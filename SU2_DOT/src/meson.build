su2_dot_src = ['SU2_DOT.cpp']
<<<<<<< HEAD
su2_cfd_obj = su2_cfd.extract_objects(['solver_structure.cpp',
                                       'output/COutput.cpp',
                                       'output/output_structure_legacy.cpp',
				       'output/CBaselineOutput.cpp',
				       'output/filewriter/CParallelDataSorter.cpp',
				       'output/filewriter/CParallelFileWriter.cpp',
				       'output/filewriter/CFEMDataSorter.cpp',
				       'output/filewriter/CSurfaceFEMDataSorter.cpp',
				       'output/filewriter/CFVMDataSorter.cpp',
				       'output/filewriter/CSurfaceFVMDataSorter.cpp',
				       'output/filewriter/CCSVFileWriter.cpp',
				       'output/filewriter/CTecplotFileWriter.cpp',
				       'output/filewriter/CTecplotBinaryFileWriter.cpp',
				       'output/filewriter/CParaviewFileWriter.cpp',
				       'output/filewriter/CParaviewBinaryFileWriter.cpp',
				       'output/filewriter/CSU2FileWriter.cpp',
				       'output/filewriter/CSU2BinaryFileWriter.cpp',
				       'output/filewriter/CSU2MeshFileWriter.cpp',
				       'variables/CBaselineVariable.cpp',
				       'variables/CVariable.cpp'])

su2_dot = executable('SU2_DOT',
                     su2_dot_src, 
                     install: true,
		     dependencies: [su2_deps, common_dep], 
		     objects : su2_cfd_obj,
		     cpp_args :[default_warning_flags, su2_cpp_args])
=======
if get_option('enable-normal')
  su2_cfd_obj = su2_cfd.extract_objects(['solver_structure.cpp',
                    		         'output_structure.cpp',
                                         'output_cgns.cpp',
                                         'output_fieldview.cpp',
                                         'output_paraview.cpp',
                                         'output_physics.cpp',
                                         'output_su2.cpp',
                                         'output_tecplot.cpp',
				         'variables/CBaselineVariable.cpp',
				         'variables/CVariable.cpp'])
  su2_dot = executable('SU2_DOT',
                       su2_dot_src, 
                       install: true,
  		       dependencies: [su2_deps, common_dep], 
		       objects : su2_cfd_obj,
                       cpp_args :[default_warning_flags, su2_cpp_args])
endif
>>>>>>> a78a8036

if get_option('enable-autodiff')
  su2_dot_src_ad = ['SU2_DOT.cpp']
  su2_cfd_obj_ad = su2_cfd_ad.extract_objects(['solver_structure.cpp',
                                       'output/COutput.cpp',
                                       'output/output_structure_legacy.cpp',
				       'output/CBaselineOutput.cpp',
				       'output/filewriter/CParallelDataSorter.cpp',
				       'output/filewriter/CParallelFileWriter.cpp',
				       'output/filewriter/CFEMDataSorter.cpp',
				       'output/filewriter/CSurfaceFEMDataSorter.cpp',
				       'output/filewriter/CFVMDataSorter.cpp',
				       'output/filewriter/CSurfaceFVMDataSorter.cpp',
				       'output/filewriter/CCSVFileWriter.cpp',
				       'output/filewriter/CTecplotFileWriter.cpp',
				       'output/filewriter/CTecplotBinaryFileWriter.cpp',
				       'output/filewriter/CParaviewFileWriter.cpp',
				       'output/filewriter/CParaviewBinaryFileWriter.cpp',
				       'output/filewriter/CSU2FileWriter.cpp',
				       'output/filewriter/CSU2BinaryFileWriter.cpp',
				       'output/filewriter/CSU2MeshFileWriter.cpp',
				       'variables/CBaselineVariable.cpp',
				       'variables/CVariable.cpp'])

  su2_dot_ad = executable('SU2_DOT_AD',
                     su2_dot_src_ad, 
                     install: true,
		     dependencies: [su2_deps, codi_dep, commonAD_dep], 
		     objects : su2_cfd_obj_ad,
		     cpp_args : [default_warning_flags, su2_cpp_args, codi_rev_args])

endif<|MERGE_RESOLUTION|>--- conflicted
+++ resolved
@@ -1,52 +1,34 @@
 su2_dot_src = ['SU2_DOT.cpp']
-<<<<<<< HEAD
-su2_cfd_obj = su2_cfd.extract_objects(['solver_structure.cpp',
+if get_option('enable-normal')
+  su2_cfd_obj = su2_cfd.extract_objects(['solver_structure.cpp',
                                        'output/COutput.cpp',
                                        'output/output_structure_legacy.cpp',
-				       'output/CBaselineOutput.cpp',
-				       'output/filewriter/CParallelDataSorter.cpp',
-				       'output/filewriter/CParallelFileWriter.cpp',
-				       'output/filewriter/CFEMDataSorter.cpp',
-				       'output/filewriter/CSurfaceFEMDataSorter.cpp',
-				       'output/filewriter/CFVMDataSorter.cpp',
-				       'output/filewriter/CSurfaceFVMDataSorter.cpp',
-				       'output/filewriter/CCSVFileWriter.cpp',
-				       'output/filewriter/CTecplotFileWriter.cpp',
-				       'output/filewriter/CTecplotBinaryFileWriter.cpp',
-				       'output/filewriter/CParaviewFileWriter.cpp',
-				       'output/filewriter/CParaviewBinaryFileWriter.cpp',
-				       'output/filewriter/CSU2FileWriter.cpp',
-				       'output/filewriter/CSU2BinaryFileWriter.cpp',
-				       'output/filewriter/CSU2MeshFileWriter.cpp',
+                                        'output/CBaselineOutput.cpp',
+                                        'output/filewriter/CParallelDataSorter.cpp',
+                                        'output/filewriter/CParallelFileWriter.cpp',
+                                        'output/filewriter/CFEMDataSorter.cpp',
+                                        'output/filewriter/CSurfaceFEMDataSorter.cpp',
+                                        'output/filewriter/CFVMDataSorter.cpp',
+                                        'output/filewriter/CSurfaceFVMDataSorter.cpp',
+                                        'output/filewriter/CCSVFileWriter.cpp',
+                                        'output/filewriter/CTecplotFileWriter.cpp',
+                                        'output/filewriter/CTecplotBinaryFileWriter.cpp',
+                                        'output/filewriter/CParaviewFileWriter.cpp',
+                                        'output/filewriter/CParaviewBinaryFileWriter.cpp',
+                                        'output/filewriter/CSU2FileWriter.cpp',
+                                        'output/filewriter/CSU2BinaryFileWriter.cpp',
+                                        'output/filewriter/CSU2MeshFileWriter.cpp',
 				       'variables/CBaselineVariable.cpp',
 				       'variables/CVariable.cpp'])
 
-su2_dot = executable('SU2_DOT',
-                     su2_dot_src, 
-                     install: true,
-		     dependencies: [su2_deps, common_dep], 
-		     objects : su2_cfd_obj,
-		     cpp_args :[default_warning_flags, su2_cpp_args])
-=======
-if get_option('enable-normal')
-  su2_cfd_obj = su2_cfd.extract_objects(['solver_structure.cpp',
-                    		         'output_structure.cpp',
-                                         'output_cgns.cpp',
-                                         'output_fieldview.cpp',
-                                         'output_paraview.cpp',
-                                         'output_physics.cpp',
-                                         'output_su2.cpp',
-                                         'output_tecplot.cpp',
-				         'variables/CBaselineVariable.cpp',
-				         'variables/CVariable.cpp'])
   su2_dot = executable('SU2_DOT',
-                       su2_dot_src, 
-                       install: true,
-  		       dependencies: [su2_deps, common_dep], 
-		       objects : su2_cfd_obj,
-                       cpp_args :[default_warning_flags, su2_cpp_args])
+                      su2_dot_src, 
+                      install: true,
+                      dependencies: [su2_deps, common_dep], 
+                      objects : su2_cfd_obj,
+                      cpp_args :[default_warning_flags, su2_cpp_args])
+
 endif
->>>>>>> a78a8036
 
 if get_option('enable-autodiff')
   su2_dot_src_ad = ['SU2_DOT.cpp']
