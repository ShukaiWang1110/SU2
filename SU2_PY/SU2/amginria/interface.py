import os, sys
import _amgio as amgio
import numpy as np
import pyamg


def return_mesh_size(mesh):
    
    elt_key  = ['xy', 'xyz',  'Triangles', 'Edges', 'Tetrahedra']
    elt_name = {'xy':'vertices', 'xyz':'vertices',  'Triangles':'triangles', 'Edges':'edges', 'Tetrahedra':'tetrahedra'}
    
    tab_out = []
        
    for elt in elt_key:
        
        if elt not in mesh: continue
        
        nbe = len(mesh[elt])
        
        if nbe > 0:
            tab_out.append("%d %s" % (nbe, elt_name[elt]))
    
    return ', '.join(map(str, tab_out))
    

def amg_call(config):
    
    cmd = ''
    cmd = "amg -in %s -sol %s -p 1 \
         -c %f -hgrad %.2f -hmin %le -hmax %le -out %s \
        -itp  %s  -nordg " \
        % (config['mesh_in'], config['sol_in'],  \
        config['size'],  config['hgrad'], config['hmin'], config['hmax'], \
        config['mesh_out'], config['sol_itp_in'])
        
    if config['adap_source'] != "":
        cmd += ' -source %s ' % config['adap_source']
    
    if config['adap_back'] != "":
        cmd += ' -back %s ' % config['adap_back']
    
    cmd += ' > %s' % config['amg_log']
    os.system(cmd)


def amg_call_met(config):
    
    cmd = ''
    cmd = "amg -in %s -met %s \
        -hgrad %.2f -hmin %le -hmax %le -out %s \
        -itp  %s  -nordg " \
        % (config['mesh_in'], config['sol_in'],  \
        config['hgrad'], config['hmin'], config['hmax'], \
        config['mesh_out'], config['sol_itp_in'])
            
    cmd += ' > %s' % config['amg_log']
    os.system(cmd)


def amg_call_python(mesh, config):
    
    remesh_options                = {}
<<<<<<< HEAD
    # remesh_options['Lp']          = 1
=======
    remesh_options['Lp']          = config['Lp']
>>>>>>> 008a4709
    remesh_options['gradation']   = config['hgrad']
    remesh_options['logfile']     = config['amg_log']
    remesh_options['options']     = config['options']
    
    Dim = mesh['dimension']
    
    if Dim == 2 :
        Ver = mesh['xyz']
        mesh['xy'] = np.stack((Ver[:,0],Ver[:,1]), axis=1)
        
        del mesh['xyz']
    
    ''' 
      TO ADD: 
     {'adap_back' 'hmax' 'hmin'
      'sol_in': 'current_sensor.solb', 'sol_itp_in': 'current.solb', 'metric_in': '', 'adap_source': '', 
     'mesh_in': 'current.meshb', 'mesh_out': 'current.new.meshb'}
    ''' 
    
    
    if 'xy' in mesh:    mesh['xy']  = mesh['xy'].tolist()
    if 'xyz' in mesh:   mesh['xyz'] = mesh['xyz'].tolist()
    
    if 'Edges' in mesh:      mesh['Edges']      = mesh['Edges'].tolist() 
    if 'Triangles' in mesh:  mesh['Triangles']  = mesh['Triangles'].tolist()
    if 'Tetrahedra' in mesh: mesh['Tetrahedra'] = mesh['Tetrahedra'].tolist()   

    if 'sensor' in mesh: mesh['sensor'] = mesh['sensor'].tolist()
    if 'metric' in mesh: mesh['metric'] = mesh['metric'].tolist()
    
    try:
        mesh_new = pyamg.adapt_mesh(mesh, remesh_options)        
    except:
        sys.stderr("## ERROR : pyamg failed.\n")
        raise
    
    return mesh_new
    
    
# --- Read mesh using amgio module
def read_mesh(mesh_name, solution_name):
    
    Ver = []
    Tri = []
    Tet = []
    Edg = []
    Hex = []
    Pyr = []
    Pri = []
    Qua = []
    Sol = []
    SolTag = []
    
    Markers = []
    
    amgio.py_ReadMesh(mesh_name, solution_name, Ver, Tri, Tet, Edg, Hex, Qua, Pyr, Pri, Sol, SolTag,  Markers)
        
    NbrTet = len(Tet)/5
    Tet = np.reshape(Tet,(NbrTet, 5)).astype(int)
    
    NbrTri = len(Tri)/4
    Tri = np.reshape(Tri,(NbrTri, 4)).astype(int)
    
    NbrEdg = len(Edg)/3
    Edg = np.reshape(Edg,(NbrEdg, 3)).astype(int)

    NbrVer = len(Ver)/3
    Ver = np.reshape(Ver,(NbrVer, 3))
    
    SolSiz = len(Sol)/NbrVer
    Sol = np.array(Sol).reshape(NbrVer,SolSiz).tolist()
    
    # First row of Markers contains dimension
    Dim = int(Markers[0])
    
    mesh = dict()
    
    mesh['dimension']    = Dim
    
    mesh['xyz']          = Ver 
    
    mesh['Triangles']    = Tri
    mesh['Tetrahedra']   = Tet
    mesh['Edges']        = Edg
    mesh['Corners']      = []
    mesh['solution']     = Sol
    
    mesh['solution_tag'] = SolTag
    
    mesh['id_solution_tag'] = dict()
    for i in range(len(SolTag)):
        mesh['id_solution_tag'][SolTag[i]] = i
        
    mesh['markers'] = Markers    
    
    return mesh
    

def write_mesh(mesh_name, solution_name, mesh):
    
    Tri     = []
    Tet     = []
    Edg     = []
    Hex     = []
    Pyr     = []
    Pri     = []
    Qua     = []
    Sol     = []
    Markers = []
    Dim     = 3
    Ver     = []
    SolTag  = []
        
    if 'Triangles' in mesh:     Tri     = mesh['Triangles']
    if 'Tetrahedra' in mesh:    Tet     = mesh['Tetrahedra']
    if 'Edges' in mesh:         Edg     = mesh['Edges']
    if 'solution' in mesh:      Sol     = mesh['solution']
    if 'markers' in mesh:       Markers = mesh['markers']
    if 'dimension' in mesh:     Dim     = mesh['dimension']
    if 'solution_tag' in mesh:  SolTag  = mesh['solution_tag']
    if 'xyz' in mesh:
        Ver = mesh['xyz']
        Ver = np.array(Ver).reshape(3*len(Ver)).tolist()
    elif 'xy' in mesh:
        Ver = np.array(mesh['xy'])
        z = np.zeros(len(mesh['xy']))
        Ver = np.c_[Ver, z]
        Ver = np.array(Ver).reshape(3*len(Ver)).tolist()
    
    Tri = np.array(Tri).reshape(4*len(Tri)).tolist()
    Tet = np.array(Tet).reshape(5*len(Tet)).tolist()
    Edg = np.array(Edg).reshape(3*len(Edg)).tolist()
    
    if len(Sol) > 1 :
        SolSiz = len(Sol[1])
        Sol = np.array(Sol).reshape(SolSiz*len(Sol)).tolist() 
    else:
        Sol = []
    
    amgio.py_WriteMesh(mesh_name, solution_name, Ver, Tri, Tet, Edg, Hex, Qua, Pyr, Pri, Sol, SolTag, Markers, Dim)
    

def write_solution(solution_name, solution):
    
    Dim     = solution['dimension']
    Sol     = solution['solution']
    
    Ver = solution['xyz']
    
    solution_tag = solution['solution_tag']
    
    NbrVer = len(Ver)
    Ver = np.array(Ver).reshape(3*len(Ver)).tolist()
    
    if len(Sol) > 1 :
        SolSiz = len(Sol[1])
        Sol = np.array(Sol).reshape(SolSiz*len(Sol)).tolist()
    else:
        sys.stderr.write("## ERROR write_solution : No solution.\n")
        sys.exit(1)
        
    amgio.py_WriteSolution(solution_name, Ver, Sol, solution_tag, NbrVer, Dim)


def create_sensor(solution, sensor):
    
    Ver = solution['xyz']
    
    NbrVer = len(Ver)
    Ver = np.array(Ver).reshape(3*len(Ver)).tolist()
    
    Dim = solution['dimension']
    Sol = np.array(solution['solution'])
    
    if sensor == "MACH":
        
        iMach = solution['id_solution_tag']['Mach']
        sensor = Sol[:,iMach]
        sensor = np.array(sensor).reshape((len(sensor),1))
        sensor_header = ["Mach"]
        
    elif sensor == "PRES":
        
        iPres = solution['id_solution_tag']['Pressure']
        sensor = Sol[:,iPres]
        sensor = np.array(sensor).reshape((len(sensor),1))        
        sensor_header = ["Pres"]
        
    elif sensor == "MACH_PRES":

        iPres  = solution['id_solution_tag']['Pressure']
        iMach  = solution['id_solution_tag']['Mach']
        mach   = np.array(Sol[:,iMach])
        pres   = np.array(Sol[:,iPres])
        sensor = np.stack((mach, pres), axis=1)    
        sensor_header = ["Mach", "Pres"]

    elif sensor == "GOAL":

        if Dim == 2:
            sensor = Sol[:,-3:]
            sensor = np.array(sensor).reshape((len(sensor),3))
        elif Dim == 3:
            sensor = Sol[:,-6:]
            sensor = np.array(sensor).reshape((len(sensor),6))
        sensor_header = ["Goal"]
                
    else :
        sys.stderr.write("## ERROR : Unknown sensor.\n")
        sys.exit(1)
    
    sensor_wrap = dict()
    
    sensor_wrap['solution_tag'] = sensor_header
    sensor_wrap['xyz'] = solution['xyz']
    
    sensor_wrap['dimension']    = solution['dimension']
    sensor_wrap['solution']     = sensor
    
    return sensor_wrap

<|MERGE_RESOLUTION|>--- conflicted
+++ resolved
@@ -60,11 +60,8 @@
 def amg_call_python(mesh, config):
     
     remesh_options                = {}
-<<<<<<< HEAD
-    # remesh_options['Lp']          = 1
-=======
+
     remesh_options['Lp']          = config['Lp']
->>>>>>> 008a4709
     remesh_options['gradation']   = config['hgrad']
     remesh_options['logfile']     = config['amg_log']
     remesh_options['options']     = config['options']
