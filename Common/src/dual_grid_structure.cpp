--- conflicted
+++ resolved
@@ -643,10 +643,7 @@
   Donor_Points = new unsigned long[nDonor_Points];
   Donor_Proc   = new unsigned long[nDonor_Points];
   Donor_Coeff  = new su2double[nDonor_Points];
-<<<<<<< HEAD
-
-}
-
+}
 
 CTurboVertex::CTurboVertex(unsigned long val_point, unsigned short val_nDim) : CVertex(val_point, val_nDim){
 	unsigned short iDim;
@@ -666,7 +663,4 @@
 	if (Nodes != NULL) delete[] Nodes;
 	if (TurboNormal != NULL) delete [] TurboNormal;
 
-}
-=======
-}
->>>>>>> adb9b80b
+}