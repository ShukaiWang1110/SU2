--- conflicted
+++ resolved
@@ -1,4 +1,3 @@
-<<<<<<< HEAD
 /*!
  * \file config_structure.cpp
  * \brief Main file for managing the config file
@@ -37,14 +36,31 @@
  */
 
 #include "../include/config_structure.hpp"
+#include "../include/fem_gauss_jacobi_quadrature.hpp"
+#include "../include/fem_geometry_structure.hpp"
+
+vector<string> Profile_Function_tp;       /*!< \brief Vector of string names for profiled functions. */
+vector<double> Profile_Time_tp;           /*!< \brief Vector of elapsed time for profiled functions. */
+vector<double> Profile_ID_tp;             /*!< \brief Vector of group ID number for profiled functions. */
+map<string, vector<int> > Profile_Map_tp; /*!< \brief Map containing the final results for profiled functions. */
+
+map<CLong3T, int> GEMM_Profile_MNK;       /*!< \brief Map, which maps the GEMM size to the index where
+                                                      the data for this GEMM is stored in several vectors. */
+vector<long>   GEMM_Profile_NCalls;       /*!< \brief Vector, which stores the number of calls to this
+                                                      GEMM size. */
+vector<double> GEMM_Profile_TotTime;      /*!< \brief Total time spent for this GEMM size. */
+vector<double> GEMM_Profile_MinTime;      /*!< \brief Minimum time spent for this GEMM size. */
+vector<double> GEMM_Profile_MaxTime;      /*!< \brief Maximum time spent for this GEMM size. */
+
+//#pragma omp threadprivate(Profile_Function_tp, Profile_Time_tp, Profile_ID_tp, Profile_Map_tp)
 
 #include "../include/ad_structure.hpp"
 
 
 CConfig::CConfig(char case_filename[MAX_STRING_SIZE], unsigned short val_software, unsigned short val_iZone, unsigned short val_nZone, unsigned short val_nDim, unsigned short verb_level) {
-
-  /*--- Store MPI rank and size ---*/
-
+  
+  /*--- Store MPI rank and size ---*/ 
+  
   rank = SU2_MPI::GetRank();
   size = SU2_MPI::GetSize();
 
@@ -77,11 +93,11 @@
 
 CConfig::CConfig(char case_filename[MAX_STRING_SIZE], unsigned short val_software) {
 
-  /*--- Store MPI rank and size ---*/
-
+  /*--- Store MPI rank and size ---*/ 
+  
   rank = SU2_MPI::GetRank();
   size = SU2_MPI::GetSize();
-
+  
   /*--- Initialize pointers to Null---*/
 
   SetPointersNull();
@@ -106,11 +122,11 @@
 
 CConfig::CConfig(char case_filename[MAX_STRING_SIZE], CConfig *config) {
 
-  /*--- Store MPI rank and size ---*/
-
+  /*--- Store MPI rank and size ---*/ 
+  
   rank = SU2_MPI::GetRank();
   size = SU2_MPI::GetSize();
-
+  
   bool runtime_file = false;
 
   /*--- Initialize pointers to Null---*/
@@ -146,142 +162,184 @@
 }
 
 unsigned short CConfig::GetnZone(string val_mesh_filename, unsigned short val_format, CConfig *config) {
-  string text_line, Marker_Tag;
-  ifstream mesh_file;
-  short nZone = 1; // Default value
-  unsigned short iLine, nLine = 10;
-  char cstr[200];
-  string::size_type position;
-
-  /*--- Search the mesh file for the 'NZONE' keyword. ---*/
+
+  int nZone = 1; /* Default value if nothing is specified. */
 
   switch (val_format) {
-    case SU2:
+    case SU2: {
+
+      /*--- Local variables for reading the SU2 file. ---*/
+      string text_line;
+      ifstream mesh_file;
+
+      /*--- Check if the mesh file can be opened for reading. ---*/
+      mesh_file.open(val_mesh_filename.c_str(), ios::in);
+      if (mesh_file.fail())
+        SU2_MPI::Error(string("There is no geometry file called ") + val_mesh_filename,
+                              CURRENT_FUNCTION);
+
+      /*--- Read the SU2 mesh file until the zone data is reached or
+            when it can be decided that it is not present. ---*/
+      while( getline (mesh_file, text_line) ) {
+
+        /*--- Search for the "NZONE" keyword to see if there are multiple Zones ---*/
+        if(text_line.find ("NZONE=",0) != string::npos) {
+          text_line.erase (0,6); nZone = atoi(text_line.c_str());
+          break;
+        }
+
+        /*--- If one of the keywords IZONE, NELEM or NPOIN, NMARK is encountered,
+              it can be assumed that the NZONE keyword is not present and the loop
+              can be terminated. ---*/
+        if(text_line.find ("IZONE=",0) != string::npos) break;
+        if(text_line.find ("NELEM=",0) != string::npos) break;
+        if(text_line.find ("NPOIN=",0) != string::npos) break;
+        if(text_line.find ("NMARK=",0) != string::npos) break;
+      }
+
+      mesh_file.close();
+      break;
+    }
+
+    case CGNS: {
+
+#ifdef HAVE_CGNS
+
+      /*--- Local variables which are needed when calling the CGNS mid-level API. ---*/
+      int fn, nbases, file_type;
+
+      /*--- Check whether the supplied file is truly a CGNS file. ---*/
+      if ( cg_is_cgns(val_mesh_filename.c_str(), &file_type) != CG_OK )
+        SU2_MPI::Error(val_mesh_filename + string(" is not a CGNS file"),
+                       CURRENT_FUNCTION);
+
+      /*--- Open the CGNS file for reading. The value of fn returned
+            is the specific index number for this file and will be
+            repeatedly used in the function calls. ---*/
+      if (cg_open(val_mesh_filename.c_str(), CG_MODE_READ, &fn) != CG_OK) cg_error_exit();
+
+      /*--- Get the number of databases. This is the highest node
+            in the CGNS heirarchy. ---*/
+      if (cg_nbases(fn, &nbases) != CG_OK) cg_error_exit();
+
+      /*--- Check if there is more than one database. Throw an
+            error if there is because this reader can currently
+            only handle one database. ---*/
+      if ( nbases > 1 )
+        SU2_MPI::Error("CGNS reader currently incapable of handling more than 1 database.",
+                       CURRENT_FUNCTION);
+
+      /*--- Determine the number of zones present in the first base.
+            Note that the indexing starts at 1 in CGNS. Afterwards
+            close the file again. ---*/
+      if(cg_nzones(fn, 1, &nZone) != CG_OK) cg_error_exit();
+      if (cg_close(fn) != CG_OK) cg_error_exit();
+#endif
+
+      break;
+    }
+  }
+
+  return (unsigned short) nZone;
+}
+
+unsigned short CConfig::GetnDim(string val_mesh_filename, unsigned short val_format) {
+
+  short nDim = -1;
+
+  switch (val_format) {
+    case SU2: {
+
+      /*--- Local variables for reading the SU2 file. ---*/
+      string text_line;
+      ifstream mesh_file;
 
       /*--- Open grid file ---*/
-
-      strcpy (cstr, val_mesh_filename.c_str());
-      mesh_file.open(cstr, ios::in);
+      mesh_file.open(val_mesh_filename.c_str(), ios::in);
       if (mesh_file.fail()) {
-        SU2_MPI::Error(string("There is no geometry file called ") + string(cstr), CURRENT_FUNCTION);
-      }
-
-      /*--- Read the SU2 mesh file ---*/
-
-      for (iLine = 0; iLine < nLine ; iLine++) {
-
-        getline (mesh_file, text_line);
-
-        /*--- Search for the "NZONE" keyword to see if there are multiple Zones ---*/
-
-        position = text_line.find ("NZONE=",0);
-        if (position != string::npos) {
-          text_line.erase (0,6); nZone = atoi(text_line.c_str());
+        SU2_MPI::Error(string("The SU2 mesh file named ") + val_mesh_filename + string(" was not found."), CURRENT_FUNCTION);
+      }
+
+      /*--- Read the SU2 mesh file until the dimension data is reached
+            or when it can be decided that it is not present. ---*/
+      while( getline (mesh_file, text_line) ) {
+
+        /*--- Search for the "NDIME" keyword to determine the number
+              of dimensions.  ---*/
+        if(text_line.find ("NDIME=",0) != string::npos) {
+          text_line.erase (0,6); nDim = atoi(text_line.c_str());
+          break;
         }
+
+        /*--- If one of the keywords NELEM or NPOIN, NMARK is encountered,
+              it can be assumed that the NZONE keyword is not present and
+              the loop can be terminated. ---*/
+        if(text_line.find ("NELEM=",0) != string::npos) break;
+        if(text_line.find ("NPOIN=",0) != string::npos) break;
+        if(text_line.find ("NMARK=",0) != string::npos) break;
+      }
+
+      mesh_file.close();
+
+      /*--- Throw an error if the dimension was not found. ---*/
+      if (nDim == -1) {
+        SU2_MPI::Error(val_mesh_filename + string(" is not an SU2 mesh file or has the wrong format \n ('NDIME=' not found). Please check."),
+                       CURRENT_FUNCTION);
       }
 
       break;
-
-  }
-
-  return (unsigned short) nZone;
-}
-
-unsigned short CConfig::GetnDim(string val_mesh_filename, unsigned short val_format) {
-
-  string text_line, Marker_Tag;
-  ifstream mesh_file;
-  short nDim = 3;
-  unsigned short iLine, nLine = 10;
-  char cstr[200];
-  string::size_type position;
-
-  /*--- Open grid file ---*/
-
-  strcpy (cstr, val_mesh_filename.c_str());
-  mesh_file.open(cstr, ios::in);
-
-  switch (val_format) {
-  case SU2:
-
-    /*--- Read SU2 mesh file ---*/
-
-    for (iLine = 0; iLine < nLine ; iLine++) {
-
-      getline (mesh_file, text_line);
-
-      /*--- Search for the "NDIM" keyword to see if there are multiple Zones ---*/
-
-      position = text_line.find ("NDIME=",0);
-      if (position != string::npos) {
-        text_line.erase (0,6); nDim = atoi(text_line.c_str());
-      }
-    }
-    break;
-
-  case CGNS:
+    }
+
+    case CGNS: {
 
 #ifdef HAVE_CGNS
 
-    /*--- Local variables which are needed when calling the CGNS mid-level API. ---*/
-
-    int fn, nbases = 0, nzones = 0, file_type;
-    int cell_dim = 0, phys_dim = 0;
-    char basename[CGNS_STRING_SIZE];
-
-    /*--- Check whether the supplied file is truly a CGNS file. ---*/
-
-    if ( cg_is_cgns(val_mesh_filename.c_str(), &file_type) != CG_OK ) {
-      SU2_MPI::Error(val_mesh_filename + string(" is not a CGNS file."),
-                     CURRENT_FUNCTION);
-    }
-
-    /*--- Open the CGNS file for reading. The value of fn returned
-       is the specific index number for this file and will be
-       repeatedly used in the function calls. ---*/
-
-    if (cg_open(val_mesh_filename.c_str(), CG_MODE_READ, &fn)) cg_error_exit();
-
-    /*--- Get the number of databases. This is the highest node
-       in the CGNS heirarchy. ---*/
-
-    if (cg_nbases(fn, &nbases)) cg_error_exit();
-
-    /*--- Check if there is more than one database. Throw an
-       error if there is because this reader can currently
-       only handle one database. ---*/
-
-    if ( nbases > 1 ) {
-      SU2_MPI::Error("CGNS reader currently incapable of handling more than 1 database." ,
-                     CURRENT_FUNCTION);
-    }
-
-    /*--- Read the databases. Note that the indexing starts at 1. ---*/
-
-    for ( int i = 1; i <= nbases; i++ ) {
-
-      if (cg_base_read(fn, i, basename, &cell_dim, &phys_dim)) cg_error_exit();
-
-      /*--- Get the number of zones for this base. ---*/
-
-      if (cg_nzones(fn, i, &nzones)) cg_error_exit();
-
-    }
-
-    /*--- Set the problem dimension as read from the CGNS file ---*/
-
-    nDim = cell_dim;
-
+      /*--- Local variables which are needed when calling the CGNS mid-level API. ---*/
+      int fn, nbases, file_type;
+      int cell_dim, phys_dim;
+      char basename[CGNS_STRING_SIZE];
+
+      /*--- Check whether the supplied file is truly a CGNS file. ---*/
+      if ( cg_is_cgns(val_mesh_filename.c_str(), &file_type) != CG_OK ) {
+        SU2_MPI::Error(val_mesh_filename + string(" was not found or is not a CGNS file."),
+                       CURRENT_FUNCTION);
+      }
+
+      /*--- Open the CGNS file for reading. The value of fn returned
+            is the specific index number for this file and will be
+            repeatedly used in the function calls. ---*/
+      if (cg_open(val_mesh_filename.c_str(), CG_MODE_READ, &fn) != CG_OK) cg_error_exit();
+
+      /*--- Get the number of databases. This is the highest node
+            in the CGNS heirarchy. ---*/
+      if (cg_nbases(fn, &nbases) != CG_OK) cg_error_exit();
+
+      /*--- Check if there is more than one database. Throw an
+            error if there is because this reader can currently
+            only handle one database. ---*/
+      if ( nbases > 1 )
+        SU2_MPI::Error("CGNS reader currently incapable of handling more than 1 database." ,
+                       CURRENT_FUNCTION);
+
+      /*--- Read the database. Note that the indexing starts at 1.
+            Afterwards close the file again. ---*/
+      if (cg_base_read(fn, 1, basename, &cell_dim, &phys_dim) != CG_OK) cg_error_exit();
+      if (cg_close(fn) != CG_OK) cg_error_exit();
+
+      /*--- Set the problem dimension as read from the CGNS file ---*/
+      nDim = cell_dim;
 #endif
 
-    break;
-
-  }
-
-  mesh_file.close();
+      break;
+    }
+  }
+
+  /*--- After reading the mesh, assert that the dimension is equal to 2 or 3. ---*/
+  assert((nDim == 2) || (nDim == 3));
 
   return (unsigned short) nDim;
 }
+
 
 bool CConfig::GetPeriodic(string val_mesh_filename,
                           unsigned short val_format,
@@ -295,11 +353,11 @@
   if (config->GetnMarker_Periodic() > 0) isPeriodic = true;
 
   return isPeriodic;
-
+  
 }
 
 void CConfig::SetPointersNull(void) {
-
+  
   Marker_CfgFile_GeoEval      = NULL;   Marker_All_GeoEval       = NULL;
   Marker_CfgFile_Monitoring   = NULL;   Marker_All_Monitoring    = NULL;
   Marker_CfgFile_Designing    = NULL;   Marker_All_Designing     = NULL;
@@ -312,8 +370,13 @@
   Marker_CfgFile_TurbomachineryFlag = NULL; Marker_All_TurbomachineryFlag = NULL;
   Marker_CfgFile_MixingPlaneInterface = NULL; Marker_All_MixingPlaneInterface = NULL;
   Marker_CfgFile_ZoneInterface = NULL;
+
+  Marker_CfgFile_Turbomachinery       = NULL; Marker_All_Turbomachinery       = NULL;
+  Marker_CfgFile_TurbomachineryFlag   = NULL; Marker_All_TurbomachineryFlag   = NULL;
+  Marker_CfgFile_MixingPlaneInterface = NULL; Marker_All_MixingPlaneInterface = NULL;
+
   Marker_CfgFile_PyCustom     = NULL;   Marker_All_PyCustom      = NULL;
-
+  
   Marker_DV                   = NULL;   Marker_Moving            = NULL;    Marker_Monitoring = NULL;
   Marker_Designing            = NULL;   Marker_GeoEval           = NULL;    Marker_Plotting   = NULL;
   Marker_Analyze              = NULL;   Marker_PyCustom          = NULL;    Marker_WallFunctions        = NULL;
@@ -322,6 +385,8 @@
   Kind_WallFunctions       = NULL;
   IntInfo_WallFunctions    = NULL;
   DoubleInfo_WallFunctions = NULL;
+  
+  Config_Filenames = NULL;
 
   /*--- Marker Pointers ---*/
 
@@ -331,9 +396,8 @@
   Marker_Dirichlet            = NULL;    Marker_Inlet            			 = NULL;
   Marker_Supersonic_Inlet     = NULL;    Marker_Outlet           			 = NULL;
   Marker_Isothermal           = NULL;    Marker_HeatFlux               = NULL;
-	Marker_IsothermalCatalytic  = NULL;    Marker_IsothermalNonCatalytic = NULL;
+  Marker_IsothermalCatalytic  = NULL;    Marker_IsothermalNonCatalytic = NULL;
   Marker_HeatFluxNonCatalytic = NULL;    Marker_HeatFluxCatalytic      = NULL;
-	Marker_EngineInflow         = NULL;
   Marker_Supersonic_Outlet    = NULL;    Marker_Load             = NULL;    Marker_Disp_Dir       = NULL;
   Marker_EngineExhaust        = NULL;    Marker_Displacement     = NULL;    Marker_Load           = NULL;
   Marker_Load_Dir             = NULL;    Marker_Load_Sine        = NULL;    Marker_Clamped        = NULL;
@@ -343,37 +407,37 @@
   Marker_ZoneInterface        = NULL;    Marker_All_ZoneInterface= NULL;    Marker_Riemann        = NULL;
   Marker_Fluid_InterfaceBound = NULL;    Marker_CHTInterface     = NULL;    Marker_Damper           = NULL;
 
-
+  
     /*--- Boundary Condition settings ---*/
 
   Dirichlet_Value = NULL;    Isothermal_Temperature = NULL;
   Heat_Flux       = NULL;    Displ_Value            = NULL;    Load_Value = NULL;
   FlowLoad_Value  = NULL;    Damper_Constant        = NULL;
-
+  
   /*--- Inlet Outlet Boundary Condition settings ---*/
 
   Inlet_Ttotal    = NULL;    Inlet_Ptotal      = NULL;
   Inlet_FlowDir   = NULL;    Inlet_Temperature = NULL;    Inlet_Pressure = NULL;
   Inlet_Velocity  = NULL;
   Outlet_Pressure = NULL;
-
+  
   /*--- Engine Boundary Condition settings ---*/
-
+  
   Inflow_Pressure      = NULL;    Inflow_MassFlow    = NULL;    Inflow_ReverseMassFlow  = NULL;
   Inflow_TotalPressure = NULL;    Inflow_Temperature = NULL;    Inflow_TotalTemperature = NULL;
   Inflow_RamDrag       = NULL;    Inflow_Force       = NULL;    Inflow_Power            = NULL;
   Inflow_Mach          = NULL;
-
+  
   Exhaust_Pressure        = NULL;   Exhaust_Temperature        = NULL;    Exhaust_MassFlow = NULL;
   Exhaust_TotalPressure   = NULL;   Exhaust_TotalTemperature   = NULL;
   Exhaust_GrossThrust     = NULL;   Exhaust_Force              = NULL;
   Exhaust_Power           = NULL;   Exhaust_Temperature_Target = NULL;
   Exhaust_Pressure_Target = NULL;
-
+  
   Engine_Mach  = NULL;    Engine_Force        = NULL;
   Engine_Power = NULL;    Engine_NetThrust    = NULL;    Engine_GrossThrust = NULL;
   Engine_Area  = NULL;    EngineInflow_Target = NULL;
-
+  
   Periodic_Translate   = NULL;   Periodic_Rotation  = NULL;   Periodic_Center    = NULL;
   Periodic_Translation = NULL;   Periodic_RotAngles = NULL;   Periodic_RotCenter = NULL;
 
@@ -397,7 +461,7 @@
   Electric_Constant = NULL;
 
   /*--- Actuator Disk Boundary Condition settings ---*/
-
+  
   ActDiskInlet_Pressure         = NULL;    ActDiskInlet_TotalPressure = NULL;    ActDiskInlet_Temperature = NULL;
   ActDiskInlet_TotalTemperature = NULL;    ActDiskInlet_MassFlow      = NULL;    ActDiskInlet_RamDrag     = NULL;
   ActDiskInlet_Force            = NULL;    ActDiskInlet_Power         = NULL;
@@ -406,7 +470,7 @@
   ActDiskOutlet_TotalPressure = NULL;   ActDiskOutlet_GrossThrust = NULL;  ActDiskOutlet_Force            = NULL;
   ActDiskOutlet_Power         = NULL;   ActDiskOutlet_Temperature = NULL;  ActDiskOutlet_TotalTemperature = NULL;
   ActDiskOutlet_MassFlow      = NULL;
-
+  
   ActDisk_DeltaPress      = NULL;    ActDisk_DeltaTemp      = NULL;
   ActDisk_TotalPressRatio = NULL;    ActDisk_TotalTempRatio = NULL;    ActDisk_StaticPressRatio = NULL;
   ActDisk_StaticTempRatio = NULL;    ActDisk_NetThrust      = NULL;    ActDisk_GrossThrust      = NULL;
@@ -421,7 +485,7 @@
 
   Surface_IDC_Mach        = NULL;    Surface_IDR            = NULL;    ActDisk_Mach             = NULL;
   ActDisk_Force           = NULL;    ActDisk_BCThrust       = NULL;    ActDisk_BCThrust_Old     = NULL;
-
+  
   /*--- Miscellaneous/unsorted ---*/
 
   Aeroelastic_plunge  = NULL;
@@ -431,26 +495,29 @@
   Inc_Velocity_Init   = NULL;
 
   RefOriginMoment     = NULL;
-  CFL_AdaptParam      = NULL;
+  CFL_AdaptParam      = NULL;            
   CFL                 = NULL;
   HTP_Axis = NULL;
   PlaneTag            = NULL;
-  Kappa_Flow          = NULL;
+  Kappa_Flow          = NULL;    
   Kappa_AdjFlow       = NULL;
   Kappa_Heat          = NULL;
   Stations_Bounds     = NULL;
-  ParamDV             = NULL;
-  DV_Value            = NULL;
+  ParamDV             = NULL;     
+  DV_Value            = NULL;    
   Design_Variable     = NULL;
 
-  Hold_GridFixed_Coord= NULL;
-  SubsonicEngine_Cyl  = NULL;
-  EA_IntLimit         = NULL;
-  RK_Alpha_Step       = NULL;
-  MG_CorrecSmooth     = NULL;
-  MG_PreSmooth        = NULL;
-  MG_PostSmooth       = NULL;
-  Int_Coeffs          = NULL;
+  Hold_GridFixed_Coord      = NULL;
+  SubsonicEngine_Cyl        = NULL;
+  EA_IntLimit               = NULL;
+  TimeDOFsADER_DG           = NULL;
+  TimeIntegrationADER_DG    = NULL;
+  WeightsIntegrationADER_DG = NULL;
+  RK_Alpha_Step             = NULL;
+  MG_CorrecSmooth           = NULL;
+  MG_PreSmooth              = NULL;
+  MG_PostSmooth             = NULL;
+  Int_Coeffs                = NULL;
 
   Kind_Inc_Inlet = NULL;
 
@@ -477,9 +544,9 @@
 
   /* Harmonic Balance Frequency pointer */
   Omega_HB = NULL;
-
+    
   /*--- Initialize some default arrays to NULL. ---*/
-
+  
   default_vel_inf            = NULL;
   default_ffd_axis           = NULL;
   default_eng_cyl            = NULL;
@@ -511,7 +578,7 @@
   FFDTag                = NULL;
   nDV_Value             = NULL;
   TagFFDBox             = NULL;
-
+ 
   Kind_Data_Riemann        = NULL;
   Riemann_Var1             = NULL;
   Riemann_Var2             = NULL;
@@ -540,13 +607,17 @@
 
   ConvHistFile                 = NULL;
 
+  top_optim_kernels       = NULL;
+  top_optim_kernel_params = NULL;
+  top_optim_filter_radius = NULL;
+
   /*--- Variable initialization ---*/
-
+  
   ExtIter    = 0;
   IntIter    = 0;
   nIntCoeffs = 0;
-  FSIIter    = 0;
-
+  OuterIter  = 0;
+  
   AoA_Offset = 0;
   AoS_Offset = 0;
 
@@ -561,9 +632,9 @@
 
   Wrt_InletFile = false;
 
-	/*--- Reacting Chemisty, collisions, plasmas ---*/
-	Reactions               = NULL; Omega00               = NULL; Omega11        = NULL;
-	Gas_Composition         = NULL; Enthalpy_Formation    = NULL; Blottner       = NULL;
+  /*--- Reacting Chemisty, collisions, plasmas ---*/
+  Reactions               = NULL; Omega00               = NULL; Omega11        = NULL;
+  Gas_Composition         = NULL; Enthalpy_Formation    = NULL; Blottner       = NULL;
   Species_Ref_Temperature = NULL; Species_Ref_Viscosity = NULL; nElStates      = NULL;
   CharElTemp              = NULL; degen                 = NULL;
   Molar_Mass              = NULL; Particle_Mass         = NULL;
@@ -575,20 +646,20 @@
 }
 
 void CConfig::SetRunTime_Options(void) {
-
+  
   /* DESCRIPTION: Number of external iterations */
-
+  
   addUnsignedLongOption("EXT_ITER", nExtIter, 999999);
 
 }
 
 void CConfig::SetConfig_Options(unsigned short val_iZone, unsigned short val_nZone) {
-
+  
   nZone = val_nZone;
   iZone = val_iZone;
 
   /*--- Allocate some default arrays needed for lists of doubles. ---*/
-
+  
   default_vel_inf            = new su2double[3];
   default_ffd_axis           = new su2double[3];
   default_eng_cyl            = new su2double[7];
@@ -626,11 +697,13 @@
 
   /*!\brief REGIME_TYPE \n  DESCRIPTION: Regime type \n OPTIONS: see \link Regime_Map \endlink \ingroup Config*/
   addEnumOption("REGIME_TYPE", Kind_Regime, Regime_Map, COMPRESSIBLE);
-
+  
   /*!\brief PHYSICAL_PROBLEM \n DESCRIPTION: Physical governing equations \n Options: see \link Solver_Map \endlink \n DEFAULT: NO_SOLVER \ingroup Config*/
   addEnumOption("PHYSICAL_PROBLEM", Kind_Solver, Solver_Map, NO_SOLVER);
   /*!\brief PHYSICAL_PROBLEM_ZONEWISE \n DESCRIPTION: Physical governing equations for each zone \n Options: see \link Solver_Map \endlink \n DEFAULT: NO_SOLVER \ingroup Config*/
   addEnumListOption("PHYSICAL_PROBLEM_ZONEWISE", nZoneSpecified, Kind_Solver_PerZone, Solver_Map);
+  /*!\brief PHYSICAL_PROBLEM \n DESCRIPTION: Physical governing equations \n Options: see \link Solver_Map \endlink \n DEFAULT: NO_SOLVER \ingroup Config*/
+  addEnumOption("MULTIZONE_SOLVER", Kind_MZSolver, Multizone_Map, MZ_BLOCK_GAUSS_SEIDEL);
   /*!\brief MATH_PROBLEM  \n DESCRIPTION: Mathematical problem \n  Options: DIRECT, ADJOINT \ingroup Config*/
   addMathProblemOption("MATH_PROBLEM", ContinuousAdjoint, false, DiscreteAdjoint, false, Restart_Flow, false);
   /*!\brief KIND_TURB_MODEL \n DESCRIPTION: Specify turbulence model \n Options: see \link Turb_Model_Map \endlink \n DEFAULT: NO_TURB_MODEL \ingroup Config*/
@@ -638,7 +711,16 @@
   /*!\brief KIND_TRANS_MODEL \n DESCRIPTION: Specify transition model OPTIONS: see \link Trans_Model_Map \endlink \n DEFAULT: NO_TRANS_MODEL \ingroup Config*/
   addEnumOption("KIND_TRANS_MODEL", Kind_Trans_Model, Trans_Model_Map, NO_TRANS_MODEL);
 
-  /*!\brief HEAT_EQUATION \n DESCRIPTION: Enable heat equation for incompressible flows. \ingroup Config*/
+  /*!\brief KIND_SGS_MODEL \n DESCRIPTION: Specify subgrid scale model OPTIONS: see \link SGS_Model_Map \endlink \n DEFAULT: NO_SGS_MODEL \ingroup Config*/
+  addEnumOption("KIND_SGS_MODEL", Kind_SGS_Model, SGS_Model_Map, NO_SGS_MODEL);
+
+  /*!\brief KIND_FEM_DG_SHOCK \n DESCRIPTION: Specify shock capturing method for DG OPTIONS: see \link ShockCapturingDG_Map \endlink \n DEFAULT: NO_SHOCK_CAPTURING \ingroup Config*/
+  addEnumOption("KIND_FEM_DG_SHOCK", Kind_FEM_DG_Shock, ShockCapturingDG_Map, NO_SHOCK_CAPTURING);
+
+  /*!\brief KIND_MATRIX_COLORING \n DESCRIPTION: Specify the method for matrix coloring for Jacobian computations OPTIONS: see \link MatrixColoring_Map \endlink \n DEFAULT GREEDY_COLORING \ingroup Config*/
+  addEnumOption("KIND_MATRIX_COLORING", Kind_Matrix_Coloring, MatrixColoring_Map, GREEDY_COLORING);
+
+  /*!\brief WEAKLY_COUPLED_HEAT_EQUATION \n DESCRIPTION: Enable heat equation for incompressible flows. \ingroup Config*/
   addBoolOption("WEAKLY_COUPLED_HEAT_EQUATION", Weakly_Coupled_Heat, NO);
 
   /*\brief AXISYMMETRIC \n DESCRIPTION: Axisymmetric simulation \n DEFAULT: false \ingroup Config */
@@ -685,11 +767,11 @@
   /*!\par CONFIG_CATEGORY: Species Model \ingroup Config*/
 
   /* DESCRIPTION: Specify chemical model for multi-species simulations */
-	addEnumOption("GAS_MODEL", Kind_GasModel, GasModel_Map, N2);
+  addEnumOption("GAS_MODEL", Kind_GasModel, GasModel_Map, N2);
   /* DESCRIPTION: Specify transport coefficient model for multi-species simulations */
   addEnumOption("TRANSPORT_COEFF_MODEL", Kind_TransCoeffModel, TransCoeffModel_Map, WBE);
-	/* DESCRIPTION: Specify mass fraction of each species */
-	addDoubleListOption("GAS_COMPOSITION", nSpecies, Gas_Composition);
+  /* DESCRIPTION: Specify mass fraction of each species */
+  addDoubleListOption("GAS_COMPOSITION", nSpecies, Gas_Composition);
 
   /*--- Options related to VAN der WAALS MODEL and PENG ROBINSON ---*/
 
@@ -782,7 +864,6 @@
 
   /*!\brief FREESTREAM_TEMPERATURE_VE\n DESCRIPTION: Free-stream vibrational-electronic temperature (288.15 K by default) \ingroup Config*/
   addDoubleOption("FREESTREAM_TEMPERATURE_VE", Temperature_ve_FreeStream, 288.15);
-
   default_vel_inf[0] = 1.0; default_vel_inf[1] = 0.0; default_vel_inf[2] = 0.0;
   /*!\brief FREESTREAM_VELOCITY\n DESCRIPTION: Free-stream velocity (m/s) */
   addDoubleArrayOption("FREESTREAM_VELOCITY", 3, Velocity_FreeStream, default_vel_inf);
@@ -1024,9219 +1105,16 @@
   addStringDoubleListOption("MARKER_HEATFLUX", nMarker_HeatFlux, Marker_HeatFlux, Heat_Flux);
   /* DESCRIPTION: Isothermal wall boundary marker(s)
    Format: ( isothermal marker, wall temperature (static), ... ) */
-	addStringDoubleListOption("MARKER_ISOTHERMAL_NONCATALYTIC", nMarker_IsothermalNonCatalytic, Marker_IsothermalNonCatalytic, Isothermal_Temperature);
+  addStringDoubleListOption("MARKER_ISOTHERMAL_NONCATALYTIC", nMarker_IsothermalNonCatalytic, Marker_IsothermalNonCatalytic, Isothermal_Temperature);
   /* DESCRIPTION: Isothermal wall boundary marker(s)
    Format: ( isothermal marker, wall temperature (static), ... ) */
-	addStringDoubleListOption("MARKER_ISOTHERMAL_CATALYTIC", nMarker_IsothermalCatalytic, Marker_IsothermalCatalytic, Isothermal_Temperature);
+  addStringDoubleListOption("MARKER_ISOTHERMAL_CATALYTIC", nMarker_IsothermalCatalytic, Marker_IsothermalCatalytic, Isothermal_Temperature);
   /* DESCRIPTION: Specified heat flux wall boundary marker(s)
    Format: ( Heat flux marker, wall heat flux (static), ... ) */
-	addStringDoubleListOption("MARKER_HEATFLUX_NONCATALYTIC", nMarker_HeatFluxNonCatalytic, Marker_HeatFluxNonCatalytic, Heat_Flux);
+  addStringDoubleListOption("MARKER_HEATFLUX_NONCATALYTIC", nMarker_HeatFluxNonCatalytic, Marker_HeatFluxNonCatalytic, Heat_Flux);
   /* DESCRIPTION: Specified heat flux wall boundary marker(s)
    Format: ( Heat flux marker, wall heat flux (static), ... ) */
-	addStringDoubleListOption("MARKER_HEATFLUX_CATALYTIC", nMarker_HeatFluxCatalytic, Marker_HeatFluxCatalytic, Heat_Flux);
-  /*!\brief MARKER_ENGINE_INFLOW  \n DESCRIPTION: Engine inflow boundary marker(s)
-   Format: ( nacelle inflow marker, fan face Mach, ... ) \ingroup Config*/
-  addStringDoubleListOption("MARKER_ENGINE_INFLOW", nMarker_EngineInflow, Marker_EngineInflow, EngineInflow_Target);
-  /* DESCRIPTION: Highlite area */
-  addDoubleOption("HIGHLITE_AREA", Highlite_Area, 1.0);
-  /* DESCRIPTION: Fan poly efficiency */
-  addDoubleOption("FAN_POLY_EFF", Fan_Poly_Eff, 1.0);
-  /*!\brief SUBSONIC_ENGINE\n DESCRIPTION: Engine subsonic intake region \ingroup Config*/
-  addBoolOption("INTEGRATED_HEATFLUX", Integrated_HeatFlux, false);
-  /*!\brief SUBSONIC_ENGINE\n DESCRIPTION: Engine subsonic intake region \ingroup Config*/
-  addBoolOption("SUBSONIC_ENGINE", SubsonicEngine, false);
-  /* DESCRIPTION: Actuator disk double surface */
-  addBoolOption("ACTDISK_DOUBLE_SURFACE", ActDisk_DoubleSurface, false);
-  /* DESCRIPTION: Only half engine is in the computational grid */
-  addBoolOption("ENGINE_HALF_MODEL", Engine_HalfModel, false);
-  /* DESCRIPTION: Actuator disk double surface */
-  addBoolOption("ACTDISK_SU2_DEF", ActDisk_SU2_DEF, false);
-  /* DESCRIPTION: Definition of the distortion rack (radial number of proves / circumferential density (degree) */
-  default_distortion[0] =  5.0; default_distortion[1] =  15.0;
-  addDoubleArrayOption("DISTORTION_RACK", 2, DistortionRack, default_distortion);
-  /* DESCRIPTION: Values of the box to impose a subsonic nacellle (mach, Pressure, Temperature) */
-  default_eng_val[0]=0.0; default_eng_val[1]=0.0; default_eng_val[2]=0.0;
-  default_eng_val[3]=0.0;  default_eng_val[4]=0.0;
-  addDoubleArrayOption("SUBSONIC_ENGINE_VALUES", 5, SubsonicEngine_Values, default_eng_val);
-  /* DESCRIPTION: Coordinates of the box to impose a subsonic nacellle cylinder (Xmin, Ymin, Zmin, Xmax, Ymax, Zmax, Radius) */
-  default_eng_cyl[0] = 0.0; default_eng_cyl[1] = 0.0; default_eng_cyl[2] = 0.0;
-  default_eng_cyl[3] =  1E15; default_eng_cyl[4] =  1E15; default_eng_cyl[5] =  1E15; default_eng_cyl[6] =  1E15;
-  addDoubleArrayOption("SUBSONIC_ENGINE_CYL", 7, SubsonicEngine_Cyl, default_eng_cyl);
-  /* DESCRIPTION: Engine exhaust boundary marker(s)
-   Format: (nacelle exhaust marker, total nozzle temp, total nozzle pressure, ... )*/
-  addExhaustOption("MARKER_ENGINE_EXHAUST", nMarker_EngineExhaust, Marker_EngineExhaust, Exhaust_Temperature_Target, Exhaust_Pressure_Target);
-  /* DESCRIPTION: Clamped boundary marker(s) */
-  addStringListOption("MARKER_CLAMPED", nMarker_Clamped, Marker_Clamped);
-  /* DESCRIPTION: Displacement boundary marker(s) */
-  addStringDoubleListOption("MARKER_NORMAL_DISPL", nMarker_Displacement, Marker_Displacement, Displ_Value);
-  /* DESCRIPTION: Load boundary marker(s) - uniform pressure in Pa */
-  addStringDoubleListOption("MARKER_PRESSURE", nMarker_Load, Marker_Load, Load_Value);
-  /* DESCRIPTION: Load boundary marker(s) */
-  addStringDoubleListOption("MARKER_DAMPER", nMarker_Damper, Marker_Damper, Damper_Constant);
-  /* DESCRIPTION: Load boundary marker(s)
-   Format: (inlet marker, load, multiplier, dir_x, dir_y, dir_z, ... ), i.e. primitive variables specified. */
-  addInletOption("MARKER_LOAD", nMarker_Load_Dir, Marker_Load_Dir, Load_Dir_Value, Load_Dir_Multiplier, Load_Dir);
-  /* DESCRIPTION: Load boundary marker(s)
-   Format: (inlet marker, load, multiplier, dir_x, dir_y, dir_z, ... ), i.e. primitive variables specified. */
-  addInletOption("MARKER_DISPLACEMENT", nMarker_Disp_Dir, Marker_Disp_Dir, Disp_Dir_Value, Disp_Dir_Multiplier, Disp_Dir);
-  /* DESCRIPTION: Sine load boundary marker(s)
-   Format: (inlet marker, load, multiplier, dir_x, dir_y, dir_z, ... ), i.e. primitive variables specified. */
-  addInletOption("MARKER_SINE_LOAD", nMarker_Load_Sine, Marker_Load_Sine, Load_Sine_Amplitude, Load_Sine_Frequency, Load_Sine_Dir);
-  /*!\brief SINE_LOAD\n DESCRIPTION: option to apply the load as a sine*/
-  addBoolOption("SINE_LOAD", Sine_Load, false);
-  default_sineload_coeff[0] = 0.0; default_sineload_coeff[1] = 0.0; default_sineload_coeff[2] = 0.0;
-  /*!\brief SINE_LOAD_COEFF \n DESCRIPTION: the 1st coeff is the amplitude, the 2nd is the frequency, 3rd is the phase in radians */
-  addDoubleArrayOption("SINE_LOAD_COEFF", 3, SineLoad_Coeff, default_sineload_coeff);
-  /*!\brief RAMP_AND_RELEASE\n DESCRIPTION: release the load after applying the ramp*/
-  addBoolOption("RAMP_AND_RELEASE_LOAD", RampAndRelease, false);
-
-  /* DESCRIPTION: Flow load boundary marker(s) */
-  addStringDoubleListOption("MARKER_FLOWLOAD", nMarker_FlowLoad, Marker_FlowLoad, FlowLoad_Value);
-  /* DESCRIPTION: Damping factor for engine inlet condition */
-  addDoubleOption("DAMP_ENGINE_INFLOW", Damp_Engine_Inflow, 0.95);
-  /* DESCRIPTION: Damping factor for engine exhaust condition */
-  addDoubleOption("DAMP_ENGINE_EXHAUST", Damp_Engine_Exhaust, 0.95);
-  /*!\brief ENGINE_INFLOW_TYPE  \n DESCRIPTION: Inlet boundary type \n OPTIONS: see \link Engine_Inflow_Map \endlink \n Default: FAN_FACE_MACH \ingroup Config*/
-  addEnumOption("ENGINE_INFLOW_TYPE", Kind_Engine_Inflow, Engine_Inflow_Map, FAN_FACE_MACH);
-  /* DESCRIPTION: Evaluate a problem with engines */
-  addBoolOption("ENGINE", Engine, false);
-
-
-  /*!\par CONFIG_CATEGORY: Time-marching \ingroup Config*/
-  /*--- Options related to time-marching ---*/
-
-  /* DESCRIPTION: Unsteady simulation  */
-  addEnumOption("UNSTEADY_SIMULATION", Unsteady_Simulation, Unsteady_Map, STEADY);
-  /* DESCRIPTION:  Courant-Friedrichs-Lewy condition of the finest grid */
-  addDoubleOption("CFL_NUMBER", CFLFineGrid, 1.25);
-  /* DESCRIPTION:  Courant-Friedrichs-Lewy condition of the finest grid in (heat fvm) solid solvers */
-  addDoubleOption("CFL_NUMBER_SOLID", CFLSolid, 1.25);
-  /* DESCRIPTION:  Max time step in local time stepping simulations */
-  addDoubleOption("MAX_DELTA_TIME", Max_DeltaTime, 1000000);
-  /* DESCRIPTION: Activate The adaptive CFL number. */
-  addBoolOption("CFL_ADAPT", CFL_Adapt, false);
-  /* !\brief CFL_ADAPT_PARAM
-   * DESCRIPTION: Parameters of the adaptive CFL number (factor down, factor up, CFL limit (min and max) )
-   * Factor down generally >1.0, factor up generally < 1.0 to cause the CFL to increase when residual is decreasing,
-   * and decrease when the residual is increasing or stalled. \ingroup Config*/
-  default_cfl_adapt[0] = 0.0; default_cfl_adapt[1] = 0.0; default_cfl_adapt[2] = 1.0; default_cfl_adapt[3] = 100.0;
-  addDoubleArrayOption("CFL_ADAPT_PARAM", 4, CFL_AdaptParam, default_cfl_adapt);
-  /* DESCRIPTION: Reduction factor of the CFL coefficient in the adjoint problem */
-  addDoubleOption("CFL_REDUCTION_ADJFLOW", CFLRedCoeff_AdjFlow, 0.8);
-  /* DESCRIPTION: Reduction factor of the CFL coefficient in the level set problem */
-  addDoubleOption("CFL_REDUCTION_TURB", CFLRedCoeff_Turb, 1.0);
-  /* DESCRIPTION: Reduction factor of the CFL coefficient in the turbulent adjoint problem */
-  addDoubleOption("CFL_REDUCTION_ADJTURB", CFLRedCoeff_AdjTurb, 1.0);
-  /* DESCRIPTION: Number of total iterations */
-  addUnsignedLongOption("EXT_ITER", nExtIter, 999999);
-  /* DESCRIPTION: External iteration offset due to restart */
-  addUnsignedLongOption("EXT_ITER_OFFSET", ExtIter_OffSet, 0);
-  // these options share nRKStep as their size, which is not a good idea in general
-  /* DESCRIPTION: Runge-Kutta alpha coefficients */
-  addDoubleListOption("RK_ALPHA_COEFF", nRKStep, RK_Alpha_Step);
-  /* DESCRIPTION: Time Step for dual time stepping simulations (s) */
-  addDoubleOption("UNST_TIMESTEP", Delta_UnstTime, 0.0);
-  /* DESCRIPTION: Total Physical Time for dual time stepping simulations (s) */
-  addDoubleOption("UNST_TIME", Total_UnstTime, 1.0);
-  /* DESCRIPTION: Unsteady Courant-Friedrichs-Lewy number of the finest grid */
-  addDoubleOption("UNST_CFL_NUMBER", Unst_CFL, 0.0);
-  /* DESCRIPTION: Number of internal iterations (dual time method) */
-  addUnsignedLongOption("UNST_INT_ITER", Unst_nIntIter, 100);
-  /* DESCRIPTION: Integer number of periodic time instances for Harmonic Balance */
-  addUnsignedShortOption("TIME_INSTANCES", nTimeInstances, 1);
-  /* DESCRIPTION: Time period for Harmonic Balance wihtout moving meshes */
-  addDoubleOption("HB_PERIOD", HarmonicBalance_Period, -1.0);
-  /* DESCRIPTION:  Turn on/off harmonic balance preconditioning */
-  addBoolOption("HB_PRECONDITION", HB_Precondition, false);
-  /* DESCRIPTION: Iteration number to begin unsteady restarts (dual time method) */
-  addLongOption("UNST_RESTART_ITER", Unst_RestartIter, 0);
-  /* DESCRIPTION: Starting direct solver iteration for the unsteady adjoint */
-  addLongOption("UNST_ADJOINT_ITER", Unst_AdjointIter, 0);
-  /* DESCRIPTION: Number of iterations to average the objective */
-  addLongOption("ITER_AVERAGE_OBJ", Iter_Avg_Objective , 0);
-  /* DESCRIPTION: Iteration number to begin unsteady restarts (structural analysis) */
-  addLongOption("DYN_RESTART_ITER", Dyn_RestartIter, 0);
-  /* DESCRIPTION: Time discretization */
-  addEnumOption("TIME_DISCRE_FLOW", Kind_TimeIntScheme_Flow, Time_Int_Map, EULER_IMPLICIT);
-  /* DESCRIPTION: Time discretization */
-  addEnumOption("TIME_DISCRE_ADJFLOW", Kind_TimeIntScheme_AdjFlow, Time_Int_Map, EULER_IMPLICIT);
-  /* DESCRIPTION: Time discretization */
-  addEnumOption("TIME_DISCRE_TURB", Kind_TimeIntScheme_Turb, Time_Int_Map, EULER_IMPLICIT);
-  /* DESCRIPTION: Time discretization */
-  addEnumOption("TIME_DISCRE_ADJTURB", Kind_TimeIntScheme_AdjTurb, Time_Int_Map, EULER_IMPLICIT);
-	/* DESCRIPTION: Time discretization */
-  addEnumOption("TIME_DISCRE_TNE2", Kind_TimeIntScheme_TNE2, Time_Int_Map, EULER_IMPLICIT);
-  /* DESCRIPTION: Time discretization */
-  addEnumOption("TIME_DISCRE_ADJTNE2", Kind_TimeIntScheme_AdjTNE2, Time_Int_Map, EULER_IMPLICIT);
-  /* DESCRIPTION: Time discretization */
-  addEnumOption("TIME_DISCRE_WAVE", Kind_TimeIntScheme_Wave, Time_Int_Map, EULER_IMPLICIT);
-  /* DESCRIPTION: Time discretization */
-  addEnumOption("TIME_DISCRE_FEA", Kind_TimeIntScheme_FEA, Time_Int_Map_FEA, NEWMARK_IMPLICIT);
-  /* DESCRIPTION: Time discretization */
-  addEnumOption("TIME_DISCRE_HEAT", Kind_TimeIntScheme_Heat, Time_Int_Map, EULER_IMPLICIT);
-  /* DESCRIPTION: Time discretization */
-  addEnumOption("TIMESTEP_HEAT", Kind_TimeStep_Heat, Heat_TimeStep_Map, MINIMUM);
-  /* DESCRIPTION: Time discretization */
-  addEnumOption("TIME_DISCRE_POISSON", Kind_TimeIntScheme_Poisson, Time_Int_Map, EULER_IMPLICIT);
-
-  /*!\par CONFIG_CATEGORY: Linear solver definition \ingroup Config*/
-  /*--- Options related to the linear solvers ---*/
-
-  /*!\brief LINEAR_SOLVER
-   *  \n DESCRIPTION: Linear solver for the implicit, mesh deformation, or discrete adjoint systems \n OPTIONS: see \link Linear_Solver_Map \endlink \n DEFAULT: FGMRES \ingroup Config*/
-  addEnumOption("LINEAR_SOLVER", Kind_Linear_Solver, Linear_Solver_Map, FGMRES);
-  /*!\brief LINEAR_SOLVER_PREC
-   *  \n DESCRIPTION: Preconditioner for the Krylov linear solvers \n OPTIONS: see \link Linear_Solver_Prec_Map \endlink \n DEFAULT: LU_SGS \ingroup Config*/
-  addEnumOption("LINEAR_SOLVER_PREC", Kind_Linear_Solver_Prec, Linear_Solver_Prec_Map, ILU);
-  /* DESCRIPTION: Minimum error threshold for the linear solver for the implicit formulation */
-  addDoubleOption("LINEAR_SOLVER_ERROR", Linear_Solver_Error, 1E-6);
-  /* DESCRIPTION: Minimum error threshold for the linear solver for the implicit formulation for the FVM heat solver. */
-  addDoubleOption("LINEAR_SOLVER_ERROR_HEAT", Linear_Solver_Error_Heat, 1E-8);
-  /* DESCRIPTION: Maximum number of iterations of the linear solver for the implicit formulation */
-  addUnsignedLongOption("LINEAR_SOLVER_ITER", Linear_Solver_Iter, 10);
-  /* DESCRIPTION: Max iterations of the linear solver for the FVM heat solver. */
-  addUnsignedLongOption("LINEAR_SOLVER_ITER_HEAT", Linear_Solver_Iter_Heat, 10);
-  /* DESCRIPTION: Fill in level for the ILU preconditioner */
-  addUnsignedShortOption("LINEAR_SOLVER_ILU_FILL_IN", Linear_Solver_ILU_n, 0);
-  /* DESCRIPTION: Maximum number of iterations of the linear solver for the implicit formulation */
-  addUnsignedLongOption("LINEAR_SOLVER_RESTART_FREQUENCY", Linear_Solver_Restart_Frequency, 10);
-  /* DESCRIPTION: Relaxation of the flow equations solver for the implicit formulation */
-  addDoubleOption("RELAXATION_FACTOR_FLOW", Relaxation_Factor_Flow, 1.0);
-  /* DESCRIPTION: Relaxation of the turb equations solver for the implicit formulation */
-  addDoubleOption("RELAXATION_FACTOR_TURB", Relaxation_Factor_Turb, 1.0);
-  /* DESCRIPTION: Relaxation of the adjoint flow equations solver for the implicit formulation */
-  addDoubleOption("RELAXATION_FACTOR_ADJFLOW", Relaxation_Factor_AdjFlow, 1.0);
-  /* DESCRIPTION: Relaxation of the CHT coupling */
-  addDoubleOption("RELAXATION_FACTOR_CHT", Relaxation_Factor_CHT, 1.0);
-  /* DESCRIPTION: Roe coefficient */
-  addDoubleOption("ROE_KAPPA", Roe_Kappa, 0.5);
-  /* DESCRIPTION: Roe-Turkel preconditioning for low Mach number flows */
-  addBoolOption("LOW_MACH_PREC", Low_Mach_Precon, false);
-  /* DESCRIPTION: Post-reconstruction correction for low Mach number flows */
-  addBoolOption("LOW_MACH_CORR", Low_Mach_Corr, false);
-  /* DESCRIPTION: Time Step for dual time stepping simulations (s) */
-  addDoubleOption("MIN_ROE_TURKEL_PREC", Min_Beta_RoeTurkel, 0.01);
-  /* DESCRIPTION: Time Step for dual time stepping simulations (s) */
-  addDoubleOption("MAX_ROE_TURKEL_PREC", Max_Beta_RoeTurkel, 0.2);
-  /* DESCRIPTION: Linear solver for the turbulent adjoint systems */
-  addEnumOption("ADJTURB_LIN_SOLVER", Kind_AdjTurb_Linear_Solver, Linear_Solver_Map, FGMRES);
-  /* DESCRIPTION: Preconditioner for the turbulent adjoint Krylov linear solvers */
-  addEnumOption("ADJTURB_LIN_PREC", Kind_AdjTurb_Linear_Prec, Linear_Solver_Prec_Map, ILU);
-  /* DESCRIPTION: Minimum error threshold for the turbulent adjoint linear solver for the implicit formulation */
-  addDoubleOption("ADJTURB_LIN_ERROR", AdjTurb_Linear_Error, 1E-5);
-  /* DESCRIPTION: Maximum number of iterations of the turbulent adjoint linear solver for the implicit formulation */
-  addUnsignedShortOption("ADJTURB_LIN_ITER", AdjTurb_Linear_Iter, 10);
-  /* DESCRIPTION: Entropy fix factor */
-  addDoubleOption("ENTROPY_FIX_COEFF", EntropyFix_Coeff, 0.001);
-  /* DESCRIPTION: Linear solver for the discete adjoint systems */
-  addEnumOption("DISCADJ_LIN_SOLVER", Kind_DiscAdj_Linear_Solver, Linear_Solver_Map, FGMRES);
-  /* DESCRIPTION: Preconditioner for the discrete adjoint Krylov linear solvers */
-  addEnumOption("DISCADJ_LIN_PREC", Kind_DiscAdj_Linear_Prec, Linear_Solver_Prec_Map, ILU);
-  /* DESCRIPTION: Linear solver for the discete adjoint systems */
-  addEnumOption("FSI_DISCADJ_LIN_SOLVER_STRUC", Kind_DiscAdj_Linear_Solver_FSI_Struc, Linear_Solver_Map, CONJUGATE_GRADIENT);
-  /* DESCRIPTION: Preconditioner for the discrete adjoint Krylov linear solvers */
-  addEnumOption("FSI_DISCADJ_LIN_PREC_STRUC", Kind_DiscAdj_Linear_Prec_FSI_Struc, Linear_Solver_Prec_Map, JACOBI);
-
-  /*!\par CONFIG_CATEGORY: Convergence\ingroup Config*/
-  /*--- Options related to convergence ---*/
-
-  /*!\brief CONV_CRITERIA
-   *  \n DESCRIPTION: Convergence criteria \n OPTIONS: see \link Converge_Crit_Map \endlink \n DEFAULT: RESIDUAL \ingroup Config*/
-  addEnumOption("CONV_CRITERIA", ConvCriteria, Converge_Crit_Map, RESIDUAL);
-  /*!\brief RESIDUAL_REDUCTION \n DESCRIPTION: Residual reduction (order of magnitude with respect to the initial value)\n DEFAULT: 3.0 \ingroup Config*/
-  addDoubleOption("RESIDUAL_REDUCTION", OrderMagResidual, 5.0);
-  /*!\brief RESIDUAL_MINVAL\n DESCRIPTION: Min value of the residual (log10 of the residual)\n DEFAULT: -14.0 \ingroup Config*/
-  addDoubleOption("RESIDUAL_MINVAL", MinLogResidual, -14.0);
-  /* DESCRIPTION: Residual reduction (order of magnitude with respect to the initial value) */
-  addDoubleOption("RESIDUAL_REDUCTION_FSI", OrderMagResidualFSI, 3.0);
-  /* DESCRIPTION: Min value of the residual (log10 of the residual) */
-  addDoubleOption("RESIDUAL_MINVAL_FSI", MinLogResidualFSI, -5.0);
-  /*!\brief RESIDUAL_REDUCTION \n DESCRIPTION: Residual reduction (order of magnitude with respect to the initial value)\n DEFAULT: 3.0 \ingroup Config*/
-  addDoubleOption("RESIDUAL_REDUCTION_BGS_FLOW", OrderMagResidual_BGS_F, 3.0);
-  /*!\brief RESIDUAL_MINVAL\n DESCRIPTION: Min value of the residual (log10 of the residual)\n DEFAULT: -8.0 \ingroup Config*/
-  addDoubleOption("RESIDUAL_MINVAL_BGS_FLOW", MinLogResidual_BGS_F, -8.0);
-  /*!\brief RESIDUAL_REDUCTION \n DESCRIPTION: Residual reduction (order of magnitude with respect to the initial value)\n DEFAULT: 3.0 \ingroup Config*/
-  addDoubleOption("RESIDUAL_REDUCTION_BGS_STRUCTURE", OrderMagResidual_BGS_S, 3.0);
-  /*!\brief RESIDUAL_MINVAL\n DESCRIPTION: Min value of the residual (log10 of the residual)\n DEFAULT: -8.0 \ingroup Config*/
-  addDoubleOption("RESIDUAL_MINVAL_BGS_STRUCTURE", MinLogResidual_BGS_S, -8.0);
-  /* DESCRIPTION: FEM: UTOL = norm(Delta_U(k)) / norm(U(k)) */
-  addDoubleOption("RESIDUAL_FEM_UTOL", Res_FEM_UTOL, -9.0);
-  /* DESCRIPTION: FEM: RTOL = norm(Residual(k)) / norm(Residual(0)) */
-  addDoubleOption("RESIDUAL_FEM_RTOL", Res_FEM_RTOL, -9.0);
-  /* DESCRIPTION: FEM: ETOL = Delta_U(k) * Residual(k) / Delta_U(0) * Residual(0) */
-  addDoubleOption("RESIDUAL_FEM_ETOL", Res_FEM_ETOL, -9.0);
-  /* DESCRIPTION: FEM: ETOL = Delta_U(k) * Residual(k) / Delta_U(0) * Residual(0) */
-  addEnumOption("RESIDUAL_CRITERIA_FEM", Res_FEM_CRIT, ResFem_Map, RESFEM_RELATIVE);
-  /*!\brief RESIDUAL_FUNC_FLOW\n DESCRIPTION: Flow functional for the Residual criteria\n OPTIONS: See \link Residual_Map \endlink \n DEFAULT: RHO_RESIDUAL \ingroup Config*/
-  addEnumOption("RESIDUAL_FUNC_FLOW", Residual_Func_Flow, Residual_Map, RHO_RESIDUAL);
-  /*!\brief STARTCONV_ITER\n DESCRIPTION: Iteration number to begin convergence monitoring\n DEFAULT: 5 \ingroup Config*/
-  addUnsignedLongOption("STARTCONV_ITER", StartConv_Iter, 5);
-  /*!\brief CAUCHY_ELEMS\n DESCRIPTION: Number of elements to apply the criteria. \n DEFAULT 100 \ingroup Config*/
-  addUnsignedShortOption("CAUCHY_ELEMS", Cauchy_Elems, 100);
-  /*!\brief CAUCHY_EPS\n DESCRIPTION: Epsilon to control the series convergence \n DEFAULT: 1e-10 \ingroup Config*/
-  addDoubleOption("CAUCHY_EPS", Cauchy_Eps, 1E-10);
-  /*!\brief CAUCHY_FUNC_FLOW
-   *  \n DESCRIPTION: Flow functional for the Cauchy criteria \n OPTIONS: see \link Objective_Map \endlink \n DEFAULT: DRAG_COEFFICIENT \ingroup Config*/
-  addEnumOption("CAUCHY_FUNC_FLOW", Cauchy_Func_Flow, Objective_Map, DRAG_COEFFICIENT);
-  /*!\brief CAUCHY_FUNC_ADJFLOW\n DESCRIPTION: Adjoint functional for the Cauchy criteria.\n OPTIONS: See \link Sens_Map \endlink. \n DEFAULT: SENS_GEOMETRY \ingroup Config*/
-  addEnumOption("CAUCHY_FUNC_ADJFLOW", Cauchy_Func_AdjFlow, Sens_Map, SENS_GEOMETRY);
-
-  /*!\par CONFIG_CATEGORY: Multi-grid \ingroup Config*/
-  /*--- Options related to Multi-grid ---*/
-
-  /*!\brief START_UP_ITER \n DESCRIPTION: Start up iterations using the fine grid only. DEFAULT: 0 \ingroup Config*/
-  addUnsignedShortOption("START_UP_ITER", nStartUpIter, 0);
-  /*!\brief MGLEVEL\n DESCRIPTION: Multi-grid Levels. DEFAULT: 0 \ingroup Config*/
-  addUnsignedShortOption("MGLEVEL", nMGLevels, 0);
-  /*!\brief MGCYCLE\n DESCRIPTION: Multi-grid cycle. OPTIONS: See \link MG_Cycle_Map \endlink. Defualt V_CYCLE \ingroup Config*/
-  addEnumOption("MGCYCLE", MGCycle, MG_Cycle_Map, V_CYCLE);
-  /*!\brief MG_PRE_SMOOTH\n DESCRIPTION: Multi-grid pre-smoothing level \ingroup Config*/
-  addUShortListOption("MG_PRE_SMOOTH", nMG_PreSmooth, MG_PreSmooth);
-  /*!\brief MG_POST_SMOOTH\n DESCRIPTION: Multi-grid post-smoothing level \ingroup Config*/
-  addUShortListOption("MG_POST_SMOOTH", nMG_PostSmooth, MG_PostSmooth);
-  /*!\brief MG_CORRECTION_SMOOTH\n DESCRIPTION: Jacobi implicit smoothing of the correction \ingroup Config*/
-  addUShortListOption("MG_CORRECTION_SMOOTH", nMG_CorrecSmooth, MG_CorrecSmooth);
-  /*!\brief MG_DAMP_RESTRICTION\n DESCRIPTION: Damping factor for the residual restriction. DEFAULT: 0.75 \ingroup Config*/
-  addDoubleOption("MG_DAMP_RESTRICTION", Damp_Res_Restric, 0.75);
-  /*!\brief MG_DAMP_PROLONGATION\n DESCRIPTION: Damping factor for the correction prolongation. DEFAULT 0.75 \ingroup Config*/
-  addDoubleOption("MG_DAMP_PROLONGATION", Damp_Correc_Prolong, 0.75);
-
-  /*!\par CONFIG_CATEGORY: Spatial Discretization \ingroup Config*/
-  /*--- Options related to the spatial discretization ---*/
-
-  /*!\brief NUM_METHOD_GRAD
-   *  \n DESCRIPTION: Numerical method for spatial gradients \n OPTIONS: See \link Gradient_Map \endlink. \n DEFAULT: WEIGHTED_LEAST_SQUARES. \ingroup Config*/
-  addEnumOption("NUM_METHOD_GRAD", Kind_Gradient_Method, Gradient_Map, WEIGHTED_LEAST_SQUARES);
-  /*!\brief VENKAT_LIMITER_COEFF
-   *  \n DESCRIPTION: Coefficient for the limiter. DEFAULT value 0.5. Larger values decrease the extent of limiting, values approaching zero cause lower-order approximation to the solution. \ingroup Config */
-  addDoubleOption("VENKAT_LIMITER_COEFF", Venkat_LimiterCoeff, 0.05);
-  /*!\brief ADJ_SHARP_LIMITER_COEFF
-   *  \n DESCRIPTION: Coefficient for detecting the limit of the sharp edges. DEFAULT value 3.0.  Use with sharp edges limiter. \ingroup Config*/
-  addDoubleOption("ADJ_SHARP_LIMITER_COEFF", AdjSharp_LimiterCoeff, 3.0);
-  /*!\brief LIMITER_ITER
-   *  \n DESCRIPTION: Freeze the value of the limiter after a number of iterations. DEFAULT value 999999. \ingroup Config*/
-  addUnsignedLongOption("LIMITER_ITER", LimiterIter, 999999);
-
-  /*!\brief CONV_NUM_METHOD_FLOW
-   *  \n DESCRIPTION: Convective numerical method \n OPTIONS: See \link Upwind_Map \endlink , \link Centered_Map \endlink. \ingroup Config*/
-  addConvectOption("CONV_NUM_METHOD_FLOW", Kind_ConvNumScheme_Flow, Kind_Centered_Flow, Kind_Upwind_Flow);
-  /*!\brief MUSCL_FLOW \n DESCRIPTION: Check if the MUSCL scheme should be used \ingroup Config*/
-  addBoolOption("MUSCL_FLOW", MUSCL_Flow, true);
-  /*!\brief SLOPE_LIMITER_FLOW
-   * DESCRIPTION: Slope limiter for the direct solution. \n OPTIONS: See \link Limiter_Map \endlink \n DEFAULT VENKATAKRISHNAN \ingroup Config*/
-  addEnumOption("SLOPE_LIMITER_FLOW", Kind_SlopeLimit_Flow, Limiter_Map, VENKATAKRISHNAN);
-  default_jst_coeff[0] = 0.5; default_jst_coeff[1] = 0.02;
-  /*!\brief JST_SENSOR_COEFF \n DESCRIPTION: 2nd and 4th order artificial dissipation coefficients for the JST method \ingroup Config*/
-  addDoubleArrayOption("JST_SENSOR_COEFF", 2, Kappa_Flow, default_jst_coeff);
-  /*!\brief LAX_SENSOR_COEFF \n DESCRIPTION: 1st order artificial dissipation coefficients for the Lax–Friedrichs method. \ingroup Config*/
-  addDoubleOption("LAX_SENSOR_COEFF", Kappa_1st_Flow, 0.15);
-  default_ad_coeff_heat[0] = 0.5; default_ad_coeff_heat[1] = 0.02;
-  /*!\brief JST_SENSOR_COEFF_HEAT \n DESCRIPTION: 2nd and 4th order artificial dissipation coefficients for the JST method \ingroup Config*/
-  addDoubleArrayOption("JST_SENSOR_COEFF_HEAT", 2, Kappa_Heat, default_ad_coeff_heat);
-
-  /*!\brief CONV_NUM_METHOD_TNE2
-   *  \n DESCRIPTION: Convective numerical method \n OPTIONS: See \link Upwind_Map \endlink , \link Centered_Map \endlink. \ingroup Config*/
-  addConvectOption("CONV_NUM_METHOD_TNE2", Kind_ConvNumScheme_TNE2, Kind_Centered_TNE2, Kind_Upwind_TNE2);
-  /*!\brief MUSCL_FLOW \n DESCRIPTION: Check if the MUSCL scheme should be used \ingroup Config*/
-  addBoolOption("MUSCL_TNE2", MUSCL_TNE2, true);
-  /*!\brief SLOPE_LIMITER_FLOW
-   * DESCRIPTION: Slope limiter for the direct solution. \n OPTIONS: See \link Limiter_Map \endlink \n DEFAULT VENKATAKRISHNAN \ingroup Config*/
-  addEnumOption("SLOPE_LIMITER_TNE2", Kind_SlopeLimit_TNE2, Limiter_Map, VENKATAKRISHNAN);
-  default_jst_coeff[0] = 0.5; default_jst_coeff[1] = 0.02;
-
-  /*!\brief CONV_NUM_METHOD_ADJFLOW
-   *  \n DESCRIPTION: Convective numerical method for the adjoint solver.
-   *  \n OPTIONS:  See \link Upwind_Map \endlink , \link Centered_Map \endlink. Note: not all methods are guaranteed to be implemented for the adjoint solver. \ingroup Config */
-  addConvectOption("CONV_NUM_METHOD_ADJFLOW", Kind_ConvNumScheme_AdjFlow, Kind_Centered_AdjFlow, Kind_Upwind_AdjFlow);
-  /*!\brief MUSCL_FLOW \n DESCRIPTION: Check if the MUSCL scheme should be used \ingroup Config*/
-  addBoolOption("MUSCL_ADJFLOW", MUSCL_AdjFlow, true);
-  /*!\brief SLOPE_LIMITER_ADJFLOW
-     * DESCRIPTION: Slope limiter for the adjoint solution. \n OPTIONS: See \link Limiter_Map \endlink \n DEFAULT VENKATAKRISHNAN \ingroup Config*/
-  addEnumOption("SLOPE_LIMITER_ADJFLOW", Kind_SlopeLimit_AdjFlow, Limiter_Map, VENKATAKRISHNAN);
-  default_jst_adj_coeff[0] = 0.5; default_jst_adj_coeff[1] = 0.02;
-  /*!\brief ADJ_JST_SENSOR_COEFF \n DESCRIPTION: 2nd and 4th order artificial dissipation coefficients for the adjoint JST method. \ingroup Config*/
-  addDoubleArrayOption("ADJ_JST_SENSOR_COEFF", 2, Kappa_AdjFlow, default_jst_adj_coeff);
-  /*!\brief LAX_SENSOR_COEFF \n DESCRIPTION: 1st order artificial dissipation coefficients for the adjoint Lax–Friedrichs method. \ingroup Config*/
-  addDoubleOption("ADJ_LAX_SENSOR_COEFF", Kappa_1st_AdjFlow, 0.15);
-
-  /*!\brief MUSCL_FLOW \n DESCRIPTION: Check if the MUSCL scheme should be used \ingroup Config*/
-  addBoolOption("MUSCL_TURB", MUSCL_Turb, false);
-  /*!\brief SLOPE_LIMITER_TURB
-   *  \n DESCRIPTION: Slope limiter  \n OPTIONS: See \link Limiter_Map \endlink \n DEFAULT VENKATAKRISHNAN \ingroup Config*/
-  addEnumOption("SLOPE_LIMITER_TURB", Kind_SlopeLimit_Turb, Limiter_Map, VENKATAKRISHNAN);
-  /*!\brief CONV_NUM_METHOD_TURB
-   *  \n DESCRIPTION: Convective numerical method \ingroup Config*/
-  addConvectOption("CONV_NUM_METHOD_TURB", Kind_ConvNumScheme_Turb, Kind_Centered_Turb, Kind_Upwind_Turb);
-
-  /*!\brief MUSCL_FLOW \n DESCRIPTION: Check if the MUSCL scheme should be used \ingroup Config*/
-  addBoolOption("MUSCL_ADJTURB", MUSCL_AdjTurb, false);
-  /*!\brief SLOPE_LIMITER_ADJTURB
-   *  \n DESCRIPTION: Slope limiter \n OPTIONS: See \link Limiter_Map \endlink \n DEFAULT VENKATAKRISHNAN \ingroup Config */
-  addEnumOption("SLOPE_LIMITER_ADJTURB", Kind_SlopeLimit_AdjTurb, Limiter_Map, VENKATAKRISHNAN);
-  /*!\brief CONV_NUM_METHOD_ADJTURB\n DESCRIPTION: Convective numerical method for the adjoint/turbulent problem \ingroup Config*/
-  addConvectOption("CONV_NUM_METHOD_ADJTURB", Kind_ConvNumScheme_AdjTurb, Kind_Centered_AdjTurb, Kind_Upwind_AdjTurb);
-
-  /*!\brief MUSCL_FLOW \n DESCRIPTION: Check if the MUSCL scheme should be used \ingroup Config*/
-  addBoolOption("MUSCL_HEAT", MUSCL_Heat, false);
-  /*!\brief CONV_NUM_METHOD_HEAT
-   *  \n DESCRIPTION: Convective numerical method \n DEFAULT: UPWIND */
-  addEnumOption("CONV_NUM_METHOD_HEAT", Kind_ConvNumScheme_Heat, Space_Map, SPACE_UPWIND);
-
-  /*!\par CONFIG_CATEGORY: Adjoint and Gradient \ingroup Config*/
-  /*--- Options related to the adjoint and gradient ---*/
-
-  /*!\brief LIMIT_ADJFLOW \n DESCRIPTION: Limit value for the adjoint variable.\n DEFAULT: 1E6. \ingroup Config*/
-  addDoubleOption("LIMIT_ADJFLOW", AdjointLimit, 1E6);
-  /*!\brief MG_ADJFLOW\n DESCRIPTION: Multigrid with the adjoint problem. \n Defualt: YES \ingroup Config*/
-  addBoolOption("MG_ADJFLOW", MG_AdjointFlow, true);
-
-  /*!\brief OBJECTIVE_WEIGHT  \n DESCRIPTION: Adjoint problem boundary condition weights. Applies scaling factor to objective(s) \ingroup Config*/
-  addDoubleListOption("OBJECTIVE_WEIGHT", nObjW, Weight_ObjFunc);
-  /*!\brief OBJECTIVE_FUNCTION
-   *  \n DESCRIPTION: Adjoint problem boundary condition \n OPTIONS: see \link Objective_Map \endlink \n DEFAULT: DRAG_COEFFICIENT \ingroup Config*/
-  addEnumListOption("OBJECTIVE_FUNCTION", nObj, Kind_ObjFunc, Objective_Map);
-
-  /* DESCRIPTION: parameter for the definition of a complex objective function */
-  addDoubleOption("DCD_DCL_VALUE", dCD_dCL, 0.0);
-  /* DESCRIPTION: parameter for the definition of a complex objective function */
-  addDoubleOption("DCMX_DCL_VALUE", dCMx_dCL, 0.0);
-  /* DESCRIPTION: parameter for the definition of a complex objective function */
-  addDoubleOption("DCMY_DCL_VALUE", dCMy_dCL, 0.0);
-  /* DESCRIPTION: parameter for the definition of a complex objective function */
-  addDoubleOption("DCMZ_DCL_VALUE", dCMz_dCL, 0.0);
-
-  /* DESCRIPTION: parameter for the definition of a complex objective function */
-  addDoubleOption("DCD_DCMY_VALUE", dCD_dCMy, 0.0);
-
-  default_obj_coeff[0]=0.0; default_obj_coeff[1]=0.0; default_obj_coeff[2]=0.0;
-  default_obj_coeff[3]=0.0;  default_obj_coeff[4]=0.0;
-  /*!\brief OBJ_CHAIN_RULE_COEFF
-  * \n DESCRIPTION: Coefficients defining the objective function gradient using the chain rule
-  * with area-averaged outlet primitive variables. This is used with the genereralized outflow
-  * objective.  \ingroup Config   */
-  addDoubleArrayOption("OBJ_CHAIN_RULE_COEFF", 5, Obj_ChainRuleCoeff, default_obj_coeff);
-
-  default_geo_loc[0] = 0.0; default_geo_loc[1] = 1.0;
-  /* DESCRIPTION: Definition of the airfoil section */
-  addDoubleArrayOption("GEO_BOUNDS", 2, Stations_Bounds, default_geo_loc);
-  /* DESCRIPTION: Identify the body to slice */
-  addEnumOption("GEO_DESCRIPTION", Geo_Description, Geo_Description_Map, WING);
-  /* DESCRIPTION: Z location of the waterline */
-  addDoubleOption("GEO_WATERLINE_LOCATION", Geo_Waterline_Location, 0.0);
-  /* DESCRIPTION: Number of section cuts to make when calculating internal volume */
-  addUnsignedShortOption("GEO_NUMBER_STATIONS", nWingStations, 25);
-  /* DESCRIPTION: Definition of the airfoil sections */
-  addDoubleListOption("GEO_LOCATION_STATIONS", nLocationStations, LocationStations);
-  default_nacelle_location[0] = 0.0; default_nacelle_location[1] = 0.0; default_nacelle_location[2] = 0.0;
-  default_nacelle_location[3] = 0.0; default_nacelle_location[4] = 0.0;
-  /* DESCRIPTION: Definition of the nacelle location (higlite coordinates, tilt angle, toe angle) */
-  addDoubleArrayOption("GEO_NACELLE_LOCATION", 5, NacelleLocation, default_nacelle_location);
-  /* DESCRIPTION: Output sectional forces for specified markers. */
-  addBoolOption("GEO_PLOT_STATIONS", Plot_Section_Forces, false);
-  /* DESCRIPTION: Mode of the GDC code (analysis, or gradient) */
-  addEnumOption("GEO_MODE", GeometryMode, GeometryMode_Map, FUNCTION);
-
-  /* DESCRIPTION: Drag weight in sonic boom Objective Function (from 0.0 to 1.0) */
-  addDoubleOption("DRAG_IN_SONICBOOM", WeightCd, 0.0);
-  /* DESCRIPTION: Sensitivity smoothing  */
-  addEnumOption("SENS_SMOOTHING", Kind_SensSmooth, Sens_Smoothing_Map, NO_SMOOTH);
-  /* DESCRIPTION: Continuous Adjoint frozen viscosity */
-  addBoolOption("FROZEN_VISC_CONT", Frozen_Visc_Cont, true);
-  /* DESCRIPTION: Discrete Adjoint frozen viscosity */
-  addBoolOption("FROZEN_VISC_DISC", Frozen_Visc_Disc, false);
-  /* DESCRIPTION: Discrete Adjoint frozen limiter */
-  addBoolOption("FROZEN_LIMITER_DISC", Frozen_Limiter_Disc, false);
-  /* DESCRIPTION: Use an inconsistent (primal/dual) discrete adjoint formulation */
-  addBoolOption("INCONSISTENT_DISC", Inconsistent_Disc, false);
-   /* DESCRIPTION:  */
-  addDoubleOption("FIX_AZIMUTHAL_LINE", FixAzimuthalLine, 90.0);
-  /*!\brief SENS_REMOVE_SHARP
-   * \n DESCRIPTION: Remove sharp edges from the sensitivity evaluation  \n Format: SENS_REMOVE_SHARP = YES \n DEFAULT: NO \ingroup Config*/
-  addBoolOption("SENS_REMOVE_SHARP", Sens_Remove_Sharp, false);
-
-  /* DESCRIPTION: Automatically reorient elements that seem flipped */
-  addBoolOption("REORIENT_ELEMENTS",ReorientElements, true);
-
-  /*!\par CONFIG_CATEGORY: Input/output files and formats \ingroup Config */
-  /*--- Options related to input/output files and formats ---*/
-
-  /*!\brief OUTPUT_FORMAT \n DESCRIPTION: I/O format for output plots. \n OPTIONS: see \link Output_Map \endlink \n DEFAULT: TECPLOT \ingroup Config */
-  addEnumOption("OUTPUT_FORMAT", Output_FileFormat, Output_Map, TECPLOT);
-  /*!\brief ACTDISK_JUMP \n DESCRIPTION: The jump is given by the difference in values or a ratio */
-  addEnumOption("ACTDISK_JUMP", ActDisk_Jump, Jump_Map, DIFFERENCE);
-  /*!\brief MESH_FORMAT \n DESCRIPTION: Mesh input file format \n OPTIONS: see \link Input_Map \endlink \n DEFAULT: SU2 \ingroup Config*/
-  addEnumOption("MESH_FORMAT", Mesh_FileFormat, Input_Map, SU2);
-  /* DESCRIPTION:  Mesh input file */
-  addStringOption("MESH_FILENAME", Mesh_FileName, string("mesh.su2"));
-  /*!\brief MESH_OUT_FILENAME \n DESCRIPTION: Mesh output file name. Used when converting, scaling, or deforming a mesh. \n DEFAULT: mesh_out.su2 \ingroup Config*/
-  addStringOption("MESH_OUT_FILENAME", Mesh_Out_FileName, string("mesh_out.su2"));
-
-  /*!\brief CONV_FILENAME \n DESCRIPTION: Output file convergence history (w/o extension) \n DEFAULT: history \ingroup Config*/
-  addStringOption("CONV_FILENAME", Conv_FileName, string("history"));
-  /*!\brief BREAKDOWN_FILENAME \n DESCRIPTION: Output file forces breakdown \ingroup Config*/
-  addStringOption("BREAKDOWN_FILENAME", Breakdown_FileName, string("forces_breakdown.dat"));
-  /*!\brief CONV_FILENAME \n DESCRIPTION: Output file convergence history (w/o extension) \n DEFAULT: history \ingroup Config*/
-  addStringOption("CONV_FILENAME_FSI", Conv_FileName_FSI, string("historyFSI.csv"));
-  /* DESCRIPTION: Viscous limiter turbulent equations */
-  addBoolOption("WRITE_CONV_FILENAME_FSI", Write_Conv_FSI, false);
-  /*!\brief SOLUTION_FLOW_FILENAME \n DESCRIPTION: Restart flow input file (the file output under the filename set by RESTART_FLOW_FILENAME) \n DEFAULT: solution_flow.dat \ingroup Config */
-  addStringOption("SOLUTION_FLOW_FILENAME", Solution_FlowFileName, string("solution_flow.dat"));
-  /*!\brief SOLUTION_ADJ_FILENAME\n DESCRIPTION: Restart adjoint input file. Objective function abbreviation is expected. \ingroup Config*/
-  addStringOption("SOLUTION_ADJ_FILENAME", Solution_AdjFileName, string("solution_adj.dat"));
-  /*!\brief SOLUTION_FLOW_FILENAME \n DESCRIPTION: Restart structure input file (the file output under the filename set by RESTART_FLOW_FILENAME) \n Default: solution_flow.dat \ingroup Config */
-  addStringOption("SOLUTION_STRUCTURE_FILENAME", Solution_FEMFileName, string("solution_structure.dat"));
-  /*!\brief SOLUTION_FLOW_FILENAME \n DESCRIPTION: Restart structure input file (the file output under the filename set by RESTART_FLOW_FILENAME) \n Default: solution_flow.dat \ingroup Config */
-  addStringOption("SOLUTION_ADJ_STRUCTURE_FILENAME", Solution_AdjFEMFileName, string("solution_adjoint_structure.dat"));
-  /*!\brief RESTART_FLOW_FILENAME \n DESCRIPTION: Output file restart flow \ingroup Config*/
-  addStringOption("RESTART_FLOW_FILENAME", Restart_FlowFileName, string("restart_flow.dat"));
-  /*!\brief RESTART_ADJ_FILENAME  \n DESCRIPTION: Output file restart adjoint. Objective function abbreviation will be appended. \ingroup Config*/
-  addStringOption("RESTART_ADJ_FILENAME", Restart_AdjFileName, string("restart_adj.dat"));
-  /*!\brief RESTART_WAVE_FILENAME \n DESCRIPTION: Output file restart wave \ingroup Config*/
-  addStringOption("RESTART_WAVE_FILENAME", Restart_WaveFileName, string("restart_wave.dat"));
-  /*!\brief RESTART_STRUCTURE_FILENAME \n DESCRIPTION: Output file restart structure \ingroup Config*/
-  addStringOption("RESTART_STRUCTURE_FILENAME", Restart_FEMFileName, string("restart_structure.dat"));
-  /*!\brief RESTART_ADJ_STRUCTURE_FILENAME \n DESCRIPTION: Output file restart structure \ingroup Config*/
-  addStringOption("RESTART_ADJ_STRUCTURE_FILENAME", Restart_AdjFEMFileName, string("restart_adjoint_structure.dat"));
-  /*!\brief VOLUME_FLOW_FILENAME  \n DESCRIPTION: Output file flow (w/o extension) variables \ingroup Config */
-  addStringOption("VOLUME_FLOW_FILENAME", Flow_FileName, string("flow"));
-  /*!\brief VOLUME_STRUCTURE_FILENAME
-   * \n  DESCRIPTION: Output file structure (w/o extension) variables \ingroup Config*/
-  addStringOption("VOLUME_STRUCTURE_FILENAME", Structure_FileName, string("structure"));
-  /*!\brief VOLUME_ADJ_STRUCTURE_FILENAME
-   * \n  DESCRIPTION: Output file structure (w/o extension) variables \ingroup Config*/
-  addStringOption("VOLUME_ADJ_STRUCTURE_FILENAME", AdjStructure_FileName, string("adj_structure"));
-  /*!\brief SURFACE_STRUCTURE_FILENAME
-   *  \n DESCRIPTION: Output file structure (w/o extension) variables \ingroup Config*/
-  addStringOption("SURFACE_STRUCTURE_FILENAME", SurfStructure_FileName, string("surface_structure"));
-  /*!\brief SURFACE_STRUCTURE_FILENAME
-   *  \n DESCRIPTION: Output file structure (w/o extension) variables \ingroup Config*/
-  addStringOption("SURFACE_ADJ_STRUCTURE_FILENAME", AdjSurfStructure_FileName, string("adj_surface_structure"));
-  /*!\brief SURFACE_WAVE_FILENAME
-   *  \n DESCRIPTION: Output file structure (w/o extension) variables \ingroup Config*/
-  addStringOption("SURFACE_WAVE_FILENAME", SurfWave_FileName, string("surface_wave"));
-  /*!\brief SURFACE_HEAT_FILENAME
-   *  \n DESCRIPTION: Output file structure (w/o extension) variables \ingroup Config */
-  addStringOption("SURFACE_HEAT_FILENAME", SurfHeat_FileName, string("surface_heat"));
-  /*!\brief VOLUME_WAVE_FILENAME
-   *  \n DESCRIPTION: Output file wave (w/o extension) variables  \ingroup Config*/
-  addStringOption("VOLUME_WAVE_FILENAME", Wave_FileName, string("wave"));
-  /*!\brief VOLUME_HEAT_FILENAME
-   *  \n DESCRIPTION: Output file wave (w/o extension) variables  \ingroup Config*/
-  addStringOption("VOLUME_HEAT_FILENAME", Heat_FileName, string("heat"));
-  /*!\brief VOLUME_ADJWAVE_FILENAME
-   *  \n DESCRIPTION: Output file adj. wave (w/o extension) variables  \ingroup Config*/
-  addStringOption("VOLUME_ADJWAVE_FILENAME", AdjWave_FileName, string("adjoint_wave"));
-  /*!\brief VOLUME_ADJ_FILENAME
-   *  \n DESCRIPTION: Output file adjoint (w/o extension) variables  \ingroup Config*/
-  addStringOption("VOLUME_ADJ_FILENAME", Adj_FileName, string("adjoint"));
-  /*!\brief GRAD_OBJFUNC_FILENAME
-   *  \n DESCRIPTION: Output objective function gradient  \ingroup Config*/
-  addStringOption("GRAD_OBJFUNC_FILENAME", ObjFunc_Grad_FileName, string("of_grad.dat"));
-  /*!\brief VALUE_OBJFUNC_FILENAME
-   *  \n DESCRIPTION: Output objective function  \ingroup Config*/
-  addStringOption("VALUE_OBJFUNC_FILENAME", ObjFunc_Value_FileName, string("of_func.dat"));
-  /*!\brief SURFACE_FLOW_FILENAME
-   *  \n DESCRIPTION: Output file surface flow coefficient (w/o extension)  \ingroup Config*/
-  addStringOption("SURFACE_FLOW_FILENAME", SurfFlowCoeff_FileName, string("surface_flow"));
-  /*!\brief SURFACE_ADJ_FILENAME
-   *  \n DESCRIPTION: Output file surface adjoint coefficient (w/o extension)  \ingroup Config*/
-  addStringOption("SURFACE_ADJ_FILENAME", SurfAdjCoeff_FileName, string("surface_adjoint"));
-  /*!\brief SURFACE_SENS_FILENAME_FILENAME
-   *  \n DESCRIPTION: Output file surface sensitivity (discrete adjoint) (w/o extension)  \ingroup Config*/
-  addStringOption("SURFACE_SENS_FILENAME", SurfSens_FileName, string("surface_sens"));
-  /*!\brief VOLUME_SENS_FILENAME
-   *  \n DESCRIPTION: Output file volume sensitivity (discrete adjoint))  \ingroup Config*/
-  addStringOption("VOLUME_SENS_FILENAME", VolSens_FileName, string("volume_sens"));
-  /*!\brief WRT_SOL_FREQ
-   *  \n DESCRIPTION: Writing solution file frequency  \ingroup Config*/
-  addUnsignedLongOption("WRT_SOL_FREQ", Wrt_Sol_Freq, 1000);
-  /*!\brief WRT_SOL_FREQ_DUALTIME
-   *  \n DESCRIPTION: Writing solution file frequency for dual time  \ingroup Config*/
-  addUnsignedLongOption("WRT_SOL_FREQ_DUALTIME", Wrt_Sol_Freq_DualTime, 1);
-  /*!\brief WRT_CON_FREQ
-   *  \n DESCRIPTION: Writing convergence history frequency  \ingroup Config*/
-  addUnsignedLongOption("WRT_CON_FREQ",  Wrt_Con_Freq, 1);
-  /*!\brief WRT_CON_FREQ_DUALTIME
-   *  \n DESCRIPTION: Writing convergence history frequency for the dual time  \ingroup Config*/
-  addUnsignedLongOption("WRT_CON_FREQ_DUALTIME",  Wrt_Con_Freq_DualTime, 10);
-  /*!\brief LOW_MEMORY_OUTPUT
-   *  \n DESCRIPTION: Output less information for lower memory use.  \ingroup Config*/
-  addBoolOption("LOW_MEMORY_OUTPUT", Low_MemoryOutput, false);
-  /*!\brief WRT_VOL_SOL
-   *  \n DESCRIPTION: Write a volume solution file  \ingroup Config*/
-  addBoolOption("WRT_VOL_SOL", Wrt_Vol_Sol, true);
-  /*!\brief WRT_SRF_SOL
-   *  \n DESCRIPTION: Write a surface solution file  \ingroup Config*/
-  addBoolOption("WRT_SRF_SOL", Wrt_Srf_Sol, true);
-  /*!\brief WRT_CSV_SOL
-   *  \n DESCRIPTION: Write a surface CSV solution file  \ingroup Config*/
-  addBoolOption("WRT_CSV_SOL", Wrt_Csv_Sol, true);
-  /*!\brief WRT_CSV_SOL
-   *  \n DESCRIPTION: Write a binary coordinates file  \ingroup Config*/
-  addBoolOption("WRT_CRD_SOL", Wrt_Crd_Sol, false);
-  /*!\brief WRT_SURFACE
-   *  \n DESCRIPTION: Output solution at each surface  \ingroup Config*/
-  addBoolOption("WRT_SURFACE", Wrt_Surface, false);
-  /*!\brief WRT_RESIDUALS
-   *  \n DESCRIPTION: Output residual info to solution/restart file  \ingroup Config*/
-  addBoolOption("WRT_RESIDUALS", Wrt_Residuals, false);
-  /*!\brief WRT_LIMITERS
-   *  \n DESCRIPTION: Output limiter value information to solution/restart file  \ingroup Config*/
-  addBoolOption("WRT_LIMITERS", Wrt_Limiters, false);
-  /*!\brief WRT_SHARPEDGES
-   *  \n DESCRIPTION: Output sharp edge limiter information to solution/restart file  \ingroup Config*/
-  addBoolOption("WRT_SHARPEDGES", Wrt_SharpEdges, false);
-  /* DESCRIPTION: Output the rind layers in the solution files  \ingroup Config*/
-  addBoolOption("WRT_HALO", Wrt_Halo, false);
-  /* DESCRIPTION: Output the performance summary to the console at the end of SU2_CFD  \ingroup Config*/
-  addBoolOption("WRT_PERFORMANCE", Wrt_Performance, false);
-    /* DESCRIPTION: Output a 1D slice of a 2D cartesian solution \ingroup Config*/
-  addBoolOption("WRT_SLICE", Wrt_Slice, false);
-  /*!\brief MARKER_ANALYZE_AVERAGE
-   *  \n DESCRIPTION: Output averaged flow values on specified analyze marker.
-   *  Options: AREA, MASSFLUX
-   *  \n Use with MARKER_ANALYZE. \ingroup Config*/
-  addEnumOption("MARKER_ANALYZE_AVERAGE", Kind_Average, Average_Map, AVERAGE_MASSFLUX);
-  /*!\brief CONSOLE_OUTPUT_VERBOSITY
-   *  \n DESCRIPTION: Verbosity level for console output  \ingroup Config*/
-  addEnumOption("CONSOLE_OUTPUT_VERBOSITY", Console_Output_Verb, Verb_Map, VERB_HIGH);
-
-
-  /*!\par CONFIG_CATEGORY: Dynamic mesh definition \ingroup Config*/
-  /*--- Options related to dynamic meshes ---*/
-
-  /* DESCRIPTION: Mesh motion for unsteady simulations */
-  addBoolOption("GRID_MOVEMENT", Grid_Movement, false);
-  /* DESCRIPTION: Type of mesh motion */
-  addEnumListOption("GRID_MOVEMENT_KIND", nGridMovement, Kind_GridMovement, GridMovement_Map);
-  /* DESCRIPTION: Marker(s) of moving surfaces (MOVING_WALL or DEFORMING grid motion). */
-  addStringListOption("MARKER_MOVING", nMarker_Moving, Marker_Moving);
-  /* DESCRIPTION: Mach number (non-dimensional, based on the mesh velocity and freestream vals.) */
-  addDoubleOption("MACH_MOTION", Mach_Motion, 0.0);
-  /* DESCRIPTION: Coordinates of the rigid motion origin */
-  addDoubleListOption("MOTION_ORIGIN_X", nMotion_Origin_X, Motion_Origin_X);
-  /* DESCRIPTION: Coordinates of the rigid motion origin */
-  addDoubleListOption("MOTION_ORIGIN_Y", nMotion_Origin_Y, Motion_Origin_Y);
-  /* DESCRIPTION: Coordinates of the rigid motion origin */
-  addDoubleListOption("MOTION_ORIGIN_Z", nMotion_Origin_Z, Motion_Origin_Z);
-  /* DESCRIPTION: Translational velocity vector (m/s) in the x, y, & z directions (RIGID_MOTION only) */
-  addDoubleListOption("TRANSLATION_RATE_X", nTranslation_Rate_X, Translation_Rate_X);
-  /* DESCRIPTION: Translational velocity vector (m/s) in the x, y, & z directions (RIGID_MOTION only) */
-  addDoubleListOption("TRANSLATION_RATE_Y", nTranslation_Rate_Y, Translation_Rate_Y);
-  /* DESCRIPTION: Translational velocity vector (m/s) in the x, y, & z directions (RIGID_MOTION only) */
-  addDoubleListOption("TRANSLATION_RATE_Z", nTranslation_Rate_Z, Translation_Rate_Z);
-  /* DESCRIPTION: Angular velocity vector (rad/s) about x, y, & z axes (RIGID_MOTION only) */
-  addDoubleListOption("ROTATION_RATE_X", nRotation_Rate_X, Rotation_Rate_X);
-  /* DESCRIPTION: Angular velocity vector (rad/s) about x, y, & z axes (RIGID_MOTION only) */
-  addDoubleListOption("ROTATION_RATE_Y", nRotation_Rate_Y, Rotation_Rate_Y);
-  /* DESCRIPTION: Angular velocity vector (rad/s) about x, y, & z axes (RIGID_MOTION only) */
-  addDoubleListOption("ROTATION_RATE_Z", nRotation_Rate_Z, Rotation_Rate_Z);
-  /* DESCRIPTION: Pitching angular freq. (rad/s) about x, y, & z axes (RIGID_MOTION only) */
-  addDoubleListOption("PITCHING_OMEGA_X", nPitching_Omega_X, Pitching_Omega_X);
-  /* DESCRIPTION: Pitching angular freq. (rad/s) about x, y, & z axes (RIGID_MOTION only) */
-  addDoubleListOption("PITCHING_OMEGA_Y", nPitching_Omega_Y, Pitching_Omega_Y);
-  /* DESCRIPTION: Pitching angular freq. (rad/s) about x, y, & z axes (RIGID_MOTION only) */
-  addDoubleListOption("PITCHING_OMEGA_Z", nPitching_Omega_Z, Pitching_Omega_Z);
-  /* DESCRIPTION: Pitching amplitude (degrees) about x, y, & z axes (RIGID_MOTION only) */
-  addDoubleListOption("PITCHING_AMPL_X", nPitching_Ampl_X, Pitching_Ampl_X);
-  /* DESCRIPTION: Pitching amplitude (degrees) about x, y, & z axes (RIGID_MOTION only) */
-  addDoubleListOption("PITCHING_AMPL_Y", nPitching_Ampl_Y, Pitching_Ampl_Y);
-  /* DESCRIPTION: Pitching amplitude (degrees) about x, y, & z axes (RIGID_MOTION only) */
-  addDoubleListOption("PITCHING_AMPL_Z", nPitching_Ampl_Z, Pitching_Ampl_Z);
-  /* DESCRIPTION: Pitching phase offset (degrees) about x, y, & z axes (RIGID_MOTION only) */
-  addDoubleListOption("PITCHING_PHASE_X", nPitching_Phase_X, Pitching_Phase_X);
-  /* DESCRIPTION: Pitching phase offset (degrees) about x, y, & z axes (RIGID_MOTION only) */
-  addDoubleListOption("PITCHING_PHASE_Y", nPitching_Phase_Y, Pitching_Phase_Y);
-  /* DESCRIPTION: Pitching phase offset (degrees) about x, y, & z axes (RIGID_MOTION only) */
-  addDoubleListOption("PITCHING_PHASE_Z", nPitching_Phase_Z, Pitching_Phase_Z);
-  /* DESCRIPTION: Plunging angular freq. (rad/s) in x, y, & z directions (RIGID_MOTION only) */
-  addDoubleListOption("PLUNGING_OMEGA_X", nPlunging_Omega_X, Plunging_Omega_X);
-  /* DESCRIPTION: Plunging angular freq. (rad/s) in x, y, & z directions (RIGID_MOTION only) */
-  addDoubleListOption("PLUNGING_OMEGA_Y", nPlunging_Omega_Y, Plunging_Omega_Y);
-  /* DESCRIPTION: Plunging angular freq. (rad/s) in x, y, & z directions (RIGID_MOTION only) */
-  addDoubleListOption("PLUNGING_OMEGA_Z", nPlunging_Omega_Z, Plunging_Omega_Z);
-  /* DESCRIPTION: Plunging amplitude (m) in x, y, & z directions (RIGID_MOTION only) */
-  addDoubleListOption("PLUNGING_AMPL_X", nPlunging_Ampl_X, Plunging_Ampl_X);
-  /* DESCRIPTION: Plunging amplitude (m) in x, y, & z directions (RIGID_MOTION only) */
-  addDoubleListOption("PLUNGING_AMPL_Y", nPlunging_Ampl_Y, Plunging_Ampl_Y);
-  /* DESCRIPTION: Plunging amplitude (m) in x, y, & z directions (RIGID_MOTION only) */
-  addDoubleListOption("PLUNGING_AMPL_Z", nPlunging_Ampl_Z, Plunging_Ampl_Z);
-  /* DESCRIPTION: Value to move motion origins (1 or 0) */
-  addUShortListOption("MOVE_MOTION_ORIGIN", nMoveMotion_Origin, MoveMotion_Origin);
-
-  /*!\par CONFIG_CATEGORY: Grid adaptation \ingroup Config*/
-  /*--- Options related to grid adaptation ---*/
-
-  /* DESCRIPTION: Kind of grid adaptation */
-  addEnumOption("KIND_ADAPT", Kind_Adaptation, Adapt_Map, NO_ADAPT);
-  /* DESCRIPTION: Percentage of new elements (% of the original number of elements) */
-  addDoubleOption("NEW_ELEMS", New_Elem_Adapt, -1.0);
-  /* DESCRIPTION: Scale factor for the dual volume */
-  addDoubleOption("DUALVOL_POWER", DualVol_Power, 0.5);
-  /* DESCRIPTION: Use analytical definition for surfaces */
-  addEnumOption("ANALYTICAL_SURFDEF", Analytical_Surface, Geo_Analytic_Map, NO_GEO_ANALYTIC);
-  /* DESCRIPTION: Before each computation, implicitly smooth the nodal coordinates */
-  addBoolOption("SMOOTH_GEOMETRY", SmoothNumGrid, false);
-  /* DESCRIPTION: Adapt the boundary elements */
-  addBoolOption("ADAPT_BOUNDARY", AdaptBoundary, true);
-
-  /*!\par CONFIG_CATEGORY: Aeroelastic Simulation (Typical Section Model) \ingroup Config*/
-  /*--- Options related to aeroelastic simulations using the Typical Section Model) ---*/
-  /* DESCRIPTION: The flutter speed index (modifies the freestream condition) */
-  addDoubleOption("FLUTTER_SPEED_INDEX", FlutterSpeedIndex, 0.6);
-  /* DESCRIPTION: Natural frequency of the spring in the plunging direction (rad/s). */
-  addDoubleOption("PLUNGE_NATURAL_FREQUENCY", PlungeNaturalFrequency, 100);
-  /* DESCRIPTION: Natural frequency of the spring in the pitching direction (rad/s). */
-  addDoubleOption("PITCH_NATURAL_FREQUENCY", PitchNaturalFrequency, 100);
-  /* DESCRIPTION: The airfoil mass ratio. */
-  addDoubleOption("AIRFOIL_MASS_RATIO", AirfoilMassRatio, 60);
-  /* DESCRIPTION: Distance in semichords by which the center of gravity lies behind the elastic axis. */
-  addDoubleOption("CG_LOCATION", CG_Location, 1.8);
-  /* DESCRIPTION: The radius of gyration squared (expressed in semichords) of the typical section about the elastic axis. */
-  addDoubleOption("RADIUS_GYRATION_SQUARED", RadiusGyrationSquared, 3.48);
-  /* DESCRIPTION: Solve the aeroelastic equations every given number of internal iterations. */
-  addUnsignedShortOption("AEROELASTIC_ITER", AeroelasticIter, 3);
-
-  /*!\par CONFIG_CATEGORY: Optimization Problem*/
-
-  /* DESCRIPTION: Scale the line search in the optimizer */
-  addDoubleOption("OPT_RELAX_FACTOR", Opt_RelaxFactor, 1.0);
-
-  /* DESCRIPTION: Bound the line search in the optimizer */
-  addDoubleOption("OPT_LINE_SEARCH_BOUND", Opt_LineSearch_Bound, 1E6);
-
-  /*!\par CONFIG_CATEGORY: Wind Gust \ingroup Config*/
-  /*--- Options related to wind gust simulations ---*/
-
-  /* DESCRIPTION: Apply a wind gust */
-  addBoolOption("WIND_GUST", Wind_Gust, false);
-  /* DESCRIPTION: Type of gust */
-  addEnumOption("GUST_TYPE", Gust_Type, Gust_Type_Map, NO_GUST);
-  /* DESCRIPTION: Gust wavelenght (meters) */
-  addDoubleOption("GUST_WAVELENGTH", Gust_WaveLength, 0.0);
-  /* DESCRIPTION: Number of gust periods */
-  addDoubleOption("GUST_PERIODS", Gust_Periods, 1.0);
-  /* DESCRIPTION: Gust amplitude (m/s) */
-  addDoubleOption("GUST_AMPL", Gust_Ampl, 0.0);
-  /* DESCRIPTION: Time at which to begin the gust (sec) */
-  addDoubleOption("GUST_BEGIN_TIME", Gust_Begin_Time, 0.0);
-  /* DESCRIPTION: Location at which the gust begins (meters) */
-  addDoubleOption("GUST_BEGIN_LOC", Gust_Begin_Loc, 0.0);
-  /* DESCRIPTION: Direction of the gust X or Y dir */
-  addEnumOption("GUST_DIR", Gust_Dir, Gust_Dir_Map, Y_DIR);
-
-  /* Harmonic Balance config */
-  /* DESCRIPTION: Omega_HB = 2*PI*frequency - frequencies for Harmonic Balance method */
-  addDoubleListOption("OMEGA_HB", nOmega_HB, Omega_HB);
-
-  /*!\par CONFIG_CATEGORY: Equivalent Area \ingroup Config*/
-  /*--- Options related to the equivalent area ---*/
-
-  /* DESCRIPTION: Evaluate equivalent area on the Near-Field  */
-  addBoolOption("EQUIV_AREA", EquivArea, false);
-  default_ea_lim[0] = 0.0; default_ea_lim[1] = 1.0; default_ea_lim[2] = 1.0;
-  /* DESCRIPTION: Integration limits of the equivalent area ( xmin, xmax, Dist_NearField ) */
-  addDoubleArrayOption("EA_INT_LIMIT", 3, EA_IntLimit, default_ea_lim);
-  /* DESCRIPTION: Equivalent area scaling factor */
-  addDoubleOption("EA_SCALE_FACTOR", EA_ScaleFactor, 1.0);
-
-	// these options share nDV as their size in the option references; not a good idea
-	/*!\par CONFIG_CATEGORY: Grid deformation \ingroup Config*/
-  /*--- Options related to the grid deformation ---*/
-
-	/* DESCRIPTION: Kind of deformation */
-	addEnumListOption("DV_KIND", nDV, Design_Variable, Param_Map);
-	/* DESCRIPTION: Marker of the surface to which we are going apply the shape deformation */
-  addStringListOption("DV_MARKER", nMarker_DV, Marker_DV);
-	/* DESCRIPTION: Parameters of the shape deformation
-   - FFD_CONTROL_POINT_2D ( FFDBox ID, i_Ind, j_Ind, x_Disp, y_Disp )
-   - FFD_RADIUS_2D ( FFDBox ID )
-   - FFD_CAMBER_2D ( FFDBox ID, i_Ind )
-   - FFD_THICKNESS_2D ( FFDBox ID, i_Ind )
-   - HICKS_HENNE ( Lower Surface (0)/Upper Surface (1)/Only one Surface (2), x_Loc )
-   - SURFACE_BUMP ( x_start, x_end, x_Loc )
-   - CST ( Lower Surface (0)/Upper Surface (1), Kulfan parameter number, Total number of Kulfan parameters for surface )
-   - NACA_4DIGITS ( 1st digit, 2nd digit, 3rd and 4th digit )
-   - PARABOLIC ( Center, Thickness )
-   - TRANSLATION ( x_Disp, y_Disp, z_Disp )
-   - ROTATION ( x_Orig, y_Orig, z_Orig, x_End, y_End, z_End )
-   - OBSTACLE ( Center, Bump size )
-   - SPHERICAL ( ControlPoint_Index, Theta_Disp, R_Disp )
-   - FFD_CONTROL_POINT ( FFDBox ID, i_Ind, j_Ind, k_Ind, x_Disp, y_Disp, z_Disp )
-   - FFD_TWIST_ANGLE ( FFDBox ID, x_Orig, y_Orig, z_Orig, x_End, y_End, z_End )
-   - FFD_ROTATION ( FFDBox ID, x_Orig, y_Orig, z_Orig, x_End, y_End, z_End )
-   - FFD_CONTROL_SURFACE ( FFDBox ID, x_Orig, y_Orig, z_Orig, x_End, y_End, z_End )
-   - FFD_CAMBER ( FFDBox ID, i_Ind, j_Ind )
-   - FFD_THICKNESS ( FFDBox ID, i_Ind, j_Ind ) */
-	addDVParamOption("DV_PARAM", nDV, ParamDV, FFDTag, Design_Variable);
-  /* DESCRIPTION: New value of the shape deformation */
-  addDVValueOption("DV_VALUE", nDV_Value, DV_Value, nDV, ParamDV, Design_Variable);
-  /* DESCRIPTION: Provide a file of surface positions from an external parameterization. */
-  addStringOption("DV_FILENAME", DV_Filename, string("surface_positions.dat"));
-	/* DESCRIPTION: Hold the grid fixed in a region */
-  addBoolOption("HOLD_GRID_FIXED", Hold_GridFixed, false);
-	default_grid_fix[0] = -1E15; default_grid_fix[1] = -1E15; default_grid_fix[2] = -1E15;
-	default_grid_fix[3] =  1E15; default_grid_fix[4] =  1E15; default_grid_fix[5] =  1E15;
-	/* DESCRIPTION: Coordinates of the box where the grid will be deformed (Xmin, Ymin, Zmin, Xmax, Ymax, Zmax) */
-	addDoubleArrayOption("HOLD_GRID_FIXED_COORD", 6, Hold_GridFixed_Coord, default_grid_fix);
-	/* DESCRIPTION: Visualize the deformation */
-  addBoolOption("VISUALIZE_DEFORMATION", Visualize_Deformation, false);
-  /* DESCRIPTION: Print the residuals during mesh deformation to the console */
-  addBoolOption("DEFORM_CONSOLE_OUTPUT", Deform_Output, true);
-  /* DESCRIPTION: Number of nonlinear deformation iterations (surface deformation increments) */
-  addUnsignedLongOption("DEFORM_NONLINEAR_ITER", GridDef_Nonlinear_Iter, 1);
-  /* DESCRIPTION: Number of smoothing iterations for FEA mesh deformation */
-  addUnsignedLongOption("DEFORM_LINEAR_ITER", GridDef_Linear_Iter, 1000);
-  /* DESCRIPTION: Factor to multiply smallest volume for deform tolerance (0.001 default) */
-  addDoubleOption("DEFORM_TOL_FACTOR", Deform_Tol_Factor, 1E-6);
-  /* DESCRIPTION: Deform coefficient (-1.0 to 0.5) */
-  addDoubleOption("DEFORM_COEFF", Deform_Coeff, 1E6);
-  /* DESCRIPTION: Deform limit in m or inches */
-  addDoubleOption("DEFORM_LIMIT", Deform_Limit, 1E6);
-  /* DESCRIPTION: Type of element stiffness imposed for FEA mesh deformation (INVERSE_VOLUME, WALL_DISTANCE, CONSTANT_STIFFNESS) */
-  addEnumOption("DEFORM_STIFFNESS_TYPE", Deform_Stiffness_Type, Deform_Stiffness_Map, SOLID_WALL_DISTANCE);
-  /* DESCRIPTION: Poisson's ratio for constant stiffness FEA method of grid deformation*/
-  addDoubleOption("DEFORM_ELASTICITY_MODULUS", Deform_ElasticityMod, 2E11);
-  /* DESCRIPTION: Young's modulus and Poisson's ratio for constant stiffness FEA method of grid deformation*/
-  addDoubleOption("DEFORM_POISSONS_RATIO", Deform_PoissonRatio, 0.3);
-  /*  DESCRIPTION: Linear solver for the mesh deformation\n OPTIONS: see \link Linear_Solver_Map \endlink \n DEFAULT: FGMRES \ingroup Config*/
-  addEnumOption("DEFORM_LINEAR_SOLVER", Kind_Deform_Linear_Solver, Linear_Solver_Map, FGMRES);
-  /*  \n DESCRIPTION: Preconditioner for the Krylov linear solvers \n OPTIONS: see \link Linear_Solver_Prec_Map \endlink \n DEFAULT: LU_SGS \ingroup Config*/
-  addEnumOption("DEFORM_LINEAR_SOLVER_PREC", Kind_Deform_Linear_Solver_Prec, Linear_Solver_Prec_Map, ILU);
-  /* DESCRIPTION: Minimum error threshold for the linear solver for the implicit formulation */
-  addDoubleOption("DEFORM_LINEAR_SOLVER_ERROR", Deform_Linear_Solver_Error, 1E-5);
-  /* DESCRIPTION: Maximum number of iterations of the linear solver for the implicit formulation */
-  addUnsignedLongOption("DEFORM_LINEAR_SOLVER_ITER", Deform_Linear_Solver_Iter, 1000);
-
-  /*!\par CONFIG_CATEGORY: Rotorcraft problem \ingroup Config*/
-  /*--- option related to rotorcraft problems ---*/
-
-  /* DESCRIPTION: MISSING ---*/
-  addDoubleOption("CYCLIC_PITCH", Cyclic_Pitch, 0.0);
-  /* DESCRIPTION: MISSING ---*/
-  addDoubleOption("COLLECTIVE_PITCH", Collective_Pitch, 0.0);
-
-
-  /*!\par CONFIG_CATEGORY: FEA solver \ingroup Config*/
-  /*--- Options related to the FEA solver ---*/
-
-  /*!\brief FEA_FILENAME \n DESCRIPTION: Filename to input for element-based properties \n Default: element_properties.dat \ingroup Config */
-  addStringOption("FEA_FILENAME", FEA_FileName, string("element_properties.dat"));
-
-  /* DESCRIPTION: Modulus of elasticity */
-  addDoubleListOption("ELASTICITY_MODULUS", nElasticityMod, ElasticityMod);
-  /* DESCRIPTION: Poisson ratio */
-  addDoubleListOption("POISSON_RATIO", nPoissonRatio, PoissonRatio);
-  /* DESCRIPTION: Material density */
-  addDoubleListOption("MATERIAL_DENSITY", nMaterialDensity, MaterialDensity);
-  /* DESCRIPTION: Knowles B constant */
-  addDoubleOption("KNOWLES_B", Knowles_B, 1.0);
-  /* DESCRIPTION: Knowles N constant */
-  addDoubleOption("KNOWLES_N", Knowles_N, 1.0);
-
-  /*  DESCRIPTION: Include DE effects
-  *  Options: NO, YES \ingroup Config */
-  addBoolOption("DE_EFFECTS", DE_Effects, false);
-  /*!\brief ELECTRIC_FIELD_CONST \n DESCRIPTION: Value of the Dielectric Elastomer constant */
-  addDoubleListOption("ELECTRIC_FIELD_CONST", nElectric_Constant, Electric_Constant);
-  /* DESCRIPTION: Modulus of the Electric Fields */
-  addDoubleListOption("ELECTRIC_FIELD_MOD", nElectric_Field, Electric_Field_Mod);
-  /* DESCRIPTION: Direction of the Electic Fields */
-  addDoubleListOption("ELECTRIC_FIELD_DIR", nDim_Electric_Field, Electric_Field_Dir);
-
-  /* DESCRIPTION: Convergence criteria for FEM adjoint */
-  addDoubleOption("CRITERIA_FEM_ADJ", Res_FEM_ADJ, -5.0);
-
-  /*!\brief DESIGN_VARIABLE_FEA
-   *  \n DESCRIPTION: Design variable for FEA problems \n OPTIONS: See \link DVFEA_Map \endlink \n DEFAULT VENKATAKRISHNAN \ingroup Config */
-  addEnumOption("DESIGN_VARIABLE_FEA", Kind_DV_FEA, DVFEA_Map, NODV_FEA);
-
-  /*  DESCRIPTION: Consider a reference solution for the structure (optimization applications)
-  *  Options: NO, YES \ingroup Config */
-  addBoolOption("REFERENCE_GEOMETRY", RefGeom, false);
-  /*!\brief REFERENCE_GEOMETRY_PENALTY\n DESCRIPTION: Penalty weight value for the objective function \ingroup Config*/
-  addDoubleOption("REFERENCE_GEOMETRY_PENALTY", RefGeom_Penalty, 1E6);
-  /*!\brief SOLUTION_FLOW_FILENAME \n DESCRIPTION: Restart structure input file (the file output under the filename set by RESTART_FLOW_FILENAME) \n Default: solution_flow.dat \ingroup Config */
-  addStringOption("REFERENCE_GEOMETRY_FILENAME", RefGeom_FEMFileName, string("reference_geometry.dat"));
-  /*!\brief MESH_FORMAT \n DESCRIPTION: Mesh input file format \n OPTIONS: see \link Input_Map \endlink \n DEFAULT: SU2 \ingroup Config*/
-  addEnumOption("REFERENCE_GEOMETRY_FORMAT", RefGeom_FileFormat, Input_Ref_Map, SU2_REF);
-
-  /*!\brief TOTAL_DV_PENALTY\n DESCRIPTION: Penalty weight value to maintain the total sum of DV constant \ingroup Config*/
-  addDoubleOption("TOTAL_DV_PENALTY", DV_Penalty, 0);
-
-  /*!\brief REFERENCE_NODE\n  DESCRIPTION: Reference node for the structure (optimization applications) */
-  addUnsignedLongOption("REFERENCE_NODE", refNodeID, 0);
-  /* DESCRIPTION: Modulus of the electric fields */
-  addDoubleListOption("REFERENCE_NODE_DISPLACEMENT", nDim_RefNode, RefNode_Displacement);
-  /*!\brief REFERENCE_NODE_PENALTY\n DESCRIPTION: Penalty weight value for the objective function \ingroup Config*/
-  addDoubleOption("REFERENCE_NODE_PENALTY", RefNode_Penalty, 1E3);
-
-  /*!\brief REGIME_TYPE \n  DESCRIPTION: Geometric condition \n OPTIONS: see \link Struct_Map \endlink \ingroup Config*/
-  addEnumOption("GEOMETRIC_CONDITIONS", Kind_Struct_Solver, Struct_Map, SMALL_DEFORMATIONS);
-  /*!\brief REGIME_TYPE \n  DESCRIPTION: Material model \n OPTIONS: see \link Material_Map \endlink \ingroup Config*/
-  addEnumOption("MATERIAL_MODEL", Kind_Material, Material_Map, LINEAR_ELASTIC);
-  /*!\brief REGIME_TYPE \n  DESCRIPTION: Compressibility of the material \n OPTIONS: see \link MatComp_Map \endlink \ingroup Config*/
-  addEnumOption("MATERIAL_COMPRESSIBILITY", Kind_Material_Compress, MatComp_Map, COMPRESSIBLE_MAT);
-
-  /*  DESCRIPTION: Consider a prestretch in the structural domain
-  *  Options: NO, YES \ingroup Config */
-  addBoolOption("PRESTRETCH", Prestretch, false);
-  /*!\brief PRESTRETCH_FILENAME \n DESCRIPTION: Filename to input for prestretching membranes \n Default: prestretch_file.dat \ingroup Config */
-  addStringOption("PRESTRETCH_FILENAME", Prestretch_FEMFileName, string("prestretch_file.dat"));
-
-  /* DESCRIPTION: Iterative method for non-linear structural analysis */
-  addEnumOption("NONLINEAR_FEM_SOLUTION_METHOD", Kind_SpaceIteScheme_FEA, Space_Ite_Map_FEA, NEWTON_RAPHSON);
-  /* DESCRIPTION: Number of internal iterations for Newton-Raphson Method in nonlinear structural applications */
-  addUnsignedLongOption("NONLINEAR_FEM_INT_ITER", Dyn_nIntIter, 10);
-
-  /* DESCRIPTION: Formulation for bidimensional elasticity solver */
-  addEnumOption("FORMULATION_ELASTICITY_2D", Kind_2DElasForm, ElasForm_2D, PLANE_STRAIN);
-  /*  DESCRIPTION: Apply dead loads
-  *  Options: NO, YES \ingroup Config */
-  addBoolOption("DEAD_LOAD", DeadLoad, false);
-  /*  DESCRIPTION: Temporary: pseudo static analysis (no density in dynamic analysis)
-  *  Options: NO, YES \ingroup Config */
-  addBoolOption("PSEUDO_STATIC", PseudoStatic, false);
-  /* DESCRIPTION: Dynamic or static structural analysis */
-  addEnumOption("DYNAMIC_ANALYSIS", Dynamic_Analysis, Dynamic_Map, STATIC);
-  /* DESCRIPTION: Time Step for dynamic analysis (s) */
-  addDoubleOption("DYN_TIMESTEP", Delta_DynTime, 0.0);
-  /* DESCRIPTION: Total Physical Time for dual time stepping simulations (s) */
-  addDoubleOption("DYN_TIME", Total_DynTime, 1.0);
-  /* DESCRIPTION: Parameter alpha for Newmark scheme (s) */
-  addDoubleOption("NEWMARK_BETA", Newmark_beta, 0.25);
-  /* DESCRIPTION: Parameter delta for Newmark scheme (s) */
-  addDoubleOption("NEWMARK_GAMMA", Newmark_gamma, 0.5);
-  /* DESCRIPTION: Apply the load as a ramp */
-  addBoolOption("RAMP_LOADING", Ramp_Load, false);
-  /* DESCRIPTION: Time while the load is to be increased linearly */
-  addDoubleOption("RAMP_TIME", Ramp_Time, 1.0);
-  /* DESCRIPTION: Transfer method used for multiphysics problems */
-  addEnumOption("DYNAMIC_LOAD_TRANSFER", Dynamic_LoadTransfer, Dyn_Transfer_Method_Map, POL_ORDER_1);
-
-  /* DESCRIPTION: Newmark - Generalized alpha - coefficients */
-  addDoubleListOption("TIME_INT_STRUCT_COEFFS", nIntCoeffs, Int_Coeffs);
-
-  /*  DESCRIPTION: Apply dead loads. Options: NO, YES \ingroup Config */
-  addBoolOption("INCREMENTAL_LOAD", IncrementalLoad, false);
-  /* DESCRIPTION: Maximum number of increments of the  */
-  addUnsignedLongOption("NUMBER_INCREMENTS", IncLoad_Nincrements, 10);
-
-  default_inc_crit[0] = 0.0; default_inc_crit[1] = 0.0; default_inc_crit[2] = 0.0;
-  /* DESCRIPTION: Definition of the  UTOL RTOL ETOL*/
-  addDoubleArrayOption("INCREMENTAL_CRITERIA", 3, IncLoad_Criteria, default_inc_crit);
-
-  /* DESCRIPTION: Order of the predictor */
-  addUnsignedShortOption("PREDICTOR_ORDER", Pred_Order, 0);
-
-  /* DESCRIPTION: Transfer method used for multiphysics problems */
-  addEnumOption("MULTIPHYSICS_TRANSFER_METHOD", Kind_TransferMethod, Transfer_Method_Map, BROADCAST_DATA);
-
-
-  /* CONFIG_CATEGORY: FSI solver */
-  /*--- Options related to the FSI solver ---*/
-
-  /*!\brief PHYSICAL_PROBLEM_FLUID_FSI
-   *  DESCRIPTION: Physical governing equations \n
-   *  Options: NONE (default),EULER, NAVIER_STOKES, RANS,
-   *  \ingroup Config*/
-  addEnumOption("FSI_FLUID_PROBLEM", Kind_Solver_Fluid_FSI, FSI_Fluid_Solver_Map, NO_SOLVER_FFSI);
-
-  /*!\brief PHYSICAL_PROBLEM_STRUCTURAL_FSI
-   *  DESCRIPTION: Physical governing equations \n
-   *  Options: NONE (default), FEM_ELASTICITY
-   *  \ingroup Config*/
-  addEnumOption("FSI_STRUCTURAL_PROBLEM", Kind_Solver_Struc_FSI, FSI_Struc_Solver_Map, NO_SOLVER_SFSI);
-
-  /* DESCRIPTION: Linear solver for the structural side on FSI problems */
-  addEnumOption("FSI_LINEAR_SOLVER_STRUC", Kind_Linear_Solver_FSI_Struc, Linear_Solver_Map, FGMRES);
-  /* DESCRIPTION: Preconditioner for the Krylov linear solvers */
-  addEnumOption("FSI_LINEAR_SOLVER_PREC_STRUC", Kind_Linear_Solver_Prec_FSI_Struc, Linear_Solver_Prec_Map, ILU);
-  /* DESCRIPTION: Maximum number of iterations of the linear solver for the implicit formulation */
-  addUnsignedLongOption("FSI_LINEAR_SOLVER_ITER_STRUC", Linear_Solver_Iter_FSI_Struc, 500);
-  /* DESCRIPTION: Minimum error threshold for the linear solver for the implicit formulation */
-  addDoubleOption("FSI_LINEAR_SOLVER_ERROR_STRUC", Linear_Solver_Error_FSI_Struc, 1E-6);
-
-  /* DESCRIPTION: ID of the region we want to compute the sensitivities using direct differentiation */
-  addUnsignedShortOption("FEA_ID_DIRECTDIFF", nID_DV, 0);
-
-  /* DESCRIPTION: Restart from a steady state (sets grid velocities to 0 when loading the restart). */
-  addBoolOption("RESTART_STEADY_STATE", SteadyRestart, false);
-
-  /*  DESCRIPTION: Apply dead loads
-  *  Options: NO, YES \ingroup Config */
-  addBoolOption("MATCHING_MESH", MatchingMesh, true);
-
-  /*!\par KIND_INTERPOLATION \n
-   * DESCRIPTION: Type of interpolation to use for multi-zone problems. \n OPTIONS: see \link Interpolator_Map \endlink
-   * Sets Kind_Interpolation \ingroup Config
-   */
-  addEnumOption("KIND_INTERPOLATION", Kind_Interpolation, Interpolator_Map, NEAREST_NEIGHBOR);
-
-  /* DESCRIPTION: Maximum number of FSI iterations */
-  addUnsignedShortOption("FSI_ITER", nIterFSI, 1);
-  /* DESCRIPTION: Number of FSI iterations during which a ramp is applied */
-  addUnsignedShortOption("RAMP_FSI_ITER", nIterFSI_Ramp, 2);
-  /* DESCRIPTION: Aitken's static relaxation factor */
-  addDoubleOption("STAT_RELAX_PARAMETER", AitkenStatRelax, 0.4);
-  /* DESCRIPTION: Aitken's dynamic maximum relaxation factor for the first iteration */
-  addDoubleOption("AITKEN_DYN_MAX_INITIAL", AitkenDynMaxInit, 0.5);
-  /* DESCRIPTION: Aitken's dynamic minimum relaxation factor for the first iteration */
-  addDoubleOption("AITKEN_DYN_MIN_INITIAL", AitkenDynMinInit, 0.5);
-  /* DESCRIPTION: Type of gust */
-  addEnumOption("BGS_RELAXATION", Kind_BGS_RelaxMethod, AitkenForm_Map, NO_RELAXATION);
-
-
-  /*!\par CONFIG_CATEGORY: Wave solver \ingroup Config*/
-  /*--- options related to the wave solver ---*/
-
-  /* DESCRIPTION: Constant wave speed */
-  addDoubleOption("WAVE_SPEED", Wave_Speed, 331.79);
-
-  /*!\par CONFIG_CATEGORY: Heat solver \ingroup Config*/
-  /*--- options related to the heat solver ---*/
-
-  /* DESCRIPTION: Thermal diffusivity constant */
-  addDoubleOption("THERMAL_DIFFUSIVITY", Thermal_Diffusivity, 1.172E-5);
-
-  /* DESCRIPTION: Thermal diffusivity constant */
-  addDoubleOption("THERMAL_DIFFUSIVITY_SOLID", Thermal_Diffusivity_Solid, 1.172E-5);
-
-  /*!\par CONFIG_CATEGORY: Visualize Control Volumes \ingroup Config*/
-  /*--- options related to visualizing control volumes ---*/
-
-  /* DESCRIPTION: Node number for the CV to be visualized */
-  addLongOption("VISUALIZE_CV", Visualize_CV, -1);
-
-  /*!\par CONFIG_CATEGORY: Inverse design problem \ingroup Config*/
-  /*--- options related to inverse design problem ---*/
-
-  /* DESCRIPTION: Evaluate inverse design on the surface  */
-  addBoolOption("INV_DESIGN_CP", InvDesign_Cp, false);
-
-  /* DESCRIPTION: Evaluate inverse design on the surface  */
-  addBoolOption("INV_DESIGN_HEATFLUX", InvDesign_HeatFlux, false);
-
-  /*!\par CONFIG_CATEGORY: Unsupported options \ingroup Config*/
-  /*--- Options that are experimental and not intended for general use ---*/
-
-  /* DESCRIPTION: Write extra output */
-  addBoolOption("EXTRA_OUTPUT", ExtraOutput, false);
-
-  /* DESCRIPTION: Write extra heat output for a given zone heat solver zone */
-  addLongOption("EXTRA_HEAT_ZONE_OUTPUT", ExtraHeatOutputZone, -1);
-
-  /*--- options related to the FFD problem ---*/
-  /*!\par CONFIG_CATEGORY:FFD point inversion \ingroup Config*/
-
-  /* DESCRIPTION: Fix I plane */
-  addShortListOption("FFD_FIX_I", nFFD_Fix_IDir, FFD_Fix_IDir);
-
-  /* DESCRIPTION: Fix J plane */
-  addShortListOption("FFD_FIX_J", nFFD_Fix_JDir, FFD_Fix_JDir);
-
-  /* DESCRIPTION: Fix K plane */
-  addShortListOption("FFD_FIX_K", nFFD_Fix_KDir, FFD_Fix_KDir);
-
-  /* DESCRIPTION: FFD symmetry plane (j=0) */
-  addBoolOption("FFD_SYMMETRY_PLANE", FFD_Symmetry_Plane, false);
-
-  /* DESCRIPTION: Define different coordinates systems for the FFD */
-  addEnumOption("FFD_COORD_SYSTEM", FFD_CoordSystem, CoordSystem_Map, CARTESIAN);
-
-  /* DESCRIPTION: Axis information for the spherical and cylindrical coord system */
-  default_ffd_axis[0] = 0.0; default_ffd_axis[1] = 0.0; default_ffd_axis[2] =0.0;
-  addDoubleArrayOption("FFD_AXIS", 3, FFD_Axis, default_ffd_axis);
-
-  /* DESCRIPTION: Number of total iterations in the FFD point inversion */
-  addUnsignedShortOption("FFD_ITERATIONS", nFFD_Iter, 500);
-
-  /* DESCRIPTION: Free surface damping coefficient */
-	addDoubleOption("FFD_TOLERANCE", FFD_Tol, 1E-10);
-
-  /* DESCRIPTION: Definition of the FFD boxes */
-  addFFDDefOption("FFD_DEFINITION", nFFDBox, CoordFFDBox, TagFFDBox);
-
-  /* DESCRIPTION: Definition of the FFD boxes */
-  addFFDDegreeOption("FFD_DEGREE", nFFDBox, DegreeFFDBox);
-
-  /* DESCRIPTION: Surface continuity at the intersection with the FFD */
-  addEnumOption("FFD_CONTINUITY", FFD_Continuity, Continuity_Map, DERIVATIVE_2ND);
-
-  /* DESCRIPTION: Kind of blending for the FFD definition */
-  addEnumOption("FFD_BLENDING", FFD_Blending, Blending_Map, BEZIER );
-
-  /* DESCRIPTION: Order of the BSplines for BSpline Blending function */
-  default_ffd_coeff[0] = 2; default_ffd_coeff[1] = 2; default_ffd_coeff[2] = 2;
-  addDoubleArrayOption("FFD_BSPLINE_ORDER", 3, FFD_BSpline_Order, default_ffd_coeff);
-
-  /*--- Options for the automatic differentiation methods ---*/
-  /*!\par CONFIG_CATEGORY: Automatic Differentation options\ingroup Config*/
-
-  /* DESCRIPTION: Direct differentiation mode (forward) */
-  addEnumOption("DIRECT_DIFF", DirectDiff, DirectDiff_Var_Map, NO_DERIVATIVE);
-
-  /* DESCRIPTION: Automatic differentiation mode (reverse) */
-  addBoolOption("AUTO_DIFF", AD_Mode, NO);
-
-  /* DESCRIPTION: Preaccumulation in the AD mode. */
-  addBoolOption("PREACC", AD_Preaccumulation, YES);
-
-  /*--- options that are used in the python optimization scripts. These have no effect on the c++ toolsuite ---*/
-  /*!\par CONFIG_CATEGORY:Python Options\ingroup Config*/
-
-  /* DESCRIPTION: Gradient method */
-  addPythonOption("GRADIENT_METHOD");
-
-  /* DESCRIPTION: Geometrical Parameter */
-  addPythonOption("GEO_PARAM");
-
-  /* DESCRIPTION: Setup for design variables */
-  addPythonOption("DEFINITION_DV");
-
-  /* DESCRIPTION: Maximum number of iterations */
-  addPythonOption("OPT_ITERATIONS");
-
-  /* DESCRIPTION: Requested accuracy */
-  addPythonOption("OPT_ACCURACY");
-
-  /*!\brief OPT_COMBINE_OBJECTIVE
-   *  \n DESCRIPTION: Flag specifying whether to internally combine a multi-objective function or treat separately */
-  addPythonOption("OPT_COMBINE_OBJECTIVE");
-
-  /* DESCRIPTION: Current value of the design variables */
-  addPythonOption("DV_VALUE_NEW");
-
-  /* DESCRIPTION: Previous value of the design variables */
-  addPythonOption("DV_VALUE_OLD");
-
-  /* DESCRIPTION: Number of partitions of the mesh */
-  addPythonOption("NUMBER_PART");
-
-  /* DESCRIPTION: Optimization objective function with optional scaling factor*/
-  addPythonOption("OPT_OBJECTIVE");
-
-  /* DESCRIPTION: Optimization constraint functions with optional scaling factor */
-  addPythonOption("OPT_CONSTRAINT");
-
-  /* DESCRIPTION: Finite different step for gradient estimation */
-  addPythonOption("FIN_DIFF_STEP");
-
-  /* DESCRIPTION: Verbosity of the python scripts to Stdout */
-  addPythonOption("CONSOLE");
-
-  /* DESCRIPTION: Flag specifying if the mesh was decomposed */
-  addPythonOption("DECOMPOSED");
-
-  /* DESCRIPTION: Optimization gradient factor */
-  addPythonOption("OPT_GRADIENT_FACTOR");
-
-  /* DESCRIPTION: Upper bound for the optimizer */
-  addPythonOption("OPT_BOUND_UPPER");
-
-  /* DESCRIPTION: Lower bound for the optimizer */
-  addPythonOption("OPT_BOUND_LOWER");
-
-  /* DESCRIPTION: Number of zones of the problem */
-  addPythonOption("NZONES");
-
-  /* DESCRIPTION: Activate ParMETIS mode for testing */
-  addBoolOption("PARMETIS", ParMETIS, false);
-
-  /*--- options that are used in the Hybrid RANS/LES Simulations  ---*/
-  /*!\par CONFIG_CATEGORY:Hybrid_RANSLES Options\ingroup Config*/
-
-  /* DESCRIPTION: Writing surface solution file frequency for dual time */
-  addUnsignedLongOption("WRT_SURF_FREQ_DUALTIME", Wrt_Surf_Freq_DualTime, 1);
-
-  /* DESCRIPTION: DES Constant */
-  addDoubleOption("DES_CONST", Const_DES, 0.65);
-
-  /* DESCRIPTION: Specify Hybrid RANS/LES model */
-  addEnumOption("HYBRID_RANSLES", Kind_HybridRANSLES, HybridRANSLES_Map, NO_HYBRIDRANSLES);
-
-  /* DESCRIPTION:  Roe with low dissipation for unsteady flows */
-  addEnumOption("ROE_LOW_DISSIPATION", Kind_RoeLowDiss, RoeLowDiss_Map, NO_ROELOWDISS);
-
-  /* DESCRIPTION: Activate SA Quadratic Constitutive Relation, 2000 version */
-  addBoolOption("SA_QCR", QCR, false);
-
-  /* DESCRIPTION: Multipoint design Mach number*/
-  addPythonOption("MULTIPOINT_MACH_NUMBER");
-
-  /* DESCRIPTION: Multipoint design Weight */
-  addPythonOption("MULTIPOINT_WEIGHT");
-
-  /* DESCRIPTION: Multipoint design Angle of Attack */
-  addPythonOption("MULTIPOINT_AOA");
-
-  /* DESCRIPTION: Multipoint design Sideslip angle */
-  addPythonOption("MULTIPOINT_SIDESLIP_ANGLE");
-
-  /* DESCRIPTION: Multipoint design target CL*/
-  addPythonOption("MULTIPOINT_TARGET_CL");
-
-  /* DESCRIPTION: Multipoint design Reynolds number */
-  addPythonOption("MULTIPOINT_REYNOLDS_NUMBER");
-
-  /* DESCRIPTION: Multipoint design freestream temperature */
-  addPythonOption("MULTIPOINT_FREESTREAM_TEMPERATURE");
-
-  /* DESCRIPTION: Multipoint design freestream pressure */
-  addPythonOption("MULTIPOINT_FREESTREAM_PRESSURE");
-
-  /* END_CONFIG_OPTIONS */
-
-}
-
-void CConfig::SetConfig_Parsing(char case_filename[MAX_STRING_SIZE]) {
-  string text_line, option_name;
-  ifstream case_file;
-  vector<string> option_value;
-
-  /*--- Read the configuration file ---*/
-
-  case_file.open(case_filename, ios::in);
-
-  if (case_file.fail()) {
-    SU2_MPI::Error("The configuration file (.cfg) is missing!!", CURRENT_FUNCTION);
-  }
-
-  string errorString;
-
-  int  err_count = 0;  // How many errors have we found in the config file
-  int max_err_count = 30; // Maximum number of errors to print before stopping
-
-  map<string, bool> included_options;
-
-  /*--- Parse the configuration file and set the options ---*/
-
-  while (getline (case_file, text_line)) {
-
-    if (err_count >= max_err_count) {
-      errorString.append("too many errors. Stopping parse");
-
-      cout << errorString << endl;
-      throw(1);
-    }
-
-    if (TokenizeString(text_line, option_name, option_value)) {
-
-      /*--- See if it's a python option ---*/
-
-      if (option_map.find(option_name) == option_map.end()) {
-          string newString;
-          newString.append(option_name);
-          newString.append(": invalid option name");
-          newString.append(". Check current SU2 options in config_template.cfg.");
-          newString.append("\n");
-          if (!option_name.compare("AD_COEFF_FLOW")) newString.append("AD_COEFF_FLOW= (1st, 2nd, 4th) is now JST_SENSOR_COEFF= (2nd, 4th).\n");
-          if (!option_name.compare("AD_COEFF_ADJFLOW")) newString.append("AD_COEFF_ADJFLOW= (1st, 2nd, 4th) is now ADJ_JST_SENSOR_COEFF= (2nd, 4th).\n");
-          if (!option_name.compare("SPATIAL_ORDER_FLOW")) newString.append("SPATIAL_ORDER_FLOW is now the boolean MUSCL_FLOW and the appropriate SLOPE_LIMITER_FLOW.\n");
-          if (!option_name.compare("SPATIAL_ORDER_ADJFLOW")) newString.append("SPATIAL_ORDER_ADJFLOW is now the boolean MUSCL_ADJFLOW and the appropriate SLOPE_LIMITER_ADJFLOW.\n");
-          if (!option_name.compare("SPATIAL_ORDER_TURB")) newString.append("SPATIAL_ORDER_TURB is now the boolean MUSCL_TURB and the appropriate SLOPE_LIMITER_TURB.\n");
-          if (!option_name.compare("SPATIAL_ORDER_ADJTURB")) newString.append("SPATIAL_ORDER_ADJTURB is now the boolean MUSCL_ADJTURB and the appropriate SLOPE_LIMITER_ADJTURB.\n");
-          if (!option_name.compare("LIMITER_COEFF")) newString.append("LIMITER_COEFF is now VENKAT_LIMITER_COEFF.\n");
-          if (!option_name.compare("SHARP_EDGES_COEFF")) newString.append("SHARP_EDGES_COEFF is now ADJ_SHARP_LIMITER_COEFF.\n");
-          if (!option_name.compare("MOTION_FILENAME")) newString.append("MOTION_FILENAME is now DV_FILENAME.\n");
-          errorString.append(newString);
-          err_count++;
-        continue;
-      }
-
-      /*--- Option exists, check if the option has already been in the config file ---*/
-
-      if (included_options.find(option_name) != included_options.end()) {
-        string newString;
-        newString.append(option_name);
-        newString.append(": option appears twice");
-        newString.append("\n");
-        errorString.append(newString);
-        err_count++;
-        continue;
-      }
-
-
-      /*--- New found option. Add it to the map, and delete from all options ---*/
-
-      included_options.insert(pair<string, bool>(option_name, true));
-      all_options.erase(option_name);
-
-      /*--- Set the value and check error ---*/
-
-      string out = option_map[option_name]->SetValue(option_value);
-      if (out.compare("") != 0) {
-        errorString.append(out);
-        errorString.append("\n");
-        err_count++;
-      }
-    }
-  }
-
-  /*--- See if there were any errors parsing the config file ---*/
-
-  if (errorString.size() != 0) {
-    SU2_MPI::Error(errorString, CURRENT_FUNCTION);
-  }
-
-  /*--- Set the default values for all of the options that weren't set ---*/
-
-  for (map<string, bool>::iterator iter = all_options.begin(); iter != all_options.end(); ++iter) {
-    option_map[iter->first]->SetDefault();
-  }
-
-  case_file.close();
-
-}
-
-bool CConfig::SetRunTime_Parsing(char case_filename[MAX_STRING_SIZE]) {
-  string text_line, option_name;
-  ifstream case_file;
-  vector<string> option_value;
-
-  /*--- Read the configuration file ---*/
-
-  case_file.open(case_filename, ios::in);
-
-  if (case_file.fail()) { return false; }
-
-  string errorString;
-
-  int err_count = 0;  // How many errors have we found in the config file
-  int max_err_count = 30; // Maximum number of errors to print before stopping
-
-  map<string, bool> included_options;
-
-  /*--- Parse the configuration file and set the options ---*/
-
-  while (getline (case_file, text_line)) {
-
-    if (err_count >= max_err_count) {
-      errorString.append("too many errors. Stopping parse");
-
-      cout << errorString << endl;
-      throw(1);
-    }
-
-    if (TokenizeString(text_line, option_name, option_value)) {
-
-      if (option_map.find(option_name) == option_map.end()) {
-
-        /*--- See if it's a python option ---*/
-
-        string newString;
-        newString.append(option_name);
-        newString.append(": invalid option name");
-        newString.append("\n");
-        errorString.append(newString);
-        err_count++;
-        continue;
-      }
-
-      /*--- Option exists, check if the option has already been in the config file ---*/
-
-      if (included_options.find(option_name) != included_options.end()) {
-        string newString;
-        newString.append(option_name);
-        newString.append(": option appears twice");
-        newString.append("\n");
-        errorString.append(newString);
-        err_count++;
-        continue;
-      }
-
-      /*--- New found option. Add it to the map, and delete from all options ---*/
-
-      included_options.insert(pair<string, bool>(option_name, true));
-      all_options.erase(option_name);
-
-      /*--- Set the value and check error ---*/
-
-      string out = option_map[option_name]->SetValue(option_value);
-      if (out.compare("") != 0) {
-        errorString.append(out);
-        errorString.append("\n");
-        err_count++;
-      }
-
-    }
-  }
-
-  /*--- See if there were any errors parsing the runtime file ---*/
-
-  if (errorString.size() != 0) {
-    SU2_MPI::Error(errorString, CURRENT_FUNCTION);
-  }
-
-  case_file.close();
-
-  return true;
-
-}
-
-void CConfig::SetPostprocessing(unsigned short val_software, unsigned short val_izone, unsigned short val_nDim) {
-
-  unsigned short iZone, iCFL, iMarker;
-  bool ideal_gas = ((Kind_FluidModel == STANDARD_AIR) ||
-                    (Kind_FluidModel == IDEAL_GAS) ||
-                    (Kind_FluidModel == INC_IDEAL_GAS) ||
-                    (Kind_FluidModel == CONSTANT_DENSITY));
-  bool standard_air = ((Kind_FluidModel == STANDARD_AIR));
-
-#ifndef HAVE_TECIO
-  if (Output_FileFormat == TECPLOT_BINARY) {
-    cout << "Tecplot binary file requested but SU2 was built without TecIO support." << "\n";
-    Output_FileFormat = TECPLOT;
-  }
-#endif
-
-  /*--- Set the boolean Wall_Functions equal to true if there is a
-   definition for the wall founctions ---*/
-
-  Wall_Functions = false;
-  if (nMarker_WallFunctions > 0) {
-    for (iMarker = 0; iMarker < nMarker_WallFunctions; iMarker++) {
-      if (Kind_WallFunctions[iMarker] != NO_WALL_FUNCTION)
-        Wall_Functions = true;
-
-      if ((Kind_WallFunctions[iMarker] == ADAPTIVE_WALL_FUNCTION) || (Kind_WallFunctions[iMarker] == SCALABLE_WALL_FUNCTION)
-        || (Kind_WallFunctions[iMarker] == NONEQUILIBRIUM_WALL_MODEL))
-
-        SU2_MPI::Error(string("For RANS problems, use NO_WALL_FUNCTION, STANDARD_WALL_FUNCTION or EQUILIBRIUM_WALL_MODEL.\n"), CURRENT_FUNCTION);
-
-    }
-  }
-
-  /*--- Fixed CM mode requires a static movement of the grid ---*/
-
-  if (Fixed_CM_Mode) {
-    Grid_Movement= true;
-  	 nGridMovement = 1;
-  	 Kind_GridMovement = new unsigned short[nGridMovement];
-  	 Kind_GridMovement[0] = MOVING_HTP;
-  }
-
-  /*--- Initialize the AoA and Sideslip variables for the incompressible
-   solver. This is typically unused (often internal flows). This also
-   is necessary to avoid any issues with the AoA adjustments for the
-   compressible code for fixed lift mode (including the adjoint). ---*/
-
-  if (Kind_Regime == INCOMPRESSIBLE) {
-
-    /*--- Compute x-velocity with a safegaurd for 0.0. ---*/
-
-    su2double Vx = 1e-10;
-    if (Inc_Velocity_Init[0] != 0.0) {
-      Vx = Inc_Velocity_Init[0];
-    }
-
-    /*--- Compute the angle-of-attack and sideslip. ---*/
-
-    su2double alpha = 0.0, beta = 0.0;
-    if (val_nDim == 2) {
-      alpha = atan(Inc_Velocity_Init[1]/Vx)*180.0/PI_NUMBER;
-    } else {
-      alpha = atan(Inc_Velocity_Init[2]/Vx)*180.0/PI_NUMBER;
-      beta  = atan(Inc_Velocity_Init[1]/Vx)*180.0/PI_NUMBER;
-    }
-
-    /*--- Set alpha and beta in the config class. ---*/
-
-    SetAoA(alpha);
-    SetAoS(beta);
-
-  }
-
-  /*--- By default, in 2D we should use TWOD_AIRFOIL (independenly from the input file) ---*/
-
-  if (val_nDim == 2) Geo_Description = TWOD_AIRFOIL;
-
-  /*--- Store the SU2 module that we are executing. ---*/
-
-  Kind_SU2 = val_software;
-
-  /*--- Set limiter for no MUSCL reconstructions ---*/
-
-  if ((!MUSCL_Flow) || (Kind_ConvNumScheme_Flow == SPACE_CENTERED)) Kind_SlopeLimit_Flow = NO_LIMITER;
-  if ((!MUSCL_Turb) || (Kind_ConvNumScheme_Turb == SPACE_CENTERED)) Kind_SlopeLimit_Turb = NO_LIMITER;
-  if ((!MUSCL_TNE2) || (Kind_ConvNumScheme_TNE2 == SPACE_CENTERED)) Kind_SlopeLimit_TNE2 = NO_LIMITER;
-  if ((!MUSCL_AdjFlow) || (Kind_ConvNumScheme_AdjFlow == SPACE_CENTERED)) Kind_SlopeLimit_AdjFlow = NO_LIMITER;
-  if ((!MUSCL_AdjTurb) || (Kind_ConvNumScheme_AdjTurb == SPACE_CENTERED)) Kind_SlopeLimit_AdjTurb = NO_LIMITER;
-  if ((!MUSCL_AdjTNE2) || (Kind_ConvNumScheme_AdjTNE2 == SPACE_CENTERED)) Kind_SlopeLimit_AdjTNE2= NO_LIMITER;
-
-  /*--- Set the default for thrust in ActDisk ---*/
-
-  if ((Kind_ActDisk == NET_THRUST) || (Kind_ActDisk == BC_THRUST)
-      || (Kind_ActDisk == DRAG_MINUS_THRUST) || (Kind_ActDisk == MASSFLOW)
-      || (Kind_ActDisk == POWER))
-    ActDisk_Jump = RATIO;
-
-  /*--- Error-catching and automatic array adjustments for objective, marker, and weights arrays --- */
-
-  /*--- If Kind_Obj has not been specified, these arrays need to take a default --*/
-
-  if (Weight_ObjFunc == NULL && Kind_ObjFunc == NULL) {
-    Kind_ObjFunc = new unsigned short[1];
-    Kind_ObjFunc[0] = DRAG_COEFFICIENT;
-    Weight_ObjFunc = new su2double[1];
-    Weight_ObjFunc[0] = 1.0;
-    nObj=1;
-    nObjW=1;
-  }
-
-  /*--- Maker sure that arrays are the same length ---*/
-
-  if (nObj>0) {
-    if (nMarker_Monitoring!=nObj && Marker_Monitoring!= NULL) {
-      if (nMarker_Monitoring==1) {
-        /*-- If only one marker was listed with multiple objectives, set that marker as the marker for each objective ---*/
-        nMarker_Monitoring = nObj;
-        string marker = Marker_Monitoring[0];
-        delete[] Marker_Monitoring;
-        Marker_Monitoring = new string[nMarker_Monitoring];
-        for (iMarker=0; iMarker<nMarker_Monitoring; iMarker++)
-          Marker_Monitoring[iMarker] = marker;
-      }
-      else if(nObj==1){
-        /*--- If one objective and more than one marker: repeat objective over each marker, evenly weighted ---*/
-        unsigned int obj = Kind_ObjFunc[0];
-        su2double wt=1.0;
-        delete[] Kind_ObjFunc;
-        if (Weight_ObjFunc!=NULL){
-         wt = Weight_ObjFunc[0];
-         delete[] Weight_ObjFunc;
-        }
-        Kind_ObjFunc = new short unsigned int[nMarker_Monitoring];
-        Weight_ObjFunc = new su2double[nMarker_Monitoring];
-        for (unsigned short iObj=0; iObj<nMarker_Monitoring; iObj++){
-          Kind_ObjFunc[iObj] = obj;
-          Weight_ObjFunc[iObj] = wt;
-        }
-        nObjW = nObj;
-      }
-      else if(nObj>1) {
-        SU2_MPI::Error(string("When using more than one OBJECTIVE_FUNCTION, MARKER_MONTIORING must be the same length or length 1.\n ") +
-                       string("For multiple surfaces per objective, either use one objective or list the objective multiple times.\n") +
-                       string("For multiple objectives per marker either use one marker or list the marker multiple times.\n")+
-                       string("Similar rules apply for multi-objective optimization using OPT_OBJECTIVE rather than OBJECTIVE_FUNCTION."),
-                       CURRENT_FUNCTION);
-      }
-    }
-  }
-
-  /*-- Correct for case where Weight_ObjFunc has not been provided or has length < kind_objfunc---*/
-
-  if (nObjW<nObj) {
-    if (Weight_ObjFunc!= NULL && nObjW>1) {
-      SU2_MPI::Error(string("The option OBJECTIVE_WEIGHT must either have the same length as OBJECTIVE_FUNCTION,\n") +
-                     string("be lenght 1, or be deleted from the config file (equal weights will be applied)."), CURRENT_FUNCTION);
-    }
-    Weight_ObjFunc = new su2double[nObj];
-    for (unsigned short iObj=0; iObj<nObj; iObj++)
-      Weight_ObjFunc[iObj] = 1.0;
-  }
-
-  /*--- Low memory only for ASCII Tecplot ---*/
-
-  if (Output_FileFormat != TECPLOT) Low_MemoryOutput = NO;
-
-  /*--- The that Discard_InFiles is false, owerwise the gradient could be wrong ---*/
-
-  if ((ContinuousAdjoint || DiscreteAdjoint) && Fixed_CL_Mode && !Eval_dOF_dCX)
-    Discard_InFiles = false;
-
-  /*--- Deactivate the multigrid in the adjoint problem ---*/
-
-  if ((ContinuousAdjoint && !MG_AdjointFlow) ||
-      (Unsteady_Simulation == TIME_STEPPING)) { nMGLevels = 0; }
-
-  /*--- If Fluid Structure Interaction, set the solver for each zone.
-   *--- ZONE_0 is the zone of the fluid.
-   *--- All the other zones are structure.
-   *--- This will allow us to define multiple physics structural problems */
-
-  if (Kind_Solver == FLUID_STRUCTURE_INTERACTION) {
-    if (val_izone == 0) {Kind_Solver = Kind_Solver_Fluid_FSI; FSI_Problem = true;}
-
-    else {Kind_Solver = Kind_Solver_Struc_FSI; FSI_Problem = true;
-    Kind_Linear_Solver = Kind_Linear_Solver_FSI_Struc;
-    Kind_Linear_Solver_Prec = Kind_Linear_Solver_Prec_FSI_Struc;
-    Linear_Solver_Error = Linear_Solver_Error_FSI_Struc;
-    Linear_Solver_Iter = Linear_Solver_Iter_FSI_Struc;
-    // Discrete adjoint linear solver
-    Kind_DiscAdj_Linear_Solver = Kind_DiscAdj_Linear_Solver_FSI_Struc;
-    Kind_DiscAdj_Linear_Prec = Kind_DiscAdj_Linear_Prec_FSI_Struc;}
-  }
-  else { FSI_Problem = false; }
-
-  if(Kind_Solver == HEAT_EQUATION_FVM) {
-    Linear_Solver_Iter = Linear_Solver_Iter_Heat;
-    Linear_Solver_Error = Linear_Solver_Error_Heat;
-  }
-
-  if ((rank == MASTER_NODE) && ContinuousAdjoint && (Ref_NonDim == DIMENSIONAL) && (Kind_SU2 == SU2_CFD)) {
-    cout << "WARNING: The adjoint solver should use a non-dimensional flow solution." << endl;
-  }
-
-  /*--- Initialize non-physical points/reconstructions to zero ---*/
-
-  Nonphys_Points   = 0;
-  Nonphys_Reconstr = 0;
-
-  if (Kind_Solver == POISSON_EQUATION) {
-    Unsteady_Simulation = STEADY;
-  }
-
-  /*--- Set the number of external iterations to 1 for the steady state problem ---*/
-
-  if ((Kind_Solver == HEAT_EQUATION) ||
-      (Kind_Solver == WAVE_EQUATION) || (Kind_Solver == POISSON_EQUATION)) {
-    nMGLevels = 0;
-    if (Unsteady_Simulation == STEADY) nExtIter = 1;
-    else Unst_nIntIter = 2;
-  }
-
-  if (Kind_Solver == FEM_ELASTICITY) {
-    nMGLevels = 0;
-    if (Dynamic_Analysis == STATIC)
-	nExtIter = 1;
-  }
-
-  /*--- Initialize the ofstream ConvHistFile. ---*/
-  ofstream ConvHistFile;
-
-  /*--- Decide whether we should be writing unsteady solution files. ---*/
-
-  if (Unsteady_Simulation == STEADY ||
-      Unsteady_Simulation == HARMONIC_BALANCE)
- { Wrt_Unsteady = false; }
-  else { Wrt_Unsteady = true; }
-
-  if (Kind_Solver == FEM_ELASTICITY) {
-
-	  if (Dynamic_Analysis == STATIC) { Wrt_Dynamic = false; }
-	  else { Wrt_Dynamic = true; }
-
-  } else {
-    Wrt_Dynamic = false;
-  }
-
-  if (Kind_Solver == ZONE_SPECIFIC) {
-
-    ZoneSpecific_Problem = true;
-    Kind_Solver = Kind_Solver_PerZone[val_izone];
-  }
-
-  /*--- Check for unsupported features. ---*/
-
-  if ((Kind_Regime == INCOMPRESSIBLE) && (Unsteady_Simulation == HARMONIC_BALANCE)){
-    SU2_MPI::Error("Harmonic Balance not yet implemented for the incompressible solver.", CURRENT_FUNCTION);
-  }
-
-  /*--- Check for Fluid model consistency ---*/
-
-  if (standard_air) {
-    if (Gamma != 1.4 || Gas_Constant != 287.058) {
-      Gamma = 1.4;
-      Gas_Constant = 287.058;
-    }
-  }
-
-  /*--- Overrule the default values for viscosity if the US measurement system is used. ---*/
-
-  if (SystemMeasurements == US) {
-
-    /* Correct the viscosities, if they contain the default SI values. */
-    if(fabs(Mu_Constant-1.716E-5) < 1.0E-15) Mu_Constant /= 47.88025898;
-    if(fabs(Mu_Ref-1.716E-5)      < 1.0E-15) Mu_Ref      /= 47.88025898;
-
-    /* Correct the values with temperature dimension, if they contain the default SI values. */
-    if(fabs(Mu_Temperature_Ref-273.15) < 1.0E-8) Mu_Temperature_Ref *= 1.8;
-    if(fabs(Mu_S-110.4)                < 1.0E-8) Mu_S               *= 1.8;
-
-    /* Correct the thermal conductivity, if it contains the default SI value. */
-    if(fabs(Kt_Constant-0.0257) < 1.0E-10) Kt_Constant *= 0.577789317;
-  }
-
-  /*--- Check for Measurement System ---*/
-
-  if (SystemMeasurements == US && !standard_air) {
-    SU2_MPI::Error("Only STANDARD_AIR fluid model can be used with US Measurement System", CURRENT_FUNCTION);
-  }
-
-  /*--- Check for Convective scheme available for NICFD ---*/
-
-  if (!ideal_gas) {
-    if (Kind_Upwind_Flow != ROE && Kind_Upwind_Flow != HLLC && Kind_Centered_Flow != JST) {
-      SU2_MPI::Error("Only ROE Upwind, HLLC Upwind scheme, and JST scheme can be used for Non-Ideal Compressible Fluids", CURRENT_FUNCTION);
-    }
-
-  }
-
-  if(GetBoolTurbomachinery()){
-    nBlades = new su2double[nZone];
-    FreeStreamTurboNormal= new su2double[3];
-  }
-
-  /*--- Check if Giles are used with turbo markers ---*/
-
-  if (nMarker_Giles > 0 && !GetBoolTurbomachinery()){
-    SU2_MPI::Error("Giles Boundary conditions can only be used with turbomachinery markers", CURRENT_FUNCTION);
-  }
-
-  /*--- Check for Boundary condition available for NICFD ---*/
-
-  if (!ideal_gas) {
-    if (nMarker_Inlet != 0) {
-      SU2_MPI::Error("Riemann Boundary conditions or Giles must be used for inlet and outlet with Not Ideal Compressible Fluids ", CURRENT_FUNCTION);
-    }
-    if (nMarker_Outlet != 0) {
-      SU2_MPI::Error("Riemann Boundary conditions or Giles must be used outlet with Not Ideal Compressible Fluids ", CURRENT_FUNCTION);
-    }
-
-    if (nMarker_FarField != 0) {
-      SU2_MPI::Error("Riemann Boundary conditions or Giles must be used outlet with Not Ideal Compressible Fluids ", CURRENT_FUNCTION);
-    }
-
-  }
-
-  /*--- Check for Boundary condition available for NICF ---*/
-
-  if (ideal_gas && (Kind_Regime != INCOMPRESSIBLE)) {
-    if (SystemMeasurements == US && standard_air) {
-      if (Kind_ViscosityModel != SUTHERLAND) {
-        SU2_MPI::Error("Only SUTHERLAND viscosity model can be used with US Measurement", CURRENT_FUNCTION);
-      }
-    }
-    if (Kind_ConductivityModel != CONSTANT_PRANDTL ) {
-      SU2_MPI::Error("Only CONSTANT_PRANDTL thermal conductivity model can be used with STANDARD_AIR and IDEAL_GAS", CURRENT_FUNCTION);
-    }
-
-  }
-
-  /*--- Force number of span-wise section to 1 if 2D case ---*/
-  if(val_nDim ==2){
-    nSpanWiseSections_User=1;
-    Kind_SpanWise= EQUISPACED;
-  }
-
-  /*--- Set number of TurboPerformance markers ---*/
-  if(nMarker_Turbomachinery > 0){
-    if(nMarker_Turbomachinery > 1){
-      nMarker_TurboPerformance = nMarker_Turbomachinery + SU2_TYPE::Int(nMarker_Turbomachinery/2) + 1;
-    }else{
-      nMarker_TurboPerformance = nMarker_Turbomachinery;
-    }
-  } else {
-    nMarker_TurboPerformance = 0;
-    nSpanWiseSections =1;
-  }
-
-  /*--- Set number of TurboPerformance markers ---*/
-  if(nMarker_Turbomachinery != 0){
-    nSpan_iZones = new unsigned short[nZone];
-  }
-
-  /*--- Set number of TurboPerformance markers ---*/
-  if(RampRotatingFrame && !DiscreteAdjoint){
-    FinalRotation_Rate_Z = new su2double[nZone];
-    for(iZone=0; iZone <nZone; iZone ++){
-      FinalRotation_Rate_Z[iZone] = Rotation_Rate_Z[iZone];
-      if(abs(FinalRotation_Rate_Z[iZone]) > 0.0){
-        Rotation_Rate_Z[iZone] = RampRotatingFrame_Coeff[0];
-      }
-    }
-  }
-
-  if(RampOutletPressure && !DiscreteAdjoint){
-    for (iMarker = 0; iMarker < nMarker_Giles; iMarker++){
-      if (Kind_Data_Giles[iMarker] == STATIC_PRESSURE || Kind_Data_Giles[iMarker] == STATIC_PRESSURE_1D || Kind_Data_Giles[iMarker] == RADIAL_EQUILIBRIUM ){
-        FinalOutletPressure   = Giles_Var1[iMarker];
-        Giles_Var1[iMarker] = RampOutletPressure_Coeff[0];
-      }
-    }
-    for (iMarker = 0; iMarker < nMarker_Riemann; iMarker++){
-      if (Kind_Data_Riemann[iMarker] == STATIC_PRESSURE || Kind_Data_Riemann[iMarker] == RADIAL_EQUILIBRIUM){
-        FinalOutletPressure      = Riemann_Var1[iMarker];
-        Riemann_Var1[iMarker] = RampOutletPressure_Coeff[0];
-      }
-    }
-  }
-
-  /*--- Check on extra Relaxation factor for Giles---*/
-  if(ExtraRelFacGiles[1] > 0.5){
-    ExtraRelFacGiles[1] = 0.5;
-  }
-
-
-  /*--- Set grid movement kind to NO_MOVEMENT if not specified, which means
-   that we also set the Grid_Movement flag to false. We initialize to the
-   number of zones here, because we are guaranteed to at least have one. ---*/
-
-  if (Kind_GridMovement == NULL) {
-    Kind_GridMovement = new unsigned short[nZone];
-    for (unsigned short iZone = 0; iZone < nZone; iZone++ )
-      Kind_GridMovement[iZone] = NO_MOVEMENT;
-    if (Grid_Movement == true) {
-      SU2_MPI::Error("GRID_MOVEMENT = YES but no type provided in GRID_MOVEMENT_KIND!!", CURRENT_FUNCTION);
-    }
-  }
-
-  /*--- If we're solving a purely steady problem with no prescribed grid
-   movement (both rotating frame and moving walls can be steady), make sure that
-   there is no grid motion ---*/
-
-  if ((Kind_SU2 == SU2_CFD || Kind_SU2 == SU2_SOL) &&
-      (Unsteady_Simulation == STEADY) &&
-      ((Kind_GridMovement[ZONE_0] != MOVING_WALL) &&
-       (Kind_GridMovement[ZONE_0] != ROTATING_FRAME) &&
-       (Kind_GridMovement[ZONE_0] != STEADY_TRANSLATION) &&
-       (Kind_GridMovement[ZONE_0] != FLUID_STRUCTURE)))
-    Grid_Movement = false;
-
-  if ((Kind_SU2 == SU2_CFD || Kind_SU2 == SU2_SOL) &&
-      (Unsteady_Simulation == STEADY) &&
-      ((Kind_GridMovement[ZONE_0] == MOVING_HTP)))
-    Grid_Movement = true;
-
-  /*--- The Line Search should be applied only in the deformation stage. ---*/
-
-  if (Kind_SU2 != SU2_DEF) {
-  	Opt_RelaxFactor = 1.0;
-  }
-
-  /*--- If it is not specified, set the mesh motion mach number
-   equal to the freestream value. ---*/
-
-  if (Grid_Movement && Mach_Motion == 0.0)
-    Mach_Motion = Mach;
-
-  /*--- Set the boolean flag if we are in a rotating frame (source term). ---*/
-
-  if (Grid_Movement && Kind_GridMovement[ZONE_0] == ROTATING_FRAME)
-    Rotating_Frame = true;
-  else
-    Rotating_Frame = false;
-
-  /*--- Check the number of moving markers against the number of grid movement
-   types provided (should be equal, except that rigid motion and rotating frame
-   do not depend on surface specification). ---*/
-
-  if (Grid_Movement &&
-      (Kind_GridMovement[ZONE_0] != RIGID_MOTION) &&
-      (Kind_GridMovement[ZONE_0] != ROTATING_FRAME) &&
-      (Kind_GridMovement[ZONE_0] != MOVING_HTP) &&
-      (Kind_GridMovement[ZONE_0] != STEADY_TRANSLATION) &&
-      (Kind_GridMovement[ZONE_0] != FLUID_STRUCTURE) &&
-      (Kind_GridMovement[ZONE_0] != GUST) &&
-      (nGridMovement != nMarker_Moving)) {
-    SU2_MPI::Error("Number of GRID_MOVEMENT_KIND must match number of MARKER_MOVING!!", CURRENT_FUNCTION);
-  }
-
-  /*--- In case the grid movement parameters have not been declared in the
-   config file, set them equal to zero for safety. Also check to make sure
-   that for each option, a value has been declared for each moving marker. ---*/
-
-  unsigned short nMoving;
-  if (nGridMovement > nZone) nMoving = nGridMovement;
-  else nMoving = nZone;
-
-  /*--- Motion Origin: ---*/
-
-  if (Motion_Origin_X == NULL) {
-    Motion_Origin_X = new su2double[nMoving];
-    for (iZone = 0; iZone < nMoving; iZone++ )
-      Motion_Origin_X[iZone] = 0.0;
-  } else {
-    if (Grid_Movement && (nMotion_Origin_X != nGridMovement)) {
-      SU2_MPI::Error("Length of MOTION_ORIGIN_X must match GRID_MOVEMENT_KIND!!", CURRENT_FUNCTION);
-    }
-  }
-
-  if (Motion_Origin_Y == NULL) {
-    Motion_Origin_Y = new su2double[nMoving];
-    for (iZone = 0; iZone < nMoving; iZone++ )
-      Motion_Origin_Y[iZone] = 0.0;
-  } else {
-    if (Grid_Movement && (nMotion_Origin_Y != nGridMovement)) {
-      SU2_MPI::Error("Length of MOTION_ORIGIN_Y must match GRID_MOVEMENT_KIND!!", CURRENT_FUNCTION);
-    }
-  }
-
-  if (Motion_Origin_Z == NULL) {
-    Motion_Origin_Z = new su2double[nMoving];
-    for (iZone = 0; iZone < nMoving; iZone++ )
-      Motion_Origin_Z[iZone] = 0.0;
-  } else {
-    if (Grid_Movement && (nMotion_Origin_Z != nGridMovement)) {
-      SU2_MPI::Error("Length of MOTION_ORIGIN_Z must match GRID_MOVEMENT_KIND!!", CURRENT_FUNCTION);
-    }
-  }
-
-  if (MoveMotion_Origin == NULL) {
-    MoveMotion_Origin = new unsigned short[nMoving];
-    for (iZone = 0; iZone < nMoving; iZone++ )
-      MoveMotion_Origin[iZone] = 0;
-  } else {
-    if (Grid_Movement && (nMoveMotion_Origin != nGridMovement)) {
-      SU2_MPI::Error("Length of MOVE_MOTION_ORIGIN must match GRID_MOVEMENT_KIND!!", CURRENT_FUNCTION);
-    }
-  }
-
-  /*--- Translation: ---*/
-
-  if (Translation_Rate_X == NULL) {
-    Translation_Rate_X = new su2double[nMoving];
-    for (iZone = 0; iZone < nMoving; iZone++ )
-      Translation_Rate_X[iZone] = 0.0;
-  } else {
-    if (Grid_Movement && (nTranslation_Rate_X != nGridMovement)) {
-      SU2_MPI::Error("Length of TRANSLATION_RATE_X must match GRID_MOVEMENT_KIND!!", CURRENT_FUNCTION);
-    }
-  }
-
-  if (Translation_Rate_Y == NULL) {
-    Translation_Rate_Y = new su2double[nMoving];
-    for (iZone = 0; iZone < nMoving; iZone++ )
-      Translation_Rate_Y[iZone] = 0.0;
-  } else {
-    if (Grid_Movement && (nTranslation_Rate_Y != nGridMovement)) {
-      SU2_MPI::Error("Length of TRANSLATION_RATE_Y must match GRID_MOVEMENT_KIND!!", CURRENT_FUNCTION);
-    }
-  }
-
-  if (Translation_Rate_Z == NULL) {
-    Translation_Rate_Z = new su2double[nMoving];
-    for (iZone = 0; iZone < nMoving; iZone++ )
-      Translation_Rate_Z[iZone] = 0.0;
-  } else {
-    if (Grid_Movement && (nTranslation_Rate_Z != nGridMovement)) {
-      SU2_MPI::Error("Length of TRANSLATION_RATE_Z must match GRID_MOVEMENT_KIND!!", CURRENT_FUNCTION);
-    }
-  }
-
-  /*--- Rotation: ---*/
-
-  if (Rotation_Rate_X == NULL) {
-    Rotation_Rate_X = new su2double[nMoving];
-    for (iZone = 0; iZone < nMoving; iZone++ )
-      Rotation_Rate_X[iZone] = 0.0;
-  } else {
-    if (Grid_Movement && (nRotation_Rate_X != nGridMovement)) {
-      SU2_MPI::Error("Length of ROTATION_RATE_X must match GRID_MOVEMENT_KIND!!", CURRENT_FUNCTION);
-    }
-  }
-
-  if (Rotation_Rate_Y == NULL) {
-    Rotation_Rate_Y = new su2double[nMoving];
-    for (iZone = 0; iZone < nMoving; iZone++ )
-      Rotation_Rate_Y[iZone] = 0.0;
-  } else {
-    if (Grid_Movement && (nRotation_Rate_Y != nGridMovement)) {
-      SU2_MPI::Error("Length of ROTATION_RATE_Y must match GRID_MOVEMENT_KIND!!", CURRENT_FUNCTION);
-    }
-  }
-
-  if (Rotation_Rate_Z == NULL) {
-    Rotation_Rate_Z = new su2double[nMoving];
-    for (iZone = 0; iZone < nMoving; iZone++ )
-      Rotation_Rate_Z[iZone] = 0.0;
-  } else {
-    if (Grid_Movement && (nRotation_Rate_Z != nGridMovement)) {
-      SU2_MPI::Error("Length of ROTATION_RATE_Z must match GRID_MOVEMENT_KIND!!", CURRENT_FUNCTION);
-    }
-  }
-
-  /*--- Pitching: ---*/
-
-  if (Pitching_Omega_X == NULL) {
-    Pitching_Omega_X = new su2double[nMoving];
-    for (iZone = 0; iZone < nMoving; iZone++ )
-      Pitching_Omega_X[iZone] = 0.0;
-  } else {
-    if (Grid_Movement && (nPitching_Omega_X != nGridMovement)) {
-      SU2_MPI::Error("Length of PITCHING_OMEGA_X must match GRID_MOVEMENT_KIND!!", CURRENT_FUNCTION);
-    }
-  }
-
-  if (Pitching_Omega_Y == NULL) {
-    Pitching_Omega_Y = new su2double[nMoving];
-    for (iZone = 0; iZone < nMoving; iZone++ )
-      Pitching_Omega_Y[iZone] = 0.0;
-  } else {
-    if (Grid_Movement && (nPitching_Omega_Y != nGridMovement)) {
-      SU2_MPI::Error("Length of PITCHING_OMEGA_Y must match GRID_MOVEMENT_KIND!!", CURRENT_FUNCTION);
-    }
-  }
-
-  if (Pitching_Omega_Z == NULL) {
-    Pitching_Omega_Z = new su2double[nMoving];
-    for (iZone = 0; iZone < nMoving; iZone++ )
-      Pitching_Omega_Z[iZone] = 0.0;
-  } else {
-    if (Grid_Movement && (nPitching_Omega_Z != nGridMovement)) {
-      SU2_MPI::Error("Length of PITCHING_OMEGA_Z must match GRID_MOVEMENT_KIND!!", CURRENT_FUNCTION);
-    }
-  }
-
-  /*--- Pitching Amplitude: ---*/
-
-  if (Pitching_Ampl_X == NULL) {
-    Pitching_Ampl_X = new su2double[nMoving];
-    for (iZone = 0; iZone < nMoving; iZone++ )
-      Pitching_Ampl_X[iZone] = 0.0;
-  } else {
-    if (Grid_Movement && (nPitching_Ampl_X != nGridMovement)) {
-      SU2_MPI::Error("Length of PITCHING_AMPL_X must match GRID_MOVEMENT_KIND!!", CURRENT_FUNCTION);
-    }
-  }
-
-  if (Pitching_Ampl_Y == NULL) {
-    Pitching_Ampl_Y = new su2double[nMoving];
-    for (iZone = 0; iZone < nMoving; iZone++ )
-      Pitching_Ampl_Y[iZone] = 0.0;
-  } else {
-    if (Grid_Movement && (nPitching_Ampl_Y != nGridMovement)) {
-      SU2_MPI::Error("Length of PITCHING_AMPL_Y must match GRID_MOVEMENT_KIND!!", CURRENT_FUNCTION);
-    }
-  }
-
-  if (Pitching_Ampl_Z == NULL) {
-    Pitching_Ampl_Z = new su2double[nMoving];
-    for (iZone = 0; iZone < nMoving; iZone++ )
-      Pitching_Ampl_Z[iZone] = 0.0;
-  } else {
-    if (Grid_Movement && (nPitching_Ampl_Z != nGridMovement)) {
-      SU2_MPI::Error("Length of PITCHING_AMPL_Z must match GRID_MOVEMENT_KIND!!", CURRENT_FUNCTION);
-    }
-  }
-
-  /*--- Pitching Phase: ---*/
-
-  if (Pitching_Phase_X == NULL) {
-    Pitching_Phase_X = new su2double[nMoving];
-    for (iZone = 0; iZone < nMoving; iZone++ )
-      Pitching_Phase_X[iZone] = 0.0;
-  } else {
-    if (Grid_Movement && (nPitching_Phase_X != nGridMovement)) {
-      SU2_MPI::Error("Length of PITCHING_PHASE_X must match GRID_MOVEMENT_KIND!!", CURRENT_FUNCTION);
-    }
-  }
-
-  if (Pitching_Phase_Y == NULL) {
-    Pitching_Phase_Y = new su2double[nMoving];
-    for (iZone = 0; iZone < nMoving; iZone++ )
-      Pitching_Phase_Y[iZone] = 0.0;
-  } else {
-    if (Grid_Movement && (nPitching_Phase_Y != nGridMovement)) {
-      SU2_MPI::Error("Length of PITCHING_PHASE_Y must match GRID_MOVEMENT_KIND!!", CURRENT_FUNCTION);
-    }
-  }
-
-  if (Pitching_Phase_Z == NULL) {
-    Pitching_Phase_Z = new su2double[nMoving];
-    for (iZone = 0; iZone < nMoving; iZone++ )
-      Pitching_Phase_Z[iZone] = 0.0;
-  } else {
-    if (Grid_Movement && (nPitching_Phase_Z != nGridMovement)) {
-      SU2_MPI::Error("Length of PITCHING_PHASE_Z must match GRID_MOVEMENT_KIND!!", CURRENT_FUNCTION);
-    }
-  }
-
-  /*--- Plunging: ---*/
-
-  if (Plunging_Omega_X == NULL) {
-    Plunging_Omega_X = new su2double[nMoving];
-    for (iZone = 0; iZone < nMoving; iZone++ )
-      Plunging_Omega_X[iZone] = 0.0;
-  } else {
-    if (Grid_Movement && (nPlunging_Omega_X != nGridMovement)) {
-      SU2_MPI::Error("Length of PLUNGING_PHASE_X must match GRID_MOVEMENT_KIND!!", CURRENT_FUNCTION);
-    }
-  }
-
-  if (Plunging_Omega_Y == NULL) {
-    Plunging_Omega_Y = new su2double[nMoving];
-    for (iZone = 0; iZone < nMoving; iZone++ )
-      Plunging_Omega_Y[iZone] = 0.0;
-  } else {
-    if (Grid_Movement && (nPlunging_Omega_Y != nGridMovement)) {
-      SU2_MPI::Error("Length of PLUNGING_PHASE_Y must match GRID_MOVEMENT_KIND!!", CURRENT_FUNCTION);
-    }
-  }
-
-  if (Plunging_Omega_Z == NULL) {
-    Plunging_Omega_Z = new su2double[nMoving];
-    for (iZone = 0; iZone < nMoving; iZone++ )
-      Plunging_Omega_Z[iZone] = 0.0;
-  } else {
-    if (Grid_Movement && (nPlunging_Omega_Z != nGridMovement)) {
-      SU2_MPI::Error("Length of PLUNGING_PHASE_Z must match GRID_MOVEMENT_KIND!!", CURRENT_FUNCTION);
-    }
-  }
-
-  /*--- Plunging Amplitude: ---*/
-
-  if (Plunging_Ampl_X == NULL) {
-    Plunging_Ampl_X = new su2double[nMoving];
-    for (iZone = 0; iZone < nMoving; iZone++ )
-      Plunging_Ampl_X[iZone] = 0.0;
-  } else {
-    if (Grid_Movement && (nPlunging_Ampl_X != nGridMovement)) {
-      SU2_MPI::Error("Length of PLUNGING_AMPL_X must match GRID_MOVEMENT_KIND!!", CURRENT_FUNCTION);
-    }
-  }
-
-  if (Plunging_Ampl_Y == NULL) {
-    Plunging_Ampl_Y = new su2double[nMoving];
-    for (iZone = 0; iZone < nMoving; iZone++ )
-      Plunging_Ampl_Y[iZone] = 0.0;
-  } else {
-    if (Grid_Movement && (nPlunging_Ampl_Y != nGridMovement)) {
-      SU2_MPI::Error("Length of PLUNGING_AMPL_Y must match GRID_MOVEMENT_KIND!!", CURRENT_FUNCTION);
-    }
-  }
-
-  if (Plunging_Ampl_Z == NULL) {
-    Plunging_Ampl_Z = new su2double[nMoving];
-    for (iZone = 0; iZone < nMoving; iZone++ )
-      Plunging_Ampl_Z[iZone] = 0.0;
-  } else {
-    if (Grid_Movement && (nPlunging_Ampl_Z != nGridMovement)) {
-      SU2_MPI::Error("Length of PLUNGING_AMPL_Z must match GRID_MOVEMENT_KIND!!", CURRENT_FUNCTION);
-    }
-  }
-
-  /*-- Setting Harmonic Balance period from the config file */
-
-  if (Unsteady_Simulation == HARMONIC_BALANCE) {
-  	HarmonicBalance_Period = GetHarmonicBalance_Period();
-  	if (HarmonicBalance_Period < 0)  {
-      SU2_MPI::Error("Not a valid value for time period!!", CURRENT_FUNCTION);
-  	}
-  	/* Initialize the Harmonic balance Frequency pointer */
-  	if (Omega_HB == NULL) {
-  		Omega_HB = new su2double[nOmega_HB];
-  		for (iZone = 0; iZone < nOmega_HB; iZone++ )
-  			Omega_HB[iZone] = 0.0;
-  	}else {
-  		if (nOmega_HB != nTimeInstances) {
-        SU2_MPI::Error("Length of omega_HB  must match the number TIME_INSTANCES!!" , CURRENT_FUNCTION);
-      }
-  	}
-  }
-
-    /*--- Use the various rigid-motion input frequencies to determine the period to be used with harmonic balance cases.
-     There are THREE types of motion to consider, namely: rotation, pitching, and plunging.
-     The largest period of motion is the one to be used for harmonic balance  calculations. ---*/
-
-  /*if (Unsteady_Simulation == HARMONIC_BALANCE) {
-      if (!(GetGrid_Movement())) {
-          // No grid movement - Time period from config file //
-          HarmonicBalance_Period = GetHarmonicBalance_Period();
-      }
-
-      else {
-          unsigned short N_MOTION_TYPES = 3;
-          su2double *periods;
-          periods = new su2double[N_MOTION_TYPES];
-
-          //--- rotation: ---//
-
-          su2double Omega_mag_rot = sqrt(pow(Rotation_Rate_X[ZONE_0],2)+pow(Rotation_Rate_Y[ZONE_0],2)+pow(Rotation_Rate_Z[ZONE_0],2));
-          if (Omega_mag_rot > 0)
-              periods[0] = 2*PI_NUMBER/Omega_mag_rot;
-          else
-              periods[0] = 0.0;
-
-          //--- pitching: ---//
-
-          su2double Omega_mag_pitch = sqrt(pow(Pitching_Omega_X[ZONE_0],2)+pow(Pitching_Omega_Y[ZONE_0],2)+pow(Pitching_Omega_Z[ZONE_0],2));
-          if (Omega_mag_pitch > 0)
-              periods[1] = 2*PI_NUMBER/Omega_mag_pitch;
-          else
-              periods[1] = 0.0;
-
-          //--- plunging: ---//
-
-          su2double Omega_mag_plunge = sqrt(pow(Plunging_Omega_X[ZONE_0],2)+pow(Plunging_Omega_Y[ZONE_0],2)+pow(Plunging_Omega_Z[ZONE_0],2));
-          if (Omega_mag_plunge > 0)
-              periods[2] = 2*PI_NUMBER/Omega_mag_plunge;
-          else
-              periods[2] = 0.0;
-
-          //--- determine which period is largest ---//
-
-          unsigned short iVar;
-          HarmonicBalance_Period = 0.0;
-          for (iVar = 0; iVar < N_MOTION_TYPES; iVar++) {
-              if (periods[iVar] > HarmonicBalance_Period)
-                  HarmonicBalance_Period = periods[iVar];
-          }
-
-          delete periods;
-      }
-
-  }*/
-
-
-
-
-  /*--- Initialize the RefOriginMoment Pointer ---*/
-
-  RefOriginMoment = NULL;
-  RefOriginMoment = new su2double[3];
-  RefOriginMoment[0] = 0.0; RefOriginMoment[1] = 0.0; RefOriginMoment[2] = 0.0;
-
-  /*--- In case the moment origin coordinates have not been declared in the
-   config file, set them equal to zero for safety. Also check to make sure
-   that for each marker, a value has been declared for the moment origin.
-   Unless only one value was specified, then set this value for all the markers
-   being monitored. ---*/
-
-
-  if ((nRefOriginMoment_X != nRefOriginMoment_Y) || (nRefOriginMoment_X != nRefOriginMoment_Z) ) {
-    SU2_MPI::Error("ERROR: Length of REF_ORIGIN_MOMENT_X, REF_ORIGIN_MOMENT_Y and REF_ORIGIN_MOMENT_Z must be the same!!", CURRENT_FUNCTION);
-  }
-
-  if (RefOriginMoment_X == NULL) {
-    RefOriginMoment_X = new su2double[nMarker_Monitoring];
-    for (iMarker = 0; iMarker < nMarker_Monitoring; iMarker++ )
-      RefOriginMoment_X[iMarker] = 0.0;
-  } else {
-    if (nRefOriginMoment_X == 1) {
-
-      su2double aux_RefOriginMoment_X = RefOriginMoment_X[0];
-      delete [] RefOriginMoment_X;
-      RefOriginMoment_X = new su2double[nMarker_Monitoring];
-      nRefOriginMoment_X = nMarker_Monitoring;
-
-      for (iMarker = 0; iMarker < nMarker_Monitoring; iMarker++ )
-        RefOriginMoment_X[iMarker] = aux_RefOriginMoment_X;
-    }
-    else if (nRefOriginMoment_X != nMarker_Monitoring) {
-      SU2_MPI::Error("ERROR: Length of REF_ORIGIN_MOMENT_X must match number of Monitoring Markers!!", CURRENT_FUNCTION);
-    }
-  }
-
-  if (RefOriginMoment_Y == NULL) {
-    RefOriginMoment_Y = new su2double[nMarker_Monitoring];
-    for (iMarker = 0; iMarker < nMarker_Monitoring; iMarker++ )
-      RefOriginMoment_Y[iMarker] = 0.0;
-  } else {
-    if (nRefOriginMoment_Y == 1) {
-
-      su2double aux_RefOriginMoment_Y = RefOriginMoment_Y[0];
-      delete [] RefOriginMoment_Y;
-      RefOriginMoment_Y = new su2double[nMarker_Monitoring];
-      nRefOriginMoment_Y = nMarker_Monitoring;
-
-      for (iMarker = 0; iMarker < nMarker_Monitoring; iMarker++ )
-        RefOriginMoment_Y[iMarker] = aux_RefOriginMoment_Y;
-    }
-    else if (nRefOriginMoment_Y != nMarker_Monitoring) {
-      SU2_MPI::Error("ERROR: Length of REF_ORIGIN_MOMENT_Y must match number of Monitoring Markers!!", CURRENT_FUNCTION);
-    }
-  }
-
-  if (RefOriginMoment_Z == NULL) {
-    RefOriginMoment_Z = new su2double[nMarker_Monitoring];
-    for (iMarker = 0; iMarker < nMarker_Monitoring; iMarker++ )
-      RefOriginMoment_Z[iMarker] = 0.0;
-  } else {
-    if (nRefOriginMoment_Z == 1) {
-
-      su2double aux_RefOriginMoment_Z = RefOriginMoment_Z[0];
-      delete [] RefOriginMoment_Z;
-      RefOriginMoment_Z = new su2double[nMarker_Monitoring];
-      nRefOriginMoment_Z = nMarker_Monitoring;
-
-      for (iMarker = 0; iMarker < nMarker_Monitoring; iMarker++ )
-        RefOriginMoment_Z[iMarker] = aux_RefOriginMoment_Z;
-    }
-    else if (nRefOriginMoment_Z != nMarker_Monitoring) {
-      SU2_MPI::Error("ERROR: Length of REF_ORIGIN_MOMENT_Z must match number of Monitoring Markers!!", CURRENT_FUNCTION);
-    }
-  }
-
-  /*--- Set the boolean flag if we are carrying out an aeroelastic simulation. ---*/
-
-  if (Grid_Movement && (Kind_GridMovement[ZONE_0] == AEROELASTIC || Kind_GridMovement[ZONE_0] == AEROELASTIC_RIGID_MOTION)) Aeroelastic_Simulation = true;
-  else Aeroelastic_Simulation = false;
-
-  /*--- Initializing the size for the solutions of the Aeroelastic problem. ---*/
-
-  if (Grid_Movement && Aeroelastic_Simulation) {
-    Aeroelastic_np1.resize(nMarker_Monitoring);
-    Aeroelastic_n.resize(nMarker_Monitoring);
-    Aeroelastic_n1.resize(nMarker_Monitoring);
-    for (iMarker = 0; iMarker < nMarker_Monitoring; iMarker++) {
-      Aeroelastic_np1[iMarker].resize(2);
-      Aeroelastic_n[iMarker].resize(2);
-      Aeroelastic_n1[iMarker].resize(2);
-      for (int i =0; i<2; i++) {
-        Aeroelastic_np1[iMarker][i].resize(2);
-        Aeroelastic_n[iMarker][i].resize(2);
-        Aeroelastic_n1[iMarker][i].resize(2);
-        for (int j=0; j<2; j++) {
-          Aeroelastic_np1[iMarker][i][j] = 0.0;
-          Aeroelastic_n[iMarker][i][j] = 0.0;
-          Aeroelastic_n1[iMarker][i][j] = 0.0;
-        }
-      }
-    }
-  }
-
-  /*--- Allocate memory for the plunge and pitch and initialized them to zero ---*/
-
-  if (Grid_Movement && Aeroelastic_Simulation) {
-    Aeroelastic_pitch = new su2double[nMarker_Monitoring];
-    Aeroelastic_plunge = new su2double[nMarker_Monitoring];
-    for (iMarker = 0; iMarker < nMarker_Monitoring; iMarker++ ) {
-      Aeroelastic_pitch[iMarker] = 0.0;
-      Aeroelastic_plunge[iMarker] = 0.0;
-    }
-  }
-
-  /*--- Fluid-Structure Interaction problems ---*/
-
-  if (FSI_Problem) {
-    if ((Dynamic_Analysis == STATIC) && (Unsteady_Simulation == STEADY)) {
-      Kind_GridMovement[val_izone] = FLUID_STRUCTURE_STATIC;
-      Grid_Movement = false;
-    }
-    else{
-      Kind_GridMovement[val_izone] = FLUID_STRUCTURE;
-      Grid_Movement = true;
-    }
-  }
-
-  if (MGCycle == FULLMG_CYCLE) FinestMesh = nMGLevels;
-  else FinestMesh = MESH_0;
-
-  if ((Kind_Solver == NAVIER_STOKES) &&
-      (Kind_Turb_Model != NONE))
-    Kind_Solver = RANS;
-
-  if (Kind_Solver == EULER) Kind_Turb_Model = NONE;
-  if (Kind_Solver == TNE2_EULER) Kind_Turb_Model = NONE;
-
-  Kappa_2nd_Flow    = Kappa_Flow[0];
-  Kappa_4th_Flow    = Kappa_Flow[1];
-  Kappa_2nd_AdjFlow = Kappa_AdjFlow[0];
-  Kappa_4th_AdjFlow = Kappa_AdjFlow[1];
-  Kappa_2nd_Heat = Kappa_Heat[0];
-  Kappa_4th_Heat = Kappa_Heat[1];
-
-  /*--- Make the MG_PreSmooth, MG_PostSmooth, and MG_CorrecSmooth
-   arrays consistent with nMGLevels ---*/
-
-  unsigned short * tmp_smooth = new unsigned short[nMGLevels+1];
-
-  if ((nMG_PreSmooth != nMGLevels+1) && (nMG_PreSmooth != 0)) {
-    if (nMG_PreSmooth > nMGLevels+1) {
-
-      /*--- Truncate by removing unnecessary elements at the end ---*/
-
-      for (unsigned int i = 0; i <= nMGLevels; i++)
-        tmp_smooth[i] = MG_PreSmooth[i];
-      delete [] MG_PreSmooth;
-      MG_PreSmooth=NULL;
-    } else {
-
-      /*--- Add additional elements equal to last element ---*/
-
-      for (unsigned int i = 0; i < nMG_PreSmooth; i++)
-        tmp_smooth[i] = MG_PreSmooth[i];
-      for (unsigned int i = nMG_PreSmooth; i <= nMGLevels; i++)
-        tmp_smooth[i] = MG_PreSmooth[nMG_PreSmooth-1];
-      delete [] MG_PreSmooth;
-      MG_PreSmooth=NULL;
-    }
-
-    nMG_PreSmooth = nMGLevels+1;
-    MG_PreSmooth = new unsigned short[nMG_PreSmooth];
-    for (unsigned int i = 0; i < nMG_PreSmooth; i++)
-      MG_PreSmooth[i] = tmp_smooth[i];
-  }
-  if ((nMGLevels != 0) && (nMG_PreSmooth == 0)) {
-    delete [] MG_PreSmooth;
-    nMG_PreSmooth = nMGLevels+1;
-    MG_PreSmooth = new unsigned short[nMG_PreSmooth];
-    for (unsigned int i = 0; i < nMG_PreSmooth; i++)
-      MG_PreSmooth[i] = i+1;
-  }
-
-  if ((nMG_PostSmooth != nMGLevels+1) && (nMG_PostSmooth != 0)) {
-    if (nMG_PostSmooth > nMGLevels+1) {
-
-      /*--- Truncate by removing unnecessary elements at the end ---*/
-
-      for (unsigned int i = 0; i <= nMGLevels; i++)
-        tmp_smooth[i] = MG_PostSmooth[i];
-      delete [] MG_PostSmooth;
-      MG_PostSmooth=NULL;
-    } else {
-
-      /*--- Add additional elements equal to last element ---*/
-
-      for (unsigned int i = 0; i < nMG_PostSmooth; i++)
-        tmp_smooth[i] = MG_PostSmooth[i];
-      for (unsigned int i = nMG_PostSmooth; i <= nMGLevels; i++)
-        tmp_smooth[i] = MG_PostSmooth[nMG_PostSmooth-1];
-      delete [] MG_PostSmooth;
-      MG_PostSmooth=NULL;
-    }
-
-    nMG_PostSmooth = nMGLevels+1;
-    MG_PostSmooth = new unsigned short[nMG_PostSmooth];
-    for (unsigned int i = 0; i < nMG_PostSmooth; i++)
-      MG_PostSmooth[i] = tmp_smooth[i];
-
-  }
-
-  if ((nMGLevels != 0) && (nMG_PostSmooth == 0)) {
-    delete [] MG_PostSmooth;
-    nMG_PostSmooth = nMGLevels+1;
-    MG_PostSmooth = new unsigned short[nMG_PostSmooth];
-    for (unsigned int i = 0; i < nMG_PostSmooth; i++)
-      MG_PostSmooth[i] = 0;
-  }
-
-  if ((nMG_CorrecSmooth != nMGLevels+1) && (nMG_CorrecSmooth != 0)) {
-    if (nMG_CorrecSmooth > nMGLevels+1) {
-
-      /*--- Truncate by removing unnecessary elements at the end ---*/
-
-      for (unsigned int i = 0; i <= nMGLevels; i++)
-        tmp_smooth[i] = MG_CorrecSmooth[i];
-      delete [] MG_CorrecSmooth;
-      MG_CorrecSmooth = NULL;
-    } else {
-
-      /*--- Add additional elements equal to last element ---*/
-
-      for (unsigned int i = 0; i < nMG_CorrecSmooth; i++)
-        tmp_smooth[i] = MG_CorrecSmooth[i];
-      for (unsigned int i = nMG_CorrecSmooth; i <= nMGLevels; i++)
-        tmp_smooth[i] = MG_CorrecSmooth[nMG_CorrecSmooth-1];
-      delete [] MG_CorrecSmooth;
-      MG_CorrecSmooth = NULL;
-    }
-    nMG_CorrecSmooth = nMGLevels+1;
-    MG_CorrecSmooth = new unsigned short[nMG_CorrecSmooth];
-    for (unsigned int i = 0; i < nMG_CorrecSmooth; i++)
-      MG_CorrecSmooth[i] = tmp_smooth[i];
-  }
-
-  if ((nMGLevels != 0) && (nMG_CorrecSmooth == 0)) {
-    delete [] MG_CorrecSmooth;
-    nMG_CorrecSmooth = nMGLevels+1;
-    MG_CorrecSmooth = new unsigned short[nMG_CorrecSmooth];
-    for (unsigned int i = 0; i < nMG_CorrecSmooth; i++)
-      MG_CorrecSmooth[i] = 0;
-  }
-
-  /*--- Override MG Smooth parameters ---*/
-
-  if (nMG_PreSmooth != 0) MG_PreSmooth[MESH_0] = 1;
-  if (nMG_PostSmooth != 0) {
-    MG_PostSmooth[MESH_0] = 0;
-    MG_PostSmooth[nMGLevels] = 0;
-  }
-  if (nMG_CorrecSmooth != 0) MG_CorrecSmooth[nMGLevels] = 0;
-
-  if (Restart) MGCycle = V_CYCLE;
-
-  if (ContinuousAdjoint) {
-    if (Kind_Solver == EULER) Kind_Solver = ADJ_EULER;
-    if (Kind_Solver == NAVIER_STOKES) Kind_Solver = ADJ_NAVIER_STOKES;
-    if (Kind_Solver == RANS) Kind_Solver = ADJ_RANS;
-    if (Kind_Solver == TNE2_EULER) Kind_Solver = ADJ_TNE2_EULER;
-  }
-
-  nCFL = nMGLevels+1;
-  CFL = new su2double[nCFL];
-  CFL[0] = CFLFineGrid;
-
-  /*--- Evaluate when the Cl should be evaluated ---*/
-
-  Iter_Fixed_CL        = SU2_TYPE::Int(nExtIter / (su2double(Update_Alpha)+1));
-  Iter_Fixed_CM        = SU2_TYPE::Int(nExtIter / (su2double(Update_iH)+1));
-  Iter_Fixed_NetThrust = SU2_TYPE::Int(nExtIter / (su2double(Update_BCThrust)+1));
-
-  /*--- Setting relaxation factor and CFL for the adjoint runs ---*/
-
-  if (ContinuousAdjoint) {
-    Relaxation_Factor_Flow = Relaxation_Factor_AdjFlow;
-    CFL[0] = CFL[0] * CFLRedCoeff_AdjFlow;
-    CFL_AdaptParam[2] *= CFLRedCoeff_AdjFlow;
-    CFL_AdaptParam[3] *= CFLRedCoeff_AdjFlow;
-    Iter_Fixed_CL = SU2_TYPE::Int(su2double (Iter_Fixed_CL) / CFLRedCoeff_AdjFlow);
-    Iter_Fixed_CM = SU2_TYPE::Int(su2double (Iter_Fixed_CM) / CFLRedCoeff_AdjFlow);
-    Iter_Fixed_NetThrust = SU2_TYPE::Int(su2double (Iter_Fixed_NetThrust) / CFLRedCoeff_AdjFlow);
-  }
-
-  if ((DiscreteAdjoint) && (Inconsistent_Disc)) {
-    Kind_ConvNumScheme_Flow = Kind_ConvNumScheme_AdjFlow;
-    Kind_Centered_Flow = Kind_Centered_AdjFlow;
-    Kind_Upwind_Flow = Kind_Upwind_AdjFlow;
-    Kappa_Flow[0] = Kappa_AdjFlow[0];
-    Kappa_Flow[1] = Kappa_AdjFlow[1];
-  }
-
-  if (Iter_Fixed_CL == 0) { Iter_Fixed_CL = nExtIter+1; Update_Alpha = 0; }
-  if (Iter_Fixed_CM == 0) { Iter_Fixed_CM = nExtIter+1; Update_iH = 0; }
-  if (Iter_Fixed_NetThrust == 0) { Iter_Fixed_NetThrust = nExtIter+1; Update_BCThrust = 0; }
-
-  for (iCFL = 1; iCFL < nCFL; iCFL++)
-    CFL[iCFL] = CFL[iCFL-1];
-
-  if (nRKStep == 0) {
-    nRKStep = 1;
-    RK_Alpha_Step = new su2double[1]; RK_Alpha_Step[0] = 1.0;
-  }
-
-  if (nIntCoeffs == 0) {
-    nIntCoeffs = 2;
-    Int_Coeffs = new su2double[2]; Int_Coeffs[0] = 0.25; Int_Coeffs[1] = 0.5;
-  }
-
-  if (nElasticityMod == 0) {
-  nElasticityMod = 1;
-  ElasticityMod = new su2double[1]; ElasticityMod[0] = 2E11;
-  }
-
-  if (nPoissonRatio == 0) {
-  nPoissonRatio = 1;
-  PoissonRatio = new su2double[1]; PoissonRatio[0] = 0.30;
-  }
-
-  if (nMaterialDensity == 0) {
-  nMaterialDensity = 1;
-  MaterialDensity = new su2double[1]; MaterialDensity[0] = 7854;
-  }
-
-  if (nElectric_Constant == 0) {
-  nElectric_Constant = 1;
-  Electric_Constant = new su2double[1]; Electric_Constant[0] = 0.0;
-  }
-
-  if (nElectric_Field == 0) {
-	nElectric_Field = 1;
-	Electric_Field_Mod = new su2double[1]; Electric_Field_Mod[0] = 0.0;
-  }
-
-  if (nDim_RefNode == 0) {
-  nDim_RefNode = 3;
-  RefNode_Displacement = new su2double[3];
-  RefNode_Displacement[0] = 0.0; RefNode_Displacement[1] = 0.0; RefNode_Displacement[2] = 0.0;
-  }
-
-  if (nDim_Electric_Field == 0) {
-	nDim_Electric_Field = 2;
-	Electric_Field_Dir = new su2double[2]; Electric_Field_Dir[0] = 0.0;  Electric_Field_Dir[1] = 1.0;
-  }
-
-  if ((Kind_SU2 == SU2_CFD) && (Kind_Solver == NO_SOLVER)) {
-    SU2_MPI::Error("PHYSICAL_PROBLEM must be set in the configuration file", CURRENT_FUNCTION);
-  }
-
-  /*--- Set a flag for viscous simulations ---*/
-
-  Viscous = (( Kind_Solver == NAVIER_STOKES          ) ||
-             ( Kind_Solver == ADJ_NAVIER_STOKES      ) ||
-             ( Kind_Solver == RANS                   ) ||
-             ( Kind_Solver == ADJ_RANS               ) ||
-             ( Kind_Solver == TNE2_NAVIER_STOKES     ) ||
-             ( Kind_Solver == ADJ_TNE2_NAVIER_STOKES ) );
-
-  /*--- Reacting flows iniatilization ---*/
-  if (( Kind_Solver == TNE2_EULER             ) ||
-      ( Kind_Solver == TNE2_NAVIER_STOKES     )  ) {
-
-      bool init_err;
-      unsigned short maxEl = 0;
-      unsigned short iSpecies, jSpecies, iEl;
-      su2double mf;
-
-      switch (Kind_GasModel) {
-        case ONESPECIES:
-          /*--- Define parameters of the gas model ---*/
-          nSpecies    = 1;
-          ionization  = false;
-
-          /*--- Allocate vectors for gas properties ---*/
-          Molar_Mass         = new su2double[nSpecies];
-          CharVibTemp        = new su2double[nSpecies];
-          RotationModes      = new su2double[nSpecies];
-          Enthalpy_Formation = new su2double[nSpecies];
-          Wall_Catalycity    = new su2double[nSpecies];
-          Ref_Temperature    = new su2double[nSpecies];
-          nElStates          = new unsigned short[nSpecies];
-
-          MassFrac_FreeStream = new su2double[nSpecies];
-          MassFrac_FreeStream[0] = 1.0;
-
-          /*--- Assign gas properties ---*/
-          // Rotational modes of energy storage
-          RotationModes[0] = 2.0;
-          // Molar mass [kg/kmol]
-          Molar_Mass[0] = 14.0067+15.9994;
-          // Characteristic vibrational temperatures for calculating e_vib [K]
-          //CharVibTemp[0] = 3395.0;
-          CharVibTemp[0] = 1000.0;
-          // Formation enthalpy: (JANAF values, [KJ/Kmol])
-          Enthalpy_Formation[0] = 0.0;					//N2
-          // Reference temperature (JANAF values, [K])
-          Ref_Temperature[0] = 0.0;
-
-          /*        nElStates[0] = 0;
-           CharElTemp   = new double *[nSpecies];
-           degen        = new double *[nSpecies];
-
-           OSPthetae    = new double[nElStates[0]];
-           OSPthetae[0] = 1.0;
-           OSPg         = new double[nElStates[0]];
-           OSPg[0]      = 1.0;
-
-           CharElTemp[0] = OSPthetae;
-           degen[0] = OSPg;*/
-
-          break;
-
-        case N2:
-
-          /*--- Check for errors in the initialization ---*/
-          init_err = false;
-          if (nSpecies != 2) {
-            cout << "CONFIG ERROR: nSpecies mismatch between gas model & gas composition" << endl;
-            init_err = true;
-          }
-          mf = 0.0;
-          for (iSpecies = 0; iSpecies < nSpecies; iSpecies++)
-            mf += Gas_Composition[iSpecies];
-          if (mf != 1.0) {
-            cout << "CONFIG ERROR: Intial gas mass fractions do not sum to 1!" << endl;
-            init_err = true;
-          }
-//          if (init_err == true) {
-//  #ifndef NO_MPI
-//            MPI::Finalize();
-//  #else
-//            exit(0);
-//  #endif
-//          }
-
-          /*--- Define parameters of the gas model ---*/
-          nReactions  = 2;
-          ionization  = false;
-
-          /*--- Allocate vectors for gas properties ---*/
-          Wall_Catalycity      = new su2double[nSpecies];
-          Molar_Mass           = new su2double[nSpecies];
-          CharVibTemp          = new su2double[nSpecies];
-          RotationModes        = new su2double[nSpecies];
-          Enthalpy_Formation   = new su2double[nSpecies];
-          Ref_Temperature      = new su2double[nSpecies];
-          Diss                 = new su2double[nSpecies];
-          ArrheniusCoefficient = new su2double[nReactions];
-          ArrheniusEta         = new su2double[nReactions];
-          ArrheniusTheta       = new su2double[nReactions];
-          Tcf_a                = new su2double[nReactions];
-          Tcf_b                = new su2double[nReactions];
-          Tcb_a                = new su2double[nReactions];
-          Tcb_b                = new su2double[nReactions];
-          nElStates            = new unsigned short[nSpecies];
-          Reactions = new int**[nReactions];
-          for (unsigned short iRxn = 0; iRxn < nReactions; iRxn++) {
-            Reactions[iRxn] = new int*[2];
-            for (unsigned short ii = 0; ii < 2; ii++)
-              Reactions[iRxn][ii] = new int[6];
-          }
-
-          Blottner  = new su2double*[nSpecies];
-          for (iSpecies = 0; iSpecies < nSpecies; iSpecies++)
-            Blottner[iSpecies] = new su2double[3];
-
-          // Omega[iSpecies][jSpecies][iCoeff]
-          Omega00 = new su2double**[nSpecies];
-          Omega11 = new su2double**[nSpecies];
-          for (iSpecies = 0; iSpecies < nSpecies; iSpecies++) {
-            Omega00[iSpecies] = new su2double*[nSpecies];
-            Omega11[iSpecies] = new su2double*[nSpecies];
-            for (jSpecies = 0; jSpecies < nSpecies; jSpecies++) {
-              Omega00[iSpecies][jSpecies] = new su2double[4];
-              Omega11[iSpecies][jSpecies] = new su2double[4];
-            }
-          }
-
-          MassFrac_FreeStream = new su2double[nSpecies];
-          for (iSpecies = 0; iSpecies < nSpecies; iSpecies++)
-            MassFrac_FreeStream[iSpecies] = Gas_Composition[iSpecies];
-  //        MassFrac_FreeStream[0] = 0.99;
-  //        MassFrac_FreeStream[1] = 0.01;
-
-          /*--- Assign gas properties ---*/
-
-          // Wall mass fractions for catalytic boundaries
-          Wall_Catalycity[0] = 0.999;
-          Wall_Catalycity[1] = 0.001;
-
-          // Rotational modes of energy storage
-          RotationModes[0] = 2.0;
-          RotationModes[1] = 0.0;
-
-          // Molar mass [kg/kmol]
-          Molar_Mass[0] = 2.0*14.0067;
-          Molar_Mass[1] = 14.0067;
-
-          // Characteristic vibrational temperatures
-          CharVibTemp[0] = 3395.0;
-          CharVibTemp[1] = 0.0;
-
-          // Formation enthalpy: (JANAF values [KJ/Kmol])
-          // J/kg - from Scalabrin
-          Enthalpy_Formation[0] = 0.0;					//N2
-          Enthalpy_Formation[1] = 3.36E7;		//N
-
-          // Reference temperature (JANAF values, [K])
-          Ref_Temperature[0] = 0.0;
-          Ref_Temperature[1] = 0.0;
-
-          // Blottner viscosity coefficients
-          // A                        // B                        // C
-          Blottner[0][0] = 2.68E-2;   Blottner[0][1] = 3.18E-1;   Blottner[0][2] = -1.13E1;  // N2
-          Blottner[1][0] = 1.16E-2;   Blottner[1][1] = 6.03E-1;   Blottner[1][2] = -1.24E1;  // N
-
-          // Number of electron states
-          nElStates[0] = 15;                    // N2
-          nElStates[1] = 3;                     // N
-          for (iSpecies = 0; iSpecies < nSpecies; iSpecies++)
-            maxEl = max(maxEl, nElStates[iSpecies]);
-
-          /*--- Allocate electron data arrays ---*/
-          CharElTemp = new su2double*[nSpecies];
-          degen      = new su2double*[nSpecies];
-          for (iSpecies = 0; iSpecies < nSpecies; iSpecies++) {
-            CharElTemp[iSpecies] = new su2double[maxEl];
-            degen[iSpecies]      = new su2double[maxEl];
-          }
-
-          /*--- Initialize the arrays ---*/
-          for (iSpecies = 0; iSpecies < nSpecies; iSpecies++) {
-            for (iEl = 0; iEl < maxEl; iEl++) {
-              CharElTemp[iSpecies][iEl] = 0.0;
-              degen[iSpecies][iEl] = 0.0;
-            }
-          }
-
-          /*--- Assign values to data structures ---*/
-          // N2: 15 states
-          CharElTemp[0][0]  = 0.000000000000000E+00;
-          CharElTemp[0][1]  = 7.223156514095200E+04;
-          CharElTemp[0][2]  = 8.577862640384000E+04;
-          CharElTemp[0][3]  = 8.605026716160000E+04;
-          CharElTemp[0][4]  = 9.535118627874400E+04;
-          CharElTemp[0][5]  = 9.805635702203200E+04;
-          CharElTemp[0][6]  = 9.968267656935200E+04;
-          CharElTemp[0][7]  = 1.048976467715200E+05;
-          CharElTemp[0][8]  = 1.116489555200000E+05;
-          CharElTemp[0][9]  = 1.225836470400000E+05;
-          CharElTemp[0][10] = 1.248856873600000E+05;
-          CharElTemp[0][11] = 1.282476158188320E+05;
-          CharElTemp[0][12] = 1.338060936000000E+05;
-          CharElTemp[0][13] = 1.404296391107200E+05;
-          CharElTemp[0][14] = 1.504958859200000E+05;
-          degen[0][0]  = 1;
-          degen[0][1]  = 3;
-          degen[0][2]  = 6;
-          degen[0][3]  = 6;
-          degen[0][4]  = 3;
-          degen[0][5]  = 1;
-          degen[0][6]  = 2;
-          degen[0][7]  = 2;
-          degen[0][8]  = 5;
-          degen[0][9]  = 1;
-          degen[0][10] = 6;
-          degen[0][11] = 6;
-          degen[0][12] = 10;
-          degen[0][13] = 6;
-          degen[0][14] = 6;
-          // N: 3 states
-          CharElTemp[1][0] = 0.000000000000000E+00;
-          CharElTemp[1][1] = 2.766469645581980E+04;
-          CharElTemp[1][2] = 4.149309313560210E+04;
-          degen[1][0] = 4;
-          degen[1][1] = 10;
-          degen[1][2] = 6;
-
-          /*--- Set Arrhenius coefficients for chemical reactions ---*/
-          // Note: Data lists coefficients in (cm^3/mol-s) units, need to convert
-          //       to (m^3/kmol-s) to be consistent with the rest of the code
-          // Pre-exponential factor
-          ArrheniusCoefficient[0]  = 7.0E21;
-          ArrheniusCoefficient[1]  = 3.0E22;
-          // Rate-controlling temperature exponent
-          ArrheniusEta[0]  = -1.60;
-          ArrheniusEta[1]  = -1.60;
-          // Characteristic temperature
-          ArrheniusTheta[0] = 113200.0;
-          ArrheniusTheta[1] = 113200.0;
-
-          /*--- Set reaction maps ---*/
-          // N2 + N2 -> 2N + N2
-          Reactions[0][0][0]=0;		Reactions[0][0][1]=0;		Reactions[0][0][2]=nSpecies;
-          Reactions[0][1][0]=1;		Reactions[0][1][1]=1;		Reactions[0][1][2] =0;
-          // N2 + N -> 2N + N
-          Reactions[1][0][0]=0;		Reactions[1][0][1]=1;		Reactions[1][0][2]=nSpecies;
-          Reactions[1][1][0]=1;		Reactions[1][1][1]=1;		Reactions[1][1][2]=1;
-
-          /*--- Set rate-controlling temperature exponents ---*/
-          //  -----------  Tc = Ttr^a * Tve^b  -----------
-          //
-          // Forward Reactions
-          //   Dissociation:      a = 0.5, b = 0.5  (OR a = 0.7, b =0.3)
-          //   Exchange:          a = 1,   b = 0
-          //   Impact ionization: a = 0,   b = 1
-          //
-          // Backward Reactions
-          //   Recomb ionization:      a = 0, b = 1
-          //   Impact ionization:      a = 0, b = 1
-          //   N2 impact dissociation: a = 0, b = 1
-          //   Others:                 a = 1, b = 0
-          Tcf_a[0] = 0.5; Tcf_b[0] = 0.5; Tcb_a[0] = 1;  Tcb_b[0] = 0;
-          Tcf_a[1] = 0.5; Tcf_b[1] = 0.5; Tcb_a[1] = 1;  Tcb_b[1] = 0;
-
-          /*--- Dissociation potential [KJ/kg] ---*/
-          Diss[0] = 3.36E4;
-          Diss[1] = 0.0;
-
-          /*--- Collision integral data ---*/
-          Omega00[0][0][0] = -6.0614558E-03;  Omega00[0][0][1] = 1.2689102E-01;   Omega00[0][0][2] = -1.0616948E+00;  Omega00[0][0][3] = 8.0955466E+02;
-          Omega00[0][1][0] = -1.0796249E-02;  Omega00[0][1][1] = 2.2656509E-01;   Omega00[0][1][2] = -1.7910602E+00;  Omega00[0][1][3] = 4.0455218E+03;
-          Omega00[1][0][0] = -1.0796249E-02;  Omega00[1][0][1] = 2.2656509E-01;   Omega00[1][0][2] = -1.7910602E+00;  Omega00[1][0][3] = 4.0455218E+03;
-          Omega00[1][1][0] = -9.6083779E-03;  Omega00[1][1][1] = 2.0938971E-01;   Omega00[1][1][2] = -1.7386904E+00;  Omega00[1][1][3] = 3.3587983E+03;
-
-          Omega11[0][0][0] = -7.6303990E-03;  Omega11[0][0][1] = 1.6878089E-01;   Omega11[0][0][2] = -1.4004234E+00;  Omega11[0][0][3] = 2.1427708E+03;
-          Omega11[0][1][0] = -8.3493693E-03;  Omega11[0][1][1] = 1.7808911E-01;   Omega11[0][1][2] = -1.4466155E+00;  Omega11[0][1][3] = 1.9324210E+03;
-          Omega11[1][0][0] = -8.3493693E-03;  Omega11[1][0][1] = 1.7808911E-01;   Omega11[1][0][2] = -1.4466155E+00;  Omega11[1][0][3] = 1.9324210E+03;
-          Omega11[1][1][0] = -7.7439615E-03;  Omega11[1][1][1] = 1.7129007E-01;   Omega11[1][1][2] = -1.4809088E+00;  Omega11[1][1][3] = 2.1284951E+03;
-
-          break;
-
-        case AIR5:
-
-          /*--- Check for errors in the initialization ---*/
-          init_err = false;
-          if (nSpecies != 5) {
-            cout << "CONFIG ERROR: nSpecies mismatch between gas model & gas composition" << endl;
-            init_err = true;
-          }
-          mf = 0.0;
-          for (iSpecies = 0; iSpecies < nSpecies; iSpecies++)
-            mf += Gas_Composition[iSpecies];
-          if (mf != 1.0) {
-            cout << "CONFIG ERROR: Intial gas mass fractions do not sum to 1!" << endl;
-            init_err = true;
-          }
-//          if (init_err == true) {
-//  #ifndef NO_MPI
-//            MPI::Finalize();
-//  #else
-//            exit(0);
-//  #endif
-//          }
-
-          /*--- Define parameters of the gas model ---*/
-          nReactions  = 17;
-          ionization  = false;
-
-          /*--- Allocate vectors for gas properties ---*/
-          Wall_Catalycity      = new su2double[nSpecies];
-          Molar_Mass           = new su2double[nSpecies];
-          CharVibTemp          = new su2double[nSpecies];
-          RotationModes        = new su2double[nSpecies];
-          Enthalpy_Formation   = new su2double[nSpecies];
-          Ref_Temperature      = new su2double[nSpecies];
-          ArrheniusCoefficient = new su2double[nReactions];
-          ArrheniusEta         = new su2double[nReactions];
-          ArrheniusTheta       = new su2double[nReactions];
-          Tcf_a                = new su2double[nReactions];
-          Tcf_b                = new su2double[nReactions];
-          Tcb_a                = new su2double[nReactions];
-          Tcb_b                = new su2double[nReactions];
-          nElStates            = new unsigned short[nSpecies];
-          Reactions            = new int**[nReactions];
-          for (unsigned short iRxn = 0; iRxn < nReactions; iRxn++) {
-            Reactions[iRxn] = new int*[2];
-            for (unsigned short ii = 0; ii < 2; ii++)
-              Reactions[iRxn][ii] = new int[6];
-          }
-
-          Blottner  = new su2double*[nSpecies];
-          for (iSpecies = 0; iSpecies < nSpecies; iSpecies++)
-          Blottner[iSpecies] = new su2double[3];
-
-          // Omega[iSpecies][jSpecies][iCoeff]
-          Omega00 = new su2double**[nSpecies];
-          Omega11 = new su2double**[nSpecies];
-          for (iSpecies = 0; iSpecies < nSpecies; iSpecies++) {
-            Omega00[iSpecies] = new su2double*[nSpecies];
-            Omega11[iSpecies] = new su2double*[nSpecies];
-            for (jSpecies = 0; jSpecies < nSpecies; jSpecies++) {
-              Omega00[iSpecies][jSpecies] = new su2double[4];
-              Omega11[iSpecies][jSpecies] = new su2double[4];
-            }
-          }
-
-          // Wall mass fractions for catalytic boundaries
-          Wall_Catalycity[0] = 0.4;
-          Wall_Catalycity[1] = 0.4;
-          Wall_Catalycity[2] = 0.1;
-          Wall_Catalycity[3] = 0.05;
-          Wall_Catalycity[4] = 0.05;
-
-          // Free stream mass fractions
-          MassFrac_FreeStream = new su2double[nSpecies];
-          for (iSpecies = 0; iSpecies < nSpecies; iSpecies++)
-            MassFrac_FreeStream[iSpecies] = Gas_Composition[iSpecies];
-
-          /*--- Assign gas properties ---*/
-          // Rotational modes of energy storage
-          RotationModes[0] = 2.0;
-          RotationModes[1] = 2.0;
-          RotationModes[2] = 2.0;
-          RotationModes[3] = 0.0;
-          RotationModes[4] = 0.0;
-
-          // Molar mass [kg/kmol]
-          Molar_Mass[0] = 2.0*14.0067;
-          Molar_Mass[1] = 2.0*15.9994;
-          Molar_Mass[2] = 14.0067+15.9994;
-          Molar_Mass[3] = 14.0067;
-          Molar_Mass[4] = 15.9994;
-
-          //Characteristic vibrational temperatures
-          CharVibTemp[0] = 3395.0;
-          CharVibTemp[1] = 2239.0;
-          CharVibTemp[2] = 2817.0;
-          CharVibTemp[3] = 0.0;
-          CharVibTemp[4] = 0.0;
-
-          // Formation enthalpy: (Scalabrin values, J/kg)
-          Enthalpy_Formation[0] = 0.0;			//N2
-          Enthalpy_Formation[1] = 0.0;			//O2
-          Enthalpy_Formation[2] = 3.0E6;    //NO
-          Enthalpy_Formation[3] = 3.36E7;		//N
-          Enthalpy_Formation[4] = 1.54E7;		//O
-
-          // Reference temperature (JANAF values, [K])
-          Ref_Temperature[0] = 0.0;
-          Ref_Temperature[1] = 0.0;
-          Ref_Temperature[2] = 0.0;
-          Ref_Temperature[3] = 0.0;
-          Ref_Temperature[4] = 0.0;
-  //        Ref_Temperature[2] = 298.15;
-  //        Ref_Temperature[3] = 298.15;
-  //        Ref_Temperature[4] = 298.15;
-
-          // Blottner viscosity coefficients
-          // A                        // B                        // C
-          Blottner[0][0] = 2.68E-2;   Blottner[0][1] =  3.18E-1;  Blottner[0][2] = -1.13E1;  // N2
-          Blottner[1][0] = 4.49E-2;   Blottner[1][1] = -8.26E-2;  Blottner[1][2] = -9.20E0;  // O2
-          Blottner[2][0] = 4.36E-2;   Blottner[2][1] = -3.36E-2;  Blottner[2][2] = -9.58E0;  // NO
-          Blottner[3][0] = 1.16E-2;   Blottner[3][1] =  6.03E-1;  Blottner[3][2] = -1.24E1;  // N
-          Blottner[4][0] = 2.03E-2;   Blottner[4][1] =  4.29E-1;  Blottner[4][2] = -1.16E1;  // O
-
-          // Number of electron states
-          nElStates[0] = 15;                    // N2
-          nElStates[1] = 7;                     // O2
-          nElStates[2] = 16;                    // NO
-          nElStates[3] = 3;                     // N
-          nElStates[4] = 5;                     // O
-          /////
-
-          for (iSpecies = 0; iSpecies < nSpecies; iSpecies++)
-            maxEl = max(maxEl, nElStates[iSpecies]);
-
-          /*--- Allocate electron data arrays ---*/
-          CharElTemp = new su2double*[nSpecies];
-          degen      = new su2double*[nSpecies];
-          for (iSpecies = 0; iSpecies < nSpecies; iSpecies++) {
-            CharElTemp[iSpecies] = new su2double[maxEl];
-            degen[iSpecies]      = new su2double[maxEl];
-          }
-
-          /*--- Initialize the arrays ---*/
-          for (iSpecies = 0; iSpecies < nSpecies; iSpecies++) {
-            for (iEl = 0; iEl < maxEl; iEl++) {
-              CharElTemp[iSpecies][iEl] = 0.0;
-              degen[iSpecies][iEl] = 0.0;
-            }
-          }
-
-          //N2: 15 states
-          CharElTemp[0][0]  = 0.000000000000000E+00;
-          CharElTemp[0][1]  = 7.223156514095200E+04;
-          CharElTemp[0][2]  = 8.577862640384000E+04;
-          CharElTemp[0][3]  = 8.605026716160000E+04;
-          CharElTemp[0][4]  = 9.535118627874400E+04;
-          CharElTemp[0][5]  = 9.805635702203200E+04;
-          CharElTemp[0][6]  = 9.968267656935200E+04;
-          CharElTemp[0][7]  = 1.048976467715200E+05;
-          CharElTemp[0][8]  = 1.116489555200000E+05;
-          CharElTemp[0][9]  = 1.225836470400000E+05;
-          CharElTemp[0][10] = 1.248856873600000E+05;
-          CharElTemp[0][11] = 1.282476158188320E+05;
-          CharElTemp[0][12] = 1.338060936000000E+05;
-          CharElTemp[0][13] = 1.404296391107200E+05;
-          CharElTemp[0][14] = 1.504958859200000E+05;
-          degen[0][0]  = 1;
-          degen[0][1]  = 3;
-          degen[0][2]  = 6;
-          degen[0][3]  = 6;
-          degen[0][4]  = 3;
-          degen[0][5]  = 1;
-          degen[0][6]  = 2;
-          degen[0][7]  = 2;
-          degen[0][8]  = 5;
-          degen[0][9]  = 1;
-          degen[0][10] = 6;
-          degen[0][11] = 6;
-          degen[0][12] = 10;
-          degen[0][13] = 6;
-          degen[0][14] = 6;
-
-          // O2: 7 states
-          CharElTemp[1][0] = 0.000000000000000E+00;
-          CharElTemp[1][1] = 1.139156019700800E+04;
-          CharElTemp[1][2] = 1.898473947826400E+04;
-          CharElTemp[1][3] = 4.755973576639200E+04;
-          CharElTemp[1][4] = 4.991242097343200E+04;
-          CharElTemp[1][5] = 5.092268575561600E+04;
-          CharElTemp[1][6] = 7.189863255967200E+04;
-          degen[1][0] = 3;
-          degen[1][1] = 2;
-          degen[1][2] = 1;
-          degen[1][3] = 1;
-          degen[1][4] = 6;
-          degen[1][5] = 3;
-          degen[1][6] = 3;
-
-          // NO: 16 states
-          CharElTemp[2][0]  = 0.000000000000000E+00;
-          CharElTemp[2][1]  = 5.467345760000000E+04;
-          CharElTemp[2][2]  = 6.317139627802400E+04;
-          CharElTemp[2][3]  = 6.599450342445600E+04;
-          CharElTemp[2][4]  = 6.906120960000000E+04;
-          CharElTemp[2][5]  = 7.049998480000000E+04;
-          CharElTemp[2][6]  = 7.491055017560000E+04;
-          CharElTemp[2][7]  = 7.628875293968000E+04;
-          CharElTemp[2][8]  = 8.676188537552000E+04;
-          CharElTemp[2][9]  = 8.714431182368000E+04;
-          CharElTemp[2][10] = 8.886077063728000E+04;
-          CharElTemp[2][11] = 8.981755614528000E+04;
-          CharElTemp[2][12] = 8.988445919208000E+04;
-          CharElTemp[2][13] = 9.042702132000000E+04;
-          CharElTemp[2][14] = 9.064283760000000E+04;
-          CharElTemp[2][15] = 9.111763341600000E+04;
-          degen[2][0]  = 4;
-          degen[2][1]  = 8;
-          degen[2][2]  = 2;
-          degen[2][3]  = 4;
-          degen[2][4]  = 4;
-          degen[2][5]  = 4;
-          degen[2][6]  = 4;
-          degen[2][7]  = 2;
-          degen[2][8]  = 4;
-          degen[2][9]  = 2;
-          degen[2][10] = 4;
-          degen[2][11] = 4;
-          degen[2][12] = 2;
-          degen[2][13] = 2;
-          degen[2][14] = 2;
-          degen[2][15] = 4;
-
-          // N: 3 states
-          CharElTemp[3][0] = 0.000000000000000E+00;
-          CharElTemp[3][1] = 2.766469645581980E+04;
-          CharElTemp[3][2] = 4.149309313560210E+04;
-          degen[3][0] = 4;
-          degen[3][1] = 10;
-          degen[3][2] = 6;
-
-          // O: 5 states
-          CharElTemp[4][0] = 0.000000000000000E+00;
-          CharElTemp[4][1] = 2.277077570280000E+02;
-          CharElTemp[4][2] = 3.265688785704000E+02;
-          CharElTemp[4][3] = 2.283028632262240E+04;
-          CharElTemp[4][4] = 4.861993036434160E+04;
-          degen[4][0] = 5;
-          degen[4][1] = 3;
-          degen[4][2] = 1;
-          degen[4][3] = 5;
-          degen[4][4] = 1;
-
-          /*--- Set reaction maps ---*/
-          // N2 dissociation
-          Reactions[0][0][0]=0;		Reactions[0][0][1]=0;		Reactions[0][0][2]=nSpecies;		Reactions[0][1][0]=3;		Reactions[0][1][1]=3;		Reactions[0][1][2] =0;
-          Reactions[1][0][0]=0;		Reactions[1][0][1]=1;		Reactions[1][0][2]=nSpecies;		Reactions[1][1][0]=3;		Reactions[1][1][1]=3;		Reactions[1][1][2] =1;
-          Reactions[2][0][0]=0;		Reactions[2][0][1]=2;		Reactions[2][0][2]=nSpecies;		Reactions[2][1][0]=3;		Reactions[2][1][1]=3;		Reactions[2][1][2] =2;
-          Reactions[3][0][0]=0;		Reactions[3][0][1]=3;		Reactions[3][0][2]=nSpecies;		Reactions[3][1][0]=3;		Reactions[3][1][1]=3;		Reactions[3][1][2] =3;
-          Reactions[4][0][0]=0;		Reactions[4][0][1]=4;		Reactions[4][0][2]=nSpecies;		Reactions[4][1][0]=3;		Reactions[4][1][1]=3;		Reactions[4][1][2] =4;
-          // O2 dissociation
-          Reactions[5][0][0]=1;		Reactions[5][0][1]=0;		Reactions[5][0][2]=nSpecies;		Reactions[5][1][0]=4;		Reactions[5][1][1]=4;		Reactions[5][1][2] =0;
-          Reactions[6][0][0]=1;		Reactions[6][0][1]=1;		Reactions[6][0][2]=nSpecies;		Reactions[6][1][0]=4;		Reactions[6][1][1]=4;		Reactions[6][1][2] =1;
-          Reactions[7][0][0]=1;		Reactions[7][0][1]=2;		Reactions[7][0][2]=nSpecies;		Reactions[7][1][0]=4;		Reactions[7][1][1]=4;		Reactions[7][1][2] =2;
-          Reactions[8][0][0]=1;		Reactions[8][0][1]=3;		Reactions[8][0][2]=nSpecies;		Reactions[8][1][0]=4;		Reactions[8][1][1]=4;		Reactions[8][1][2] =3;
-          Reactions[9][0][0]=1;		Reactions[9][0][1]=4;		Reactions[9][0][2]=nSpecies;		Reactions[9][1][0]=4;		Reactions[9][1][1]=4;		Reactions[9][1][2] =4;
-          // NO dissociation
-          Reactions[10][0][0]=2;		Reactions[10][0][1]=0;		Reactions[10][0][2]=nSpecies;		Reactions[10][1][0]=3;		Reactions[10][1][1]=4;		Reactions[10][1][2] =0;
-          Reactions[11][0][0]=2;		Reactions[11][0][1]=1;		Reactions[11][0][2]=nSpecies;		Reactions[11][1][0]=3;		Reactions[11][1][1]=4;		Reactions[11][1][2] =1;
-          Reactions[12][0][0]=2;		Reactions[12][0][1]=2;		Reactions[12][0][2]=nSpecies;		Reactions[12][1][0]=3;		Reactions[12][1][1]=4;		Reactions[12][1][2] =2;
-          Reactions[13][0][0]=2;		Reactions[13][0][1]=3;		Reactions[13][0][2]=nSpecies;		Reactions[13][1][0]=3;		Reactions[13][1][1]=4;		Reactions[13][1][2] =3;
-          Reactions[14][0][0]=2;		Reactions[14][0][1]=4;		Reactions[14][0][2]=nSpecies;		Reactions[14][1][0]=3;		Reactions[14][1][1]=4;		Reactions[14][1][2] =4;
-          // N2 + O -> NO + N
-          Reactions[15][0][0]=0;		Reactions[15][0][1]=4;		Reactions[15][0][2]=nSpecies;		Reactions[15][1][0]=2;		Reactions[15][1][1]=3;		Reactions[15][1][2]= nSpecies;
-          // NO + O -> O2 + N
-          Reactions[16][0][0]=2;		Reactions[16][0][1]=4;		Reactions[16][0][2]=nSpecies;		Reactions[16][1][0]=1;		Reactions[16][1][1]=3;		Reactions[16][1][2]= nSpecies;
-
-          /*--- Set Arrhenius coefficients for reactions ---*/
-          // Pre-exponential factor
-          ArrheniusCoefficient[0]  = 7.0E21;
-          ArrheniusCoefficient[1]  = 7.0E21;
-          ArrheniusCoefficient[2]  = 7.0E21;
-          ArrheniusCoefficient[3]  = 3.0E22;
-          ArrheniusCoefficient[4]  = 3.0E22;
-          ArrheniusCoefficient[5]  = 2.0E21;
-          ArrheniusCoefficient[6]  = 2.0E21;
-          ArrheniusCoefficient[7]  = 2.0E21;
-          ArrheniusCoefficient[8]  = 1.0E22;
-          ArrheniusCoefficient[9]  = 1.0E22;
-          ArrheniusCoefficient[10] = 5.0E15;
-          ArrheniusCoefficient[11] = 5.0E15;
-          ArrheniusCoefficient[12] = 5.0E15;
-          ArrheniusCoefficient[13] = 1.1E17;
-          ArrheniusCoefficient[14] = 1.1E17;
-          ArrheniusCoefficient[15] = 6.4E17;
-          ArrheniusCoefficient[16] = 8.4E12;
-
-          // Rate-controlling temperature exponent
-          ArrheniusEta[0]  = -1.60;
-          ArrheniusEta[1]  = -1.60;
-          ArrheniusEta[2]  = -1.60;
-          ArrheniusEta[3]  = -1.60;
-          ArrheniusEta[4]  = -1.60;
-          ArrheniusEta[5]  = -1.50;
-          ArrheniusEta[6]  = -1.50;
-          ArrheniusEta[7]  = -1.50;
-          ArrheniusEta[8]  = -1.50;
-          ArrheniusEta[9]  = -1.50;
-          ArrheniusEta[10] = 0.0;
-          ArrheniusEta[11] = 0.0;
-          ArrheniusEta[12] = 0.0;
-          ArrheniusEta[13] = 0.0;
-          ArrheniusEta[14] = 0.0;
-          ArrheniusEta[15] = -1.0;
-          ArrheniusEta[16] = 0.0;
-
-          // Characteristic temperature
-          ArrheniusTheta[0]  = 113200.0;
-          ArrheniusTheta[1]  = 113200.0;
-          ArrheniusTheta[2]  = 113200.0;
-          ArrheniusTheta[3]  = 113200.0;
-          ArrheniusTheta[4]  = 113200.0;
-          ArrheniusTheta[5]  = 59500.0;
-          ArrheniusTheta[6]  = 59500.0;
-          ArrheniusTheta[7]  = 59500.0;
-          ArrheniusTheta[8]  = 59500.0;
-          ArrheniusTheta[9]  = 59500.0;
-          ArrheniusTheta[10] = 75500.0;
-          ArrheniusTheta[11] = 75500.0;
-          ArrheniusTheta[12] = 75500.0;
-          ArrheniusTheta[13] = 75500.0;
-          ArrheniusTheta[14] = 75500.0;
-          ArrheniusTheta[15] = 38400.0;
-          ArrheniusTheta[16] = 19450.0;
-
-          /*--- Set rate-controlling temperature exponents ---*/
-          //  -----------  Tc = Ttr^a * Tve^b  -----------
-          //
-          // Forward Reactions
-          //   Dissociation:      a = 0.5, b = 0.5  (OR a = 0.7, b =0.3)
-          //   Exchange:          a = 1,   b = 0
-          //   Impact ionization: a = 0,   b = 1
-          //
-          // Backward Reactions
-          //   Recomb ionization:      a = 0, b = 1
-          //   Impact ionization:      a = 0, b = 1
-          //   N2 impact dissociation: a = 0, b = 1
-          //   Others:                 a = 1, b = 0
-          Tcf_a[0]  = 0.5; Tcf_b[0]  = 0.5; Tcb_a[0]  = 1;  Tcb_b[0] = 0;
-          Tcf_a[1]  = 0.5; Tcf_b[1]  = 0.5; Tcb_a[1]  = 1;  Tcb_b[1] = 0;
-          Tcf_a[2]  = 0.5; Tcf_b[2]  = 0.5; Tcb_a[2]  = 1;  Tcb_b[2] = 0;
-          Tcf_a[3]  = 0.5; Tcf_b[3]  = 0.5; Tcb_a[3]  = 1;  Tcb_b[3] = 0;
-          Tcf_a[4]  = 0.5; Tcf_b[4]  = 0.5; Tcb_a[4]  = 1;  Tcb_b[4] = 0;
-
-          Tcf_a[5]  = 0.5; Tcf_b[5]  = 0.5; Tcb_a[5]  = 1;  Tcb_b[5] = 0;
-          Tcf_a[6]  = 0.5; Tcf_b[6]  = 0.5; Tcb_a[6]  = 1;  Tcb_b[6] = 0;
-          Tcf_a[7]  = 0.5; Tcf_b[7]  = 0.5; Tcb_a[7]  = 1;  Tcb_b[7] = 0;
-          Tcf_a[8]  = 0.5; Tcf_b[8]  = 0.5; Tcb_a[8]  = 1;  Tcb_b[8] = 0;
-          Tcf_a[9]  = 0.5; Tcf_b[9]  = 0.5; Tcb_a[9]  = 1;  Tcb_b[9] = 0;
-
-          Tcf_a[10] = 0.5; Tcf_b[10] = 0.5; Tcb_a[10] = 1;  Tcb_b[10] = 0;
-          Tcf_a[11] = 0.5; Tcf_b[11] = 0.5; Tcb_a[11] = 1;  Tcb_b[11] = 0;
-          Tcf_a[12] = 0.5; Tcf_b[12] = 0.5; Tcb_a[12] = 1;  Tcb_b[12] = 0;
-          Tcf_a[13] = 0.5; Tcf_b[13] = 0.5; Tcb_a[13] = 1;  Tcb_b[13] = 0;
-          Tcf_a[14] = 0.5; Tcf_b[14] = 0.5; Tcb_a[14] = 1;  Tcb_b[14] = 0;
-
-          Tcf_a[15] = 1.0; Tcf_b[15] = 0.0; Tcb_a[15] = 1;  Tcb_b[15] = 0;
-          Tcf_a[16] = 1.0; Tcf_b[16] = 0.0; Tcb_a[16] = 1;  Tcb_b[16] = 0;
-
-          /*--- Collision integral data ---*/
-          // Omega(0,0) ----------------------
-          //N2
-          Omega00[0][0][0] = -6.0614558E-03;  Omega00[0][0][1] = 1.2689102E-01;   Omega00[0][0][2] = -1.0616948E+00;  Omega00[0][0][3] = 8.0955466E+02;
-          Omega00[0][1][0] = -3.7959091E-03;  Omega00[0][1][1] = 9.5708295E-02;   Omega00[0][1][2] = -1.0070611E+00;  Omega00[0][1][3] = 8.9392313E+02;
-          Omega00[0][2][0] = -1.9295666E-03;  Omega00[0][2][1] = 2.7995735E-02;   Omega00[0][2][2] = -3.1588514E-01;  Omega00[0][2][3] = 1.2880734E+02;
-          Omega00[0][3][0] = -1.0796249E-02;  Omega00[0][3][1] = 2.2656509E-01;   Omega00[0][3][2] = -1.7910602E+00;  Omega00[0][3][3] = 4.0455218E+03;
-          Omega00[0][4][0] = -2.7244269E-03;  Omega00[0][4][1] = 6.9587171E-02;   Omega00[0][4][2] = -7.9538667E-01;  Omega00[0][4][3] = 4.0673730E+02;
-          //O2
-          Omega00[1][0][0] = -3.7959091E-03;  Omega00[1][0][1] = 9.5708295E-02;   Omega00[1][0][2] = -1.0070611E+00;  Omega00[1][0][3] = 8.9392313E+02;
-          Omega00[1][1][0] = -8.0682650E-04;  Omega00[1][1][1] = 1.6602480E-02;   Omega00[1][1][2] = -3.1472774E-01;  Omega00[1][1][3] = 1.4116458E+02;
-          Omega00[1][2][0] = -6.4433840E-04;  Omega00[1][2][1] = 8.5378580E-03;   Omega00[1][2][2] = -2.3225102E-01;  Omega00[1][2][3] = 1.1371608E+02;
-          Omega00[1][3][0] = -1.1453028E-03;  Omega00[1][3][1] = 1.2654140E-02;   Omega00[1][3][2] = -2.2435218E-01;  Omega00[1][3][3] = 7.7201588E+01;
-          Omega00[1][4][0] = -4.8405803E-03;  Omega00[1][4][1] = 1.0297688E-01;   Omega00[1][4][2] = -9.6876576E-01;  Omega00[1][4][3] = 6.1629812E+02;
-          //NO
-          Omega00[2][0][0] = -1.9295666E-03;  Omega00[2][0][1] = 2.7995735E-02;   Omega00[2][0][2] = -3.1588514E-01;  Omega00[2][0][3] = 1.2880734E+02;
-          Omega00[2][1][0] = -6.4433840E-04;  Omega00[2][1][1] = 8.5378580E-03;   Omega00[2][1][2] = -2.3225102E-01;  Omega00[2][1][3] = 1.1371608E+02;
-          Omega00[2][2][0] = -0.0000000E+00;  Omega00[2][2][1] = -1.1056066E-02;  Omega00[2][2][2] = -5.9216250E-02;  Omega00[2][2][3] = 7.2542367E+01;
-          Omega00[2][3][0] = -1.5770918E-03;  Omega00[2][3][1] = 1.9578381E-02;   Omega00[2][3][2] = -2.7873624E-01;  Omega00[2][3][3] = 9.9547944E+01;
-          Omega00[2][4][0] = -1.0885815E-03;  Omega00[2][4][1] = 1.1883688E-02;   Omega00[2][4][2] = -2.1844909E-01;  Omega00[2][4][3] = 7.5512560E+01;
-          //N
-          Omega00[3][0][0] = -1.0796249E-02;  Omega00[3][0][1] = 2.2656509E-01;   Omega00[3][0][2] = -1.7910602E+00;  Omega00[3][0][3] = 4.0455218E+03;
-          Omega00[3][1][0] = -1.1453028E-03;  Omega00[3][1][1] = 1.2654140E-02;   Omega00[3][1][2] = -2.2435218E-01;  Omega00[3][1][3] = 7.7201588E+01;
-          Omega00[3][2][0] = -1.5770918E-03;  Omega00[3][2][1] = 1.9578381E-02;   Omega00[3][2][2] = -2.7873624E-01;  Omega00[3][2][3] = 9.9547944E+01;
-          Omega00[3][3][0] = -9.6083779E-03;  Omega00[3][3][1] = 2.0938971E-01;   Omega00[3][3][2] = -1.7386904E+00;  Omega00[3][3][3] = 3.3587983E+03;
-          Omega00[3][4][0] = -7.8147689E-03;  Omega00[3][4][1] = 1.6792705E-01;   Omega00[3][4][2] = -1.4308628E+00;  Omega00[3][4][3] = 1.6628859E+03;
-          //O
-          Omega00[4][0][0] = -2.7244269E-03;  Omega00[4][0][1] = 6.9587171E-02;   Omega00[4][0][2] = -7.9538667E-01;  Omega00[4][0][3] = 4.0673730E+02;
-          Omega00[4][1][0] = -4.8405803E-03;  Omega00[4][1][1] = 1.0297688E-01;   Omega00[4][1][2] = -9.6876576E-01;  Omega00[4][1][3] = 6.1629812E+02;
-          Omega00[4][2][0] = -1.0885815E-03;  Omega00[4][2][1] = 1.1883688E-02;   Omega00[4][2][2] = -2.1844909E-01;  Omega00[4][2][3] = 7.5512560E+01;
-          Omega00[4][3][0] = -7.8147689E-03;  Omega00[4][3][1] = 1.6792705E-01;   Omega00[4][3][2] = -1.4308628E+00;  Omega00[4][3][3] = 1.6628859E+03;
-          Omega00[4][4][0] = -6.4040535E-03;  Omega00[4][4][1] = 1.4629949E-01;   Omega00[4][4][2] = -1.3892121E+00;  Omega00[4][4][3] = 2.0903441E+03;
-
-          // Omega(1,1) ----------------------
-          //N2
-          Omega11[0][0][0] = -7.6303990E-03;  Omega11[0][0][1] = 1.6878089E-01;   Omega11[0][0][2] = -1.4004234E+00;  Omega11[0][0][3] = 2.1427708E+03;
-          Omega11[0][1][0] = -8.0457321E-03;  Omega11[0][1][1] = 1.9228905E-01;   Omega11[0][1][2] = -1.7102854E+00;  Omega11[0][1][3] = 5.2213857E+03;
-          Omega11[0][2][0] = -6.8237776E-03;  Omega11[0][2][1] = 1.4360616E-01;   Omega11[0][2][2] = -1.1922240E+00;  Omega11[0][2][3] = 1.2433086E+03;
-          Omega11[0][3][0] = -8.3493693E-03;  Omega11[0][3][1] = 1.7808911E-01;   Omega11[0][3][2] = -1.4466155E+00;  Omega11[0][3][3] = 1.9324210E+03;
-          Omega11[0][4][0] = -8.3110691E-03;  Omega11[0][4][1] = 1.9617877E-01;   Omega11[0][4][2] = -1.7205427E+00;  Omega11[0][4][3] = 4.0812829E+03;
-          //O2
-          Omega11[1][0][0] = -8.0457321E-03;  Omega11[1][0][1] = 1.9228905E-01;   Omega11[1][0][2] = -1.7102854E+00;  Omega11[1][0][3] = 5.2213857E+03;
-          Omega11[1][1][0] = -6.2931612E-03;  Omega11[1][1][1] = 1.4624645E-01;   Omega11[1][1][2] = -1.3006927E+00;  Omega11[1][1][3] = 1.8066892E+03;
-          Omega11[1][2][0] = -6.8508672E-03;  Omega11[1][2][1] = 1.5524564E-01;   Omega11[1][2][2] = -1.3479583E+00;  Omega11[1][2][3] = 2.0037890E+03;
-          Omega11[1][3][0] = -1.0608832E-03;  Omega11[1][3][1] = 1.1782595E-02;   Omega11[1][3][2] = -2.1246301E-01;  Omega11[1][3][3] = 8.4561598E+01;
-          Omega11[1][4][0] = -3.7969686E-03;  Omega11[1][4][1] = 7.6789981E-02;   Omega11[1][4][2] = -7.3056809E-01;  Omega11[1][4][3] = 3.3958171E+02;
-          //NO
-          Omega11[2][0][0] = -6.8237776E-03;  Omega11[2][0][1] = 1.4360616E-01;   Omega11[2][0][2] = -1.1922240E+00;  Omega11[2][0][3] = 1.2433086E+03;
-          Omega11[2][1][0] = -6.8508672E-03;  Omega11[2][1][1] = 1.5524564E-01;   Omega11[2][1][2] = -1.3479583E+00;  Omega11[2][1][3] = 2.0037890E+03;
-          Omega11[2][2][0] = -7.4942466E-03;  Omega11[2][2][1] = 1.6626193E-01;   Omega11[2][2][2] = -1.4107027E+00;  Omega11[2][2][3] = 2.3097604E+03;
-          Omega11[2][3][0] = -1.4719259E-03;  Omega11[2][3][1] = 1.8446968E-02;   Omega11[2][3][2] = -2.6460411E-01;  Omega11[2][3][3] = 1.0911124E+02;
-          Omega11[2][4][0] = -1.0066279E-03;  Omega11[2][4][1] = 1.1029264E-02;   Omega11[2][4][2] = -2.0671266E-01;  Omega11[2][4][3] = 8.2644384E+01;
-          //N
-          Omega11[3][0][0] = -8.3493693E-03;  Omega11[3][0][1] = 1.7808911E-01;   Omega11[3][0][2] = -1.4466155E+00;  Omega11[3][0][3] = 1.9324210E+03;
-          Omega11[3][1][0] = -1.0608832E-03;  Omega11[3][1][1] = 1.1782595E-02;   Omega11[3][1][2] = -2.1246301E-01;  Omega11[3][1][3] = 8.4561598E+01;
-          Omega11[3][2][0] = -1.4719259E-03;  Omega11[3][2][1] = 1.8446968E-02;   Omega11[3][2][2] = -2.6460411E-01;  Omega11[3][2][3] = 1.0911124E+02;
-          Omega11[3][3][0] = -7.7439615E-03;  Omega11[3][3][1] = 1.7129007E-01;   Omega11[3][3][2] = -1.4809088E+00;  Omega11[3][3][3] = 2.1284951E+03;
-          Omega11[3][4][0] = -5.0478143E-03;  Omega11[3][4][1] = 1.0236186E-01;   Omega11[3][4][2] = -9.0058935E-01;  Omega11[3][4][3] = 4.4472565E+02;
-          //O
-          Omega11[4][0][0] = -8.3110691E-03;  Omega11[4][0][1] = 1.9617877E-01;   Omega11[4][0][2] = -1.7205427E+00;  Omega11[4][0][3] = 4.0812829E+03;
-          Omega11[4][1][0] = -3.7969686E-03;  Omega11[4][1][1] = 7.6789981E-02;   Omega11[4][1][2] = -7.3056809E-01;  Omega11[4][1][3] = 3.3958171E+02;
-          Omega11[4][2][0] = -1.0066279E-03;  Omega11[4][2][1] = 1.1029264E-02;   Omega11[4][2][2] = -2.0671266E-01;  Omega11[4][2][3] = 8.2644384E+01;
-          Omega11[4][3][0] = -5.0478143E-03;  Omega11[4][3][1] = 1.0236186E-01;   Omega11[4][3][2] = -9.0058935E-01;  Omega11[4][3][3] = 4.4472565E+02;
-          Omega11[4][4][0] = -4.2451096E-03;  Omega11[4][4][1] = 9.6820337E-02;   Omega11[4][4][2] = -9.9770795E-01;  Omega11[4][4][3] = 8.3320644E+02;
-
-          break;
-      }
-    }
-
-  /*--- To avoid boundary intersections, let's add a small constant to the planes. ---*/
-
-  if (Geo_Description == NACELLE) {
-    for (unsigned short iSections = 0; iSections < nLocationStations; iSections++) {
-      if (LocationStations[iSections] == 0) LocationStations[iSections] = 1E-6;
-      if (LocationStations[iSections] == 360) LocationStations[iSections] = 359.999999;
-    }
-  }
-  else {
-    for (unsigned short iSections = 0; iSections < nLocationStations; iSections++) {
-      LocationStations[iSections] += EPS;
-    }
-    Stations_Bounds[0] += EPS;
-    Stations_Bounds[1] += EPS;
-  }
-
-  /*--- Length based parameter for slope limiters uses a default value of
-   0.1m ---*/
-
-  RefElemLength = 1.0;
-  if (SystemMeasurements == US) RefElemLength /= 0.3048;
-
-  /*--- Re-scale the length based parameters. The US system uses feet,
-   but SU2 assumes that the grid is in inches ---*/
-
-  if ((SystemMeasurements == US) && (Kind_SU2 == SU2_CFD)) {
-
-    for (iMarker = 0; iMarker < nMarker_Monitoring; iMarker++) {
-      RefOriginMoment_X[iMarker] = RefOriginMoment_X[iMarker]/12.0;
-      RefOriginMoment_Y[iMarker] = RefOriginMoment_Y[iMarker]/12.0;
-      RefOriginMoment_Z[iMarker] = RefOriginMoment_Z[iMarker]/12.0;
-    }
-
-    for (iMarker = 0; iMarker < nGridMovement; iMarker++) {
-      Motion_Origin_X[iMarker] = Motion_Origin_X[iMarker]/12.0;
-      Motion_Origin_Y[iMarker] = Motion_Origin_Y[iMarker]/12.0;
-      Motion_Origin_Z[iMarker] = Motion_Origin_Z[iMarker]/12.0;
-    }
-
-    RefLength = RefLength/12.0;
-
-    if ((val_nDim == 2) && (!Axisymmetric)) RefArea = RefArea/12.0;
-    else RefArea = RefArea/144.0;
-    Length_Reynolds = Length_Reynolds/12.0;
-    Highlite_Area = Highlite_Area/144.0;
-    SemiSpan = SemiSpan/12.0;
-
-    EA_IntLimit[0] = EA_IntLimit[0]/12.0;
-    EA_IntLimit[1] = EA_IntLimit[1]/12.0;
-    EA_IntLimit[2] = EA_IntLimit[2]/12.0;
-
-    if (Geo_Description != NACELLE) {
-      for (unsigned short iSections = 0; iSections < nLocationStations; iSections++) {
-        LocationStations[iSections] = LocationStations[iSections]/12.0;
-      }
-      Stations_Bounds[0] = Stations_Bounds[0]/12.0;
-      Stations_Bounds[1] = Stations_Bounds[1]/12.0;
-    }
-
-    SubsonicEngine_Cyl[0] = SubsonicEngine_Cyl[0]/12.0;
-    SubsonicEngine_Cyl[1] = SubsonicEngine_Cyl[1]/12.0;
-    SubsonicEngine_Cyl[2] = SubsonicEngine_Cyl[2]/12.0;
-    SubsonicEngine_Cyl[3] = SubsonicEngine_Cyl[3]/12.0;
-    SubsonicEngine_Cyl[4] = SubsonicEngine_Cyl[4]/12.0;
-    SubsonicEngine_Cyl[5] = SubsonicEngine_Cyl[5]/12.0;
-    SubsonicEngine_Cyl[6] = SubsonicEngine_Cyl[6]/12.0;
-
-  }
-
-  if ((Kind_Turb_Model != SA) && (Kind_Trans_Model == BC)){
-    SU2_MPI::Error("BC transition model currently only available in combination with SA turbulence model!", CURRENT_FUNCTION);
-  }
-
-  /*--- Check for constant lift mode. Initialize the update flag for
-   the AoA with each iteration to false  ---*/
-
-  if (Fixed_CL_Mode) Update_AoA = false;
-  if (Fixed_CM_Mode) Update_HTPIncidence = false;
-
-  if (DirectDiff != NO_DERIVATIVE) {
-#if !defined COMPLEX_TYPE && !defined ADOLC_FORWARD_TYPE && !defined CODI_FORWARD_TYPE
-      if (Kind_SU2 == SU2_CFD) {
-        SU2_MPI::Error(string("SU2_CFD: Config option DIRECT_DIFF= YES requires AD or complex support!\n") +
-                       string("Please use SU2_CFD_DIRECTDIFF (configuration/compilation is done using the preconfigure.py script)."),
-                       CURRENT_FUNCTION);
-      }
-#endif
-    /*--- Initialize the derivative values ---*/
-    switch (DirectDiff) {
-      case D_MACH:
-        SU2_TYPE::SetDerivative(Mach, 1.0);
-        break;
-      case D_AOA:
-        SU2_TYPE::SetDerivative(AoA, 1.0);
-        break;
-      case D_SIDESLIP:
-        SU2_TYPE::SetDerivative(AoS, 1.0);
-        break;
-      case D_REYNOLDS:
-        SU2_TYPE::SetDerivative(Reynolds, 1.0);
-        break;
-      case D_TURB2LAM:
-       SU2_TYPE::SetDerivative(Turb2LamViscRatio_FreeStream, 1.0);
-        break;
-      default:
-        /*--- All other cases are handled in the specific solver ---*/
-        break;
-      }
-  }
-
-#if defined CODI_REVERSE_TYPE
-  AD_Mode = YES;
-
-  AD::PreaccEnabled = AD_Preaccumulation;
-
-#else
-  if (AD_Mode == YES) {
-    SU2_MPI::Error(string("AUTO_DIFF=YES requires Automatic Differentiation support.\n") +
-                   string("Please use correct executables (configuration/compilation is done using the preconfigure.py script)."),
-                   CURRENT_FUNCTION);
-  }
-#endif
-
-  if (DiscreteAdjoint) {
-#if !defined CODI_REVERSE_TYPE
-    if (Kind_SU2 == SU2_CFD) {
-      SU2_MPI::Error(string("SU2_CFD: Config option MATH_PROBLEM= DISCRETE_ADJOINT requires AD support!\n") +
-                     string("Please use SU2_CFD_AD (configuration/compilation is done using the preconfigure.py script)."),
-                     CURRENT_FUNCTION);
-    }
-#endif
-
-    /*--- Disable writing of limiters if enabled ---*/
-    Wrt_Limiters = false;
-
-    if (Unsteady_Simulation) {
-
-      Restart_Flow = false;
-
-      if (Grid_Movement) {
-        SU2_MPI::Error("Dynamic mesh movement currently not supported for the discrete adjoint solver.", CURRENT_FUNCTION);
-      }
-
-      if (Unst_AdjointIter- long(nExtIter) < 0){
-        SU2_MPI::Error(string("Invalid iteration number requested for unsteady adjoint.\n" ) +
-                       string("Make sure EXT_ITER is larger or equal than UNST_ADJ_ITER."),
-                       CURRENT_FUNCTION);
-      }
-
-      /*--- If the averaging interval is not set, we average over all time-steps ---*/
-
-      if (Iter_Avg_Objective == 0.0) {
-        Iter_Avg_Objective = nExtIter;
-      }
-
-    }
-
-    switch(Kind_Solver) {
-      case EULER:
-        Kind_Solver = DISC_ADJ_EULER;
-        break;
-      case TNE2_EULER:
-        Kind_Solver = DISC_ADJ_TNE2_EULER;
-        break;
-      case RANS:
-        Kind_Solver = DISC_ADJ_RANS;
-        break;
-      case NAVIER_STOKES:
-        Kind_Solver = DISC_ADJ_NAVIER_STOKES;
-        break;
-      case TNE2_NAVIER_STOKES:
-        Kind_Solver = DISC_ADJ_TNE2_NAVIER_STOKES;
-        break;
-      case FEM_ELASTICITY:
-        Kind_Solver = DISC_ADJ_FEM;
-        break;
-      default:
-        break;
-    }
-
-    RampOutletPressure = false;
-    RampRotatingFrame = false;
-  }
-
-  delete [] tmp_smooth;
-
-  /*--- If it is a fixed mode problem, then we will add 100 iterations to
-    evaluate the derivatives with respect to a change in the AoA and CL ---*/
-
-  if (!ContinuousAdjoint & !DiscreteAdjoint) {
-  	if ((Fixed_CL_Mode) || (Fixed_CM_Mode)) {
-    ConvCriteria = RESIDUAL;
-  		nExtIter += Iter_dCL_dAlpha;
-  		OrderMagResidual = 24;
-  		MinLogResidual = -24;
-  	}
-  }
-
-  /*--- If there are not design variables defined in the file ---*/
-
-  if (nDV == 0) {
-    nDV = 1;
-    Design_Variable = new unsigned short [nDV];
-    Design_Variable[0] = NO_DEFORMATION;
-  }
-
-  /*--- Checks for incompressible flow problems. ---*/
-
-  if ((Kind_Solver == EULER) && (Kind_Regime == INCOMPRESSIBLE)) {
-    /*--- Force inviscid problems to use constant density and disable energy. ---*/
-    if (Kind_DensityModel != CONSTANT || Energy_Equation == true) {
-      SU2_MPI::Error("Inviscid incompressible problems must be constant density (no energy eqn.).\n Use DENSITY_MODEL= CONSTANT and ENERGY_EQUATION= NO.", CURRENT_FUNCTION);
-    }
-  }
-
-  /*--- Default values should recover original incompressible behavior (for old config files). ---*/
-
-  if (Kind_Regime == INCOMPRESSIBLE) {
-    if ((Kind_DensityModel == CONSTANT) || (Kind_DensityModel == BOUSSINESQ))
-      Kind_FluidModel = CONSTANT_DENSITY;
-  }
-
-  /*--- Energy equation must be active for any fluid models other than constant density. ---*/
-
-  if (Kind_DensityModel != CONSTANT) Energy_Equation = true;
-
-  if (Kind_DensityModel == BOUSSINESQ) {
-    Energy_Equation = true;
-    if (Body_Force) {
-      SU2_MPI::Error("Body force and Boussinesq source terms are not currently compatible.", CURRENT_FUNCTION);
-    }
-  }
-
-  if (Kind_DensityModel == VARIABLE) {
-    if (Kind_FluidModel != INC_IDEAL_GAS) {
-      SU2_MPI::Error("Variable density incompressible solver limited to ideal gases.\n Check the fluid model options (use INC_IDEAL_GAS).", CURRENT_FUNCTION);
-    }
-  }
-
-  if (Kind_Regime != INCOMPRESSIBLE) {
-    if ((Kind_FluidModel == CONSTANT_DENSITY) || (Kind_FluidModel == INC_IDEAL_GAS)) {
-      SU2_MPI::Error("Fluid model not compatible with compressible flows.\n CONSTANT_DENSITY/INC_IDEAL_GAS are for incompressible only.", CURRENT_FUNCTION);
-    }
-  }
-
-  if ((Kind_Regime == INCOMPRESSIBLE) && (Kind_Solver != EULER) && (Kind_Solver != ADJ_EULER) && (Kind_Solver != DISC_ADJ_EULER)) {
-    if (Kind_ViscosityModel == SUTHERLAND) {
-      if ((Kind_FluidModel != INC_IDEAL_GAS)) {
-        SU2_MPI::Error("Sutherland's law only valid for ideal gases in incompressible flows.\n Must use VISCOSITY_MODEL=CONSTANT_VISCOSITY and set viscosity with\n MU_CONSTANT, or use DENSITY_MODEL= VARIABLE with FLUID_MODEL= INC_IDEAL_GAS for VISCOSITY_MODEL=SUTHERLAND.\n NOTE: FREESTREAM_VISCOSITY is no longer used for incompressible flows!", CURRENT_FUNCTION);
-      }
-    }
-  }
-
-  /*--- Incompressible solver currently limited to SI units. ---*/
-
-  if ((Kind_Regime == INCOMPRESSIBLE) && (SystemMeasurements == US)) {
-    SU2_MPI::Error("Must use SI units for incompressible solver.", CURRENT_FUNCTION);
-  }
-
-  /*--- Check that the non-dim type is valid. ---*/
-
-  if (Kind_Regime == INCOMPRESSIBLE) {
-    if ((Ref_Inc_NonDim != INITIAL_VALUES) && (Ref_Inc_NonDim != REFERENCE_VALUES) && (Ref_Inc_NonDim != DIMENSIONAL)) {
-      SU2_MPI::Error("Incompressible non-dim. scheme invalid.\n Must use INITIAL_VALUES, REFERENCE_VALUES, or DIMENSIONAL.", CURRENT_FUNCTION);
-    }
-  }
-
-  /*--- If Kind_Inc_Inlet has not been specified, take a default --*/
-
-  if (Kind_Inc_Inlet == NULL) {
-    if (nMarker_Inlet != 0) {
-      Kind_Inc_Inlet = new unsigned short[nMarker_Inlet];
-      for (unsigned short iInlet = 0; iInlet < nMarker_Inlet; iInlet++) {
-        Kind_Inc_Inlet[iInlet] = VELOCITY_INLET;
-      }
-    } else {
-      Kind_Inc_Inlet = new unsigned short[1];
-      Kind_Inc_Inlet[0] = VELOCITY_INLET;
-    }
-  }
-
-  /*--- Grid motion is not yet supported with the incompressible solver. ---*/
-
-  if ((Kind_Regime == INCOMPRESSIBLE) && (Grid_Movement)) {
-    SU2_MPI::Error("Support for grid movement not yet implemented for incompressible flows.", CURRENT_FUNCTION);
-  }
-
-  /*--- Assert that there are two markers being analyzed if the
-   pressure drop objective function is selected. ---*/
-
-  for (unsigned short iObj = 0; iObj < nObj; iObj++) {
-    if ((Kind_ObjFunc[iObj] == SURFACE_PRESSURE_DROP) && (nMarker_Analyze != 2)) {
-      SU2_MPI::Error("Must list two markers for the pressure drop objective function.\n Expected format: MARKER_ANALYZE= (outlet_name, inlet_name).", CURRENT_FUNCTION);
-    }
-  }
-
-}
-
-void CConfig::SetMarkers(unsigned short val_software) {
-
-  unsigned short iMarker_All, iMarker_CfgFile, iMarker_Euler, iMarker_Custom,
-  iMarker_FarField, iMarker_SymWall, iMarker_PerBound,
-  iMarker_NearFieldBound, iMarker_InterfaceBound, iMarker_Fluid_InterfaceBound, iMarker_Dirichlet,
-  iMarker_Inlet, iMarker_Riemann, iMarker_Giles, iMarker_Outlet, iMarker_Isothermal,
-  iMarker_IsothermalCatalytic, iMarker_IsothermalNonCatalytic, iMarker_HeatFlux,
-  iMarker_HeatFluxCatalytic, iMarker_HeatFluxNoncatalytic, iMarker_EngineInflow, iMarker_EngineExhaust, iMarker_Damper,
-  iMarker_Displacement, iMarker_Load, iMarker_FlowLoad, iMarker_Neumann, iMarker_Internal,
-  iMarker_Monitoring, iMarker_Designing, iMarker_GeoEval, iMarker_Plotting, iMarker_Analyze,
-  iMarker_DV, iMarker_Moving, iMarker_PyCustom, iMarker_Supersonic_Inlet, iMarker_Supersonic_Outlet,
-  iMarker_Clamped, iMarker_ZoneInterface, iMarker_CHTInterface, iMarker_Load_Dir, iMarker_Disp_Dir, iMarker_Load_Sine,
-  iMarker_ActDiskInlet, iMarker_ActDiskOutlet,
-  iMarker_Turbomachinery, iMarker_MixingPlaneInterface;
-
-  int size = SINGLE_NODE;
-
-#ifdef HAVE_MPI
-  if (val_software != SU2_MSH)
-    SU2_MPI::Comm_size(MPI_COMM_WORLD, &size);
-#endif
-
-  /*--- Compute the total number of markers in the config file ---*/
-
-  nMarker_CfgFile = nMarker_Euler + nMarker_FarField + nMarker_SymWall +
-  nMarker_PerBound + nMarker_NearFieldBound + nMarker_Fluid_InterfaceBound +
-  nMarker_InterfaceBound + nMarker_CHTInterface + nMarker_Dirichlet + nMarker_Neumann + nMarker_Inlet + nMarker_Riemann +
-  nMarker_Giles + nMarker_Outlet + nMarker_Isothermal + nMarker_HeatFlux +
-  nMarker_EngineInflow + nMarker_EngineExhaust + nMarker_Internal +
-  nMarker_Supersonic_Inlet + nMarker_Supersonic_Outlet + nMarker_Displacement + nMarker_Load +
-  nMarker_FlowLoad + nMarker_Custom + nMarker_Damper +
-  nMarker_Clamped + nMarker_Load_Sine + nMarker_Load_Dir + nMarker_Disp_Dir +
-  nMarker_ActDiskInlet + nMarker_ActDiskOutlet;
-
-  /*--- Add the possible send/receive domains ---*/
-
-  nMarker_Max = nMarker_CfgFile + OVERHEAD*size;
-
-  /*--- Basic dimensionalization of the markers (worst scenario) ---*/
-
-  nMarker_All = nMarker_Max;
-
-  /*--- Allocate the memory (markers in each domain) ---*/
-
-  Marker_All_TagBound       = new string[nMarker_All];		// Store the tag that correspond with each marker.
-  Marker_All_SendRecv       = new short[nMarker_All];		// +#domain (send), -#domain (receive).
-  Marker_All_KindBC         = new unsigned short[nMarker_All];	// Store the kind of boundary condition.
-  Marker_All_Monitoring     = new unsigned short[nMarker_All];	// Store whether the boundary should be monitored.
-  Marker_All_Designing      = new unsigned short[nMarker_All];  // Store whether the boundary should be designed.
-  Marker_All_Plotting       = new unsigned short[nMarker_All];	// Store whether the boundary should be plotted.
-  Marker_All_Analyze  = new unsigned short[nMarker_All];	// Store whether the boundary should be plotted.
-  Marker_All_ZoneInterface   = new unsigned short[nMarker_All];	// Store whether the boundary is in the FSI interface.
-  Marker_All_GeoEval        = new unsigned short[nMarker_All];	// Store whether the boundary should be geometry evaluation.
-  Marker_All_DV             = new unsigned short[nMarker_All];	// Store whether the boundary should be affected by design variables.
-  Marker_All_Moving         = new unsigned short[nMarker_All];	// Store whether the boundary should be in motion.
-  Marker_All_PyCustom       = new unsigned short[nMarker_All];  // Store whether the boundary is Python customizable.
-  Marker_All_PerBound       = new short[nMarker_All];		// Store whether the boundary belongs to a periodic boundary.
-  Marker_All_Turbomachinery       = new unsigned short[nMarker_All];	// Store whether the boundary is in needed for Turbomachinery computations.
-  Marker_All_TurbomachineryFlag   = new unsigned short[nMarker_All];	// Store whether the boundary has a flag for Turbomachinery computations.
-  Marker_All_MixingPlaneInterface = new unsigned short[nMarker_All];	// Store whether the boundary has a in the MixingPlane interface.
-
-
-  for (iMarker_All = 0; iMarker_All < nMarker_All; iMarker_All++) {
-    Marker_All_TagBound[iMarker_All]             = "SEND_RECEIVE";
-    Marker_All_SendRecv[iMarker_All]             = 0;
-    Marker_All_KindBC[iMarker_All]               = 0;
-    Marker_All_Monitoring[iMarker_All]           = 0;
-    Marker_All_GeoEval[iMarker_All]              = 0;
-    Marker_All_Designing[iMarker_All]            = 0;
-    Marker_All_Plotting[iMarker_All]             = 0;
-    Marker_All_Analyze[iMarker_All]              = 0;
-    Marker_All_ZoneInterface[iMarker_All]        = 0;
-    Marker_All_DV[iMarker_All]                   = 0;
-    Marker_All_Moving[iMarker_All]               = 0;
-    Marker_All_PerBound[iMarker_All]             = 0;
-    Marker_All_Turbomachinery[iMarker_All]       = 0;
-    Marker_All_TurbomachineryFlag[iMarker_All]   = 0;
-    Marker_All_MixingPlaneInterface[iMarker_All] = 0;
-    Marker_All_PyCustom[iMarker_All]             = 0;
-  }
-
-  /*--- Allocate the memory (markers in the config file) ---*/
-
-  Marker_CfgFile_TagBound             = new string[nMarker_CfgFile];
-  Marker_CfgFile_KindBC               = new unsigned short[nMarker_CfgFile];
-  Marker_CfgFile_Monitoring           = new unsigned short[nMarker_CfgFile];
-  Marker_CfgFile_Designing            = new unsigned short[nMarker_CfgFile];
-  Marker_CfgFile_Plotting             = new unsigned short[nMarker_CfgFile];
-  Marker_CfgFile_Analyze              = new unsigned short[nMarker_CfgFile];
-  Marker_CfgFile_GeoEval              = new unsigned short[nMarker_CfgFile];
-  Marker_CfgFile_ZoneInterface        = new unsigned short[nMarker_CfgFile];
-  Marker_CfgFile_DV                   = new unsigned short[nMarker_CfgFile];
-  Marker_CfgFile_Moving               = new unsigned short[nMarker_CfgFile];
-  Marker_CfgFile_PerBound             = new unsigned short[nMarker_CfgFile];
-  Marker_CfgFile_Turbomachinery       = new unsigned short[nMarker_CfgFile];
-  Marker_CfgFile_TurbomachineryFlag   = new unsigned short[nMarker_CfgFile];
-  Marker_CfgFile_MixingPlaneInterface = new unsigned short[nMarker_CfgFile];
-  Marker_CfgFile_PyCustom             = new unsigned short[nMarker_CfgFile];
-
-  for (iMarker_CfgFile = 0; iMarker_CfgFile < nMarker_CfgFile; iMarker_CfgFile++) {
-    Marker_CfgFile_TagBound[iMarker_CfgFile]             = "SEND_RECEIVE";
-    Marker_CfgFile_KindBC[iMarker_CfgFile]               = 0;
-    Marker_CfgFile_Monitoring[iMarker_CfgFile]           = 0;
-    Marker_CfgFile_GeoEval[iMarker_CfgFile]              = 0;
-    Marker_CfgFile_Designing[iMarker_CfgFile]            = 0;
-    Marker_CfgFile_Plotting[iMarker_CfgFile]             = 0;
-    Marker_CfgFile_Analyze[iMarker_CfgFile]              = 0;
-    Marker_CfgFile_ZoneInterface[iMarker_CfgFile]        = 0;
-    Marker_CfgFile_DV[iMarker_CfgFile]                   = 0;
-    Marker_CfgFile_Moving[iMarker_CfgFile]               = 0;
-    Marker_CfgFile_PerBound[iMarker_CfgFile]             = 0;
-    Marker_CfgFile_Turbomachinery[iMarker_CfgFile]       = 0;
-    Marker_CfgFile_TurbomachineryFlag[iMarker_CfgFile]   = 0;
-    Marker_CfgFile_MixingPlaneInterface[iMarker_CfgFile] = 0;
-    Marker_CfgFile_PyCustom[iMarker_CfgFile]             = 0;
-  }
-
-  /*--- Allocate memory to store surface information (Analyze BC) ---*/
-
-  Surface_MassFlow = new su2double[nMarker_Analyze];
-  Surface_Mach = new su2double[nMarker_Analyze];
-  Surface_Temperature = new su2double[nMarker_Analyze];
-  Surface_Pressure = new su2double[nMarker_Analyze];
-  Surface_Density = new su2double[nMarker_Analyze];
-  Surface_Enthalpy = new su2double[nMarker_Analyze];
-  Surface_NormalVelocity = new su2double[nMarker_Analyze];
-  Surface_Uniformity = new su2double[nMarker_Analyze];
-  Surface_SecondaryStrength = new su2double[nMarker_Analyze];
-  Surface_SecondOverUniform = new su2double[nMarker_Analyze];
-  Surface_MomentumDistortion = new su2double[nMarker_Analyze];
-  Surface_TotalTemperature = new su2double[nMarker_Analyze];
-  Surface_TotalPressure = new su2double[nMarker_Analyze];
-  Surface_PressureDrop = new su2double[nMarker_Analyze];
-  Surface_DC60 = new su2double[nMarker_Analyze];
-  Surface_IDC = new su2double[nMarker_Analyze];
-  Surface_IDC_Mach = new su2double[nMarker_Analyze];
-  Surface_IDR = new su2double[nMarker_Analyze];
-  for (iMarker_Analyze = 0; iMarker_Analyze < nMarker_Analyze; iMarker_Analyze++) {
-    Surface_MassFlow[iMarker_Analyze] = 0.0;
-    Surface_Mach[iMarker_Analyze] = 0.0;
-    Surface_Temperature[iMarker_Analyze] = 0.0;
-    Surface_Pressure[iMarker_Analyze] = 0.0;
-    Surface_Density[iMarker_Analyze] = 0.0;
-    Surface_Enthalpy[iMarker_Analyze] = 0.0;
-    Surface_NormalVelocity[iMarker_Analyze] = 0.0;
-    Surface_Uniformity[iMarker_Analyze] = 0.0;
-    Surface_SecondaryStrength[iMarker_Analyze] = 0.0;
-    Surface_SecondOverUniform[iMarker_Analyze] = 0.0;
-    Surface_MomentumDistortion[iMarker_Analyze] = 0.0;
-    Surface_TotalTemperature[iMarker_Analyze] = 0.0;
-    Surface_TotalPressure[iMarker_Analyze] = 0.0;
-    Surface_PressureDrop[iMarker_Analyze] = 0.0;
-    Surface_DC60[iMarker_Analyze] = 0.0;
-    Surface_IDC[iMarker_Analyze] = 0.0;
-    Surface_IDC_Mach[iMarker_Analyze] = 0.0;
-    Surface_IDR[iMarker_Analyze] = 0.0;
-  }
-
-  /*--- Populate the marker information in the config file (all domains) ---*/
-
-  iMarker_CfgFile = 0;
-  for (iMarker_Euler = 0; iMarker_Euler < nMarker_Euler; iMarker_Euler++) {
-    Marker_CfgFile_TagBound[iMarker_CfgFile] = Marker_Euler[iMarker_Euler];
-    Marker_CfgFile_KindBC[iMarker_CfgFile] = EULER_WALL;
-    iMarker_CfgFile++;
-  }
-
-  for (iMarker_FarField = 0; iMarker_FarField < nMarker_FarField; iMarker_FarField++) {
-    Marker_CfgFile_TagBound[iMarker_CfgFile] = Marker_FarField[iMarker_FarField];
-    Marker_CfgFile_KindBC[iMarker_CfgFile] = FAR_FIELD;
-    iMarker_CfgFile++;
-  }
-
-  for (iMarker_SymWall = 0; iMarker_SymWall < nMarker_SymWall; iMarker_SymWall++) {
-    Marker_CfgFile_TagBound[iMarker_CfgFile] = Marker_SymWall[iMarker_SymWall];
-    Marker_CfgFile_KindBC[iMarker_CfgFile] = SYMMETRY_PLANE;
-    iMarker_CfgFile++;
-  }
-
-  for (iMarker_PerBound = 0; iMarker_PerBound < nMarker_PerBound; iMarker_PerBound++) {
-    Marker_CfgFile_TagBound[iMarker_CfgFile] = Marker_PerBound[iMarker_PerBound];
-    Marker_CfgFile_KindBC[iMarker_CfgFile] = PERIODIC_BOUNDARY;
-    Marker_CfgFile_PerBound[iMarker_CfgFile] = iMarker_PerBound + 1;
-    iMarker_CfgFile++;
-  }
-
-  ActDisk_DeltaPress = new su2double[nMarker_ActDiskInlet];
-  ActDisk_DeltaTemp = new su2double[nMarker_ActDiskInlet];
-  ActDisk_TotalPressRatio = new su2double[nMarker_ActDiskInlet];
-  ActDisk_TotalTempRatio = new su2double[nMarker_ActDiskInlet];
-  ActDisk_StaticPressRatio = new su2double[nMarker_ActDiskInlet];
-  ActDisk_StaticTempRatio = new su2double[nMarker_ActDiskInlet];
-  ActDisk_Power = new su2double[nMarker_ActDiskInlet];
-  ActDisk_MassFlow = new su2double[nMarker_ActDiskInlet];
-  ActDisk_Mach = new su2double[nMarker_ActDiskInlet];
-  ActDisk_Force = new su2double[nMarker_ActDiskInlet];
-  ActDisk_NetThrust = new su2double[nMarker_ActDiskInlet];
-  ActDisk_BCThrust = new su2double[nMarker_ActDiskInlet];
-  ActDisk_BCThrust_Old = new su2double[nMarker_ActDiskInlet];
-  ActDisk_GrossThrust = new su2double[nMarker_ActDiskInlet];
-  ActDisk_Area = new su2double[nMarker_ActDiskInlet];
-  ActDisk_ReverseMassFlow = new su2double[nMarker_ActDiskInlet];
-
-  for (iMarker_ActDiskInlet = 0; iMarker_ActDiskInlet < nMarker_ActDiskInlet; iMarker_ActDiskInlet++) {
-    ActDisk_DeltaPress[iMarker_ActDiskInlet] = 0.0;
-    ActDisk_DeltaTemp[iMarker_ActDiskInlet] = 0.0;
-    ActDisk_TotalPressRatio[iMarker_ActDiskInlet] = 0.0;
-    ActDisk_TotalTempRatio[iMarker_ActDiskInlet] = 0.0;
-    ActDisk_StaticPressRatio[iMarker_ActDiskInlet] = 0.0;
-    ActDisk_StaticTempRatio[iMarker_ActDiskInlet] = 0.0;
-    ActDisk_Power[iMarker_ActDiskInlet] = 0.0;
-    ActDisk_MassFlow[iMarker_ActDiskInlet] = 0.0;
-    ActDisk_Mach[iMarker_ActDiskInlet] = 0.0;
-    ActDisk_Force[iMarker_ActDiskInlet] = 0.0;
-    ActDisk_NetThrust[iMarker_ActDiskInlet] = 0.0;
-    ActDisk_BCThrust[iMarker_ActDiskInlet] = 0.0;
-    ActDisk_BCThrust_Old[iMarker_ActDiskInlet] = 0.0;
-    ActDisk_GrossThrust[iMarker_ActDiskInlet] = 0.0;
-    ActDisk_Area[iMarker_ActDiskInlet] = 0.0;
-    ActDisk_ReverseMassFlow[iMarker_ActDiskInlet] = 0.0;
-  }
-
-
-  ActDiskInlet_MassFlow = new su2double[nMarker_ActDiskInlet];
-  ActDiskInlet_Temperature = new su2double[nMarker_ActDiskInlet];
-  ActDiskInlet_TotalTemperature = new su2double[nMarker_ActDiskInlet];
-  ActDiskInlet_Pressure = new su2double[nMarker_ActDiskInlet];
-  ActDiskInlet_TotalPressure = new su2double[nMarker_ActDiskInlet];
-  ActDiskInlet_RamDrag = new su2double[nMarker_ActDiskInlet];
-  ActDiskInlet_Force = new su2double[nMarker_ActDiskInlet];
-  ActDiskInlet_Power = new su2double[nMarker_ActDiskInlet];
-
-  for (iMarker_ActDiskInlet = 0; iMarker_ActDiskInlet < nMarker_ActDiskInlet; iMarker_ActDiskInlet++) {
-    Marker_CfgFile_TagBound[iMarker_CfgFile] = Marker_ActDiskInlet[iMarker_ActDiskInlet];
-    Marker_CfgFile_KindBC[iMarker_CfgFile] = ACTDISK_INLET;
-    ActDiskInlet_MassFlow[iMarker_ActDiskInlet] = 0.0;
-    ActDiskInlet_Temperature[iMarker_ActDiskInlet] = 0.0;
-    ActDiskInlet_TotalTemperature[iMarker_ActDiskInlet] = 0.0;
-    ActDiskInlet_Pressure[iMarker_ActDiskInlet] = 0.0;
-    ActDiskInlet_TotalPressure[iMarker_ActDiskInlet] = 0.0;
-    ActDiskInlet_RamDrag[iMarker_ActDiskInlet] = 0.0;
-    ActDiskInlet_Force[iMarker_ActDiskInlet] = 0.0;
-    ActDiskInlet_Power[iMarker_ActDiskInlet] = 0.0;
-    iMarker_CfgFile++;
-  }
-
-  ActDiskOutlet_MassFlow = new su2double[nMarker_ActDiskOutlet];
-  ActDiskOutlet_Temperature = new su2double[nMarker_ActDiskOutlet];
-  ActDiskOutlet_TotalTemperature = new su2double[nMarker_ActDiskOutlet];
-  ActDiskOutlet_Pressure = new su2double[nMarker_ActDiskOutlet];
-  ActDiskOutlet_TotalPressure = new su2double[nMarker_ActDiskOutlet];
-  ActDiskOutlet_GrossThrust = new su2double[nMarker_ActDiskOutlet];
-  ActDiskOutlet_Force = new su2double[nMarker_ActDiskOutlet];
-  ActDiskOutlet_Power = new su2double[nMarker_ActDiskOutlet];
-
-  for (iMarker_ActDiskOutlet = 0; iMarker_ActDiskOutlet < nMarker_ActDiskOutlet; iMarker_ActDiskOutlet++) {
-    Marker_CfgFile_TagBound[iMarker_CfgFile] = Marker_ActDiskOutlet[iMarker_ActDiskOutlet];
-    Marker_CfgFile_KindBC[iMarker_CfgFile] = ACTDISK_OUTLET;
-    ActDiskOutlet_MassFlow[iMarker_ActDiskOutlet] = 0.0;
-    ActDiskOutlet_Temperature[iMarker_ActDiskOutlet] = 0.0;
-    ActDiskOutlet_TotalTemperature[iMarker_ActDiskOutlet] = 0.0;
-    ActDiskOutlet_Pressure[iMarker_ActDiskOutlet] = 0.0;
-    ActDiskOutlet_TotalPressure[iMarker_ActDiskOutlet] = 0.0;
-    ActDiskOutlet_GrossThrust[iMarker_ActDiskOutlet] = 0.0;
-    ActDiskOutlet_Force[iMarker_ActDiskOutlet] = 0.0;
-    ActDiskOutlet_Power[iMarker_ActDiskOutlet] = 0.0;
-    iMarker_CfgFile++;
-  }
-
-  for (iMarker_NearFieldBound = 0; iMarker_NearFieldBound < nMarker_NearFieldBound; iMarker_NearFieldBound++) {
-    Marker_CfgFile_TagBound[iMarker_CfgFile] = Marker_NearFieldBound[iMarker_NearFieldBound];
-    Marker_CfgFile_KindBC[iMarker_CfgFile] = NEARFIELD_BOUNDARY;
-    iMarker_CfgFile++;
-  }
-
-  for (iMarker_InterfaceBound = 0; iMarker_InterfaceBound < nMarker_InterfaceBound; iMarker_InterfaceBound++) {
-    Marker_CfgFile_TagBound[iMarker_CfgFile] = Marker_InterfaceBound[iMarker_InterfaceBound];
-    Marker_CfgFile_KindBC[iMarker_CfgFile] = INTERFACE_BOUNDARY;
-    iMarker_CfgFile++;
-  }
-
-  for (iMarker_Fluid_InterfaceBound = 0; iMarker_Fluid_InterfaceBound < nMarker_Fluid_InterfaceBound; iMarker_Fluid_InterfaceBound++) {
-    Marker_CfgFile_TagBound[iMarker_CfgFile] = Marker_Fluid_InterfaceBound[iMarker_Fluid_InterfaceBound];
-    Marker_CfgFile_KindBC[iMarker_CfgFile] = FLUID_INTERFACE;
-    iMarker_CfgFile++;
-  }
-
-  for (iMarker_CHTInterface = 0; iMarker_CHTInterface < nMarker_CHTInterface; iMarker_CHTInterface++) {
-    Marker_CfgFile_TagBound[iMarker_CfgFile] = Marker_CHTInterface[iMarker_CHTInterface];
-    Marker_CfgFile_KindBC[iMarker_CfgFile] = CHT_WALL_INTERFACE;
-    iMarker_CfgFile++;
-  }
-
-  for (iMarker_Dirichlet = 0; iMarker_Dirichlet < nMarker_Dirichlet; iMarker_Dirichlet++) {
-    Marker_CfgFile_TagBound[iMarker_CfgFile] = Marker_Dirichlet[iMarker_Dirichlet];
-    Marker_CfgFile_KindBC[iMarker_CfgFile] = DIRICHLET;
-    iMarker_CfgFile++;
-  }
-
-  for (iMarker_Inlet = 0; iMarker_Inlet < nMarker_Inlet; iMarker_Inlet++) {
-    Marker_CfgFile_TagBound[iMarker_CfgFile] = Marker_Inlet[iMarker_Inlet];
-    Marker_CfgFile_KindBC[iMarker_CfgFile] = INLET_FLOW;
-    iMarker_CfgFile++;
-  }
-
-  for (iMarker_Riemann = 0; iMarker_Riemann < nMarker_Riemann; iMarker_Riemann++) {
-    Marker_CfgFile_TagBound[iMarker_CfgFile] = Marker_Riemann[iMarker_Riemann];
-    Marker_CfgFile_KindBC[iMarker_CfgFile] = RIEMANN_BOUNDARY;
-    iMarker_CfgFile++;
-  }
-
-  for (iMarker_Giles = 0; iMarker_Giles < nMarker_Giles; iMarker_Giles++) {
-    Marker_CfgFile_TagBound[iMarker_CfgFile] = Marker_Giles[iMarker_Giles];
-    Marker_CfgFile_KindBC[iMarker_CfgFile] = GILES_BOUNDARY;
-    iMarker_CfgFile++;
-  }
-
-  Engine_Power       = new su2double[nMarker_EngineInflow];
-  Engine_Mach        = new su2double[nMarker_EngineInflow];
-  Engine_Force       = new su2double[nMarker_EngineInflow];
-  Engine_NetThrust   = new su2double[nMarker_EngineInflow];
-  Engine_GrossThrust = new su2double[nMarker_EngineInflow];
-  Engine_Area        = new su2double[nMarker_EngineInflow];
-
-  for (iMarker_EngineInflow = 0; iMarker_EngineInflow < nMarker_EngineInflow; iMarker_EngineInflow++) {
-    Engine_Power[iMarker_EngineInflow] = 0.0;
-    Engine_Mach[iMarker_EngineInflow] = 0.0;
-    Engine_Force[iMarker_EngineInflow] = 0.0;
-    Engine_NetThrust[iMarker_EngineInflow] = 0.0;
-    Engine_GrossThrust[iMarker_EngineInflow] = 0.0;
-    Engine_Area[iMarker_EngineInflow] = 0.0;
-  }
-
-  Inflow_Mach = new su2double[nMarker_EngineInflow];
-  Inflow_Pressure = new su2double[nMarker_EngineInflow];
-  Inflow_MassFlow = new su2double[nMarker_EngineInflow];
-  Inflow_ReverseMassFlow = new su2double[nMarker_EngineInflow];
-  Inflow_TotalPressure = new su2double[nMarker_EngineInflow];
-  Inflow_Temperature = new su2double[nMarker_EngineInflow];
-  Inflow_TotalTemperature = new su2double[nMarker_EngineInflow];
-  Inflow_RamDrag = new su2double[nMarker_EngineInflow];
-  Inflow_Force = new su2double[nMarker_EngineInflow];
-  Inflow_Power = new su2double[nMarker_EngineInflow];
-
-  for (iMarker_EngineInflow = 0; iMarker_EngineInflow < nMarker_EngineInflow; iMarker_EngineInflow++) {
-    Marker_CfgFile_TagBound[iMarker_CfgFile] = Marker_EngineInflow[iMarker_EngineInflow];
-    Marker_CfgFile_KindBC[iMarker_CfgFile] = ENGINE_INFLOW;
-    Inflow_Mach[iMarker_EngineInflow] = 0.0;
-    Inflow_Pressure[iMarker_EngineInflow] = 0.0;
-    Inflow_MassFlow[iMarker_EngineInflow] = 0.0;
-    Inflow_ReverseMassFlow[iMarker_EngineInflow] = 0.0;
-    Inflow_TotalPressure[iMarker_EngineInflow] = 0.0;
-    Inflow_Temperature[iMarker_EngineInflow] = 0.0;
-    Inflow_TotalTemperature[iMarker_EngineInflow] = 0.0;
-    Inflow_RamDrag[iMarker_EngineInflow] = 0.0;
-    Inflow_Force[iMarker_EngineInflow] = 0.0;
-    Inflow_Power[iMarker_EngineInflow] = 0.0;
-    iMarker_CfgFile++;
-  }
-
-  Exhaust_Pressure = new su2double[nMarker_EngineExhaust];
-  Exhaust_Temperature = new su2double[nMarker_EngineExhaust];
-  Exhaust_MassFlow = new su2double[nMarker_EngineExhaust];
-  Exhaust_TotalPressure = new su2double[nMarker_EngineExhaust];
-  Exhaust_TotalTemperature = new su2double[nMarker_EngineExhaust];
-  Exhaust_GrossThrust = new su2double[nMarker_EngineExhaust];
-  Exhaust_Force = new su2double[nMarker_EngineExhaust];
-  Exhaust_Power = new su2double[nMarker_EngineExhaust];
-
-  for (iMarker_EngineExhaust = 0; iMarker_EngineExhaust < nMarker_EngineExhaust; iMarker_EngineExhaust++) {
-    Marker_CfgFile_TagBound[iMarker_CfgFile] = Marker_EngineExhaust[iMarker_EngineExhaust];
-    Marker_CfgFile_KindBC[iMarker_CfgFile] = ENGINE_EXHAUST;
-    Exhaust_Pressure[iMarker_EngineExhaust] = 0.0;
-    Exhaust_Temperature[iMarker_EngineExhaust] = 0.0;
-    Exhaust_MassFlow[iMarker_EngineExhaust] = 0.0;
-    Exhaust_TotalPressure[iMarker_EngineExhaust] = 0.0;
-    Exhaust_TotalTemperature[iMarker_EngineExhaust] = 0.0;
-    Exhaust_GrossThrust[iMarker_EngineExhaust] = 0.0;
-    Exhaust_Force[iMarker_EngineExhaust] = 0.0;
-    Exhaust_Power[iMarker_EngineExhaust] = 0.0;
-    iMarker_CfgFile++;
-  }
-
-  for (iMarker_Supersonic_Inlet = 0; iMarker_Supersonic_Inlet < nMarker_Supersonic_Inlet; iMarker_Supersonic_Inlet++) {
-    Marker_CfgFile_TagBound[iMarker_CfgFile] = Marker_Supersonic_Inlet[iMarker_Supersonic_Inlet];
-    Marker_CfgFile_KindBC[iMarker_CfgFile] = SUPERSONIC_INLET;
-    iMarker_CfgFile++;
-  }
-
-  for (iMarker_Supersonic_Outlet = 0; iMarker_Supersonic_Outlet < nMarker_Supersonic_Outlet; iMarker_Supersonic_Outlet++) {
-    Marker_CfgFile_TagBound[iMarker_CfgFile] = Marker_Supersonic_Outlet[iMarker_Supersonic_Outlet];
-    Marker_CfgFile_KindBC[iMarker_CfgFile] = SUPERSONIC_OUTLET;
-    iMarker_CfgFile++;
-  }
-
-  for (iMarker_Neumann = 0; iMarker_Neumann < nMarker_Neumann; iMarker_Neumann++) {
-    Marker_CfgFile_TagBound[iMarker_CfgFile] = Marker_Neumann[iMarker_Neumann];
-    Marker_CfgFile_KindBC[iMarker_CfgFile] = NEUMANN;
-    iMarker_CfgFile++;
-  }
-
-  for (iMarker_Internal = 0; iMarker_Internal < nMarker_Internal; iMarker_Internal++) {
-    Marker_CfgFile_TagBound[iMarker_CfgFile] = Marker_Internal[iMarker_Internal];
-    Marker_CfgFile_KindBC[iMarker_CfgFile] = INTERNAL_BOUNDARY;
-    iMarker_CfgFile++;
-  }
-
-  for (iMarker_Custom = 0; iMarker_Custom < nMarker_Custom; iMarker_Custom++) {
-    Marker_CfgFile_TagBound[iMarker_CfgFile] = Marker_Custom[iMarker_Custom];
-    Marker_CfgFile_KindBC[iMarker_CfgFile] = CUSTOM_BOUNDARY;
-    iMarker_CfgFile++;
-  }
-
-  for (iMarker_Outlet = 0; iMarker_Outlet < nMarker_Outlet; iMarker_Outlet++) {
-    Marker_CfgFile_TagBound[iMarker_CfgFile] = Marker_Outlet[iMarker_Outlet];
-    Marker_CfgFile_KindBC[iMarker_CfgFile] = OUTLET_FLOW;
-    iMarker_CfgFile++;
-  }
-
-  for (iMarker_Isothermal = 0; iMarker_Isothermal < nMarker_Isothermal; iMarker_Isothermal++) {
-    Marker_CfgFile_TagBound[iMarker_CfgFile] = Marker_Isothermal[iMarker_Isothermal];
-    Marker_CfgFile_KindBC[iMarker_CfgFile] = ISOTHERMAL;
-    iMarker_CfgFile++;
-  }
-  for (iMarker_IsothermalCatalytic = 0; iMarker_IsothermalCatalytic < nMarker_IsothermalCatalytic; iMarker_IsothermalCatalytic++) {
-    Marker_CfgFile_TagBound[iMarker_CfgFile] = Marker_IsothermalCatalytic[iMarker_IsothermalCatalytic];
-    Marker_CfgFile_KindBC[iMarker_CfgFile] = ISOTHERMAL_CATALYTIC;
-    iMarker_CfgFile++;
-  }
-  for (iMarker_IsothermalNonCatalytic = 0; iMarker_IsothermalNonCatalytic < nMarker_IsothermalNonCatalytic; iMarker_IsothermalNonCatalytic++) {
-    Marker_CfgFile_TagBound[iMarker_CfgFile] = Marker_IsothermalNonCatalytic[iMarker_IsothermalNonCatalytic];
-    Marker_CfgFile_KindBC[iMarker_CfgFile] = ISOTHERMAL_NONCATALYTIC;
-    iMarker_CfgFile++;
-  }
-
-  for (iMarker_HeatFlux = 0; iMarker_HeatFlux < nMarker_HeatFlux; iMarker_HeatFlux++) {
-    Marker_CfgFile_TagBound[iMarker_CfgFile] = Marker_HeatFlux[iMarker_HeatFlux];
-    Marker_CfgFile_KindBC[iMarker_CfgFile] = HEAT_FLUX;
-    iMarker_CfgFile++;
-  }
-  for (iMarker_HeatFluxCatalytic = 0; iMarker_HeatFluxCatalytic < nMarker_HeatFluxCatalytic; iMarker_HeatFluxCatalytic++) {
-    Marker_CfgFile_TagBound[iMarker_CfgFile] = Marker_HeatFluxCatalytic[iMarker_HeatFluxCatalytic];
-    Marker_CfgFile_KindBC[iMarker_CfgFile] = HEAT_FLUX_CATALYTIC;
-    iMarker_CfgFile++;
-  }
-  for (iMarker_HeatFluxNoncatalytic = 0; iMarker_HeatFluxNoncatalytic < nMarker_HeatFluxNonCatalytic; iMarker_HeatFluxNoncatalytic++) {
-    Marker_CfgFile_TagBound[iMarker_CfgFile] = Marker_HeatFluxNonCatalytic[iMarker_HeatFluxNoncatalytic];
-    Marker_CfgFile_KindBC[iMarker_CfgFile] = HEAT_FLUX_NONCATALYTIC;
-    iMarker_CfgFile++;
-  }
-
-  for (iMarker_Clamped = 0; iMarker_Clamped < nMarker_Clamped; iMarker_Clamped++) {
-    Marker_CfgFile_TagBound[iMarker_CfgFile] = Marker_Clamped[iMarker_Clamped];
-    Marker_CfgFile_KindBC[iMarker_CfgFile] = CLAMPED_BOUNDARY;
-    iMarker_CfgFile++;
-  }
-
-  for (iMarker_Displacement = 0; iMarker_Displacement < nMarker_Displacement; iMarker_Displacement++) {
-    Marker_CfgFile_TagBound[iMarker_CfgFile] = Marker_Displacement[iMarker_Displacement];
-    Marker_CfgFile_KindBC[iMarker_CfgFile] = DISPLACEMENT_BOUNDARY;
-    iMarker_CfgFile++;
-  }
-
-  for (iMarker_Load = 0; iMarker_Load < nMarker_Load; iMarker_Load++) {
-    Marker_CfgFile_TagBound[iMarker_CfgFile] = Marker_Load[iMarker_Load];
-    Marker_CfgFile_KindBC[iMarker_CfgFile] = LOAD_BOUNDARY;
-    iMarker_CfgFile++;
-  }
-
-  for (iMarker_Damper = 0; iMarker_Damper < nMarker_Damper; iMarker_Damper++) {
-    Marker_CfgFile_TagBound[iMarker_CfgFile] = Marker_Damper[iMarker_Damper];
-    Marker_CfgFile_KindBC[iMarker_CfgFile] = DAMPER_BOUNDARY;
-    iMarker_CfgFile++;
-  }
-
-  for (iMarker_Load_Dir = 0; iMarker_Load_Dir < nMarker_Load_Dir; iMarker_Load_Dir++) {
-    Marker_CfgFile_TagBound[iMarker_CfgFile] = Marker_Load_Dir[iMarker_Load_Dir];
-    Marker_CfgFile_KindBC[iMarker_CfgFile] = LOAD_DIR_BOUNDARY;
-    iMarker_CfgFile++;
-  }
-
-  for (iMarker_Disp_Dir = 0; iMarker_Disp_Dir < nMarker_Disp_Dir; iMarker_Disp_Dir++) {
-    Marker_CfgFile_TagBound[iMarker_CfgFile] = Marker_Disp_Dir[iMarker_Disp_Dir];
-    Marker_CfgFile_KindBC[iMarker_CfgFile] = DISP_DIR_BOUNDARY;
-    iMarker_CfgFile++;
-  }
-
-  for (iMarker_Load_Sine = 0; iMarker_Load_Sine < nMarker_Load_Sine; iMarker_Load_Sine++) {
-    Marker_CfgFile_TagBound[iMarker_CfgFile] = Marker_Load_Sine[iMarker_Load_Sine];
-    Marker_CfgFile_KindBC[iMarker_CfgFile] = LOAD_SINE_BOUNDARY;
-    iMarker_CfgFile++;
-  }
-
-
-  for (iMarker_FlowLoad = 0; iMarker_FlowLoad < nMarker_FlowLoad; iMarker_FlowLoad++) {
-    Marker_CfgFile_TagBound[iMarker_CfgFile] = Marker_FlowLoad[iMarker_FlowLoad];
-    Marker_CfgFile_KindBC[iMarker_CfgFile] = FLOWLOAD_BOUNDARY;
-    iMarker_CfgFile++;
-  }
-
-  for (iMarker_CfgFile = 0; iMarker_CfgFile < nMarker_CfgFile; iMarker_CfgFile++) {
-    Marker_CfgFile_Monitoring[iMarker_CfgFile] = NO;
-    for (iMarker_Monitoring = 0; iMarker_Monitoring < nMarker_Monitoring; iMarker_Monitoring++)
-      if (Marker_CfgFile_TagBound[iMarker_CfgFile] == Marker_Monitoring[iMarker_Monitoring])
-        Marker_CfgFile_Monitoring[iMarker_CfgFile] = YES;
-  }
-
-  for (iMarker_CfgFile = 0; iMarker_CfgFile < nMarker_CfgFile; iMarker_CfgFile++) {
-    Marker_CfgFile_GeoEval[iMarker_CfgFile] = NO;
-    for (iMarker_GeoEval = 0; iMarker_GeoEval < nMarker_GeoEval; iMarker_GeoEval++)
-      if (Marker_CfgFile_TagBound[iMarker_CfgFile] == Marker_GeoEval[iMarker_GeoEval])
-        Marker_CfgFile_GeoEval[iMarker_CfgFile] = YES;
-  }
-
-  for (iMarker_CfgFile = 0; iMarker_CfgFile < nMarker_CfgFile; iMarker_CfgFile++) {
-    Marker_CfgFile_Designing[iMarker_CfgFile] = NO;
-    for (iMarker_Designing = 0; iMarker_Designing < nMarker_Designing; iMarker_Designing++)
-      if (Marker_CfgFile_TagBound[iMarker_CfgFile] == Marker_Designing[iMarker_Designing])
-        Marker_CfgFile_Designing[iMarker_CfgFile] = YES;
-  }
-
-  for (iMarker_CfgFile = 0; iMarker_CfgFile < nMarker_CfgFile; iMarker_CfgFile++) {
-    Marker_CfgFile_Plotting[iMarker_CfgFile] = NO;
-    for (iMarker_Plotting = 0; iMarker_Plotting < nMarker_Plotting; iMarker_Plotting++)
-      if (Marker_CfgFile_TagBound[iMarker_CfgFile] == Marker_Plotting[iMarker_Plotting])
-        Marker_CfgFile_Plotting[iMarker_CfgFile] = YES;
-  }
-
-  for (iMarker_CfgFile = 0; iMarker_CfgFile < nMarker_CfgFile; iMarker_CfgFile++) {
-    Marker_CfgFile_Analyze[iMarker_CfgFile] = NO;
-    for (iMarker_Analyze = 0; iMarker_Analyze < nMarker_Analyze; iMarker_Analyze++)
-      if (Marker_CfgFile_TagBound[iMarker_CfgFile] == Marker_Analyze[iMarker_Analyze])
-        Marker_CfgFile_Analyze[iMarker_CfgFile] = YES;
-  }
-
-  /*--- Identification of Fluid-Structure interface markers ---*/
-
-  for (iMarker_CfgFile = 0; iMarker_CfgFile < nMarker_CfgFile; iMarker_CfgFile++) {
-    unsigned short indexMarker = 0;
-    Marker_CfgFile_ZoneInterface[iMarker_CfgFile] = NO;
-    for (iMarker_ZoneInterface = 0; iMarker_ZoneInterface < nMarker_ZoneInterface; iMarker_ZoneInterface++)
-      if (Marker_CfgFile_TagBound[iMarker_CfgFile] == Marker_ZoneInterface[iMarker_ZoneInterface])
-            indexMarker = (int)(iMarker_ZoneInterface/2+1);
-    Marker_CfgFile_ZoneInterface[iMarker_CfgFile] = indexMarker;
-  }
-
-/*--- Identification of Turbomachinery markers and flag them---*/
-
-  for (iMarker_CfgFile = 0; iMarker_CfgFile < nMarker_CfgFile; iMarker_CfgFile++) {
-    unsigned short indexMarker=0;
-    Marker_CfgFile_Turbomachinery[iMarker_CfgFile] = NO;
-    Marker_CfgFile_TurbomachineryFlag[iMarker_CfgFile] = NO;
-    for (iMarker_Turbomachinery = 0; iMarker_Turbomachinery < nMarker_Turbomachinery; iMarker_Turbomachinery++){
-      if (Marker_CfgFile_TagBound[iMarker_CfgFile] == Marker_TurboBoundIn[iMarker_Turbomachinery]){
-        indexMarker=(iMarker_Turbomachinery+1);
-        Marker_CfgFile_Turbomachinery[iMarker_CfgFile] = indexMarker;
-        Marker_CfgFile_TurbomachineryFlag[iMarker_CfgFile] = INFLOW;
-      }
-      if (Marker_CfgFile_TagBound[iMarker_CfgFile] == Marker_TurboBoundOut[iMarker_Turbomachinery]){
-        indexMarker=(iMarker_Turbomachinery+1);
-        Marker_CfgFile_Turbomachinery[iMarker_CfgFile] = indexMarker;
-        Marker_CfgFile_TurbomachineryFlag[iMarker_CfgFile] = OUTFLOW;
-      }
-    }
-  }
-
-  /*--- Identification of MixingPlane interface markers ---*/
-
-  for (iMarker_CfgFile = 0; iMarker_CfgFile < nMarker_CfgFile; iMarker_CfgFile++) {
-  	unsigned short indexMarker=0;
-    Marker_CfgFile_MixingPlaneInterface[iMarker_CfgFile] = NO;
-    for (iMarker_MixingPlaneInterface = 0; iMarker_MixingPlaneInterface < nMarker_MixingPlaneInterface; iMarker_MixingPlaneInterface++)
-      if (Marker_CfgFile_TagBound[iMarker_CfgFile] == Marker_MixingPlaneInterface[iMarker_MixingPlaneInterface])
-      	indexMarker=(int)(iMarker_MixingPlaneInterface/2+1);
-    Marker_CfgFile_MixingPlaneInterface[iMarker_CfgFile] = indexMarker;
-  }
-
-  for (iMarker_CfgFile = 0; iMarker_CfgFile < nMarker_CfgFile; iMarker_CfgFile++) {
-    Marker_CfgFile_DV[iMarker_CfgFile] = NO;
-    for (iMarker_DV = 0; iMarker_DV < nMarker_DV; iMarker_DV++)
-      if (Marker_CfgFile_TagBound[iMarker_CfgFile] == Marker_DV[iMarker_DV])
-        Marker_CfgFile_DV[iMarker_CfgFile] = YES;
-  }
-
-  /*--- Add an extra check for DV_MARKER to make sure that any given marker
-   name is recognized as an existing boundary in the problem. ---*/
-
-  unsigned short markerCount = 0;
-  for (iMarker_DV = 0; iMarker_DV < nMarker_DV; iMarker_DV++) {
-    for (iMarker_CfgFile = 0; iMarker_CfgFile < nMarker_CfgFile; iMarker_CfgFile++) {
-      if (Marker_CfgFile_TagBound[iMarker_CfgFile] == Marker_DV[iMarker_DV])
-        markerCount++;
-    }
-  }
-  if ((nMarker_DV > 0) && (markerCount != nMarker_DV)) {
-    SU2_MPI::Error("DV_MARKER contains marker names that do not exist in the lists of BCs in the config file.", CURRENT_FUNCTION);
-  }
-
-  for (iMarker_CfgFile = 0; iMarker_CfgFile < nMarker_CfgFile; iMarker_CfgFile++) {
-    Marker_CfgFile_Moving[iMarker_CfgFile] = NO;
-    for (iMarker_Moving = 0; iMarker_Moving < nMarker_Moving; iMarker_Moving++)
-      if (Marker_CfgFile_TagBound[iMarker_CfgFile] == Marker_Moving[iMarker_Moving])
-        Marker_CfgFile_Moving[iMarker_CfgFile] = YES;
-  }
-
-  for (iMarker_CfgFile=0; iMarker_CfgFile < nMarker_CfgFile; iMarker_CfgFile++) {
-    Marker_CfgFile_PyCustom[iMarker_CfgFile] = NO;
-    for(iMarker_PyCustom=0; iMarker_PyCustom < nMarker_PyCustom; iMarker_PyCustom++)
-      if (Marker_CfgFile_TagBound[iMarker_CfgFile] == Marker_PyCustom[iMarker_PyCustom])
-        Marker_CfgFile_PyCustom[iMarker_CfgFile] = YES;
-  }
-
-}
-
-void CConfig::SetOutput(unsigned short val_software, unsigned short val_izone) {
-
-  unsigned short iMarker_Euler, iMarker_Custom, iMarker_FarField,
-  iMarker_SymWall, iMarker_PerBound, iMarker_NearFieldBound,
-  iMarker_InterfaceBound, iMarker_Fluid_InterfaceBound, iMarker_Dirichlet, iMarker_Inlet, iMarker_Riemann,
-  iMarker_Giles, iMarker_Outlet, iMarker_Isothermal,iMarker_IsothermalNonCatalytic,
-  iMarker_IsothermalCatalytic, iMarker_HeatFlux, iMarker_HeatFluxNonCatalytic, iMarker_HeatFluxCatalytic,
-  iMarker_EngineInflow, iMarker_EngineExhaust, iMarker_Displacement, iMarker_Damper,
-  iMarker_Load, iMarker_FlowLoad,  iMarker_Neumann, iMarker_Internal, iMarker_Monitoring,
-  iMarker_Designing, iMarker_GeoEval, iMarker_Plotting, iMarker_Analyze, iMarker_DV, iDV_Value,
-  iMarker_ZoneInterface, iMarker_PyCustom, iMarker_Load_Dir, iMarker_Disp_Dir, iMarker_Load_Sine, iMarker_Clamped,
-  iMarker_Moving, iMarker_Supersonic_Inlet, iMarker_Supersonic_Outlet, iMarker_ActDiskInlet,
-  iMarker_ActDiskOutlet, iMarker_MixingPlaneInterface;
-
-  bool fea = ((Kind_Solver == FEM_ELASTICITY) || (Kind_Solver == DISC_ADJ_FEM));
-
-  /*--- WARNING: when compiling on Windows, ctime() is not available. Comment out
-   the two lines below that use the dt variable. ---*/
-  //time_t now = time(0);
-  //string dt = ctime(&now); dt[24] = '.';
-
-  cout << endl << "-------------------------------------------------------------------------" << endl;
-  cout << "|    ___ _   _ ___                                                      |" << endl;
-  cout << "|   / __| | | |_  )   Release 6.1.0  \"Falcon\"                           |" << endl;
-  cout << "|   \\__ \\ |_| |/ /                                                      |" << endl;
-  switch (val_software) {
-    case SU2_CFD: cout << "|   |___/\\___//___|   Suite (Computational Fluid Dynamics Code)         |" << endl; break;
-    case SU2_DEF: cout << "|   |___/\\___//___|   Suite (Mesh Deformation Code)                     |" << endl; break;
-    case SU2_DOT: cout << "|   |___/\\___//___|   Suite (Gradient Projection Code)                  |" << endl; break;
-    case SU2_MSH: cout << "|   |___/\\___//___|   Suite (Mesh Adaptation Code)                      |" << endl; break;
-    case SU2_GEO: cout << "|   |___/\\___//___|   Suite (Geometry Definition Code)                  |" << endl; break;
-    case SU2_SOL: cout << "|   |___/\\___//___|   Suite (Solution Exporting Code)                   |" << endl; break;
-  }
-
-  cout << "|                                                                       |" << endl;
-  //cout << "|   Local date and time: " << dt << "                      |" << endl;
-  cout <<"-------------------------------------------------------------------------" << endl;
-  cout << "| The current SU2 release has been coordinated by the                   |" << endl;
-  cout << "| SU2 International Developers Society <www.su2devsociety.org>          |" << endl;
-  cout << "| with selected contributions from the open-source community.           |" << endl;
-  cout <<"-------------------------------------------------------------------------" << endl;
-  cout << "| The main research teams contributing to the current release are:      |" << endl;
-  cout << "| - Prof. Juan J. Alonso's group at Stanford University.                |" << endl;
-  cout << "| - Prof. Piero Colonna's group at Delft University of Technology.      |" << endl;
-  cout << "| - Prof. Nicolas R. Gauger's group at Kaiserslautern U. of Technology. |" << endl;
-  cout << "| - Prof. Alberto Guardone's group at Polytechnic University of Milan.  |" << endl;
-  cout << "| - Prof. Rafael Palacios' group at Imperial College London.            |" << endl;
-  cout << "| - Prof. Vincent Terrapon's group at the University of Liege.          |" << endl;
-  cout << "| - Prof. Edwin van der Weide's group at the University of Twente.      |" << endl;
-  cout << "| - Lab. of New Concepts in Aeronautics at Tech. Inst. of Aeronautics.  |" << endl;
-  cout <<"-------------------------------------------------------------------------" << endl;
-  cout << "| Copyright 2012-2018, Francisco D. Palacios, Thomas D. Economon,       |" << endl;
-  cout << "|                      Tim Albring, and the SU2 contributors.           |" << endl;
-  cout << "|                                                                       |" << endl;
-  cout << "| SU2 is free software; you can redistribute it and/or                  |" << endl;
-  cout << "| modify it under the terms of the GNU Lesser General Public            |" << endl;
-  cout << "| License as published by the Free Software Foundation; either          |" << endl;
-  cout << "| version 2.1 of the License, or (at your option) any later version.    |" << endl;
-  cout << "|                                                                       |" << endl;
-  cout << "| SU2 is distributed in the hope that it will be useful,                |" << endl;
-  cout << "| but WITHOUT ANY WARRANTY; without even the implied warranty of        |" << endl;
-  cout << "| MERCHANTABILITY or FITNESS FOR A PARTICULAR PURPOSE. See the GNU      |" << endl;
-  cout << "| Lesser General Public License for more details.                       |" << endl;
-  cout << "|                                                                       |" << endl;
-  cout << "| You should have received a copy of the GNU Lesser General Public      |" << endl;
-  cout << "| License along with SU2. If not, see <http://www.gnu.org/licenses/>.   |" << endl;
-  cout <<"-------------------------------------------------------------------------" << endl;
-
-  cout << endl <<"------------------------ Physical Case Definition -----------------------" << endl;
-  if (val_software == SU2_CFD) {
-	if (FSI_Problem) {
-	   cout << "Fluid-Structure Interaction." << endl;
-	}
-
-  if (DiscreteAdjoint) {
-     cout <<"Discrete Adjoint equations using Algorithmic Differentiation " << endl;
-     cout <<"based on the physical case: ";
-  }
-    switch (Kind_Solver) {
-      case EULER: case DISC_ADJ_EULER:
-        if (Kind_Regime == COMPRESSIBLE) cout << "Compressible Euler equations." << endl;
-        if (Kind_Regime == INCOMPRESSIBLE) cout << "Incompressible Euler equations." << endl;
-        break;
-      case TNE2_EULER: case DISC_ADJ_TNE2_EULER:
-        if (Kind_Regime == COMPRESSIBLE) cout << "Compressible two-temperature thermochemical non-equilibrium Euler equations." << endl;
-        break;
-      case NAVIER_STOKES: case DISC_ADJ_NAVIER_STOKES:
-        if (Kind_Regime == COMPRESSIBLE) cout << "Compressible Laminar Navier-Stokes' equations." << endl;
-        if (Kind_Regime == INCOMPRESSIBLE) cout << "Incompressible Laminar Navier-Stokes' equations." << endl;
-        break;
-      case TNE2_NAVIER_STOKES: case DISC_ADJ_TNE2_NAVIER_STOKES:
-        if (Kind_Regime == COMPRESSIBLE) cout << "Compressible two-temperature thermochemical non-equilibrium Navier-Stokes equations." << endl;
-        break;
-      case RANS: case DISC_ADJ_RANS:
-        if (Kind_Regime == COMPRESSIBLE) cout << "Compressible RANS equations." << endl;
-        if (Kind_Regime == INCOMPRESSIBLE) cout << "Incompressible RANS equations." << endl;
-        cout << "Turbulence model: ";
-        switch (Kind_Turb_Model) {
-          case SA:     cout << "Spalart Allmaras" << endl; break;
-          case SA_NEG: cout << "Negative Spalart Allmaras" << endl; break;
-          case SST:    cout << "Menter's SST"     << endl; break;
-          case SA_E:   cout << "Edwards Spalart Allmaras" << endl; break;
-          case SA_COMP:   cout << "Compressibility Correction Spalart Allmaras" << endl; break;
-          case SA_E_COMP:   cout << "Compressibility Correction Edwards Spalart Allmaras" << endl; break;
-        }
-        if (QCR) cout << "Using Quadratic Constitutive Relation, 2000 version (QCR2000)" << endl;
-        cout << "Hybrid RANS/LES: ";
-        switch (Kind_HybridRANSLES){
-          case NO_HYBRIDRANSLES: cout <<  "No Hybrid RANS/LES" << endl; break;
-          case SA_DES:  cout << "Detached Eddy Simulation (DES97) " << endl; break;
-          case SA_DDES:  cout << "Delayed Detached Eddy Simulation (DDES) with Standard SGS" << endl; break;
-          case SA_ZDES:  cout << "Delayed Detached Eddy Simulation (DDES) with Vorticity-based SGS" << endl; break;
-          case SA_EDDES:  cout << "Delayed Detached Eddy Simulation (DDES) with Shear-layer Adapted SGS" << endl; break;
-        }
-        break;
-      case POISSON_EQUATION: cout << "Poisson equation." << endl; break;
-      case WAVE_EQUATION: cout << "Wave equation." << endl; break;
-      case HEAT_EQUATION: cout << "Heat equation." << endl; break;
-      case FEM_ELASTICITY: case DISC_ADJ_FEM:
-    	  if (Kind_Struct_Solver == SMALL_DEFORMATIONS) cout << "Geometrically linear elasticity solver." << endl;
-    	  if (Kind_Struct_Solver == LARGE_DEFORMATIONS) cout << "Geometrically non-linear elasticity solver." << endl;
-    	  if (Kind_Material == LINEAR_ELASTIC) cout << "Linear elastic material." << endl;
-    	  if (Kind_Material == NEO_HOOKEAN) {
-    		  if (Kind_Material_Compress == COMPRESSIBLE_MAT) cout << "Compressible Neo-Hookean material model." << endl;
-    		  if (Kind_Material_Compress == INCOMPRESSIBLE_MAT) cout << "Incompressible Neo-Hookean material model (mean dilatation method)." << endl;
-    	  }
-    	  break;
-      case ADJ_EULER: cout << "Continuous Euler adjoint equations." << endl; break;
-      case ADJ_TNE2_EULER: cout << "Continuous TNE2 Euler adjoint equations." << endl; break;
-      case ADJ_NAVIER_STOKES:
-        if (Frozen_Visc_Cont)
-          cout << "Continuous Navier-Stokes adjoint equations with frozen (laminar) viscosity." << endl;
-        else
-          cout << "Continuous Navier-Stokes adjoint equations." << endl;
-        break;
-      case ADJ_RANS:
-        if (Frozen_Visc_Cont)
-          cout << "Continuous RANS adjoint equations with frozen (laminar and eddy) viscosity." << endl;
-        else
-          cout << "Continuous RANS adjoint equations." << endl;
-
-        break;
-
-    }
-
-    if ((Kind_Regime == COMPRESSIBLE) && (Kind_Solver != FEM_ELASTICITY) &&
-        (Kind_Solver != HEAT_EQUATION) && (Kind_Solver != WAVE_EQUATION)) {
-      cout << "Mach number: " << Mach <<"."<< endl;
-      cout << "Angle of attack (AoA): " << AoA <<" deg, and angle of sideslip (AoS): " << AoS <<" deg."<< endl;
-      if ((Kind_Solver == NAVIER_STOKES) || (Kind_Solver == ADJ_NAVIER_STOKES) ||
-          (Kind_Solver == RANS) || (Kind_Solver == ADJ_RANS) ||
-          (Kind_Solver == TNE2_NAVIER_STOKES) || (Kind_Solver == ADJ_TNE2_NAVIER_STOKES) )
-        cout << "Reynolds number: " << Reynolds <<". Reference length "  << Length_Reynolds << "." << endl;
-      if (Fixed_CL_Mode) {
-      	cout << "Fixed CL mode, target value: " << Target_CL << "." << endl;
-      }
-      if (Fixed_CM_Mode) {
-      		cout << "Fixed CM mode, target value:  " << Target_CM << "." << endl;
-      		cout << "HTP rotation axis (X,Z): ("<< HTP_Axis[0] <<", "<< HTP_Axis[1] <<")."<< endl;
-      }
-    }
-
-    if (EquivArea) {
-      cout <<"The equivalent area is going to be evaluated on the near-field."<< endl;
-      cout <<"The lower integration limit is "<<EA_IntLimit[0]<<", and the upper is "<<EA_IntLimit[1]<<"."<< endl;
-      cout <<"The near-field is situated at "<<EA_IntLimit[2]<<"."<< endl;
-    }
-
-    if (Grid_Movement) {
-      cout << "Performing a dynamic mesh simulation: ";
-      switch (Kind_GridMovement[ZONE_0]) {
-        case NO_MOVEMENT:     cout << "no movement." << endl; break;
-        case DEFORMING:       cout << "deforming mesh motion." << endl; break;
-        case RIGID_MOTION:    cout << "rigid mesh motion." << endl; break;
-        case MOVING_WALL:     cout << "moving walls." << endl; break;
-        case MOVING_HTP:      cout << "HTP moving." << endl; break;
-        case ROTATING_FRAME:  cout << "rotating reference frame." << endl; break;
-        case AEROELASTIC:     cout << "aeroelastic motion." << endl; break;
-        case FLUID_STRUCTURE: cout << "fluid-structure motion." << endl; break;
-        case EXTERNAL:        cout << "externally prescribed motion." << endl; break;
-        case AEROELASTIC_RIGID_MOTION:  cout << "rigid mesh motion plus aeroelastic motion." << endl; break;
-      }
-    }
-
-    if (Restart) {
-      if (Read_Binary_Restart) cout << "Reading and writing binary SU2 native restart files." << endl;
-      else cout << "Reading and writing ASCII SU2 native restart files." << endl;
-      if (!ContinuousAdjoint && Kind_Solver != FEM_ELASTICITY) cout << "Read flow solution from: " << Solution_FlowFileName << "." << endl;
-      if (ContinuousAdjoint) cout << "Read adjoint solution from: " << Solution_AdjFileName << "." << endl;
-      if (Kind_Solver == FEM_ELASTICITY) cout << "Read structural solution from: " << Solution_FEMFileName << "." << endl;
-      if (Kind_Solver == DISC_ADJ_FEM){
-        cout << "Read structural adjoint solution from: " << Solution_AdjFEMFileName << "." << endl;
-      }
-    }
-    else {
-        if (fea) cout << "No restart solution, initialize from undeformed configuration." << endl;
-        else cout << "No restart solution, use the values at infinity (freestream)." << endl;
-    }
-
-    if (ContinuousAdjoint)
-      cout << "Read flow solution from: " << Solution_FlowFileName << "." << endl;
-
-    if (!fea){
-      if (Kind_Regime == COMPRESSIBLE) {
-      if (Ref_NonDim == DIMENSIONAL) { cout << "Dimensional simulation." << endl; }
-      else if (Ref_NonDim == FREESTREAM_PRESS_EQ_ONE) { cout << "Non-Dimensional simulation (P=1.0, Rho=1.0, T=1.0 at the farfield)." << endl; }
-      else if (Ref_NonDim == FREESTREAM_VEL_EQ_MACH) { cout << "Non-Dimensional simulation (V=Mach, Rho=1.0, T=1.0 at the farfield)." << endl; }
-      else if (Ref_NonDim == FREESTREAM_VEL_EQ_ONE) { cout << "Non-Dimensional simulation (V=1.0, Rho=1.0, T=1.0 at the farfield)." << endl; }
-    } else if (Kind_Regime == INCOMPRESSIBLE) {
-      if (Ref_Inc_NonDim == DIMENSIONAL) { cout << "Dimensional simulation." << endl; }
-      else if (Ref_Inc_NonDim == INITIAL_VALUES) { cout << "Non-Dimensional simulation using intialization values." << endl; }
-      else if (Ref_Inc_NonDim == REFERENCE_VALUES) { cout << "Non-Dimensional simulation using user-specified reference values." << endl; }
-    }
-
-      if (RefArea == 0.0) cout << "The reference area will be computed using y(2D) or z(3D) projection." << endl;
-      else { cout << "The reference area is " << RefArea;
-        if (SystemMeasurements == US) cout << " ft^2." << endl; else cout << " m^2." << endl;
-      }
-
-      if (SemiSpan == 0.0) cout << "The semi-span will be computed using the max y(3D) value." << endl;
-      else { cout << "The semi-span length area is " << SemiSpan;
-        if (SystemMeasurements == US) cout << " ft." << endl; else cout << " m." << endl;
-      }
-
-      cout << "The reference length is " << RefLength;
-      if (SystemMeasurements == US) cout << " ft." << endl; else cout << " m." << endl;
-
-      if ((nRefOriginMoment_X > 1) || (nRefOriginMoment_Y > 1) || (nRefOriginMoment_Z > 1)) {
-        cout << "Surface(s) where the force coefficients are evaluated and \n";
-        cout << "their reference origin for moment computation: \n";
-
-        for (iMarker_Monitoring = 0; iMarker_Monitoring < nMarker_Monitoring; iMarker_Monitoring++) {
-          cout << "   - " << Marker_Monitoring[iMarker_Monitoring] << " (" << RefOriginMoment_X[iMarker_Monitoring] <<", "<<RefOriginMoment_Y[iMarker_Monitoring] <<", "<< RefOriginMoment_Z[iMarker_Monitoring] << ")";
-          if (iMarker_Monitoring < nMarker_Monitoring-1) cout << ".\n";
-          else {
-          if (SystemMeasurements == US) cout <<" ft."<< endl;
-          else cout <<" m."<< endl;
-          }
-
-        }
-      }
-      else {
-        cout << "Reference origin for moment evaluation is (" << RefOriginMoment_X[0] << ", " << RefOriginMoment_Y[0] << ", " << RefOriginMoment_Z[0] << ")." << endl;
-        cout << "Surface(s) where the force coefficients are evaluated: ";
-        for (iMarker_Monitoring = 0; iMarker_Monitoring < nMarker_Monitoring; iMarker_Monitoring++) {
-          cout << Marker_Monitoring[iMarker_Monitoring];
-          if (iMarker_Monitoring < nMarker_Monitoring-1) cout << ", ";
-          else cout <<"."<< endl;
-        }
-        cout<< endl;
-      }
-    }
-
-    if (nMarker_Designing != 0) {
-      cout << "Surface(s) where the objective function is evaluated: ";
-      for (iMarker_Designing = 0; iMarker_Designing < nMarker_Designing; iMarker_Designing++) {
-        cout << Marker_Designing[iMarker_Designing];
-        if (iMarker_Designing < nMarker_Designing-1) cout << ", ";
-        else cout <<".";
-      }
-      cout<< endl;
-    }
-
-    if (nMarker_Plotting != 0) {
-      cout << "Surface(s) plotted in the output file: ";
-      for (iMarker_Plotting = 0; iMarker_Plotting < nMarker_Plotting; iMarker_Plotting++) {
-        cout << Marker_Plotting[iMarker_Plotting];
-        if (iMarker_Plotting < nMarker_Plotting-1) cout << ", ";
-        else cout <<".";
-      }
-      cout<< endl;
-    }
-
-    if (nMarker_Analyze != 0) {
-      cout << "Surface(s) to be analyzed in detail: ";
-      for (iMarker_Analyze = 0; iMarker_Analyze < nMarker_Analyze; iMarker_Analyze++) {
-        cout << Marker_Analyze[iMarker_Analyze];
-        if (iMarker_Analyze < nMarker_Analyze-1) cout << ", ";
-        else cout <<".";
-      }
-      cout<< endl;
-    }
-
-    if (nMarker_ZoneInterface != 0) {
-      cout << "Surface(s) acting as an interface among zones: ";
-      for (iMarker_ZoneInterface = 0; iMarker_ZoneInterface < nMarker_ZoneInterface; iMarker_ZoneInterface++) {
-        cout << Marker_ZoneInterface[iMarker_ZoneInterface];
-        if (iMarker_ZoneInterface < nMarker_ZoneInterface-1) cout << ", ";
-        else cout <<".";
-      }
-      cout<<endl;
-    }
-
-    if(nMarker_PyCustom != 0) {
-      cout << "Surface(s) that are customizable in Python: ";
-      for(iMarker_PyCustom=0; iMarker_PyCustom < nMarker_PyCustom; iMarker_PyCustom++){
-        cout << Marker_PyCustom[iMarker_PyCustom];
-        if (iMarker_PyCustom < nMarker_PyCustom-1) cout << ", ";
-        else cout << ".";
-      }
-      cout << endl;
-    }
-
-    if (nMarker_DV != 0) {
-      cout << "Surface(s) affected by the design variables: ";
-      for (iMarker_DV = 0; iMarker_DV < nMarker_DV; iMarker_DV++) {
-        cout << Marker_DV[iMarker_DV];
-        if (iMarker_DV < nMarker_DV-1) cout << ", ";
-        else cout <<".";
-      }
-      cout<< endl;
-    }
-
-    if ((Kind_GridMovement[ZONE_0] == DEFORMING) || (Kind_GridMovement[ZONE_0] == MOVING_WALL) || (Kind_GridMovement[ZONE_0] == FLUID_STRUCTURE)) {
-      cout << "Surface(s) in motion: ";
-      for (iMarker_Moving = 0; iMarker_Moving < nMarker_Moving; iMarker_Moving++) {
-        cout << Marker_Moving[iMarker_Moving];
-        if (iMarker_Moving < nMarker_Moving-1) cout << ", ";
-        else cout <<".";
-      }
-      cout<< endl;
-    }
-
-  }
-
-  if (val_software == SU2_GEO) {
-    if (nMarker_GeoEval != 0) {
-      cout << "Surface(s) where the geometrical based functions is evaluated: ";
-      for (iMarker_GeoEval = 0; iMarker_GeoEval < nMarker_GeoEval; iMarker_GeoEval++) {
-        cout << Marker_GeoEval[iMarker_GeoEval];
-        if (iMarker_GeoEval < nMarker_GeoEval-1) cout << ", ";
-        else cout <<".";
-      }
-      cout<< endl;
-    }
-  }
-
-  cout << "Input mesh file name: " << Mesh_FileName << endl;
-
-	if (val_software == SU2_DOT) {
-    if (DiscreteAdjoint) {
-      cout << "Input sensitivity file name: " << GetObjFunc_Extension(Solution_AdjFileName) << "." << endl;
-    }else {
-		cout << "Input sensitivity file name: " << SurfAdjCoeff_FileName << "." << endl;
-	}
-  }
-
-	if (val_software == SU2_MSH) {
-		switch (Kind_Adaptation) {
-		case FULL: case WAKE: case FULL_FLOW: case FULL_ADJOINT: case SMOOTHING: case SUPERSONIC_SHOCK:
-			break;
-		case GRAD_FLOW:
-			cout << "Read flow solution from: " << Solution_FlowFileName << "." << endl;
-			break;
-		case GRAD_ADJOINT:
-			cout << "Read adjoint flow solution from: " << Solution_AdjFileName << "." << endl;
-			break;
-		case GRAD_FLOW_ADJ: case COMPUTABLE: case REMAINING:
-			cout << "Read flow solution from: " << Solution_FlowFileName << "." << endl;
-			cout << "Read adjoint flow solution from: " << Solution_AdjFileName << "." << endl;
-			break;
-		}
-	}
-
-	if (val_software == SU2_DEF) {
-		cout << endl <<"---------------------- Grid deformation parameters ----------------------" << endl;
-		cout << "Grid deformation using a linear elasticity method." << endl;
-
-    if (Hold_GridFixed == YES) cout << "Hold some regions of the mesh fixed (hardcode implementation)." << endl;
-  }
-
-  if (val_software == SU2_DOT) {
-  cout << endl <<"-------------------- Surface deformation parameters ---------------------" << endl;
-  }
-
-  if (((val_software == SU2_DEF) || (val_software == SU2_DOT)) && (Design_Variable[0] != NONE)) {
-
-    for (unsigned short iDV = 0; iDV < nDV; iDV++) {
-
-
-      if ((Design_Variable[iDV] != NO_DEFORMATION) &&
-          (Design_Variable[iDV] != FFD_SETTING) &&
-          (Design_Variable[iDV] != SCALE_GRID) &&
-          (Design_Variable[iDV] != TRANSLATE_GRID) &&
-          (Design_Variable[iDV] != ROTATE_GRID) &&
-          (Design_Variable[iDV] != SURFACE_FILE)) {
-
-        if (iDV == 0)
-          cout << "Design variables definition (markers <-> value <-> param):" << endl;
-
-        switch (Design_Variable[iDV]) {
-          case FFD_CONTROL_POINT_2D:  cout << "FFD 2D (control point) <-> "; break;
-          case FFD_CAMBER_2D:         cout << "FFD 2D (camber) <-> "; break;
-          case FFD_THICKNESS_2D:      cout << "FFD 2D (thickness) <-> "; break;
-          case FFD_TWIST_2D:          cout << "FFD 2D (twist) <-> "; break;
-          case HICKS_HENNE:           cout << "Hicks Henne <-> " ; break;
-          case SURFACE_BUMP:          cout << "Surface bump <-> " ; break;
-          case ANGLE_OF_ATTACK:       cout << "Angle of attack <-> " ; break;
-	        case CST:           	      cout << "Kulfan parameter number (CST) <-> " ; break;
-          case TRANSLATION:           cout << "Translation design variable."; break;
-          case SCALE:                 cout << "Scale design variable."; break;
-          case NACA_4DIGITS:          cout << "NACA four digits <-> "; break;
-          case PARABOLIC:             cout << "Parabolic <-> "; break;
-          case AIRFOIL:               cout << "Airfoil <-> "; break;
-          case ROTATION:              cout << "Rotation <-> "; break;
-          case FFD_CONTROL_POINT:     cout << "FFD (control point) <-> "; break;
-          case FFD_NACELLE:           cout << "FFD (nacelle) <-> "; break;
-          case FFD_GULL:              cout << "FFD (gull) <-> "; break;
-          case FFD_TWIST:             cout << "FFD (twist) <-> "; break;
-          case FFD_ROTATION:          cout << "FFD (rotation) <-> "; break;
-          case FFD_CONTROL_SURFACE:   cout << "FFD (control surface) <-> "; break;
-          case FFD_CAMBER:            cout << "FFD (camber) <-> "; break;
-          case FFD_THICKNESS:         cout << "FFD (thickness) -> "; break;
-          case FFD_ANGLE_OF_ATTACK:   cout << "FFD (angle of attack) <-> "; break;
-        }
-
-        for (iMarker_DV = 0; iMarker_DV < nMarker_DV; iMarker_DV++) {
-          cout << Marker_DV[iMarker_DV];
-          if (iMarker_DV < nMarker_DV-1) cout << ", ";
-          else cout << " <-> ";
-        }
-
-        for (iDV_Value = 0; iDV_Value < nDV_Value[iDV]; iDV_Value++) {
-          cout << DV_Value[iDV][iDV_Value];
-          if (iDV_Value != nDV_Value[iDV]-1) cout << ", ";
-        }
-        cout << " <-> ";
-
-        if ((Design_Variable[iDV] == NO_DEFORMATION) ||
-            (Design_Variable[iDV] == FFD_SETTING) ||
-            (Design_Variable[iDV] == SCALE) ) nParamDV = 0;
-        if (Design_Variable[iDV] == ANGLE_OF_ATTACK) nParamDV = 1;
-        if ((Design_Variable[iDV] == FFD_CAMBER_2D) ||
-            (Design_Variable[iDV] == FFD_THICKNESS_2D) ||
-            (Design_Variable[iDV] == HICKS_HENNE) ||
-            (Design_Variable[iDV] == PARABOLIC) ||
-            (Design_Variable[iDV] == AIRFOIL) ||
-            (Design_Variable[iDV] == FFD_GULL) ||
-            (Design_Variable[iDV] == FFD_ANGLE_OF_ATTACK) ) nParamDV = 2;
-        if ((Design_Variable[iDV] ==  TRANSLATION) ||
-            (Design_Variable[iDV] ==  NACA_4DIGITS) ||
-            (Design_Variable[iDV] ==  CST) ||
-            (Design_Variable[iDV] ==  SURFACE_BUMP) ||
-            (Design_Variable[iDV] ==  FFD_CAMBER) ||
-            (Design_Variable[iDV] ==  FFD_TWIST_2D) ||
-            (Design_Variable[iDV] ==  FFD_THICKNESS) ) nParamDV = 3;
-        if (Design_Variable[iDV] == FFD_CONTROL_POINT_2D) nParamDV = 5;
-        if (Design_Variable[iDV] == ROTATION) nParamDV = 6;
-        if ((Design_Variable[iDV] ==  FFD_CONTROL_POINT) ||
-            (Design_Variable[iDV] ==  FFD_ROTATION) ||
-            (Design_Variable[iDV] ==  FFD_CONTROL_SURFACE) ) nParamDV = 7;
-        if (Design_Variable[iDV] == FFD_TWIST) nParamDV = 8;
-
-        for (unsigned short iParamDV = 0; iParamDV < nParamDV; iParamDV++) {
-
-          if (iParamDV == 0) cout << "( ";
-
-          if ((iParamDV == 0) &&
-              ((Design_Variable[iDV] == NO_DEFORMATION) ||
-               (Design_Variable[iDV] == FFD_SETTING) ||
-               (Design_Variable[iDV] == FFD_ANGLE_OF_ATTACK) ||
-               (Design_Variable[iDV] == FFD_CONTROL_POINT_2D) ||
-               (Design_Variable[iDV] == FFD_CAMBER_2D) ||
-               (Design_Variable[iDV] == FFD_THICKNESS_2D) ||
-               (Design_Variable[iDV] == FFD_TWIST_2D) ||
-               (Design_Variable[iDV] == FFD_CONTROL_POINT) ||
-               (Design_Variable[iDV] == FFD_NACELLE) ||
-               (Design_Variable[iDV] == FFD_GULL) ||
-               (Design_Variable[iDV] == FFD_TWIST) ||
-               (Design_Variable[iDV] == FFD_ROTATION) ||
-               (Design_Variable[iDV] == FFD_CONTROL_SURFACE) ||
-               (Design_Variable[iDV] == FFD_CAMBER) ||
-               (Design_Variable[iDV] == FFD_THICKNESS))) cout << FFDTag[iDV];
-          else cout << ParamDV[iDV][iParamDV];
-
-          if (iParamDV < nParamDV-1) cout << ", ";
-          else cout <<" )"<< endl;
-
-        }
-
-      }
-
-      else if (Design_Variable[iDV] == NO_DEFORMATION) {
-        cout << "No deformation of the numerical grid. Just output .su2 file." << endl;
-      }
-
-      else if (Design_Variable[iDV] == SCALE_GRID) {
-        nParamDV = 0;
-        cout << "Scaling of the volume grid by a constant factor." << endl;
-      }
-
-      else if (Design_Variable[iDV] == TRANSLATE_GRID) {
-        nParamDV = 3;
-        cout << "Rigid translation of the volume grid." << endl;
-      }
-
-      else if (Design_Variable[iDV] == ROTATE_GRID) {
-        nParamDV = 6;
-        cout << "Rigid rotation of the volume grid." << endl;
-      }
-
-      else if (Design_Variable[iDV] == FFD_SETTING) {
-
-        cout << "Setting the FFD box structure." << endl;
-        cout << "FFD boxes definition (FFD tag <-> degree <-> coord):" << endl;
-
-        for (unsigned short iFFDBox = 0; iFFDBox < nFFDBox; iFFDBox++) {
-
-          cout << TagFFDBox[iFFDBox] << " <-> ";
-
-          for (unsigned short iDegreeFFD = 0; iDegreeFFD < 3; iDegreeFFD++) {
-            if (iDegreeFFD == 0) cout << "( ";
-            cout << DegreeFFDBox[iFFDBox][iDegreeFFD];
-            if (iDegreeFFD < 2) cout << ", ";
-            else cout <<" )";
-          }
-
-          cout << " <-> ";
-
-          for (unsigned short iCoordFFD = 0; iCoordFFD < 24; iCoordFFD++) {
-            if (iCoordFFD == 0) cout << "( ";
-            cout << CoordFFDBox[iFFDBox][iCoordFFD];
-            if (iCoordFFD < 23) cout << ", ";
-            else cout <<" )"<< endl;
-          }
-
-        }
-
-      }
-
-      else cout << endl;
-
-		}
-	}
-
-	if (((val_software == SU2_CFD) && ( ContinuousAdjoint || DiscreteAdjoint)) || (val_software == SU2_DOT)) {
-
-		cout << endl <<"----------------------- Design problem definition -----------------------" << endl;
-		if (nObj==1) {
-      switch (Kind_ObjFunc[0]) {
-        case DRAG_COEFFICIENT:           cout << "CD objective function";
-          if (Fixed_CL_Mode) {           cout << " using fixed CL mode, dCD/dCL = " << dCD_dCL << "." << endl; }
-          else if (Fixed_CM_Mode) {      cout << " using fixed CMy mode, dCD/dCMy = " << dCD_dCMy << "." << endl; }
-          else {                         cout << "." << endl; }
-          break;
-        case LIFT_COEFFICIENT:           cout << "CL objective function." << endl; break;
-        case MOMENT_X_COEFFICIENT:       cout << "CMx objective function" << endl;
-          if (Fixed_CL_Mode) {           cout << " using fixed CL mode, dCMx/dCL = " << dCMx_dCL << "." << endl; }
-          else {                         cout << "." << endl; }
-          break;
-        case MOMENT_Y_COEFFICIENT:       cout << "CMy objective function" << endl;
-          if (Fixed_CL_Mode) {           cout << " using fixed CL mode, dCMy/dCL = " << dCMy_dCL << "." << endl; }
-          else {                         cout << "." << endl; }
-          break;
-        case MOMENT_Z_COEFFICIENT:       cout << "CMz objective function" << endl;
-          if (Fixed_CL_Mode) {           cout << " using fixed CL mode, dCMz/dCL = " << dCMz_dCL << "." << endl; }
-          else {                         cout << "." << endl; }
-          break;
-        case INVERSE_DESIGN_PRESSURE:    cout << "Inverse design (Cp) objective function." << endl; break;
-        case INVERSE_DESIGN_HEATFLUX:    cout << "Inverse design (Heat Flux) objective function." << endl; break;
-        case SIDEFORCE_COEFFICIENT:      cout << "Side force objective function." << endl; break;
-        case EFFICIENCY:                 cout << "CL/CD objective function." << endl; break;
-        case EQUIVALENT_AREA:            cout << "Equivalent area objective function. CD weight: " << WeightCd <<"."<< endl;  break;
-        case NEARFIELD_PRESSURE:         cout << "Nearfield pressure objective function. CD weight: " << WeightCd <<"."<< endl;  break;
-        case FORCE_X_COEFFICIENT:        cout << "X-force objective function." << endl; break;
-        case FORCE_Y_COEFFICIENT:        cout << "Y-force objective function." << endl; break;
-        case FORCE_Z_COEFFICIENT:        cout << "Z-force objective function." << endl; break;
-        case THRUST_COEFFICIENT:         cout << "Thrust objective function." << endl; break;
-        case TORQUE_COEFFICIENT:         cout << "Torque efficiency objective function." << endl; break;
-        case TOTAL_HEATFLUX:             cout << "Total heat flux objective function." << endl; break;
-        case MAXIMUM_HEATFLUX:           cout << "Maximum heat flux objective function." << endl; break;
-        case FIGURE_OF_MERIT:            cout << "Rotor Figure of Merit objective function." << endl; break;
-        case SURFACE_TOTAL_PRESSURE:         cout << "Average total pressure objective function." << endl; break;
-        case SURFACE_STATIC_PRESSURE:        cout << "Average static pressure objective function." << endl; break;
-        case SURFACE_MASSFLOW:             cout << "Mass flow rate objective function." << endl; break;
-        case SURFACE_MACH:             cout << "Mach number objective function." << endl; break;
-        case CUSTOM_OBJFUNC:        		cout << "Custom objective function." << endl; break;
-        case REFERENCE_GEOMETRY:        cout << "Target geometry objective function." << endl; break;
-        case REFERENCE_NODE:            cout << "Target node displacement objective function." << endl; break;
-      }
-		}
-		else {
-		  cout << "Weighted sum objective function." << endl;
-		}
-
-	}
-
-	if (val_software == SU2_CFD) {
-		cout << endl <<"---------------------- Space Numerical Integration ----------------------" << endl;
-
-		if (SmoothNumGrid) cout << "There are some smoothing iterations on the grid coordinates." << endl;
-
-    if ((Kind_Solver == EULER) || (Kind_Solver == NAVIER_STOKES) || (Kind_Solver == RANS) ||
-         (Kind_Solver == DISC_ADJ_EULER) || (Kind_Solver == DISC_ADJ_NAVIER_STOKES) || (Kind_Solver == DISC_ADJ_RANS) ) {
-
-      if (Kind_ConvNumScheme_Flow == SPACE_CENTERED) {
-        if (Kind_Centered_Flow == JST) {
-          cout << "Jameson-Schmidt-Turkel scheme (2nd order in space) for the flow inviscid terms."<< endl;
-          cout << "JST viscous coefficients (2nd & 4th): " << Kappa_2nd_Flow << ", " << Kappa_4th_Flow <<"." << endl;
-          cout << "The method includes a grid stretching correction (p = 0.3)."<< endl;
-        }
-        if (Kind_Centered_Flow == JST_KE) {
-          cout << "Jameson-Schmidt-Turkel scheme (2nd order in space) for the flow inviscid terms."<< endl;
-          cout << "JST viscous coefficients (2nd & 4th): " << Kappa_2nd_Flow << ", " << Kappa_4th_Flow << "." << endl;
-          cout << "The method includes a grid stretching correction (p = 0.3)."<< endl;
-        }
-        if (Kind_Centered_Flow == LAX) {
-          cout << "Lax-Friedrich scheme (1st order in space) for the flow inviscid terms."<< endl;
-          cout << "Lax viscous coefficients (1st): " << Kappa_1st_Flow << "." << endl;
-          cout << "First order integration." << endl;
-        }
-      }
-
-      if (Kind_ConvNumScheme_Flow == SPACE_UPWIND) {
-        if (Kind_Upwind_Flow == ROE)   cout << "Roe (with entropy fix = "<< EntropyFix_Coeff <<") solver for the flow inviscid terms."<< endl;
-        if (Kind_Upwind_Flow == TURKEL) cout << "Roe-Turkel solver for the flow inviscid terms."<< endl;
-        if (Kind_Upwind_Flow == AUSM)  cout << "AUSM solver for the flow inviscid terms."<< endl;
-        if (Kind_Upwind_Flow == HLLC)  cout << "HLLC solver for the flow inviscid terms."<< endl;
-        if (Kind_Upwind_Flow == SW)  cout << "Steger-Warming solver for the flow inviscid terms."<< endl;
-        if (Kind_Upwind_Flow == MSW)  cout << "Modified Steger-Warming solver for the flow inviscid terms."<< endl;
-        if (Kind_Upwind_Flow == CUSP)  cout << "CUSP solver for the flow inviscid terms."<< endl;
-        if (Kind_Upwind_Flow == L2ROE) cout << "L2ROE Low Mach ROE solver for the flow inviscid terms."<< endl;
-        if (Kind_Upwind_Flow == LMROE) cout << "Rieper Low Mach ROE solver for the flow inviscid terms."<< endl;
-        if (Kind_Upwind_Flow == SLAU) cout << "Simple Low-Dissipation AUSM solver for the flow inviscid terms."<< endl;
-        if (Kind_Upwind_Flow == SLAU2) cout << "Simple Low-Dissipation AUSM 2 solver for the flow inviscid terms."<< endl;
-        if (Kind_Upwind_Flow == FDS)   cout << "Flux difference splitting (FDS) upwind scheme for the flow inviscid terms."<< endl;
-
-        if (Kind_Regime == COMPRESSIBLE) {
-          switch (Kind_RoeLowDiss) {
-            case NO_ROELOWDISS: cout << "Standard Roe without low-dissipation function."<< endl; break;
-            case NTS: cout << "Roe with NTS low-dissipation function."<< endl; break;
-            case FD: cout << "Roe with DDES's FD low-dissipation function."<< endl; break;
-            case NTS_DUCROS: cout << "Roe with NTS low-dissipation function + Ducros shock sensor."<< endl; break;
-            case FD_DUCROS: cout << "Roe with DDES's FD low-dissipation function + Ducros shock sensor."<< endl; break;
-          }
-        }
-
-        if (MUSCL_Flow) {
-          cout << "Second order integration in space, with slope limiter." << endl;
-            switch (Kind_SlopeLimit_Flow) {
-              case NO_LIMITER:
-                cout << "No slope-limiting method. "<< endl;
-                break;
-              case VENKATAKRISHNAN:
-                cout << "Venkatakrishnan slope-limiting method, with constant: " << Venkat_LimiterCoeff <<". "<< endl;
-                cout << "The reference element size is: " << RefElemLength <<". "<< endl;
-                break;
-              case VENKATAKRISHNAN_WANG:
-                cout << "Venkatakrishnan-Wang slope-limiting method, with constant: " << Venkat_LimiterCoeff <<". "<< endl;
-                break;
-              case BARTH_JESPERSEN:
-                cout << "Barth-Jespersen slope-limiting method." << endl;
-                break;
-              case VAN_ALBADA_EDGE:
-                cout << "Van Albada slope-limiting method implemented by edges." << endl;
-                break;
-            }
-        }
-        else {
-          cout << "First order integration in space." << endl;
-        }
-
-      }
-
-    }
-
-    if ( (Kind_Solver == TNE2_EULER) || (Kind_Solver == TNE2_NAVIER_STOKES) ) {
-
-      if (Kind_ConvNumScheme_TNE2 == SPACE_CENTERED) {
-        if (Kind_Centered_TNE2 == JST) {
-          cout << "Jameson-Schmidt-Turkel scheme (2nd order in space) for the flow inviscid terms."<< endl;
-          cout << "JST viscous coefficients (2nd & 4th): " << Kappa_2nd_TNE2 << ", " << Kappa_4th_TNE2 <<"." << endl;
-          cout << "The method includes a grid stretching correction (p = 0.3)."<< endl;
-        }
-        if (Kind_Centered_TNE2== LAX) {
-          cout << "Lax-Friedrich scheme (1st order in space) for the flow inviscid terms."<< endl;
-          cout << "Lax viscous coefficients (1st): " << Kappa_1st_TNE2 << "." << endl;
-          cout << "First order integration." << endl;
-        }
-      }
-
-      if (Kind_ConvNumScheme_TNE2 == SPACE_UPWIND) {
-        if (Kind_Upwind_TNE2 == ROE)   cout << "Roe (with entropy fix = "<< EntropyFix_Coeff <<") solver for the flow inviscid terms."<< endl;
-        if (Kind_Upwind_Flow == AUSM)  cout << "AUSM solver for the flow inviscid terms."<< endl;
-        if (Kind_Upwind_Flow == HLLC)  cout << "HLLC solver for the flow inviscid terms."<< endl;
-        if (Kind_Upwind_Flow == MSW)  cout << "Modified Steger-Warming solver for the flow inviscid terms."<< endl;
-        if (Kind_Upwind_Flow == CUSP)  cout << "CUSP solver for the flow inviscid terms."<< endl;
-
-        if (Kind_Regime == COMPRESSIBLE) {
-          switch (Kind_RoeLowDiss) {
-            case NO_ROELOWDISS: cout << "Standard Roe without low-dissipation function."<< endl; break;
-            case NTS: cout << "Roe with NTS low-dissipation function."<< endl; break;
-            case FD: cout << "Roe with DDES's FD low-dissipation function."<< endl; break;
-            case NTS_DUCROS: cout << "Roe with NTS low-dissipation function + Ducros shock sensor."<< endl; break;
-            case FD_DUCROS: cout << "Roe with DDES's FD low-dissipation function + Ducros shock sensor."<< endl; break;
-          }
-        }
-
-        if (MUSCL_TNE2) {
-          cout << "Second order integration in space, with slope limiter." << endl;
-            switch (Kind_SlopeLimit_TNE2) {
-              case NO_LIMITER:
-                cout << "No slope-limiting method. "<< endl;
-                break;
-              case VENKATAKRISHNAN:
-                cout << "Venkatakrishnan slope-limiting method, with constant: " << Venkat_LimiterCoeff <<". "<< endl;
-                cout << "The reference element size is: " << RefElemLength <<". "<< endl;
-                break;
-              case VENKATAKRISHNAN_WANG:
-                cout << "Venkatakrishnan-Wang slope-limiting method, with constant: " << Venkat_LimiterCoeff <<". "<< endl;
-                break;
-              case BARTH_JESPERSEN:
-                cout << "Barth-Jespersen slope-limiting method." << endl;
-                break;
-              case VAN_ALBADA_EDGE:
-                cout << "Van Albada slope-limiting method implemented by edges." << endl;
-                break;
-            }
-        }
-        else {
-          cout << "First order integration in space." << endl;
-        }
-
-      }
-
-    }
-
-    if ((Kind_Solver == RANS) || (Kind_Solver == DISC_ADJ_RANS)) {
-      if (Kind_ConvNumScheme_Turb == SPACE_UPWIND) {
-        if (Kind_Upwind_Turb == SCALAR_UPWIND) cout << "Scalar upwind solver for the turbulence model."<< endl;
-        if (MUSCL_Turb) {
-          cout << "Second order integration in space with slope limiter." << endl;
-            switch (Kind_SlopeLimit_Turb) {
-              case NO_LIMITER:
-                cout << "No slope-limiting method. "<< endl;
-                break;
-              case VENKATAKRISHNAN:
-                cout << "Venkatakrishnan slope-limiting method, with constant: " << Venkat_LimiterCoeff <<". "<< endl;
-                cout << "The reference element size is: " << RefElemLength <<". "<< endl;
-                break;
-              case VENKATAKRISHNAN_WANG:
-                cout << "Venkatakrishnan-Wang slope-limiting method, with constant: " << Venkat_LimiterCoeff <<". "<< endl;
-                break;
-              case BARTH_JESPERSEN:
-                cout << "Barth-Jespersen slope-limiting method." << endl;
-                break;
-              case VAN_ALBADA_EDGE:
-                cout << "Van Albada slope-limiting method implemented by edges." << endl;
-                break;
-            }
-        }
-        else {
-          cout << "First order integration in space." << endl;
-        }
-      }
-    }
-
-    if ((Kind_Solver == ADJ_EULER) || (Kind_Solver == ADJ_NAVIER_STOKES) || (Kind_Solver == ADJ_RANS)) {
-
-      if (Kind_ConvNumScheme_AdjFlow == SPACE_CENTERED) {
-        if (Kind_Centered_AdjFlow == JST) {
-          cout << "Jameson-Schmidt-Turkel scheme for the adjoint inviscid terms."<< endl;
-          cout << "JST viscous coefficients (1st, 2nd, & 4th): " << Kappa_1st_AdjFlow
-          << ", " << Kappa_2nd_AdjFlow << ", " << Kappa_4th_AdjFlow <<"."<< endl;
-          cout << "The method includes a grid stretching correction (p = 0.3)."<< endl;
-          cout << "Second order integration." << endl;
-        }
-        if (Kind_Centered_AdjFlow == LAX) {
-          cout << "Lax-Friedrich scheme for the adjoint inviscid terms."<< endl;
-          cout << "First order integration." << endl;
-        }
-      }
-
-      if (Kind_ConvNumScheme_AdjFlow == SPACE_UPWIND) {
-        if (Kind_Upwind_AdjFlow == ROE) cout << "Roe (with entropy fix = "<< EntropyFix_Coeff <<") solver for the adjoint inviscid terms."<< endl;
-        if (MUSCL_AdjFlow) {
-          cout << "Second order integration with slope limiter." << endl;
-            switch (Kind_SlopeLimit_AdjFlow) {
-              case NO_LIMITER:
-                cout << "No slope-limiting method. "<< endl;
-                break;
-              case VENKATAKRISHNAN:
-                cout << "Venkatakrishnan slope-limiting method, with constant: " << Venkat_LimiterCoeff <<". "<< endl;
-                cout << "The reference element size is: " << RefElemLength <<". "<< endl;
-                break;
-              case VENKATAKRISHNAN_WANG:
-                cout << "Venkatakrishnan-Wang slope-limiting method, with constant: " << Venkat_LimiterCoeff <<". "<< endl;
-                break;
-              case BARTH_JESPERSEN:
-                cout << "Barth-Jespersen slope-limiting method." << endl;
-                break;
-              case VAN_ALBADA_EDGE:
-                cout << "Van Albada slope-limiting method implemented by edges." << endl;
-                break;
-              case SHARP_EDGES:
-                cout << "Sharp edges slope-limiting method, with constant: " << Venkat_LimiterCoeff <<". "<< endl;
-                cout << "The reference element size is: " << RefElemLength <<". "<< endl;
-                cout << "The reference sharp edge distance is: " << AdjSharp_LimiterCoeff*RefElemLength*Venkat_LimiterCoeff <<". "<< endl;
-                break;
-              case WALL_DISTANCE:
-                cout << "Wall distance slope-limiting method, with constant: " << Venkat_LimiterCoeff <<". "<< endl;
-                cout << "The reference element size is: " << RefElemLength <<". "<< endl;
-                cout << "The reference wall distance is: " << AdjSharp_LimiterCoeff*RefElemLength*Venkat_LimiterCoeff <<". "<< endl;
-                break;
-            }
-        }
-        else {
-          cout << "First order integration." << endl;
-        }
-      }
-
-      cout << "The reference sharp edge distance is: " << AdjSharp_LimiterCoeff*RefElemLength*Venkat_LimiterCoeff <<". "<< endl;
-
-    }
-
-    if ((Kind_Solver == ADJ_RANS) && (!Frozen_Visc_Cont)) {
-      if (Kind_ConvNumScheme_AdjTurb == SPACE_UPWIND) {
-        if (Kind_Upwind_Turb == SCALAR_UPWIND) cout << "Scalar upwind solver (first order) for the adjoint turbulence model."<< endl;
-        if (MUSCL_AdjTurb) {
-          cout << "Second order integration with slope limiter." << endl;
-            switch (Kind_SlopeLimit_AdjTurb) {
-              case NO_LIMITER:
-                cout << "No slope-limiting method. "<< endl;
-                break;
-              case VENKATAKRISHNAN:
-                cout << "Venkatakrishnan slope-limiting method, with constant: " << Venkat_LimiterCoeff <<". "<< endl;
-                cout << "The reference element size is: " << RefElemLength <<". "<< endl;
-                break;
-              case VENKATAKRISHNAN_WANG:
-                cout << "Venkatakrishnan-Wang slope-limiting method, with constant: " << Venkat_LimiterCoeff <<". "<< endl;
-                break;
-              case BARTH_JESPERSEN:
-                cout << "Barth-Jespersen slope-limiting method." << endl;
-                break;
-              case VAN_ALBADA_EDGE:
-                cout << "Van Albada slope-limiting method implemented by edges." << endl;
-                break;
-              case SHARP_EDGES:
-                cout << "Sharp edges slope-limiting method, with constant: " << Venkat_LimiterCoeff <<". "<< endl;
-                cout << "The reference element size is: " << RefElemLength <<". "<< endl;
-                cout << "The reference sharp edge distance is: " << AdjSharp_LimiterCoeff*RefElemLength*Venkat_LimiterCoeff <<". "<< endl;
-                break;
-              case WALL_DISTANCE:
-                cout << "Wall distance slope-limiting method, with constant: " << Venkat_LimiterCoeff <<". "<< endl;
-                cout << "The reference element size is: " << RefElemLength <<". "<< endl;
-                cout << "The reference wall distance is: " << AdjSharp_LimiterCoeff*RefElemLength*Venkat_LimiterCoeff <<". "<< endl;
-                break;
-            }
-        }
-        else {
-          cout << "First order integration." << endl;
-        }
-      }
-    }
-
-    if ((Kind_Solver == NAVIER_STOKES) || (Kind_Solver == RANS) ||
-        (Kind_Solver == DISC_ADJ_NAVIER_STOKES) || (Kind_Solver == DISC_ADJ_RANS)) {
-        cout << "Average of gradients with correction (viscous flow terms)." << endl;
-    }
-
-    if ((Kind_Solver == ADJ_NAVIER_STOKES) || (Kind_Solver == ADJ_RANS)) {
-      cout << "Average of gradients with correction (viscous adjoint terms)." << endl;
-    }
-
-    if ((Kind_Solver == RANS) || (Kind_Solver == DISC_ADJ_RANS)) {
-      cout << "Average of gradients with correction (viscous turbulence terms)." << endl;
-    }
-
-    if (Kind_Solver == POISSON_EQUATION) {
-      cout << "Galerkin method for viscous terms computation of the poisson potential equation." << endl;
-    }
-
-    if ((Kind_Solver == ADJ_RANS) && (!Frozen_Visc_Cont)) {
-      cout << "Average of gradients with correction (2nd order) for computation of adjoint viscous turbulence terms." << endl;
-      if (Kind_TimeIntScheme_AdjTurb == EULER_IMPLICIT) cout << "Euler implicit method for the turbulent adjoint equation." << endl;
-    }
-
-    if (!fea){
-      switch (Kind_Gradient_Method) {
-        case GREEN_GAUSS: cout << "Gradient computation using Green-Gauss theorem." << endl; break;
-        case WEIGHTED_LEAST_SQUARES: cout << "Gradient Computation using weighted Least-Squares method." << endl; break;
-      }
-    }
-    else{
-      cout << "Spatial discretization using the Finite Element Method." << endl;
-    }
-
-    cout << endl <<"---------------------- Time Numerical Integration -----------------------" << endl;
-
-    if (!fea) {
-		switch (Unsteady_Simulation) {
-		  case NO:
-			cout << "Local time stepping (steady state simulation)." << endl; break;
-		  case TIME_STEPPING:
-			cout << "Unsteady simulation using a time stepping strategy."<< endl;
-			if (Unst_CFL != 0.0) cout << "Time step computed by the code. Unsteady CFL number: " << Unst_CFL <<"."<< endl;
-			else cout << "Unsteady time step provided by the user (s): "<< Delta_UnstTime << "." << endl;
-			break;
-		  case DT_STEPPING_1ST: case DT_STEPPING_2ND:
-			if (Unsteady_Simulation == DT_STEPPING_1ST) cout << "Unsteady simulation, dual time stepping strategy (first order in time)."<< endl;
-			if (Unsteady_Simulation == DT_STEPPING_2ND) cout << "Unsteady simulation, dual time stepping strategy (second order in time)."<< endl;
-			if (Unst_CFL != 0.0) cout << "Time step computed by the code. Unsteady CFL number: " << Unst_CFL <<"."<< endl;
-			else cout << "Unsteady time step provided by the user (s): "<< Delta_UnstTime << "." << endl;
-			cout << "Total number of internal Dual Time iterations: "<< Unst_nIntIter <<"." << endl;
-			break;
-		}
-  }
-	else {
-		switch (Dynamic_Analysis) {
-		  case NO:
-			cout << "Static structural analysis." << endl; break;
-		  case YES:
-			cout << "Dynamic structural analysis."<< endl;
-			cout << "Time step provided by the user for the dynamic analysis(s): "<< Delta_DynTime << "." << endl;
-			break;
-		}
-	}
-
-    if ((Kind_Solver == EULER) || (Kind_Solver == NAVIER_STOKES) || (Kind_Solver == RANS) ||
-        (Kind_Solver == DISC_ADJ_EULER) || (Kind_Solver == DISC_ADJ_NAVIER_STOKES) || (Kind_Solver == DISC_ADJ_RANS)) {
-      switch (Kind_TimeIntScheme_Flow) {
-        case RUNGE_KUTTA_EXPLICIT:
-          cout << "Runge-Kutta explicit method for the flow equations." << endl;
-          cout << "Number of steps: " << nRKStep << endl;
-          cout << "Alpha coefficients: ";
-          for (unsigned short iRKStep = 0; iRKStep < nRKStep; iRKStep++) {
-            cout << "\t" << RK_Alpha_Step[iRKStep];
-          }
-          cout << endl;
-          break;
-        case EULER_EXPLICIT:
-          cout << "Euler explicit method for the flow equations." << endl;
-          break;
-        case EULER_IMPLICIT:
-          cout << "Euler implicit method for the flow equations." << endl;
-          switch (Kind_Linear_Solver) {
-            case BCGSTAB:
-              cout << "BCGSTAB is used for solving the linear system." << endl;
-              switch (Kind_Linear_Solver_Prec) {
-                case ILU: cout << "Using a ILU("<< Linear_Solver_ILU_n <<") preconditioning."<< endl; break;
-                case LINELET: cout << "Using a linelet preconditioning."<< endl; break;
-                case LU_SGS: cout << "Using a LU-SGS preconditioning."<< endl; break;
-                case JACOBI: cout << "Using a Jacobi preconditioning."<< endl; break;
-              }
-              cout << "Convergence criteria of the linear solver: "<< Linear_Solver_Error <<"."<< endl;
-              cout << "Max number of linear iterations: "<< Linear_Solver_Iter <<"."<< endl;
-              break;
-            case FGMRES:
-            case RESTARTED_FGMRES:
-              cout << "FGMRES is used for solving the linear system." << endl;
-              switch (Kind_Linear_Solver_Prec) {
-                case ILU: cout << "Using a ILU("<< Linear_Solver_ILU_n <<") preconditioning."<< endl; break;
-                case LINELET: cout << "Using a linelet preconditioning."<< endl; break;
-                case LU_SGS: cout << "Using a LU-SGS preconditioning."<< endl; break;
-                case JACOBI: cout << "Using a Jacobi preconditioning."<< endl; break;
-              }
-              cout << "Convergence criteria of the linear solver: "<< Linear_Solver_Error <<"."<< endl;
-              cout << "Max number of linear iterations: "<< Linear_Solver_Iter <<"."<< endl;
-               break;
-            case SMOOTHER_JACOBI:
-              cout << "A Jacobi method is used for smoothing the linear system." << endl;
-              break;
-            case SMOOTHER_ILU:
-              cout << "A ILU("<< Linear_Solver_ILU_n <<") method is used for smoothing the linear system." << endl;
-              break;
-            case SMOOTHER_LUSGS:
-              cout << "A LU-SGS method is used for smoothing the linear system." << endl;
-              break;
-            case SMOOTHER_LINELET:
-              cout << "A Linelet method is used for smoothing the linear system." << endl;
-              break;
-          }
-          break;
-        case CLASSICAL_RK4_EXPLICIT:
-          cout << "Classical RK4 explicit method for the flow equations." << endl;
-          cout << "Number of steps: " << 4 << endl;
-          cout << "Time coefficients: {0.5, 0.5, 1, 1}" << endl;
-          cout << "Function coefficients: {1/6, 1/3, 1/3, 1/6}" << endl;
-          break;
-      }
-    }
-
-    if ((Kind_Solver == TNE2_EULER) || (Kind_Solver == TNE2_NAVIER_STOKES) ) {
-      switch (Kind_TimeIntScheme_TNE2) {
-        case RUNGE_KUTTA_EXPLICIT:
-          cout << "Runge-Kutta explicit method for the flow equations." << endl;
-          cout << "Number of steps: " << nRKStep << endl;
-          cout << "Alpha coefficients: ";
-          for (unsigned short iRKStep = 0; iRKStep < nRKStep; iRKStep++) {
-            cout << "\t" << RK_Alpha_Step[iRKStep];
-          }
-          cout << endl;
-          break;
-        case EULER_EXPLICIT:
-          cout << "Euler explicit method for the flow equations." << endl;
-          break;
-        case EULER_IMPLICIT:
-          cout << "Euler implicit method for the flow equations." << endl;
-          switch (Kind_Linear_Solver) {
-            case BCGSTAB:
-              cout << "BCGSTAB is used for solving the linear system." << endl;
-              switch (Kind_Linear_Solver_Prec) {
-                case ILU: cout << "Using a ILU("<< Linear_Solver_ILU_n <<") preconditioning."<< endl; break;
-                case LINELET: cout << "Using a linelet preconditioning."<< endl; break;
-                case LU_SGS: cout << "Using a LU-SGS preconditioning."<< endl; break;
-                case JACOBI: cout << "Using a Jacobi preconditioning."<< endl; break;
-              }
-              cout << "Convergence criteria of the linear solver: "<< Linear_Solver_Error <<"."<< endl;
-              cout << "Max number of linear iterations: "<< Linear_Solver_Iter <<"."<< endl;
-              break;
-            case FGMRES:
-            case RESTARTED_FGMRES:
-              cout << "FGMRES is used for solving the linear system." << endl;
-              switch (Kind_Linear_Solver_Prec) {
-                case ILU: cout << "Using a ILU("<< Linear_Solver_ILU_n <<") preconditioning."<< endl; break;
-                case LINELET: cout << "Using a linelet preconditioning."<< endl; break;
-                case LU_SGS: cout << "Using a LU-SGS preconditioning."<< endl; break;
-                case JACOBI: cout << "Using a Jacobi preconditioning."<< endl; break;
-              }
-              cout << "Convergence criteria of the linear solver: "<< Linear_Solver_Error <<"."<< endl;
-              cout << "Max number of linear iterations: "<< Linear_Solver_Iter <<"."<< endl;
-               break;
-            case SMOOTHER_JACOBI:
-              cout << "A Jacobi method is used for smoothing the linear system." << endl;
-              break;
-            case SMOOTHER_ILU:
-              cout << "A ILU("<< Linear_Solver_ILU_n <<") method is used for smoothing the linear system." << endl;
-              break;
-            case SMOOTHER_LUSGS:
-              cout << "A LU-SGS method is used for smoothing the linear system." << endl;
-              break;
-            case SMOOTHER_LINELET:
-              cout << "A Linelet method is used for smoothing the linear system." << endl;
-              break;
-          }
-          break;
-        case CLASSICAL_RK4_EXPLICIT:
-          cout << "Classical RK4 explicit method for the flow equations." << endl;
-          cout << "Number of steps: " << 4 << endl;
-          cout << "Time coefficients: {0.5, 0.5, 1, 1}" << endl;
-          cout << "Function coefficients: {1/6, 1/3, 1/3, 1/6}" << endl;
-          break;
-      }
-    }
-
-    if (fea) {
-      switch (Kind_TimeIntScheme_FEA) {
-        case CD_EXPLICIT:
-          cout << "Explicit time integration (NOT IMPLEMENTED YET)." << endl;
-          break;
-        case GENERALIZED_ALPHA:
-          cout << "Generalized-alpha method." << endl;
-          break;
-        case NEWMARK_IMPLICIT:
-          if (Dynamic_Analysis) cout << "Newmark implicit method for the structural time integration." << endl;
-          switch (Kind_Linear_Solver) {
-            case BCGSTAB:
-              cout << "BCGSTAB is used for solving the linear system." << endl;
-              cout << "Convergence criteria of the linear solver: "<< Linear_Solver_Error <<"."<< endl;
-              cout << "Max number of iterations: "<< Linear_Solver_Iter <<"."<< endl;
-              break;
-            case FGMRES: case RESTARTED_FGMRES:
-              cout << "FGMRES is used for solving the linear system." << endl;
-              cout << "Convergence criteria of the linear solver: "<< Linear_Solver_Error <<"."<< endl;
-              cout << "Max number of iterations: "<< Linear_Solver_Iter <<"."<< endl;
-              break;
-            case CONJUGATE_GRADIENT:
-              cout << "A Conjugate Gradient method is used for solving the linear system." << endl;
-              cout << "Convergence criteria of the linear solver: "<< Linear_Solver_Error <<"."<< endl;
-              cout << "Max number of iterations: "<< Linear_Solver_Iter <<"."<< endl;
-              break;
-          }
-          break;
-      }
-    }
-
-    if ((Kind_Solver == ADJ_EULER) || (Kind_Solver == ADJ_NAVIER_STOKES) || (Kind_Solver == ADJ_RANS)) {
-      switch (Kind_TimeIntScheme_AdjFlow) {
-        case RUNGE_KUTTA_EXPLICIT:
-          cout << "Runge-Kutta explicit method for the adjoint equations." << endl;
-          cout << "Number of steps: " << nRKStep << endl;
-          cout << "Alpha coefficients: ";
-          for (unsigned short iRKStep = 0; iRKStep < nRKStep; iRKStep++) {
-            cout << "\t" << RK_Alpha_Step[iRKStep];
-          }
-          cout << endl;
-          break;
-        case EULER_EXPLICIT: cout << "Euler explicit method for the adjoint equations." << endl; break;
-        case EULER_IMPLICIT: cout << "Euler implicit method for the adjoint equations." << endl; break;
-      }
-    }
-
-    if (nMGLevels !=0) {
-
-      if (nStartUpIter != 0) cout << "A total of " << nStartUpIter << " start up iterations on the fine grid."<< endl;
-      if (MGCycle == V_CYCLE) cout << "V Multigrid Cycle, with " << nMGLevels << " multigrid levels."<< endl;
-      if (MGCycle == W_CYCLE) cout << "W Multigrid Cycle, with " << nMGLevels << " multigrid levels."<< endl;
-      if (MGCycle == FULLMG_CYCLE) cout << "Full Multigrid Cycle, with " << nMGLevels << " multigrid levels."<< endl;
-
-      cout << "Damping factor for the residual restriction: " << Damp_Res_Restric <<"."<< endl;
-      cout << "Damping factor for the correction prolongation: " << Damp_Correc_Prolong <<"."<< endl;
-    }
-
-    if ((Kind_Solver != FEM_ELASTICITY) && (Kind_Solver != DISC_ADJ_FEM)
-        && (Kind_Solver != HEAT_EQUATION) && (Kind_Solver != WAVE_EQUATION)) {
-
-      if (!CFL_Adapt) cout << "No CFL adaptation." << endl;
-      else cout << "CFL adaptation. Factor down: "<< CFL_AdaptParam[0] <<", factor up: "<< CFL_AdaptParam[1]
-        <<",\n                lower limit: "<< CFL_AdaptParam[2] <<", upper limit: " << CFL_AdaptParam[3] <<"."<< endl;
-
-      if (nMGLevels !=0) {
-        cout << "Multigrid Level:                  ";
-        for (unsigned short iLevel = 0; iLevel < nMGLevels+1; iLevel++) {
-          cout.width(6); cout << iLevel;
-        }
-        cout << endl;
-      }
-
-			if (Unsteady_Simulation != TIME_STEPPING) {
-				cout << "Courant-Friedrichs-Lewy number:   ";
-				cout.precision(3);
-				cout.width(6); cout << CFL[0];
-				cout << endl;
-			}
-
-
-      if (nMGLevels !=0) {
-        cout.precision(3);
-        cout << "MG PreSmooth coefficients:        ";
-        for (unsigned short iMG_PreSmooth = 0; iMG_PreSmooth < nMGLevels+1; iMG_PreSmooth++) {
-          cout.width(6); cout << MG_PreSmooth[iMG_PreSmooth];
-        }
-        cout << endl;
-      }
-
-      if (nMGLevels !=0) {
-        cout.precision(3);
-        cout << "MG PostSmooth coefficients:       ";
-        for (unsigned short iMG_PostSmooth = 0; iMG_PostSmooth < nMGLevels+1; iMG_PostSmooth++) {
-          cout.width(6); cout << MG_PostSmooth[iMG_PostSmooth];
-        }
-        cout << endl;
-      }
-
-      if (nMGLevels !=0) {
-        cout.precision(3);
-        cout << "MG CorrecSmooth coefficients:     ";
-        for (unsigned short iMG_CorrecSmooth = 0; iMG_CorrecSmooth < nMGLevels+1; iMG_CorrecSmooth++) {
-          cout.width(6); cout << MG_CorrecSmooth[iMG_CorrecSmooth];
-        }
-        cout << endl;
-      }
-
-    }
-
-    if ((Kind_Solver == RANS) || (Kind_Solver == DISC_ADJ_RANS))
-      if (Kind_TimeIntScheme_Turb == EULER_IMPLICIT)
-        cout << "Euler implicit time integration for the turbulence model." << endl;
-  }
-
-  if (val_software == SU2_CFD) {
-
-    cout << endl <<"------------------------- Convergence Criteria --------------------------" << endl;
-
-    cout << "Maximum number of iterations: " << nExtIter <<"."<< endl;
-
-    if (!fea){
-
-      if (ConvCriteria == CAUCHY) {
-        if (!ContinuousAdjoint && !DiscreteAdjoint)
-          switch (Cauchy_Func_Flow) {
-            case LIFT_COEFFICIENT: cout << "Cauchy criteria for Lift using "
-              << Cauchy_Elems << " elements and epsilon " <<Cauchy_Eps<< "."<< endl; break;
-            case DRAG_COEFFICIENT: cout << "Cauchy criteria for Drag using "
-              << Cauchy_Elems << " elements and epsilon " <<Cauchy_Eps<< "."<< endl; break;
-          }
-
-        if (ContinuousAdjoint || DiscreteAdjoint)
-          switch (Cauchy_Func_AdjFlow) {
-            case SENS_GEOMETRY: cout << "Cauchy criteria for geo. sensitivity using "
-              << Cauchy_Elems << " elements and epsilon " <<Cauchy_Eps<< "."<< endl; break;
-            case SENS_MACH: cout << "Cauchy criteria for Mach number sensitivity using "
-              << Cauchy_Elems << " elements and epsilon " <<Cauchy_Eps<< "."<< endl; break;
-          }
-
-        cout << "Start convergence criteria at iteration " << StartConv_Iter<< "."<< endl;
-
-      }
-
-
-      if (ConvCriteria == RESIDUAL) {
-        if (!ContinuousAdjoint && !DiscreteAdjoint) {
-          cout << "Reduce the density residual " << OrderMagResidual << " orders of magnitude."<< endl;
-          cout << "The minimum bound for the density residual is 10^(" << MinLogResidual<< ")."<< endl;
-          cout << "Start convergence criteria at iteration " << StartConv_Iter<< "."<< endl;
-        }
-
-        if (ContinuousAdjoint || DiscreteAdjoint) {
-          cout << "Reduce the adjoint density residual " << OrderMagResidual << " orders of magnitude."<< endl;
-          cout << "The minimum value for the adjoint density residual is 10^(" << MinLogResidual<< ")."<< endl;
-        }
-
-      }
-
-    }
-    else{
-        if (Kind_Struct_Solver == SMALL_DEFORMATIONS) {cout << "Convergence criteria determined by the linear solver." << endl;}
-        else if (Kind_Solver == DISC_ADJ_FEM){
-
-        }
-        else{
-          if (Res_FEM_CRIT == RESFEM_ABSOLUTE){
-              cout << "Absolute convergence criteria" << endl;
-              cout << "Log10 of displacements (UTOL-A): " << Res_FEM_UTOL << "."<< endl;
-              cout << "Log10 of residual (RTOL-A): " << Res_FEM_RTOL << "."<< endl;
-              cout << "Log10 of energy (ETOL-A): " << Res_FEM_ETOL << "."<< endl;
-          }
-          else{
-              cout << "Relative convergence criteria" << endl;
-              cout << "Displacements tolerance (UTOL): Reduce " << -Res_FEM_UTOL << " orders of magnitude."<< endl;
-              cout << "Residual tolerance (RTOL): Reduce " << -Res_FEM_RTOL << " orders of magnitude."<< endl;
-              cout << "Energy tolerance (ETOL): Reduce " << -Res_FEM_ETOL << " orders of magnitude."<< endl;
-          }
-        }
-    }
-
-
-  }
-
-  if (val_software == SU2_MSH) {
-    cout << endl <<"----------------------- Grid adaptation strategy ------------------------" << endl;
-
-    switch (Kind_Adaptation) {
-      case NONE: break;
-      case PERIODIC: cout << "Grid modification to run periodic bc problems." << endl; break;
-      case FULL: cout << "Grid adaptation using a complete refinement." << endl; break;
-      case WAKE: cout << "Grid adaptation of the wake." << endl; break;
-      case FULL_FLOW: cout << "Flow grid adaptation using a complete refinement." << endl; break;
-      case FULL_ADJOINT: cout << "Adjoint grid adaptation using a complete refinement." << endl; break;
-      case GRAD_FLOW: cout << "Grid adaptation using gradient based strategy (density)." << endl; break;
-      case GRAD_ADJOINT: cout << "Grid adaptation using gradient based strategy (adjoint density)." << endl; break;
-      case GRAD_FLOW_ADJ: cout << "Grid adaptation using gradient based strategy (density and adjoint density)." << endl; break;
-      case COMPUTABLE: cout << "Grid adaptation using computable correction."<< endl; break;
-      case REMAINING: cout << "Grid adaptation using remaining error."<< endl; break;
-      case SMOOTHING: cout << "Grid smoothing using an implicit method."<< endl; break;
-      case SUPERSONIC_SHOCK: cout << "Grid adaptation for a supersonic shock at Mach: " << Mach <<"."<< endl; break;
-    }
-
-    switch (Kind_Adaptation) {
-      case GRAD_FLOW: case GRAD_ADJOINT: case GRAD_FLOW_ADJ: case COMPUTABLE: case REMAINING:
-        cout << "Power of the dual volume in the adaptation sensor: " << DualVol_Power << endl;
-        cout << "Percentage of new elements in the adaptation process: " << New_Elem_Adapt << "."<< endl;
-        break;
-    }
-
-    if (Analytical_Surface != NONE)
-      cout << "Use analytical definition for including points in the surfaces." << endl;
-
-  }
-
-  cout << endl <<"-------------------------- Output Information ---------------------------" << endl;
-
-  if (val_software == SU2_CFD) {
-
-    if (Low_MemoryOutput) cout << "Writing output files with low memory RAM requirements."<< endl;
-    cout << "Writing a solution file every " << Wrt_Sol_Freq <<" iterations."<< endl;
-    cout << "Writing the convergence history every " << Wrt_Con_Freq <<" iterations."<< endl;
-    if ((Unsteady_Simulation == DT_STEPPING_1ST) || (Unsteady_Simulation == DT_STEPPING_2ND)) {
-      cout << "Writing the dual time flow solution every " << Wrt_Sol_Freq_DualTime <<" iterations."<< endl;
-      cout << "Writing the dual time convergence history every " << Wrt_Con_Freq_DualTime <<" iterations."<< endl;
-    }
-
-    switch (Output_FileFormat) {
-      case PARAVIEW: cout << "The output file format is Paraview ASCII (.vtk)." << endl; break;
-      case TECPLOT: cout << "The output file format is Tecplot ASCII (.dat)." << endl; break;
-      case TECPLOT_BINARY: cout << "The output file format is Tecplot binary (.plt)." << endl; break;
-      case FIELDVIEW: cout << "The output file format is FieldView ASCII (.uns)." << endl; break;
-      case FIELDVIEW_BINARY: cout << "The output file format is FieldView binary (.uns)." << endl; break;
-      case CGNS_SOL: cout << "The output file format is CGNS (.cgns)." << endl; break;
-    }
-
-    cout << "Convergence history file name: " << Conv_FileName << "." << endl;
-
-    cout << "Forces breakdown file name: " << Breakdown_FileName << "." << endl;
-
-    if ((!fea) && (Kind_Solver != HEAT_EQUATION) && (Kind_Solver != WAVE_EQUATION)) {
-      if (!ContinuousAdjoint && !DiscreteAdjoint) {
-        cout << "Surface flow coefficients file name: " << SurfFlowCoeff_FileName << "." << endl;
-        cout << "Flow variables file name: " << Flow_FileName << "." << endl;
-        cout << "Restart flow file name: " << Restart_FlowFileName << "." << endl;
-      }
-
-      if (ContinuousAdjoint || DiscreteAdjoint) {
-        cout << "Adjoint solution file name: " << Solution_AdjFileName << "." << endl;
-        cout << "Restart adjoint file name: " << Restart_AdjFileName << "." << endl;
-        cout << "Adjoint variables file name: " << Adj_FileName << "." << endl;
-        cout << "Surface adjoint coefficients file name: " << SurfAdjCoeff_FileName << "." << endl;
-      }
-    }
-    else if (fea){
-      if (!ContinuousAdjoint && !DiscreteAdjoint) {
-        Wrt_Srf_Sol = false;
-        cout << "Structure variables file name: " << Structure_FileName << "." << endl;
-        cout << "Restart structure file name: " << Restart_FEMFileName << "." << endl;
-      }
-      if (ContinuousAdjoint || DiscreteAdjoint) {
-        Wrt_Srf_Sol = false;
-        cout << "Structure variables file name: " << AdjStructure_FileName << "." << endl;
-        cout << "Restart structure file name: " << Restart_AdjFEMFileName << "." << endl;
-      }
-    }
-    else{
-      cout << "Surface coefficients file name: " << SurfFlowCoeff_FileName << "." << endl;
-      cout << "Variables file name: " << Flow_FileName << "." << endl;
-      cout << "Restart file name: " << Restart_FlowFileName << "." << endl;
-    }
-
-  }
-
-  if (val_software == SU2_SOL) {
-    if (Low_MemoryOutput) cout << "Writing output files with low memory RAM requirements."<< endl;
-    switch (Output_FileFormat) {
-      case PARAVIEW: cout << "The output file format is Paraview ASCII (.vtk)." << endl; break;
-      case TECPLOT: cout << "The output file format is Tecplot ASCII (.dat)." << endl; break;
-      case TECPLOT_BINARY: cout << "The output file format is Tecplot binary (.plt)." << endl; break;
-      case FIELDVIEW: cout << "The output file format is FieldView ASCII (.uns)." << endl; break;
-      case FIELDVIEW_BINARY: cout << "The output file format is FieldView binary (.uns)." << endl; break;
-      case CGNS_SOL: cout << "The output file format is CGNS (.cgns)." << endl; break;
-    }
-    cout << "Flow variables file name: " << Flow_FileName << "." << endl;
-  }
-
-  if (val_software == SU2_DEF) {
-    cout << "Output mesh file name: " << Mesh_Out_FileName << ". " << endl;
-    if (Visualize_Deformation) cout << "A file will be created to visualize the deformation." << endl;
-    else cout << "No file for visualizing the deformation." << endl;
-    switch (GetDeform_Stiffness_Type()) {
-      case INVERSE_VOLUME:
-        cout << "Cell stiffness scaled by inverse of the cell volume." << endl;
-        break;
-      case SOLID_WALL_DISTANCE:
-        cout << "Cell stiffness scaled by distance to nearest solid surface." << endl;
-        break;
-      case CONSTANT_STIFFNESS:
-        cout << "Imposing constant cell stiffness." << endl;
-        break;
-    }
-  }
-
-  if (val_software == SU2_MSH) {
-    cout << "Output mesh file name: " << Mesh_Out_FileName << ". " << endl;
-  }
-
-  if (val_software == SU2_DOT) {
-    if (DiscreteAdjoint) {
-      cout << "Output Volume Sensitivity file name: " << VolSens_FileName << ". " << endl;
-      cout << "Output Surface Sensitivity file name: " << SurfSens_FileName << ". " << endl;
-    }
-    cout << "Output gradient file name: " << ObjFunc_Grad_FileName << ". " << endl;
-  }
-
-  if (val_software == SU2_MSH) {
-    cout << "Output mesh file name: " << Mesh_Out_FileName << ". " << endl;
-    cout << "Restart flow file name: " << Restart_FlowFileName << "." << endl;
-    if ((Kind_Adaptation == FULL_ADJOINT) || (Kind_Adaptation == GRAD_ADJOINT) || (Kind_Adaptation == GRAD_FLOW_ADJ) ||
-        (Kind_Adaptation == COMPUTABLE) || (Kind_Adaptation == REMAINING)) {
-      if (Kind_ObjFunc[0] == DRAG_COEFFICIENT) cout << "Restart adjoint file name: " << Restart_AdjFileName << "." << endl;
-      if (Kind_ObjFunc[0] == EQUIVALENT_AREA) cout << "Restart adjoint file name: " << Restart_AdjFileName << "." << endl;
-      if (Kind_ObjFunc[0] == NEARFIELD_PRESSURE) cout << "Restart adjoint file name: " << Restart_AdjFileName << "." << endl;
-      if (Kind_ObjFunc[0] == LIFT_COEFFICIENT) cout << "Restart adjoint file name: " << Restart_AdjFileName << "." << endl;
-    }
-  }
-
-  cout << endl <<"------------------- Config File Boundary Information --------------------" << endl;
-
-  if (nMarker_Euler != 0) {
-    cout << "Euler wall boundary marker(s): ";
-    for (iMarker_Euler = 0; iMarker_Euler < nMarker_Euler; iMarker_Euler++) {
-      cout << Marker_Euler[iMarker_Euler];
-      if (iMarker_Euler < nMarker_Euler-1) cout << ", ";
-      else cout <<"."<< endl;
-    }
-  }
-
-  if (nMarker_FarField != 0) {
-    cout << "Far-field boundary marker(s): ";
-    for (iMarker_FarField = 0; iMarker_FarField < nMarker_FarField; iMarker_FarField++) {
-      cout << Marker_FarField[iMarker_FarField];
-      if (iMarker_FarField < nMarker_FarField-1) cout << ", ";
-      else cout <<"."<< endl;
-    }
-  }
-
-  if (nMarker_SymWall != 0) {
-    cout << "Symmetry plane boundary marker(s): ";
-    for (iMarker_SymWall = 0; iMarker_SymWall < nMarker_SymWall; iMarker_SymWall++) {
-      cout << Marker_SymWall[iMarker_SymWall];
-      if (iMarker_SymWall < nMarker_SymWall-1) cout << ", ";
-      else cout <<"."<< endl;
-    }
-  }
-
-  if (nMarker_PerBound != 0) {
-    cout << "Periodic boundary marker(s): ";
-    for (iMarker_PerBound = 0; iMarker_PerBound < nMarker_PerBound; iMarker_PerBound++) {
-      cout << Marker_PerBound[iMarker_PerBound];
-      if (iMarker_PerBound < nMarker_PerBound-1) cout << ", ";
-      else cout <<"."<< endl;
-    }
-  }
-
-  if (nMarker_NearFieldBound != 0) {
-    cout << "Near-field boundary marker(s): ";
-    for (iMarker_NearFieldBound = 0; iMarker_NearFieldBound < nMarker_NearFieldBound; iMarker_NearFieldBound++) {
-      cout << Marker_NearFieldBound[iMarker_NearFieldBound];
-      if (iMarker_NearFieldBound < nMarker_NearFieldBound-1) cout << ", ";
-      else cout <<"."<< endl;
-    }
-  }
-
-  if (nMarker_InterfaceBound != 0) {
-    cout << "Interface boundary marker(s): ";
-    for (iMarker_InterfaceBound = 0; iMarker_InterfaceBound < nMarker_InterfaceBound; iMarker_InterfaceBound++) {
-      cout << Marker_InterfaceBound[iMarker_InterfaceBound];
-      if (iMarker_InterfaceBound < nMarker_InterfaceBound-1) cout << ", ";
-      else cout <<"."<< endl;
-    }
-  }
-
-  if (nMarker_Fluid_InterfaceBound != 0) {
-    cout << "Fluid interface boundary marker(s): ";
-    for (iMarker_Fluid_InterfaceBound = 0; iMarker_Fluid_InterfaceBound < nMarker_Fluid_InterfaceBound; iMarker_Fluid_InterfaceBound++) {
-      cout << Marker_Fluid_InterfaceBound[iMarker_Fluid_InterfaceBound];
-      if (iMarker_Fluid_InterfaceBound < nMarker_Fluid_InterfaceBound-1) cout << ", ";
-      else cout <<"."<< endl;
-    }
-  }
-
-  if (nMarker_Dirichlet != 0) {
-    cout << "Dirichlet boundary marker(s): ";
-    for (iMarker_Dirichlet = 0; iMarker_Dirichlet < nMarker_Dirichlet; iMarker_Dirichlet++) {
-      cout << Marker_Dirichlet[iMarker_Dirichlet];
-      if (iMarker_Dirichlet < nMarker_Dirichlet-1) cout << ", ";
-      else cout <<"."<< endl;
-    }
-  }
-
-  if (nMarker_FlowLoad != 0) {
-    cout << "Flow Load boundary marker(s): ";
-    for (iMarker_FlowLoad = 0; iMarker_FlowLoad < nMarker_FlowLoad; iMarker_FlowLoad++) {
-      cout << Marker_FlowLoad[iMarker_FlowLoad];
-      if (iMarker_FlowLoad < nMarker_FlowLoad-1) cout << ", ";
-      else cout <<"."<< endl;
-    }
-  }
-
-  if (nMarker_Internal != 0) {
-    cout << "Internal boundary marker(s): ";
-    for (iMarker_Internal = 0; iMarker_Internal < nMarker_Internal; iMarker_Internal++) {
-      cout << Marker_Internal[iMarker_Internal];
-      if (iMarker_Internal < nMarker_Internal-1) cout << ", ";
-      else cout <<"."<< endl;
-    }
-  }
-
-  if (nMarker_Inlet != 0) {
-    cout << "Inlet boundary marker(s): ";
-    for (iMarker_Inlet = 0; iMarker_Inlet < nMarker_Inlet; iMarker_Inlet++) {
-      cout << Marker_Inlet[iMarker_Inlet];
-      if (iMarker_Inlet < nMarker_Inlet-1) cout << ", ";
-      else cout <<"."<< endl;
-    }
-  }
-
-  if (nMarker_Riemann != 0) {
-      cout << "Riemann boundary marker(s): ";
-      for (iMarker_Riemann = 0; iMarker_Riemann < nMarker_Riemann; iMarker_Riemann++) {
-        cout << Marker_Riemann[iMarker_Riemann];
-        if (iMarker_Riemann < nMarker_Riemann-1) cout << ", ";
-        else cout <<"."<< endl;
-    }
-  }
-
-  if (nMarker_Giles != 0) {
-      cout << "Giles boundary marker(s): ";
-      for (iMarker_Giles = 0; iMarker_Giles < nMarker_Giles; iMarker_Giles++) {
-        cout << Marker_Giles[iMarker_Giles];
-        if (iMarker_Giles < nMarker_Giles-1) cout << ", ";
-        else cout <<"."<< endl;
-    }
-  }
-
-  if (nMarker_MixingPlaneInterface != 0) {
-      cout << "MixingPlane boundary marker(s): ";
-      for (iMarker_MixingPlaneInterface = 0; iMarker_MixingPlaneInterface < nMarker_MixingPlaneInterface; iMarker_MixingPlaneInterface++) {
-        cout << Marker_MixingPlaneInterface[iMarker_MixingPlaneInterface];
-        if (iMarker_MixingPlaneInterface < nMarker_MixingPlaneInterface-1) cout << ", ";
-        else cout <<"."<< endl;
-    }
-  }
-
-  if (nMarker_EngineInflow != 0) {
-    cout << "Engine inflow boundary marker(s): ";
-    for (iMarker_EngineInflow = 0; iMarker_EngineInflow < nMarker_EngineInflow; iMarker_EngineInflow++) {
-      cout << Marker_EngineInflow[iMarker_EngineInflow];
-      if (iMarker_EngineInflow < nMarker_EngineInflow-1) cout << ", ";
-      else cout <<"."<< endl;
-    }
-  }
-
-  if (nMarker_EngineExhaust != 0) {
-    cout << "Engine exhaust boundary marker(s): ";
-    for (iMarker_EngineExhaust = 0; iMarker_EngineExhaust < nMarker_EngineExhaust; iMarker_EngineExhaust++) {
-      cout << Marker_EngineExhaust[iMarker_EngineExhaust];
-      if (iMarker_EngineExhaust < nMarker_EngineExhaust-1) cout << ", ";
-      else cout <<"."<< endl;
-    }
-  }
-
-  if (nMarker_Supersonic_Inlet != 0) {
-    cout << "Supersonic inlet boundary marker(s): ";
-    for (iMarker_Supersonic_Inlet = 0; iMarker_Supersonic_Inlet < nMarker_Supersonic_Inlet; iMarker_Supersonic_Inlet++) {
-      cout << Marker_Supersonic_Inlet[iMarker_Supersonic_Inlet];
-      if (iMarker_Supersonic_Inlet < nMarker_Supersonic_Inlet-1) cout << ", ";
-      else cout <<"."<< endl;
-    }
-  }
-
-  if (nMarker_Supersonic_Outlet != 0) {
-    cout << "Supersonic outlet boundary marker(s): ";
-    for (iMarker_Supersonic_Outlet = 0; iMarker_Supersonic_Outlet < nMarker_Supersonic_Outlet; iMarker_Supersonic_Outlet++) {
-      cout << Marker_Supersonic_Outlet[iMarker_Supersonic_Outlet];
-      if (iMarker_Supersonic_Outlet < nMarker_Supersonic_Outlet-1) cout << ", ";
-      else cout <<"."<< endl;
-    }
-  }
-
-  if (nMarker_Outlet != 0) {
-    cout << "Outlet boundary marker(s): ";
-    for (iMarker_Outlet = 0; iMarker_Outlet < nMarker_Outlet; iMarker_Outlet++) {
-      cout << Marker_Outlet[iMarker_Outlet];
-      if (iMarker_Outlet < nMarker_Outlet-1) cout << ", ";
-      else cout <<"."<< endl;
-    }
-  }
-
-  if (nMarker_Isothermal != 0) {
-    cout << "Isothermal wall boundary marker(s): ";
-    for (iMarker_Isothermal = 0; iMarker_Isothermal < nMarker_Isothermal; iMarker_Isothermal++) {
-      cout << Marker_Isothermal[iMarker_Isothermal];
-      if (iMarker_Isothermal < nMarker_Isothermal-1) cout << ", ";
-      else cout <<"."<< endl;
-    }
-  }
-
-  if (nMarker_IsothermalNonCatalytic != 0) {
-    cout << "Non-catalytic isothermal wall boundary marker(s): ";
-    for (iMarker_IsothermalNonCatalytic = 0; iMarker_IsothermalNonCatalytic < nMarker_IsothermalNonCatalytic; iMarker_IsothermalNonCatalytic++) {
-      cout << Marker_IsothermalNonCatalytic[iMarker_IsothermalNonCatalytic];
-      if (iMarker_IsothermalNonCatalytic < nMarker_IsothermalNonCatalytic-1) cout << ", ";
-      else cout <<"."<<endl;
-    }
-  }
-
-  if (nMarker_IsothermalCatalytic != 0) {
-    cout << "Catalytic isothermal wall boundary marker(s): ";
-    for (iMarker_IsothermalCatalytic = 0; iMarker_IsothermalCatalytic < nMarker_IsothermalCatalytic; iMarker_IsothermalCatalytic++) {
-      cout << Marker_IsothermalCatalytic[iMarker_IsothermalCatalytic];
-      if (iMarker_IsothermalCatalytic < nMarker_IsothermalCatalytic-1) cout << ", ";
-      else cout <<"."<<endl;
-    }
-  }
-
-  if (nMarker_HeatFlux != 0) {
-    cout << "Constant heat flux wall boundary marker(s): ";
-    for (iMarker_HeatFlux = 0; iMarker_HeatFlux < nMarker_HeatFlux; iMarker_HeatFlux++) {
-      cout << Marker_HeatFlux[iMarker_HeatFlux];
-      if (iMarker_HeatFlux < nMarker_HeatFlux-1) cout << ", ";
-      else cout <<"."<< endl;
-    }
-  }
-
-  if (nMarker_HeatFluxNonCatalytic != 0) {
-    cout << "Non-catalytic constant heat flux wall boundary marker(s): ";
-    for (iMarker_HeatFluxNonCatalytic = 0; iMarker_HeatFluxNonCatalytic < nMarker_HeatFluxNonCatalytic; iMarker_HeatFluxNonCatalytic++) {
-      cout << Marker_HeatFluxNonCatalytic[iMarker_HeatFluxNonCatalytic];
-      if (iMarker_HeatFluxNonCatalytic < nMarker_HeatFluxNonCatalytic-1) cout << ", ";
-      else cout <<"."<<endl;
-    }
-  }
-
-  if (nMarker_HeatFluxCatalytic != 0) {
-    cout << "Catalytic constant heat flux wall boundary marker(s): ";
-    for (iMarker_HeatFluxCatalytic = 0; iMarker_HeatFluxCatalytic < nMarker_HeatFluxCatalytic; iMarker_HeatFluxCatalytic++) {
-      cout << Marker_HeatFluxCatalytic[iMarker_HeatFluxCatalytic];
-      if (iMarker_HeatFluxCatalytic < nMarker_HeatFluxCatalytic-1) cout << ", ";
-      else cout <<"."<<endl;
-    }
-  }
-
-  if (nMarker_Clamped != 0) {
-    cout << "Clamped boundary marker(s): ";
-    for (iMarker_Clamped = 0; iMarker_Clamped < nMarker_Clamped; iMarker_Clamped++) {
-      cout << Marker_Clamped[iMarker_Clamped];
-      if (iMarker_Clamped < nMarker_Clamped-1) cout << ", ";
-      else cout <<"."<<endl;
-    }
-  }
-
-  if (nMarker_Displacement != 0) {
-    cout << "Displacement boundary marker(s): ";
-    for (iMarker_Displacement = 0; iMarker_Displacement < nMarker_Displacement; iMarker_Displacement++) {
-      cout << Marker_Displacement[iMarker_Displacement];
-      if (iMarker_Displacement < nMarker_Displacement-1) cout << ", ";
-      else cout <<"."<< endl;
-    }
-  }
-
-  if (nMarker_Load != 0) {
-    cout << "Normal load boundary marker(s): ";
-    for (iMarker_Load = 0; iMarker_Load < nMarker_Load; iMarker_Load++) {
-      cout << Marker_Load[iMarker_Load];
-      if (iMarker_Load < nMarker_Load-1) cout << ", ";
-      else cout <<"."<< endl;
-    }
-  }
-
-  if (nMarker_Damper != 0) {
-    cout << "Damper boundary marker(s): ";
-    for (iMarker_Damper = 0; iMarker_Damper < nMarker_Damper; iMarker_Damper++) {
-      cout << Marker_Damper[iMarker_Damper];
-      if (iMarker_Damper < nMarker_Damper-1) cout << ", ";
-      else cout <<"."<< endl;
-    }
-  }
-
-
-  if (nMarker_Load_Dir != 0) {
-    cout << "Load boundary marker(s) in cartesian coordinates: ";
-    for (iMarker_Load_Dir = 0; iMarker_Load_Dir < nMarker_Load_Dir; iMarker_Load_Dir++) {
-      cout << Marker_Load_Dir[iMarker_Load_Dir];
-      if (iMarker_Load_Dir < nMarker_Load_Dir-1) cout << ", ";
-      else cout <<"."<<endl;
-    }
-  }
-
-  if (nMarker_Disp_Dir != 0) {
-    cout << "Disp boundary marker(s) in cartesian coordinates: ";
-    for (iMarker_Disp_Dir = 0; iMarker_Disp_Dir < nMarker_Disp_Dir; iMarker_Disp_Dir++) {
-      cout << Marker_Disp_Dir[iMarker_Disp_Dir];
-      if (iMarker_Disp_Dir < nMarker_Disp_Dir-1) cout << ", ";
-      else cout <<"."<<endl;
-    }
-  }
-
-  if (nMarker_Load_Sine != 0) {
-    cout << "Sine-Wave Load boundary marker(s): ";
-    for (iMarker_Load_Sine = 0; iMarker_Load_Sine < nMarker_Load_Sine; iMarker_Load_Sine++) {
-      cout << Marker_Load_Sine[iMarker_Load_Sine];
-      if (iMarker_Load_Sine < nMarker_Load_Sine-1) cout << ", ";
-      else cout <<"."<<endl;
-    }
-  }
-
-  if (nMarker_Neumann != 0) {
-    cout << "Neumann boundary marker(s): ";
-    for (iMarker_Neumann = 0; iMarker_Neumann < nMarker_Neumann; iMarker_Neumann++) {
-      cout << Marker_Neumann[iMarker_Neumann];
-      if (iMarker_Neumann < nMarker_Neumann-1) cout << ", ";
-      else cout <<"."<< endl;
-    }
-  }
-
-  if (nMarker_Custom != 0) {
-    cout << "Custom boundary marker(s): ";
-    for (iMarker_Custom = 0; iMarker_Custom < nMarker_Custom; iMarker_Custom++) {
-      cout << Marker_Custom[iMarker_Custom];
-      if (iMarker_Custom < nMarker_Custom-1) cout << ", ";
-      else cout <<"."<< endl;
-    }
-  }
-
-  if (nMarker_ActDiskInlet != 0) {
-    cout << "Actuator disk (inlet) boundary marker(s): ";
-    for (iMarker_ActDiskInlet = 0; iMarker_ActDiskInlet < nMarker_ActDiskInlet; iMarker_ActDiskInlet++) {
-      cout << Marker_ActDiskInlet[iMarker_ActDiskInlet];
-      if (iMarker_ActDiskInlet < nMarker_ActDiskInlet-1) cout << ", ";
-      else cout <<"."<< endl;
-    }
-  }
-
-  if (nMarker_ActDiskOutlet != 0) {
-    cout << "Actuator disk (outlet) boundary marker(s): ";
-    for (iMarker_ActDiskOutlet = 0; iMarker_ActDiskOutlet < nMarker_ActDiskOutlet; iMarker_ActDiskOutlet++) {
-      cout << Marker_ActDiskOutlet[iMarker_ActDiskOutlet];
-      if (iMarker_ActDiskOutlet < nMarker_ActDiskOutlet-1) cout << ", ";
-      else cout <<"."<< endl;
-    }
-  }
-
-}
-
-bool CConfig::TokenizeString(string & str, string & option_name,
-                             vector<string> & option_value) {
-  const string delimiters(" ()[]{}:,\t\n\v\f\r");
-  // check for comments or empty string
-  string::size_type pos, last_pos;
-  pos = str.find_first_of("%");
-  if ( (str.length() == 0) || (pos == 0) ) {
-    // str is empty or a comment line, so no option here
-    return false;
-  }
-  if (pos != string::npos) {
-    // remove comment at end if necessary
-    str.erase(pos);
-  }
-
-  // look for line composed on only delimiters (usually whitespace)
-  pos = str.find_first_not_of(delimiters);
-  if (pos == string::npos) {
-    return false;
-  }
-
-  // find the equals sign and split string
-  string name_part, value_part;
-  pos = str.find("=");
-  if (pos == string::npos) {
-    cerr << "Error in TokenizeString(): "
-    << "line in the configuration file with no \"=\" sign."
-    << endl;
-    cout << "Look for: " << str << endl;
-    cout << "str.length() = " << str.length() << endl;
-    throw(-1);
-  }
-  name_part = str.substr(0, pos);
-  value_part = str.substr(pos+1, string::npos);
-  //cout << "name_part  = |" << name_part  << "|" << endl;
-  //cout << "value_part = |" << value_part << "|" << endl;
-
-  // the first_part should consist of one string with no interior delimiters
-  last_pos = name_part.find_first_not_of(delimiters, 0);
-  pos = name_part.find_first_of(delimiters, last_pos);
-  if ( (name_part.length() == 0) || (last_pos == string::npos) ) {
-    cerr << "Error in CConfig::TokenizeString(): "
-    << "line in the configuration file with no name before the \"=\" sign."
-    << endl;
-    throw(-1);
-  }
-  if (pos == string::npos) pos = name_part.length();
-  option_name = name_part.substr(last_pos, pos - last_pos);
-  last_pos = name_part.find_first_not_of(delimiters, pos);
-  if (last_pos != string::npos) {
-    cerr << "Error in TokenizeString(): "
-    << "two or more options before an \"=\" sign in the configuration file."
-    << endl;
-    throw(-1);
-  }
-  StringToUpperCase(option_name);
-
-  //cout << "option_name = |" << option_name << "|" << endl;
-  //cout << "pos = " << pos << ": last_pos = " << last_pos << endl;
-
-  // now fill the option value vector
-  option_value.clear();
-  last_pos = value_part.find_first_not_of(delimiters, 0);
-  pos = value_part.find_first_of(delimiters, last_pos);
-  while (string::npos != pos || string::npos != last_pos) {
-    // add token to the vector<string>
-    option_value.push_back(value_part.substr(last_pos, pos - last_pos));
-    // skip delimiters
-    last_pos = value_part.find_first_not_of(delimiters, pos);
-    // find next "non-delimiter"
-    pos = value_part.find_first_of(delimiters, last_pos);
-  }
-  if (option_value.size() == 0) {
-    cerr << "Error in TokenizeString(): "
-    << "option " << option_name << " in configuration file with no value assigned."
-    << endl;
-    throw(-1);
-  }
-
-#if 0
-  cout << "option value(s) = ";
-  for (unsigned int i = 0; i < option_value.size(); i++)
-    cout << option_value[i] << " ";
-  cout << endl;
-#endif
-
-  // look for ';' DV delimiters attached to values
-  vector<string>::iterator it;
-  it = option_value.begin();
-  while (it != option_value.end()) {
-    if (it->compare(";") == 0) {
-      it++;
-      continue;
-    }
-
-    pos = it->find(';');
-    if (pos != string::npos) {
-      string before_semi = it->substr(0, pos);
-      string after_semi= it->substr(pos+1, string::npos);
-      if (before_semi.empty()) {
-        *it = ";";
-        it++;
-        option_value.insert(it, after_semi);
-      } else {
-        *it = before_semi;
-        it++;
-        vector<string> to_insert;
-        to_insert.push_back(";");
-        if (!after_semi.empty())
-          to_insert.push_back(after_semi);
-        option_value.insert(it, to_insert.begin(), to_insert.end());
-      }
-      it = option_value.begin(); // go back to beginning; not efficient
-      continue;
-    } else {
-      it++;
-    }
-  }
-#if 0
-  cout << "option value(s) = ";
-  for (unsigned int i = 0; i < option_value.size(); i++)
-    cout << option_value[i] << " ";
-  cout << endl;
-#endif
-  // remove any consecutive ";"
-  it = option_value.begin();
-  bool semi_at_prev = false;
-  while (it != option_value.end()) {
-    if (semi_at_prev) {
-      if (it->compare(";") == 0) {
-        option_value.erase(it);
-        it = option_value.begin();
-        semi_at_prev = false;
-        continue;
-      }
-    }
-    if (it->compare(";") == 0) {
-      semi_at_prev = true;
-    } else {
-      semi_at_prev = false;
-    }
-    it++;
-  }
-
-#if 0
-  cout << "option value(s) = ";
-  for (unsigned int i = 0; i < option_value.size(); i++)
-    cout << option_value[i] << " ";
-  cout << endl;
-#endif
-  return true;
-}
-
-unsigned short CConfig::GetMarker_CfgFile_TagBound(string val_marker) {
-
-  unsigned short iMarker_CfgFile;
-
-  for (iMarker_CfgFile = 0; iMarker_CfgFile < nMarker_CfgFile; iMarker_CfgFile++)
-    if (Marker_CfgFile_TagBound[iMarker_CfgFile] == val_marker)
-      return iMarker_CfgFile;
-
-  SU2_MPI::Error(string("The configuration file doesn't have any definition for marker ") + val_marker, CURRENT_FUNCTION);
-  return 0;
-}
-
-string CConfig::GetMarker_CfgFile_TagBound(unsigned short val_marker) {
-  return Marker_CfgFile_TagBound[val_marker];
-}
-
-unsigned short CConfig::GetMarker_CfgFile_KindBC(string val_marker) {
-  unsigned short iMarker_CfgFile;
-  for (iMarker_CfgFile = 0; iMarker_CfgFile < nMarker_CfgFile; iMarker_CfgFile++)
-    if (Marker_CfgFile_TagBound[iMarker_CfgFile] == val_marker) break;
-  return Marker_CfgFile_KindBC[iMarker_CfgFile];
-}
-
-unsigned short CConfig::GetMarker_CfgFile_Monitoring(string val_marker) {
-  unsigned short iMarker_CfgFile;
-  for (iMarker_CfgFile = 0; iMarker_CfgFile < nMarker_CfgFile; iMarker_CfgFile++)
-    if (Marker_CfgFile_TagBound[iMarker_CfgFile] == val_marker) break;
-  return Marker_CfgFile_Monitoring[iMarker_CfgFile];
-}
-
-unsigned short CConfig::GetMarker_CfgFile_GeoEval(string val_marker) {
-  unsigned short iMarker_CfgFile;
-  for (iMarker_CfgFile = 0; iMarker_CfgFile < nMarker_CfgFile; iMarker_CfgFile++)
-    if (Marker_CfgFile_TagBound[iMarker_CfgFile] == val_marker) break;
-  return Marker_CfgFile_GeoEval[iMarker_CfgFile];
-}
-
-unsigned short CConfig::GetMarker_CfgFile_Designing(string val_marker) {
-  unsigned short iMarker_CfgFile;
-  for (iMarker_CfgFile = 0; iMarker_CfgFile < nMarker_CfgFile; iMarker_CfgFile++)
-    if (Marker_CfgFile_TagBound[iMarker_CfgFile] == val_marker) break;
-  return Marker_CfgFile_Designing[iMarker_CfgFile];
-}
-
-unsigned short CConfig::GetMarker_CfgFile_Plotting(string val_marker) {
-  unsigned short iMarker_CfgFile;
-  for (iMarker_CfgFile = 0; iMarker_CfgFile < nMarker_CfgFile; iMarker_CfgFile++)
-    if (Marker_CfgFile_TagBound[iMarker_CfgFile] == val_marker) break;
-  return Marker_CfgFile_Plotting[iMarker_CfgFile];
-}
-
-unsigned short CConfig::GetMarker_CfgFile_Analyze(string val_marker) {
-  unsigned short iMarker_CfgFile;
-  for (iMarker_CfgFile = 0; iMarker_CfgFile < nMarker_CfgFile; iMarker_CfgFile++)
-    if (Marker_CfgFile_TagBound[iMarker_CfgFile] == val_marker) break;
-  return Marker_CfgFile_Analyze[iMarker_CfgFile];
-}
-
-
-unsigned short CConfig::GetMarker_CfgFile_ZoneInterface(string val_marker) {
-  unsigned short iMarker_CfgFile;
-  for (iMarker_CfgFile = 0; iMarker_CfgFile < nMarker_CfgFile; iMarker_CfgFile++)
-    if (Marker_CfgFile_TagBound[iMarker_CfgFile] == val_marker) break;
-  return Marker_CfgFile_ZoneInterface[iMarker_CfgFile];
-}
-
-unsigned short CConfig::GetMarker_CfgFile_Turbomachinery(string val_marker) {
-  unsigned short iMarker_CfgFile;
-  for (iMarker_CfgFile = 0; iMarker_CfgFile < nMarker_CfgFile; iMarker_CfgFile++)
-    if (Marker_CfgFile_TagBound[iMarker_CfgFile] == val_marker) break;
-  return Marker_CfgFile_Turbomachinery[iMarker_CfgFile];
-}
-
-unsigned short CConfig::GetMarker_CfgFile_TurbomachineryFlag(string val_marker) {
-  unsigned short iMarker_CfgFile;
-  for (iMarker_CfgFile = 0; iMarker_CfgFile < nMarker_CfgFile; iMarker_CfgFile++)
-    if (Marker_CfgFile_TagBound[iMarker_CfgFile] == val_marker) break;
-  return Marker_CfgFile_TurbomachineryFlag[iMarker_CfgFile];
-}
-
-unsigned short CConfig::GetMarker_CfgFile_MixingPlaneInterface(string val_marker) {
-  unsigned short iMarker_CfgFile;
-  for (iMarker_CfgFile = 0; iMarker_CfgFile < nMarker_CfgFile; iMarker_CfgFile++)
-    if (Marker_CfgFile_TagBound[iMarker_CfgFile] == val_marker) break;
-  return Marker_CfgFile_MixingPlaneInterface[iMarker_CfgFile];
-}
-
-unsigned short CConfig::GetMarker_CfgFile_DV(string val_marker) {
-  unsigned short iMarker_CfgFile;
-  for (iMarker_CfgFile = 0; iMarker_CfgFile < nMarker_CfgFile; iMarker_CfgFile++)
-    if (Marker_CfgFile_TagBound[iMarker_CfgFile] == val_marker) break;
-  return Marker_CfgFile_DV[iMarker_CfgFile];
-}
-
-unsigned short CConfig::GetMarker_CfgFile_Moving(string val_marker) {
-  unsigned short iMarker_CfgFile;
-  for (iMarker_CfgFile = 0; iMarker_CfgFile < nMarker_CfgFile; iMarker_CfgFile++)
-    if (Marker_CfgFile_TagBound[iMarker_CfgFile] == val_marker) break;
-  return Marker_CfgFile_Moving[iMarker_CfgFile];
-}
-
-unsigned short CConfig::GetMarker_CfgFile_PyCustom(string val_marker){
-  unsigned short iMarker_CfgFile;
-  for (iMarker_CfgFile=0; iMarker_CfgFile < nMarker_CfgFile; iMarker_CfgFile++)
-    if (Marker_CfgFile_TagBound[iMarker_CfgFile] == val_marker) break;
-  return Marker_CfgFile_PyCustom[iMarker_CfgFile];
-}
-
-unsigned short CConfig::GetMarker_CfgFile_PerBound(string val_marker) {
-  unsigned short iMarker_CfgFile;
-  for (iMarker_CfgFile = 0; iMarker_CfgFile < nMarker_CfgFile; iMarker_CfgFile++)
-    if (Marker_CfgFile_TagBound[iMarker_CfgFile] == val_marker) break;
-  return Marker_CfgFile_PerBound[iMarker_CfgFile];
-}
-
-int CConfig::GetMarker_ZoneInterface(string val_marker) {
-	  unsigned short iMarker_CfgFile;
-	  for (iMarker_CfgFile = 0; iMarker_CfgFile < nMarker_CfgFile; iMarker_CfgFile++)
-
-		  if (Marker_CfgFile_TagBound[iMarker_CfgFile] == val_marker)
-				return  Marker_CfgFile_ZoneInterface[iMarker_CfgFile];
-    return 0;
-}
-
-
-CConfig::~CConfig(void) {
-
-  unsigned long iDV, iMarker, iPeriodic, iFFD;
-
-  /*--- Delete all of the option objects in the global option map ---*/
-
-  for(map<string, COptionBase*>::iterator itr = option_map.begin(); itr != option_map.end(); itr++) {
-    delete itr->second;
-  }
-
-  if (RK_Alpha_Step != NULL) delete [] RK_Alpha_Step;
-  if (MG_PreSmooth  != NULL) delete [] MG_PreSmooth;
-  if (MG_PostSmooth != NULL) delete [] MG_PostSmooth;
-
-  /*--- Free memory for Aeroelastic problems. ---*/
-
-  if (Grid_Movement && Aeroelastic_Simulation) {
-    if (Aeroelastic_pitch  != NULL) delete[] Aeroelastic_pitch;
-    if (Aeroelastic_plunge != NULL) delete[] Aeroelastic_plunge;
-  }
-
-  /*--- Free memory for unspecified grid motion parameters ---*/
-
- if (Kind_GridMovement != NULL) delete [] Kind_GridMovement;
-
- /*--- Free memory for airfoil sections ---*/
-
- if (LocationStations   != NULL) delete [] LocationStations;
-
-  /*--- motion origin: ---*/
-
-  if (Motion_Origin_X   != NULL) delete [] Motion_Origin_X;
-  if (Motion_Origin_Y   != NULL) delete [] Motion_Origin_Y;
-  if (Motion_Origin_Z   != NULL) delete [] Motion_Origin_Z;
-  if (MoveMotion_Origin != NULL) delete [] MoveMotion_Origin;
-
-  /*--- translation: ---*/
-
-  if (Translation_Rate_X != NULL) delete [] Translation_Rate_X;
-  if (Translation_Rate_Y != NULL) delete [] Translation_Rate_Y;
-  if (Translation_Rate_Z != NULL) delete [] Translation_Rate_Z;
-
-  /*--- rotation: ---*/
-
-  if (Rotation_Rate_X != NULL) delete [] Rotation_Rate_X;
-  if (Rotation_Rate_Y != NULL) delete [] Rotation_Rate_Y;
-  if (Rotation_Rate_Z != NULL) delete [] Rotation_Rate_Z;
-
-  /*--- pitching: ---*/
-
-  if (Pitching_Omega_X != NULL) delete [] Pitching_Omega_X;
-  if (Pitching_Omega_Y != NULL) delete [] Pitching_Omega_Y;
-  if (Pitching_Omega_Z != NULL) delete [] Pitching_Omega_Z;
-
-  /*--- pitching amplitude: ---*/
-
-  if (Pitching_Ampl_X != NULL) delete [] Pitching_Ampl_X;
-  if (Pitching_Ampl_Y != NULL) delete [] Pitching_Ampl_Y;
-  if (Pitching_Ampl_Z != NULL) delete [] Pitching_Ampl_Z;
-
-  /*--- pitching phase: ---*/
-
-  if (Pitching_Phase_X != NULL) delete [] Pitching_Phase_X;
-  if (Pitching_Phase_Y != NULL) delete [] Pitching_Phase_Y;
-  if (Pitching_Phase_Z != NULL) delete [] Pitching_Phase_Z;
-
-  /*--- plunging: ---*/
-
-  if (Plunging_Omega_X != NULL) delete [] Plunging_Omega_X;
-  if (Plunging_Omega_Y != NULL) delete [] Plunging_Omega_Y;
-  if (Plunging_Omega_Z != NULL) delete [] Plunging_Omega_Z;
-
-  /*--- plunging amplitude: ---*/
-
-  if (Plunging_Ampl_X != NULL) delete [] Plunging_Ampl_X;
-  if (Plunging_Ampl_Y != NULL) delete [] Plunging_Ampl_Y;
-  if (Plunging_Ampl_Z != NULL) delete [] Plunging_Ampl_Z;
-
-  /*--- reference origin for moments ---*/
-
-  if (RefOriginMoment   != NULL) delete [] RefOriginMoment;
-  if (RefOriginMoment_X != NULL) delete [] RefOriginMoment_X;
-  if (RefOriginMoment_Y != NULL) delete [] RefOriginMoment_Y;
-  if (RefOriginMoment_Z != NULL) delete [] RefOriginMoment_Z;
-
-  /*--- Free memory for Harmonic Blance Frequency  pointer ---*/
-
-  if (Omega_HB != NULL) delete [] Omega_HB;
-
-  /*--- Marker pointers ---*/
-
-  if (Marker_CfgFile_GeoEval != NULL) delete[] Marker_CfgFile_GeoEval;
-  if (Marker_All_GeoEval     != NULL) delete[] Marker_All_GeoEval;
-
-  if (Marker_CfgFile_TagBound != NULL) delete[] Marker_CfgFile_TagBound;
-  if (Marker_All_TagBound     != NULL) delete[] Marker_All_TagBound;
-
-  if (Marker_CfgFile_KindBC != NULL) delete[] Marker_CfgFile_KindBC;
-  if (Marker_All_KindBC     != NULL) delete[] Marker_All_KindBC;
-
-  if (Marker_CfgFile_Monitoring != NULL) delete[] Marker_CfgFile_Monitoring;
-  if (Marker_All_Monitoring     != NULL) delete[] Marker_All_Monitoring;
-
-  if (Marker_CfgFile_Designing != NULL) delete[] Marker_CfgFile_Designing;
-  if (Marker_All_Designing     != NULL) delete[] Marker_All_Designing;
-
-  if (Marker_CfgFile_Plotting != NULL) delete[] Marker_CfgFile_Plotting;
-  if (Marker_All_Plotting     != NULL) delete[] Marker_All_Plotting;
-
-  if (Marker_CfgFile_Analyze != NULL) delete[] Marker_CfgFile_Analyze;
-  if (Marker_All_Analyze  != NULL) delete[] Marker_All_Analyze;
-
-  if (Marker_CfgFile_ZoneInterface != NULL) delete[] Marker_CfgFile_ZoneInterface;
-  if (Marker_All_ZoneInterface     != NULL) delete[] Marker_All_ZoneInterface;
-
-  if (Marker_CfgFile_DV != NULL) delete[] Marker_CfgFile_DV;
-  if (Marker_All_DV     != NULL) delete[] Marker_All_DV;
-
-  if (Marker_CfgFile_Moving != NULL) delete[] Marker_CfgFile_Moving;
-  if (Marker_All_Moving     != NULL) delete[] Marker_All_Moving;
-
-  if (Marker_CfgFile_PyCustom    != NULL) delete[] Marker_CfgFile_PyCustom;
-  if (Marker_All_PyCustom != NULL) delete[] Marker_All_PyCustom;
-
-  if (Marker_CfgFile_PerBound != NULL) delete[] Marker_CfgFile_PerBound;
-  if (Marker_All_PerBound     != NULL) delete[] Marker_All_PerBound;
-
-  if (Marker_CfgFile_Turbomachinery != NULL) delete [] Marker_CfgFile_Turbomachinery;
-  if (Marker_All_Turbomachinery     != NULL) delete [] Marker_All_Turbomachinery;
-
-  if (Marker_CfgFile_TurbomachineryFlag != NULL) delete [] Marker_CfgFile_TurbomachineryFlag;
-  if (Marker_All_TurbomachineryFlag     != NULL) delete [] Marker_All_TurbomachineryFlag;
-
-  if (Marker_CfgFile_MixingPlaneInterface != NULL) delete [] Marker_CfgFile_MixingPlaneInterface;
-  if (Marker_All_MixingPlaneInterface     != NULL) delete [] Marker_All_MixingPlaneInterface;
-
-  if (Marker_DV!= NULL)               delete[] Marker_DV;
-  if (Marker_Moving != NULL)           delete[] Marker_Moving;
-  if (Marker_Monitoring != NULL)      delete[] Marker_Monitoring;
-  if (Marker_Designing != NULL)       delete[] Marker_Designing;
-  if (Marker_GeoEval != NULL)         delete[] Marker_GeoEval;
-  if (Marker_Plotting != NULL)        delete[] Marker_Plotting;
-  if (Marker_Analyze != NULL)        delete[] Marker_Analyze;
-  if (Marker_WallFunctions != NULL)  delete[] Marker_WallFunctions;
-  if (Marker_ZoneInterface != NULL)        delete[] Marker_ZoneInterface;
-  if (Marker_PyCustom != NULL)             delete [] Marker_PyCustom;
-  if (Marker_All_SendRecv != NULL)    delete[] Marker_All_SendRecv;
-
-  if (Kind_Inc_Inlet != NULL)      delete[] Kind_Inc_Inlet;
-
-  if (Kind_WallFunctions != NULL) delete[] Kind_WallFunctions;
-
-  if (IntInfo_WallFunctions != NULL) {
-    for (iMarker = 0; iMarker < nMarker_WallFunctions; ++iMarker) {
-      if (IntInfo_WallFunctions[iMarker] != NULL)
-        delete[] IntInfo_WallFunctions[iMarker];
-    }
-    delete[] IntInfo_WallFunctions;
-  }
-
-  if (DoubleInfo_WallFunctions != NULL) {
-    for (iMarker = 0; iMarker < nMarker_WallFunctions; ++iMarker) {
-      if (DoubleInfo_WallFunctions[iMarker] != NULL)
-        delete[] DoubleInfo_WallFunctions[iMarker];
-    }
-    delete[] DoubleInfo_WallFunctions;
-  }
-
-  if (Kind_ObjFunc != NULL)      delete[] Kind_ObjFunc;
-  if (Weight_ObjFunc != NULL)      delete[] Weight_ObjFunc;
-
-  if (DV_Value != NULL) {
-    for (iDV = 0; iDV < nDV; iDV++) delete[] DV_Value[iDV];
-    delete [] DV_Value;
-  }
-
-  if (ParamDV != NULL) {
-    for (iDV = 0; iDV < nDV; iDV++) delete[] ParamDV[iDV];
-    delete [] ParamDV;
-  }
-
-  if (CoordFFDBox != NULL) {
-    for (iFFD = 0; iFFD < nFFDBox; iFFD++) delete[] CoordFFDBox[iFFD];
-    delete [] CoordFFDBox;
-  }
-
-  if (DegreeFFDBox != NULL) {
-    for (iFFD = 0; iFFD < nFFDBox; iFFD++) delete[] DegreeFFDBox[iFFD];
-    delete [] DegreeFFDBox;
-  }
-
-  if (Design_Variable != NULL)    delete[] Design_Variable;
-  if (Dirichlet_Value != NULL)    delete[] Dirichlet_Value;
-
-  if (Exhaust_Temperature_Target != NULL)    delete[]  Exhaust_Temperature_Target;
-  if (Exhaust_Pressure_Target != NULL)    delete[]  Exhaust_Pressure_Target;
-  if (Exhaust_Pressure != NULL)    delete[] Exhaust_Pressure;
-  if (Exhaust_Temperature != NULL)    delete[] Exhaust_Temperature;
-  if (Exhaust_MassFlow != NULL)    delete[] Exhaust_MassFlow;
-  if (Exhaust_TotalPressure != NULL)    delete[] Exhaust_TotalPressure;
-  if (Exhaust_TotalTemperature != NULL)    delete[] Exhaust_TotalTemperature;
-  if (Exhaust_GrossThrust != NULL)    delete[] Exhaust_GrossThrust;
-  if (Exhaust_Force != NULL)    delete[] Exhaust_Force;
-  if (Exhaust_Power != NULL)    delete[] Exhaust_Power;
-
-  if (Inflow_Mach != NULL)    delete[]  Inflow_Mach;
-  if (Inflow_Pressure != NULL)    delete[] Inflow_Pressure;
-  if (Inflow_MassFlow != NULL)    delete[] Inflow_MassFlow;
-  if (Inflow_ReverseMassFlow != NULL)    delete[] Inflow_ReverseMassFlow;
-  if (Inflow_TotalPressure != NULL)    delete[] Inflow_TotalPressure;
-  if (Inflow_Temperature != NULL)    delete[] Inflow_Temperature;
-  if (Inflow_TotalTemperature != NULL)    delete[] Inflow_TotalTemperature;
-  if (Inflow_RamDrag != NULL)    delete[] Inflow_RamDrag;
-  if (Inflow_Force != NULL)    delete[]  Inflow_Force;
-  if (Inflow_Power != NULL)    delete[] Inflow_Power;
-
-  if (Engine_Power != NULL)    delete[]  Engine_Power;
-  if (Engine_Mach != NULL)    delete[]  Engine_Mach;
-  if (Engine_Force != NULL)    delete[]  Engine_Force;
-  if (Engine_NetThrust != NULL)    delete[]  Engine_NetThrust;
-  if (Engine_GrossThrust != NULL)    delete[]  Engine_GrossThrust;
-  if (Engine_Area != NULL)    delete[]  Engine_Area;
-  if (EngineInflow_Target != NULL)    delete[] EngineInflow_Target;
-
-  if (ActDiskInlet_MassFlow != NULL)    delete[]  ActDiskInlet_MassFlow;
-  if (ActDiskInlet_Temperature != NULL)    delete[]  ActDiskInlet_Temperature;
-  if (ActDiskInlet_TotalTemperature != NULL)    delete[]  ActDiskInlet_TotalTemperature;
-  if (ActDiskInlet_Pressure != NULL)    delete[]  ActDiskInlet_Pressure;
-  if (ActDiskInlet_TotalPressure != NULL)    delete[]  ActDiskInlet_TotalPressure;
-  if (ActDiskInlet_RamDrag != NULL)    delete[]  ActDiskInlet_RamDrag;
-  if (ActDiskInlet_Force != NULL)    delete[]  ActDiskInlet_Force;
-  if (ActDiskInlet_Power != NULL)    delete[]  ActDiskInlet_Power;
-
-  if (ActDiskOutlet_MassFlow != NULL)    delete[]  ActDiskOutlet_MassFlow;
-  if (ActDiskOutlet_Temperature != NULL)    delete[]  ActDiskOutlet_Temperature;
-  if (ActDiskOutlet_TotalTemperature != NULL)    delete[]  ActDiskOutlet_TotalTemperature;
-  if (ActDiskOutlet_Pressure != NULL)    delete[]  ActDiskOutlet_Pressure;
-  if (ActDiskOutlet_TotalPressure != NULL)    delete[]  ActDiskOutlet_TotalPressure;
-  if (ActDiskOutlet_GrossThrust != NULL)    delete[]  ActDiskOutlet_GrossThrust;
-  if (ActDiskOutlet_Force != NULL)    delete[]  ActDiskOutlet_Force;
-  if (ActDiskOutlet_Power != NULL)    delete[]  ActDiskOutlet_Power;
-
-  if (ActDisk_DeltaPress != NULL)    delete[]  ActDisk_DeltaPress;
-  if (ActDisk_DeltaTemp != NULL)    delete[]  ActDisk_DeltaTemp;
-  if (ActDisk_TotalPressRatio != NULL)    delete[]  ActDisk_TotalPressRatio;
-  if (ActDisk_TotalTempRatio != NULL)    delete[]  ActDisk_TotalTempRatio;
-  if (ActDisk_StaticPressRatio != NULL)    delete[]  ActDisk_StaticPressRatio;
-  if (ActDisk_StaticTempRatio != NULL)    delete[]  ActDisk_StaticTempRatio;
-  if (ActDisk_Power != NULL)    delete[]  ActDisk_Power;
-  if (ActDisk_MassFlow != NULL)    delete[]  ActDisk_MassFlow;
-  if (ActDisk_Mach != NULL)    delete[]  ActDisk_Mach;
-  if (ActDisk_Force != NULL)    delete[]  ActDisk_Force;
-  if (ActDisk_NetThrust != NULL)    delete[]  ActDisk_NetThrust;
-  if (ActDisk_BCThrust != NULL)    delete[]  ActDisk_BCThrust;
-  if (ActDisk_BCThrust_Old != NULL)    delete[]  ActDisk_BCThrust_Old;
-  if (ActDisk_GrossThrust != NULL)    delete[]  ActDisk_GrossThrust;
-  if (ActDisk_Area != NULL)    delete[]  ActDisk_Area;
-  if (ActDisk_ReverseMassFlow != NULL)    delete[]  ActDisk_ReverseMassFlow;
-
-  if (Surface_MassFlow != NULL)    delete[]  Surface_MassFlow;
-  if (Surface_Mach != NULL)    delete[]  Surface_Mach;
-  if (Surface_Temperature != NULL)    delete[]  Surface_Temperature;
-  if (Surface_Pressure != NULL)    delete[]  Surface_Pressure;
-  if (Surface_Density != NULL)    delete[]  Surface_Density;
-  if (Surface_Enthalpy != NULL)    delete[]  Surface_Enthalpy;
-  if (Surface_NormalVelocity != NULL)    delete[]  Surface_NormalVelocity;
-  if (Surface_Uniformity != NULL)    delete[]  Surface_Uniformity;
-  if (Surface_SecondaryStrength != NULL)    delete[]  Surface_SecondaryStrength;
-  if (Surface_SecondOverUniform != NULL)    delete[]  Surface_SecondOverUniform;
-  if (Surface_MomentumDistortion != NULL)    delete[]  Surface_MomentumDistortion;
-  if (Surface_TotalTemperature != NULL)    delete[]  Surface_TotalTemperature;
-  if (Surface_TotalPressure!= NULL)    delete[]  Surface_TotalPressure;
-  if (Surface_PressureDrop!= NULL)    delete[]  Surface_PressureDrop;
-  if (Surface_DC60 != NULL)    delete[]  Surface_DC60;
-  if (Surface_IDC != NULL)    delete[]  Surface_IDC;
-  if (Surface_IDC_Mach != NULL)    delete[]  Surface_IDC_Mach;
-  if (Surface_IDR != NULL)    delete[]  Surface_IDR;
-
-  if (Inlet_Ttotal != NULL) delete[]  Inlet_Ttotal;
-  if (Inlet_Ptotal != NULL) delete[]  Inlet_Ptotal;
-  if (Inlet_FlowDir != NULL) {
-    for (iMarker = 0; iMarker < nMarker_Inlet; iMarker++)
-      delete [] Inlet_FlowDir[iMarker];
-    delete [] Inlet_FlowDir;
-  }
-
-  if (Inlet_Velocity != NULL) {
-    for (iMarker = 0; iMarker < nMarker_Supersonic_Inlet; iMarker++)
-      delete [] Inlet_Velocity[iMarker];
-    delete [] Inlet_Velocity;
-  }
-
-  if (Riemann_FlowDir != NULL) {
-    for (iMarker = 0; iMarker < nMarker_Riemann; iMarker++)
-      delete [] Riemann_FlowDir[iMarker];
-    delete [] Riemann_FlowDir;
-  }
-
-  if (Giles_FlowDir != NULL) {
-    for (iMarker = 0; iMarker < nMarker_Giles; iMarker++)
-      delete [] Giles_FlowDir[iMarker];
-    delete [] Giles_FlowDir;
-  }
-
-  if (Load_Sine_Dir != NULL) {
-    for (iMarker = 0; iMarker < nMarker_Load_Sine; iMarker++)
-      delete [] Load_Sine_Dir[iMarker];
-    delete [] Load_Sine_Dir;
-  }
-
-  if (Load_Dir != NULL) {
-    for (iMarker = 0; iMarker < nMarker_Load_Dir; iMarker++)
-      delete [] Load_Dir[iMarker];
-    delete [] Load_Dir;
-  }
-
-  if (Inlet_Temperature != NULL)    delete[] Inlet_Temperature;
-  if (Inlet_Pressure != NULL)    delete[] Inlet_Pressure;
-  if (Outlet_Pressure != NULL)    delete[] Outlet_Pressure;
-  if (Isothermal_Temperature != NULL)    delete[] Isothermal_Temperature;
-  if (Heat_Flux != NULL)    delete[] Heat_Flux;
-  if (Displ_Value != NULL)    delete[] Displ_Value;
-  if (Load_Value != NULL)    delete[] Load_Value;
-  if (Damper_Constant != NULL)    delete[] Damper_Constant;
-  if (Load_Dir_Multiplier != NULL)    delete[] Load_Dir_Multiplier;
-  if (Load_Dir_Value != NULL)    delete[] Load_Dir_Value;
-  if (Disp_Dir != NULL)    delete[] Disp_Dir;
-  if (Disp_Dir_Multiplier != NULL)    delete[] Disp_Dir_Multiplier;
-  if (Disp_Dir_Value != NULL)    delete[] Disp_Dir_Value;
-  if (Load_Sine_Amplitude != NULL)    delete[] Load_Sine_Amplitude;
-  if (Load_Sine_Frequency != NULL)    delete[] Load_Sine_Frequency;
-  if (FlowLoad_Value != NULL)    delete[] FlowLoad_Value;
-
-  /*--- related to periodic boundary conditions ---*/
-
-  for (iMarker = 0; iMarker < nMarker_PerBound; iMarker++) {
-    if (Periodic_RotCenter   != NULL) delete [] Periodic_RotCenter[iMarker];
-    if (Periodic_RotAngles   != NULL) delete [] Periodic_RotAngles[iMarker];
-    if (Periodic_Translation != NULL) delete [] Periodic_Translation[iMarker];
-  }
-  if (Periodic_RotCenter   != NULL) delete[] Periodic_RotCenter;
-  if (Periodic_RotAngles   != NULL) delete[] Periodic_RotAngles;
-  if (Periodic_Translation != NULL) delete[] Periodic_Translation;
-
-  for (iPeriodic = 0; iPeriodic < nPeriodic_Index; iPeriodic++) {
-    if (Periodic_Center    != NULL) delete [] Periodic_Center[iPeriodic];
-    if (Periodic_Rotation  != NULL) delete [] Periodic_Rotation[iPeriodic];
-    if (Periodic_Translate != NULL) delete [] Periodic_Translate[iPeriodic];
-  }
-  if (Periodic_Center      != NULL) delete[] Periodic_Center;
-  if (Periodic_Rotation    != NULL) delete[] Periodic_Rotation;
-  if (Periodic_Translate   != NULL) delete[] Periodic_Translate;
-
-  if (MG_CorrecSmooth != NULL) delete[] MG_CorrecSmooth;
-  if (PlaneTag != NULL)        delete[] PlaneTag;
-  if (CFL != NULL)             delete[] CFL;
-
-  /*--- String markers ---*/
-
-  if (Marker_Euler != NULL )              delete[] Marker_Euler;
-  if (Marker_FarField != NULL )           delete[] Marker_FarField;
-  if (Marker_Custom != NULL )             delete[] Marker_Custom;
-  if (Marker_SymWall != NULL )            delete[] Marker_SymWall;
-  if (Marker_PerBound != NULL )           delete[] Marker_PerBound;
-  if (Marker_PerDonor != NULL )           delete[] Marker_PerDonor;
-  if (Marker_NearFieldBound != NULL )     delete[] Marker_NearFieldBound;
-  if (Marker_InterfaceBound != NULL )     delete[] Marker_InterfaceBound;
-  if (Marker_Fluid_InterfaceBound != NULL )     delete[] Marker_Fluid_InterfaceBound;
-  if (Marker_Dirichlet != NULL )          delete[] Marker_Dirichlet;
-  if (Marker_Inlet != NULL )              delete[] Marker_Inlet;
-  if (Marker_Supersonic_Inlet != NULL )   delete[] Marker_Supersonic_Inlet;
-  if (Marker_Supersonic_Outlet != NULL )   delete[] Marker_Supersonic_Outlet;
-  if (Marker_Outlet != NULL )             delete[] Marker_Outlet;
-  if (Marker_Isothermal != NULL )         delete[] Marker_Isothermal;
-  if (Marker_EngineInflow != NULL )      delete[] Marker_EngineInflow;
-  if (Marker_EngineExhaust != NULL )     delete[] Marker_EngineExhaust;
-  if (Marker_Displacement != NULL )       delete[] Marker_Displacement;
-  if (Marker_Load != NULL )               delete[] Marker_Load;
-  if (Marker_Damper != NULL )               delete[] Marker_Damper;
-  if (Marker_Load_Dir != NULL )               delete[] Marker_Load_Dir;
-  if (Marker_Disp_Dir != NULL )               delete[] Marker_Disp_Dir;
-  if (Marker_Load_Sine != NULL )               delete[] Marker_Load_Sine;
-  if (Marker_FlowLoad != NULL )           delete[] Marker_FlowLoad;
-  if (Marker_Neumann != NULL )            delete[] Marker_Neumann;
-  if (Marker_Internal != NULL )            delete[] Marker_Internal;
-  if (Marker_HeatFlux != NULL )               delete[] Marker_HeatFlux;
-
-  if (Int_Coeffs != NULL) delete [] Int_Coeffs;
-
-  if (ElasticityMod        != NULL) delete [] ElasticityMod;
-  if (PoissonRatio         != NULL) delete [] PoissonRatio;
-  if (MaterialDensity      != NULL) delete [] MaterialDensity;
-  if (Electric_Constant    != NULL) delete [] Electric_Constant;
-  if (Electric_Field_Mod   != NULL) delete [] Electric_Field_Mod;
-  if (RefNode_Displacement != NULL) delete [] RefNode_Displacement;
-  if (Electric_Field_Dir   != NULL) delete [] Electric_Field_Dir;
-
-  /*--- Delete some arrays needed just for initializing options. ---*/
-
-  if (default_vel_inf       != NULL) delete [] default_vel_inf;
-  if (default_ffd_axis      != NULL) delete [] default_ffd_axis;
-  if (default_eng_cyl       != NULL) delete [] default_eng_cyl;
-  if (default_eng_val       != NULL) delete [] default_eng_val;
-  if (default_cfl_adapt     != NULL) delete [] default_cfl_adapt;
-  if (default_jst_coeff != NULL) delete [] default_jst_coeff;
-  if (default_ffd_coeff != NULL) delete [] default_ffd_coeff;
-  if (default_mixedout_coeff!= NULL) delete [] default_mixedout_coeff;
-  if (default_extrarelfac!= NULL) delete [] default_extrarelfac;
-  if (default_rampRotFrame_coeff!= NULL) delete [] default_rampRotFrame_coeff;
-  if (default_rampOutPres_coeff!= NULL) delete[] default_rampOutPres_coeff;
-  if (default_jst_adj_coeff  != NULL) delete [] default_jst_adj_coeff;
-  if (default_ad_coeff_heat  != NULL) delete [] default_ad_coeff_heat;
-  if (default_obj_coeff     != NULL) delete [] default_obj_coeff;
-  if (default_geo_loc       != NULL) delete [] default_geo_loc;
-  if (default_distortion    != NULL) delete [] default_distortion;
-  if (default_ea_lim        != NULL) delete [] default_ea_lim;
-  if (default_grid_fix      != NULL) delete [] default_grid_fix;
-  if (default_inc_crit      != NULL) delete [] default_inc_crit;
-  if (default_htp_axis      != NULL) delete [] default_htp_axis;
-  if (default_body_force    != NULL) delete [] default_body_force;
-  if (default_sineload_coeff!= NULL) delete [] default_sineload_coeff;
-  if (default_nacelle_location    != NULL) delete [] default_nacelle_location;
-
-  if (FFDTag != NULL) delete [] FFDTag;
-  if (nDV_Value != NULL) delete [] nDV_Value;
-  if (TagFFDBox != NULL) delete [] TagFFDBox;
-
-  if (Kind_Data_Riemann != NULL) delete [] Kind_Data_Riemann;
-  if (Riemann_Var1 != NULL) delete [] Riemann_Var1;
-  if (Riemann_Var2 != NULL) delete [] Riemann_Var2;
-  if (Kind_Data_Giles != NULL) delete [] Kind_Data_Giles;
-  if (Giles_Var1 != NULL) delete [] Giles_Var1;
-  if (Giles_Var2 != NULL) delete [] Giles_Var2;
-  if (RelaxFactorAverage != NULL) delete [] RelaxFactorAverage;
-  if (RelaxFactorFourier != NULL) delete [] RelaxFactorFourier;
-  if (nSpan_iZones != NULL) delete [] nSpan_iZones;
-  if (FinalRotation_Rate_Z != NULL) delete [] FinalRotation_Rate_Z;
-  if (Kind_TurboMachinery != NULL) delete [] Kind_TurboMachinery;
-
-  if (Marker_MixingPlaneInterface !=NULL) delete [] Marker_MixingPlaneInterface;
-  if (Marker_TurboBoundIn != NULL) delete [] Marker_TurboBoundIn;
-  if (Marker_TurboBoundOut != NULL) delete [] Marker_TurboBoundOut;
-  if (Marker_Riemann != NULL) delete [] Marker_Riemann;
-  if (Marker_Giles != NULL) delete [] Marker_Giles;
-  if (Marker_Shroud != NULL) delete [] Marker_Shroud;
-
-  if (nBlades != NULL) delete [] nBlades;
-  if (FreeStreamTurboNormal != NULL) delete [] FreeStreamTurboNormal;
-
-
-}
-
-string CConfig::GetUnsteady_FileName(string val_filename, int val_iter) {
-
-  string UnstExt, UnstFilename = val_filename;
-  char buffer[50];
-
-  /*--- Check that a positive value iteration is requested (for now). ---*/
-
-  if (val_iter < 0) {
-    SU2_MPI::Error("Requesting a negative iteration number for the restart file!!", CURRENT_FUNCTION);
-  }
-
-  /*--- Append iteration number for unsteady cases ---*/
-
-  if ((Wrt_Unsteady) || (Wrt_Dynamic)) {
-    unsigned short lastindex = UnstFilename.find_last_of(".");
-    UnstFilename = UnstFilename.substr(0, lastindex);
-    if ((val_iter >= 0)    && (val_iter < 10))    SPRINTF (buffer, "_0000%d.dat", val_iter);
-    if ((val_iter >= 10)   && (val_iter < 100))   SPRINTF (buffer, "_000%d.dat",  val_iter);
-    if ((val_iter >= 100)  && (val_iter < 1000))  SPRINTF (buffer, "_00%d.dat",   val_iter);
-    if ((val_iter >= 1000) && (val_iter < 10000)) SPRINTF (buffer, "_0%d.dat",    val_iter);
-    if (val_iter >= 10000) SPRINTF (buffer, "_%d.dat", val_iter);
-    string UnstExt = string(buffer);
-    UnstFilename.append(UnstExt);
-  }
-
-  return UnstFilename;
-}
-
-string CConfig::GetMultizone_FileName(string val_filename, int val_iZone) {
-
-    string multizone_filename = val_filename;
-    char buffer[50];
-
-    if (GetnZone() > 1 ) {
-        unsigned short lastindex = multizone_filename.find_last_of(".");
-        multizone_filename = multizone_filename.substr(0, lastindex);
-        SPRINTF (buffer, "_%d.dat", SU2_TYPE::Int(val_iZone));
-        multizone_filename.append(string(buffer));
-    }
-    return multizone_filename;
-}
-
-string CConfig::GetMultizone_HistoryFileName(string val_filename, int val_iZone) {
-
-    string multizone_filename = val_filename;
-    char buffer[50];
-
-    if (GetnZone() > 1 ) {
-        unsigned short lastindex = multizone_filename.find_last_of(".");
-        multizone_filename = multizone_filename.substr(0, lastindex);
-        SPRINTF (buffer, "_%d", SU2_TYPE::Int(val_iZone));
-        multizone_filename.append(string(buffer));
-    }
-    return multizone_filename;
-}
-
-string CConfig::GetMultiInstance_FileName(string val_filename, int val_iInst) {
-
-    string multizone_filename = val_filename;
-    char buffer[50];
-
-    unsigned short lastindex = multizone_filename.find_last_of(".");
-    multizone_filename = multizone_filename.substr(0, lastindex);
-    SPRINTF (buffer, "_%d.dat", SU2_TYPE::Int(val_iInst));
-    multizone_filename.append(string(buffer));
-
-    return multizone_filename;
-}
-
-string CConfig::GetMultiInstance_HistoryFileName(string val_filename, int val_iInst) {
-
-    string multizone_filename = val_filename;
-    char buffer[50];
-
-    unsigned short lastindex = multizone_filename.find_last_of(".");
-    multizone_filename = multizone_filename.substr(0, lastindex);
-    SPRINTF (buffer, "_%d", SU2_TYPE::Int(val_iInst));
-    multizone_filename.append(string(buffer));
-
-    return multizone_filename;
-}
-
-string CConfig::GetObjFunc_Extension(string val_filename) {
-
-  string AdjExt, Filename = val_filename;
-
-  if (ContinuousAdjoint || DiscreteAdjoint) {
-
-    /*--- Remove filename extension (.dat) ---*/
-
-    unsigned short lastindex = Filename.find_last_of(".");
-    Filename = Filename.substr(0, lastindex);
-
-    if (nObj==1) {
-      switch (Kind_ObjFunc[0]) {
-        case DRAG_COEFFICIENT:            AdjExt = "_cd";       break;
-        case LIFT_COEFFICIENT:            AdjExt = "_cl";       break;
-        case SIDEFORCE_COEFFICIENT:       AdjExt = "_csf";      break;
-        case INVERSE_DESIGN_PRESSURE:     AdjExt = "_invpress"; break;
-        case INVERSE_DESIGN_HEATFLUX:     AdjExt = "_invheat";  break;
-        case MOMENT_X_COEFFICIENT:        AdjExt = "_cmx";      break;
-        case MOMENT_Y_COEFFICIENT:        AdjExt = "_cmy";      break;
-        case MOMENT_Z_COEFFICIENT:        AdjExt = "_cmz";      break;
-        case EFFICIENCY:                  AdjExt = "_eff";      break;
-        case EQUIVALENT_AREA:             AdjExt = "_ea";       break;
-        case NEARFIELD_PRESSURE:          AdjExt = "_nfp";      break;
-        case FORCE_X_COEFFICIENT:         AdjExt = "_cfx";      break;
-        case FORCE_Y_COEFFICIENT:         AdjExt = "_cfy";      break;
-        case FORCE_Z_COEFFICIENT:         AdjExt = "_cfz";      break;
-        case THRUST_COEFFICIENT:          AdjExt = "_ct";       break;
-        case TORQUE_COEFFICIENT:          AdjExt = "_cq";       break;
-        case TOTAL_HEATFLUX:              AdjExt = "_totheat";  break;
-        case MAXIMUM_HEATFLUX:            AdjExt = "_maxheat";  break;
-        case FIGURE_OF_MERIT:             AdjExt = "_merit";    break;
-        case SURFACE_TOTAL_PRESSURE:      AdjExt = "_pt";       break;
-        case SURFACE_STATIC_PRESSURE:     AdjExt = "_pe";       break;
-        case SURFACE_MASSFLOW:            AdjExt = "_mfr";      break;
-        case SURFACE_UNIFORMITY:          AdjExt = "_uniform";  break;
-        case SURFACE_SECONDARY:           AdjExt = "_second";   break;
-        case SURFACE_MOM_DISTORTION:      AdjExt = "_distort";  break;
-        case SURFACE_SECOND_OVER_UNIFORM: AdjExt = "_sou";      break;
-        case SURFACE_PRESSURE_DROP:       AdjExt = "_dp";       break;
-        case SURFACE_MACH:                AdjExt = "_mach";     break;
-        case CUSTOM_OBJFUNC:        		  AdjExt = "_custom";   break;
-        case KINETIC_ENERGY_LOSS:         AdjExt = "_ke";       break;
-        case TOTAL_PRESSURE_LOSS:         AdjExt = "_pl";       break;
-        case FLOW_ANGLE_OUT:              AdjExt = "_fao";      break;
-        case FLOW_ANGLE_IN:               AdjExt = "_fai";      break;
-        case TOTAL_EFFICIENCY:            AdjExt = "_teff";     break;
-        case TOTAL_STATIC_EFFICIENCY:     AdjExt = "_tseff";    break;
-        case EULERIAN_WORK:               AdjExt = "_ew";       break;
-        case MASS_FLOW_IN:                AdjExt = "_mfi";      break;
-        case MASS_FLOW_OUT:               AdjExt = "_mfo";      break;
-        case ENTROPY_GENERATION:          AdjExt = "_entg";     break;
-        case REFERENCE_GEOMETRY:          AdjExt = "_refgeom";  break;
-        case REFERENCE_NODE:              AdjExt = "_refnode";  break;
-      }
-    }
-    else{
-      AdjExt = "_combo";
-    }
-    Filename.append(AdjExt);
-
-    /*--- Lastly, add the .dat extension ---*/
-    Filename.append(".dat");
-
-  }
-
-  return Filename;
-}
-
-unsigned short CConfig::GetContainerPosition(unsigned short val_eqsystem) {
-
-  switch (val_eqsystem) {
-    case RUNTIME_FLOW_SYS:      return FLOW_SOL;
-    case RUNTIME_TURB_SYS:      return TURB_SOL;
-    case RUNTIME_TRANS_SYS:     return TRANS_SOL;
-    case RUNTIME_POISSON_SYS:   return POISSON_SOL;
-    case RUNTIME_WAVE_SYS:      return WAVE_SOL;
-    case RUNTIME_TNE2_SYS:      return TNE2_SOL;
-    case RUNTIME_ADJTNE2_SYS:   return ADJTNE2_SOL;
-    case RUNTIME_HEAT_SYS:      return HEAT_SOL;
-    case RUNTIME_FEA_SYS:       return FEA_SOL;
-    case RUNTIME_ADJPOT_SYS:    return ADJFLOW_SOL;
-    case RUNTIME_ADJFLOW_SYS:   return ADJFLOW_SOL;
-    case RUNTIME_ADJTURB_SYS:   return ADJTURB_SOL;
-    case RUNTIME_ADJFEA_SYS:    return ADJFEA_SOL;
-    case RUNTIME_MULTIGRID_SYS: return 0;
-  }
-  return 0;
-}
-
-void CConfig::SetKind_ConvNumScheme(unsigned short val_kind_convnumscheme,
-                                    unsigned short val_kind_centered, unsigned short val_kind_upwind,
-                                    unsigned short val_kind_slopelimit, bool val_muscl) {
-
-  Kind_ConvNumScheme = val_kind_convnumscheme;
-  Kind_Centered = val_kind_centered;
-  Kind_Upwind = val_kind_upwind;
-  Kind_SlopeLimit = val_kind_slopelimit;
-  MUSCL = val_muscl;
-
-}
-
-void CConfig::SetGlobalParam(unsigned short val_solver,
-                             unsigned short val_system,
-                             unsigned long val_extiter) {
-
-  /*--- Set the simulation global time ---*/
-
-  Current_UnstTime = static_cast<su2double>(val_extiter)*Delta_UnstTime;
-  Current_UnstTimeND = static_cast<su2double>(val_extiter)*Delta_UnstTimeND;
-
-  /*--- Set the solver methods ---*/
-
-  switch (val_solver) {
-    case EULER:
-      if (val_system == RUNTIME_FLOW_SYS) {
-        SetKind_ConvNumScheme(Kind_ConvNumScheme_Flow, Kind_Centered_Flow,
-                              Kind_Upwind_Flow, Kind_SlopeLimit_Flow,
-                              MUSCL_Flow);
-        SetKind_TimeIntScheme(Kind_TimeIntScheme_Flow);
-      }
-      break;
-    case TNE2_EULER:
-      if (val_system == RUNTIME_TNE2_SYS) {
-        SetKind_ConvNumScheme(Kind_ConvNumScheme_TNE2, Kind_Centered_TNE2,
-                              Kind_Upwind_TNE2, Kind_SlopeLimit_TNE2,
-                              MUSCL_TNE2);
-        SetKind_TimeIntScheme(Kind_TimeIntScheme_TNE2);
-      }
-      break;
-    case NAVIER_STOKES:
-      if (val_system == RUNTIME_FLOW_SYS) {
-        SetKind_ConvNumScheme(Kind_ConvNumScheme_Flow, Kind_Centered_Flow,
-                              Kind_Upwind_Flow, Kind_SlopeLimit_Flow,
-                              MUSCL_Flow);
-        SetKind_TimeIntScheme(Kind_TimeIntScheme_Flow);
-      }
-      if (val_system == RUNTIME_HEAT_SYS) {
-        SetKind_ConvNumScheme(Kind_ConvNumScheme_Heat, NONE, NONE, NONE, NONE);
-        SetKind_TimeIntScheme(Kind_TimeIntScheme_Heat);
-      }
-      break;
-    case TNE2_NAVIER_STOKES:
-      if (val_system == RUNTIME_TNE2_SYS) {
-        SetKind_ConvNumScheme(Kind_ConvNumScheme_TNE2, Kind_Centered_TNE2,
-                              Kind_Upwind_TNE2, Kind_SlopeLimit_TNE2,
-                              MUSCL_TNE2);
-        SetKind_TimeIntScheme(Kind_TimeIntScheme_TNE2);
-      }
-        break;
-    case RANS:
-      if (val_system == RUNTIME_FLOW_SYS) {
-        SetKind_ConvNumScheme(Kind_ConvNumScheme_Flow, Kind_Centered_Flow,
-                              Kind_Upwind_Flow, Kind_SlopeLimit_Flow,
-                              MUSCL_Flow);
-        SetKind_TimeIntScheme(Kind_TimeIntScheme_Flow);
-      }
-      if (val_system == RUNTIME_TURB_SYS) {
-        SetKind_ConvNumScheme(Kind_ConvNumScheme_Turb, Kind_Centered_Turb,
-                              Kind_Upwind_Turb, Kind_SlopeLimit_Turb,
-                              MUSCL_Turb);
-        SetKind_TimeIntScheme(Kind_TimeIntScheme_Turb);
-      }
-      if (val_system == RUNTIME_TRANS_SYS) {
-        SetKind_ConvNumScheme(Kind_ConvNumScheme_Turb, Kind_Centered_Turb,
-                              Kind_Upwind_Turb, Kind_SlopeLimit_Turb,
-                              MUSCL_Turb);
-        SetKind_TimeIntScheme(Kind_TimeIntScheme_Turb);
-      }
-      if (val_system == RUNTIME_HEAT_SYS) {
-        SetKind_ConvNumScheme(Kind_ConvNumScheme_Heat, NONE, NONE, NONE, NONE);
-        SetKind_TimeIntScheme(Kind_TimeIntScheme_Heat);
-      }
-      break;
-    case ADJ_EULER:
-      if (val_system == RUNTIME_FLOW_SYS) {
-        SetKind_ConvNumScheme(Kind_ConvNumScheme_Flow, Kind_Centered_Flow,
-                              Kind_Upwind_Flow, Kind_SlopeLimit_Flow,
-                              MUSCL_Flow);
-        SetKind_TimeIntScheme(Kind_TimeIntScheme_Flow);
-      }
-      if (val_system == RUNTIME_ADJFLOW_SYS) {
-        SetKind_ConvNumScheme(Kind_ConvNumScheme_AdjFlow, Kind_Centered_AdjFlow,
-                              Kind_Upwind_AdjFlow, Kind_SlopeLimit_AdjFlow,
-                              MUSCL_AdjFlow);
-        SetKind_TimeIntScheme(Kind_TimeIntScheme_AdjFlow);
-      }
-      break;
-    case ADJ_NAVIER_STOKES:
-      if (val_system == RUNTIME_FLOW_SYS) {
-        SetKind_ConvNumScheme(Kind_ConvNumScheme_Flow, Kind_Centered_Flow,
-                              Kind_Upwind_Flow, Kind_SlopeLimit_Flow,
-                              MUSCL_Flow);
-        SetKind_TimeIntScheme(Kind_TimeIntScheme_Flow);
-      }
-      if (val_system == RUNTIME_ADJFLOW_SYS) {
-        SetKind_ConvNumScheme(Kind_ConvNumScheme_AdjFlow, Kind_Centered_AdjFlow,
-                              Kind_Upwind_AdjFlow, Kind_SlopeLimit_AdjFlow,
-                              MUSCL_AdjFlow);
-        SetKind_TimeIntScheme(Kind_TimeIntScheme_AdjFlow);
-      }
-      break;
-    case ADJ_RANS:
-      if (val_system == RUNTIME_FLOW_SYS) {
-        SetKind_ConvNumScheme(Kind_ConvNumScheme_Flow, Kind_Centered_Flow,
-                              Kind_Upwind_Flow, Kind_SlopeLimit_Flow,
-                              MUSCL_Flow);
-        SetKind_TimeIntScheme(Kind_TimeIntScheme_Flow);
-      }
-      if (val_system == RUNTIME_ADJFLOW_SYS) {
-        SetKind_ConvNumScheme(Kind_ConvNumScheme_AdjFlow, Kind_Centered_AdjFlow,
-                              Kind_Upwind_AdjFlow, Kind_SlopeLimit_AdjFlow,
-                              MUSCL_AdjFlow);
-        SetKind_TimeIntScheme(Kind_TimeIntScheme_AdjFlow);
-      }
-      if (val_system == RUNTIME_TURB_SYS) {
-        SetKind_ConvNumScheme(Kind_ConvNumScheme_Turb, Kind_Centered_Turb,
-                              Kind_Upwind_Turb, Kind_SlopeLimit_Turb,
-                              MUSCL_Turb);
-        SetKind_TimeIntScheme(Kind_TimeIntScheme_Turb);
-      }
-      if (val_system == RUNTIME_ADJTURB_SYS) {
-        SetKind_ConvNumScheme(Kind_ConvNumScheme_AdjTurb, Kind_Centered_AdjTurb,
-                              Kind_Upwind_AdjTurb, Kind_SlopeLimit_AdjTurb,
-                              MUSCL_AdjTurb);
-        SetKind_TimeIntScheme(Kind_TimeIntScheme_AdjTurb);
-      }
-      break;
-    case POISSON_EQUATION:
-      if (val_system == RUNTIME_POISSON_SYS) {
-        SetKind_ConvNumScheme(NONE, NONE, NONE, NONE, NONE);
-        SetKind_TimeIntScheme(Kind_TimeIntScheme_Poisson);
-      }
-      break;
-    case WAVE_EQUATION:
-      if (val_system == RUNTIME_WAVE_SYS) {
-        SetKind_ConvNumScheme(NONE, NONE, NONE, NONE, NONE);
-        SetKind_TimeIntScheme(Kind_TimeIntScheme_Wave);
-      }
-      break;
-    case HEAT_EQUATION: case HEAT_EQUATION_FVM:
-      if (val_system == RUNTIME_HEAT_SYS) {
-        SetKind_ConvNumScheme(NONE, NONE, NONE, NONE, NONE);
-        SetKind_TimeIntScheme(Kind_TimeIntScheme_Heat);
-      }
-      break;
-
-    case FEM_ELASTICITY:
-
-      Current_DynTime = static_cast<su2double>(val_extiter)*Delta_DynTime;
-
-      if (val_system == RUNTIME_FEA_SYS) {
-        SetKind_ConvNumScheme(NONE, NONE, NONE, NONE, NONE);
-        SetKind_TimeIntScheme(Kind_TimeIntScheme_FEA);
-      }
-      break;
-  }
-}
-
-su2double* CConfig::GetPeriodicRotCenter(string val_marker) {
-  unsigned short iMarker_PerBound;
-  for (iMarker_PerBound = 0; iMarker_PerBound < nMarker_PerBound; iMarker_PerBound++)
-    if (Marker_PerBound[iMarker_PerBound] == val_marker) break;
-  return Periodic_RotCenter[iMarker_PerBound];
-}
-
-su2double* CConfig::GetPeriodicRotAngles(string val_marker) {
-  unsigned short iMarker_PerBound;
-  for (iMarker_PerBound = 0; iMarker_PerBound < nMarker_PerBound; iMarker_PerBound++)
-    if (Marker_PerBound[iMarker_PerBound] == val_marker) break;
-  return Periodic_RotAngles[iMarker_PerBound];
-}
-
-su2double* CConfig::GetPeriodicTranslation(string val_marker) {
-  unsigned short iMarker_PerBound;
-  for (iMarker_PerBound = 0; iMarker_PerBound < nMarker_PerBound; iMarker_PerBound++)
-    if (Marker_PerBound[iMarker_PerBound] == val_marker) break;
-  return Periodic_Translation[iMarker_PerBound];
-}
-
-unsigned short CConfig::GetMarker_Periodic_Donor(string val_marker) {
-  unsigned short iMarker_PerBound, jMarker_PerBound, kMarker_All;
-
-  /*--- Find the marker for this periodic boundary. ---*/
-  for (iMarker_PerBound = 0; iMarker_PerBound < nMarker_PerBound; iMarker_PerBound++)
-    if (Marker_PerBound[iMarker_PerBound] == val_marker) break;
-
-  /*--- Find corresponding donor. ---*/
-  for (jMarker_PerBound = 0; jMarker_PerBound < nMarker_PerBound; jMarker_PerBound++)
-    if (Marker_PerBound[jMarker_PerBound] == Marker_PerDonor[iMarker_PerBound]) break;
-
-  /*--- Find and return global marker index for donor boundary. ---*/
-  for (kMarker_All = 0; kMarker_All < nMarker_CfgFile; kMarker_All++)
-    if (Marker_PerBound[jMarker_PerBound] == Marker_All_TagBound[kMarker_All]) break;
-
-  return kMarker_All;
-}
-
-su2double CConfig::GetActDisk_NetThrust(string val_marker) {
-  unsigned short iMarker_ActDisk;
-  for (iMarker_ActDisk = 0; iMarker_ActDisk < nMarker_ActDiskInlet; iMarker_ActDisk++)
-    if ((Marker_ActDiskInlet[iMarker_ActDisk] == val_marker) ||
-        (Marker_ActDiskOutlet[iMarker_ActDisk] == val_marker)) break;
-  return ActDisk_NetThrust[iMarker_ActDisk];
-}
-
-su2double CConfig::GetActDisk_Power(string val_marker) {
-  unsigned short iMarker_ActDisk;
-  for (iMarker_ActDisk = 0; iMarker_ActDisk < nMarker_ActDiskInlet; iMarker_ActDisk++)
-    if ((Marker_ActDiskInlet[iMarker_ActDisk] == val_marker) ||
-        (Marker_ActDiskOutlet[iMarker_ActDisk] == val_marker)) break;
-  return ActDisk_Power[iMarker_ActDisk];
-}
-
-su2double CConfig::GetActDisk_MassFlow(string val_marker) {
-  unsigned short iMarker_ActDisk;
-  for (iMarker_ActDisk = 0; iMarker_ActDisk < nMarker_ActDiskInlet; iMarker_ActDisk++)
-    if ((Marker_ActDiskInlet[iMarker_ActDisk] == val_marker) ||
-        (Marker_ActDiskOutlet[iMarker_ActDisk] == val_marker)) break;
-  return ActDisk_MassFlow[iMarker_ActDisk];
-}
-
-su2double CConfig::GetActDisk_Mach(string val_marker) {
-  unsigned short iMarker_ActDisk;
-  for (iMarker_ActDisk = 0; iMarker_ActDisk < nMarker_ActDiskInlet; iMarker_ActDisk++)
-    if ((Marker_ActDiskInlet[iMarker_ActDisk] == val_marker) ||
-        (Marker_ActDiskOutlet[iMarker_ActDisk] == val_marker)) break;
-  return ActDisk_Mach[iMarker_ActDisk];
-}
-
-su2double CConfig::GetActDisk_Force(string val_marker) {
-  unsigned short iMarker_ActDisk;
-  for (iMarker_ActDisk = 0; iMarker_ActDisk < nMarker_ActDiskInlet; iMarker_ActDisk++)
-    if ((Marker_ActDiskInlet[iMarker_ActDisk] == val_marker) ||
-        (Marker_ActDiskOutlet[iMarker_ActDisk] == val_marker)) break;
-  return ActDisk_Force[iMarker_ActDisk];
-}
-
-su2double CConfig::GetActDisk_BCThrust(string val_marker) {
-  unsigned short iMarker_ActDisk;
-  for (iMarker_ActDisk = 0; iMarker_ActDisk < nMarker_ActDiskInlet; iMarker_ActDisk++)
-    if ((Marker_ActDiskInlet[iMarker_ActDisk] == val_marker) ||
-        (Marker_ActDiskOutlet[iMarker_ActDisk] == val_marker)) break;
-  return ActDisk_BCThrust[iMarker_ActDisk];
-}
-
-su2double CConfig::GetActDisk_BCThrust_Old(string val_marker) {
-  unsigned short iMarker_ActDisk;
-  for (iMarker_ActDisk = 0; iMarker_ActDisk < nMarker_ActDiskInlet; iMarker_ActDisk++)
-    if ((Marker_ActDiskInlet[iMarker_ActDisk] == val_marker) ||
-        (Marker_ActDiskOutlet[iMarker_ActDisk] == val_marker)) break;
-  return ActDisk_BCThrust_Old[iMarker_ActDisk];
-}
-
-void CConfig::SetActDisk_BCThrust(string val_marker, su2double val_actdisk_bcthrust) {
-  unsigned short iMarker_ActDisk;
-  for (iMarker_ActDisk = 0; iMarker_ActDisk < nMarker_ActDiskInlet; iMarker_ActDisk++)
-    if ((Marker_ActDiskInlet[iMarker_ActDisk] == val_marker) ||
-        (Marker_ActDiskOutlet[iMarker_ActDisk] == val_marker)) break;
-  ActDisk_BCThrust[iMarker_ActDisk] = val_actdisk_bcthrust;
-}
-
-void CConfig::SetActDisk_BCThrust_Old(string val_marker, su2double val_actdisk_bcthrust_old) {
-  unsigned short iMarker_ActDisk;
-  for (iMarker_ActDisk = 0; iMarker_ActDisk < nMarker_ActDiskInlet; iMarker_ActDisk++)
-    if ((Marker_ActDiskInlet[iMarker_ActDisk] == val_marker) ||
-        (Marker_ActDiskOutlet[iMarker_ActDisk] == val_marker)) break;
-  ActDisk_BCThrust_Old[iMarker_ActDisk] = val_actdisk_bcthrust_old;
-}
-
-su2double CConfig::GetActDisk_Area(string val_marker) {
-  unsigned short iMarker_ActDisk;
-  for (iMarker_ActDisk = 0; iMarker_ActDisk < nMarker_ActDiskInlet; iMarker_ActDisk++)
-    if ((Marker_ActDiskInlet[iMarker_ActDisk] == val_marker) ||
-        (Marker_ActDiskOutlet[iMarker_ActDisk] == val_marker)) break;
-  return ActDisk_Area[iMarker_ActDisk];
-}
-
-su2double CConfig::GetActDisk_ReverseMassFlow(string val_marker) {
-  unsigned short iMarker_ActDisk;
-  for (iMarker_ActDisk = 0; iMarker_ActDisk < nMarker_ActDiskInlet; iMarker_ActDisk++)
-    if ((Marker_ActDiskInlet[iMarker_ActDisk] == val_marker) ||
-        (Marker_ActDiskOutlet[iMarker_ActDisk] == val_marker)) break;
-  return ActDisk_ReverseMassFlow[iMarker_ActDisk];
-}
-
-su2double CConfig::GetActDisk_PressJump(string val_marker, unsigned short val_value) {
-  unsigned short iMarker_ActDisk;
-  for (iMarker_ActDisk = 0; iMarker_ActDisk < nMarker_ActDiskInlet; iMarker_ActDisk++)
-    if ((Marker_ActDiskInlet[iMarker_ActDisk] == val_marker) ||
-        (Marker_ActDiskOutlet[iMarker_ActDisk] == val_marker)) break;
-  return ActDisk_PressJump[iMarker_ActDisk][val_value];
-}
-
-su2double CConfig::GetActDisk_TempJump(string val_marker, unsigned short val_value) {
-  unsigned short iMarker_ActDisk;
-  for (iMarker_ActDisk = 0; iMarker_ActDisk < nMarker_ActDiskInlet; iMarker_ActDisk++)
-    if ((Marker_ActDiskInlet[iMarker_ActDisk] == val_marker) ||
-        (Marker_ActDiskOutlet[iMarker_ActDisk] == val_marker)) break;
-  return ActDisk_TempJump[iMarker_ActDisk][val_value];;
-}
-
-su2double CConfig::GetActDisk_Omega(string val_marker, unsigned short val_value) {
-  unsigned short iMarker_ActDisk;
-  for (iMarker_ActDisk = 0; iMarker_ActDisk < nMarker_ActDiskInlet; iMarker_ActDisk++)
-    if ((Marker_ActDiskInlet[iMarker_ActDisk] == val_marker) ||
-        (Marker_ActDiskOutlet[iMarker_ActDisk] == val_marker)) break;
-  return ActDisk_Omega[iMarker_ActDisk][val_value];;
-}
-
-unsigned short CConfig::GetMarker_CfgFile_ActDiskOutlet(string val_marker) {
-  unsigned short iMarker_ActDisk, kMarker_All;
-
-  /*--- Find the marker for this actuator disk inlet. ---*/
-
-  for (iMarker_ActDisk = 0; iMarker_ActDisk < nMarker_ActDiskInlet; iMarker_ActDisk++)
-    if (Marker_ActDiskInlet[iMarker_ActDisk] == val_marker) break;
-
-  /*--- Find and return global marker index for the actuator disk outlet. ---*/
-
-  for (kMarker_All = 0; kMarker_All < nMarker_CfgFile; kMarker_All++)
-    if (Marker_ActDiskOutlet[iMarker_ActDisk] == Marker_CfgFile_TagBound[kMarker_All]) break;
-
-  return kMarker_All;
-}
-
-unsigned short CConfig::GetMarker_CfgFile_EngineExhaust(string val_marker) {
-  unsigned short iMarker_Engine, kMarker_All;
-
-  /*--- Find the marker for this engine inflow. ---*/
-
-  for (iMarker_Engine = 0; iMarker_Engine < nMarker_EngineInflow; iMarker_Engine++)
-    if (Marker_EngineInflow[iMarker_Engine] == val_marker) break;
-
-  /*--- Find and return global marker index for the engine exhaust. ---*/
-
-  for (kMarker_All = 0; kMarker_All < nMarker_CfgFile; kMarker_All++)
-    if (Marker_EngineExhaust[iMarker_Engine] == Marker_CfgFile_TagBound[kMarker_All]) break;
-
-  return kMarker_All;
-}
-
-void CConfig::SetnPeriodicIndex(unsigned short val_index) {
-
-  /*--- Store total number of transformations. ---*/
-  nPeriodic_Index = val_index;
-
-  /*--- Allocate memory for centers, angles, translations. ---*/
-  Periodic_Center    = new su2double*[nPeriodic_Index];
-  Periodic_Rotation  = new su2double*[nPeriodic_Index];
-  Periodic_Translate = new su2double*[nPeriodic_Index];
-
-  for (unsigned long i = 0; i < nPeriodic_Index; i++) {
-    Periodic_Center[i]    = new su2double[3];
-    Periodic_Rotation[i]  = new su2double[3];
-    Periodic_Translate[i] = new su2double[3];
-  }
-
-}
-
-unsigned short CConfig::GetMarker_Moving(string val_marker) {
-  unsigned short iMarker_Moving;
-
-  /*--- Find the marker for this moving boundary. ---*/
-  for (iMarker_Moving = 0; iMarker_Moving < nMarker_Moving; iMarker_Moving++)
-    if (Marker_Moving[iMarker_Moving] == val_marker) break;
-
-  return iMarker_Moving;
-}
-
-su2double CConfig::GetDirichlet_Value(string val_marker) {
-  unsigned short iMarker_Dirichlet;
-  for (iMarker_Dirichlet = 0; iMarker_Dirichlet < nMarker_Dirichlet; iMarker_Dirichlet++)
-    if (Marker_Dirichlet[iMarker_Dirichlet] == val_marker) break;
-  return Dirichlet_Value[iMarker_Dirichlet];
-}
-
-bool CConfig::GetDirichlet_Boundary(string val_marker) {
-  unsigned short iMarker_Dirichlet;
-  bool Dirichlet = false;
-  for (iMarker_Dirichlet = 0; iMarker_Dirichlet < nMarker_Dirichlet; iMarker_Dirichlet++)
-    if (Marker_Dirichlet[iMarker_Dirichlet] == val_marker) {
-      Dirichlet = true;
-      break;
-    }
-  return Dirichlet;
-}
-
-su2double CConfig::GetExhaust_Temperature_Target(string val_marker) {
-  unsigned short iMarker_EngineExhaust;
-  for (iMarker_EngineExhaust = 0; iMarker_EngineExhaust < nMarker_EngineExhaust; iMarker_EngineExhaust++)
-    if (Marker_EngineExhaust[iMarker_EngineExhaust] == val_marker) break;
-  return Exhaust_Temperature_Target[iMarker_EngineExhaust];
-}
-
-su2double CConfig::GetExhaust_Pressure_Target(string val_marker) {
-  unsigned short iMarker_EngineExhaust;
-  for (iMarker_EngineExhaust = 0; iMarker_EngineExhaust < nMarker_EngineExhaust; iMarker_EngineExhaust++)
-    if (Marker_EngineExhaust[iMarker_EngineExhaust] == val_marker) break;
-  return Exhaust_Pressure_Target[iMarker_EngineExhaust];
-}
-
-unsigned short CConfig::GetKind_Inc_Inlet(string val_marker) {
-  unsigned short iMarker_Inlet;
-  for (iMarker_Inlet = 0; iMarker_Inlet < nMarker_Inlet; iMarker_Inlet++)
-    if (Marker_Inlet[iMarker_Inlet] == val_marker) break;
-  return Kind_Inc_Inlet[iMarker_Inlet];
-}
-
-su2double CConfig::GetInlet_Ttotal(string val_marker) {
-  unsigned short iMarker_Inlet;
-  for (iMarker_Inlet = 0; iMarker_Inlet < nMarker_Inlet; iMarker_Inlet++)
-    if (Marker_Inlet[iMarker_Inlet] == val_marker) break;
-  return Inlet_Ttotal[iMarker_Inlet];
-}
-
-su2double CConfig::GetInlet_Ptotal(string val_marker) {
-  unsigned short iMarker_Inlet;
-  for (iMarker_Inlet = 0; iMarker_Inlet < nMarker_Inlet; iMarker_Inlet++)
-    if (Marker_Inlet[iMarker_Inlet] == val_marker) break;
-  return Inlet_Ptotal[iMarker_Inlet];
-}
-
-void CConfig::SetInlet_Ptotal(su2double val_pressure, string val_marker) {
-  unsigned short iMarker_Inlet;
-  for (iMarker_Inlet = 0; iMarker_Inlet < nMarker_Inlet; iMarker_Inlet++)
-    if (Marker_Inlet[iMarker_Inlet] == val_marker)
-      Inlet_Ptotal[iMarker_Inlet] = val_pressure;
-}
-
-su2double* CConfig::GetInlet_FlowDir(string val_marker) {
-  unsigned short iMarker_Inlet;
-  for (iMarker_Inlet = 0; iMarker_Inlet < nMarker_Inlet; iMarker_Inlet++)
-    if (Marker_Inlet[iMarker_Inlet] == val_marker) break;
-  return Inlet_FlowDir[iMarker_Inlet];
-}
-
-su2double CConfig::GetInlet_Temperature(string val_marker) {
-  unsigned short iMarker_Supersonic_Inlet;
-  for (iMarker_Supersonic_Inlet = 0; iMarker_Supersonic_Inlet < nMarker_Supersonic_Inlet; iMarker_Supersonic_Inlet++)
-    if (Marker_Supersonic_Inlet[iMarker_Supersonic_Inlet] == val_marker) break;
-  return Inlet_Temperature[iMarker_Supersonic_Inlet];
-}
-
-su2double CConfig::GetInlet_Pressure(string val_marker) {
-  unsigned short iMarker_Supersonic_Inlet;
-  for (iMarker_Supersonic_Inlet = 0; iMarker_Supersonic_Inlet < nMarker_Supersonic_Inlet; iMarker_Supersonic_Inlet++)
-    if (Marker_Supersonic_Inlet[iMarker_Supersonic_Inlet] == val_marker) break;
-  return Inlet_Pressure[iMarker_Supersonic_Inlet];
-}
-
-su2double* CConfig::GetInlet_Velocity(string val_marker) {
-  unsigned short iMarker_Supersonic_Inlet;
-  for (iMarker_Supersonic_Inlet = 0; iMarker_Supersonic_Inlet < nMarker_Supersonic_Inlet; iMarker_Supersonic_Inlet++)
-    if (Marker_Supersonic_Inlet[iMarker_Supersonic_Inlet] == val_marker) break;
-  return Inlet_Velocity[iMarker_Supersonic_Inlet];
-}
-
-su2double CConfig::GetOutlet_Pressure(string val_marker) {
-  unsigned short iMarker_Outlet;
-  for (iMarker_Outlet = 0; iMarker_Outlet < nMarker_Outlet; iMarker_Outlet++)
-    if (Marker_Outlet[iMarker_Outlet] == val_marker) break;
-  return Outlet_Pressure[iMarker_Outlet];
-}
-
-void CConfig::SetOutlet_Pressure(su2double val_pressure, string val_marker) {
-  unsigned short iMarker_Outlet;
-  for (iMarker_Outlet = 0; iMarker_Outlet < nMarker_Outlet; iMarker_Outlet++)
-    if (Marker_Outlet[iMarker_Outlet] == val_marker)
-      Outlet_Pressure[iMarker_Outlet] = val_pressure;
-}
-
-su2double CConfig::GetRiemann_Var1(string val_marker) {
-  unsigned short iMarker_Riemann;
-  for (iMarker_Riemann = 0; iMarker_Riemann < nMarker_Riemann; iMarker_Riemann++)
-    if (Marker_Riemann[iMarker_Riemann] == val_marker) break;
-  return Riemann_Var1[iMarker_Riemann];
-}
-
-su2double CConfig::GetRiemann_Var2(string val_marker) {
-  unsigned short iMarker_Riemann;
-  for (iMarker_Riemann = 0; iMarker_Riemann < nMarker_Riemann; iMarker_Riemann++)
-    if (Marker_Riemann[iMarker_Riemann] == val_marker) break;
-  return Riemann_Var2[iMarker_Riemann];
-}
-
-su2double* CConfig::GetRiemann_FlowDir(string val_marker) {
-  unsigned short iMarker_Riemann;
-  for (iMarker_Riemann = 0; iMarker_Riemann < nMarker_Riemann; iMarker_Riemann++)
-    if (Marker_Riemann[iMarker_Riemann] == val_marker) break;
-  return Riemann_FlowDir[iMarker_Riemann];
-}
-
-unsigned short CConfig::GetKind_Data_Riemann(string val_marker) {
-  unsigned short iMarker_Riemann;
-  for (iMarker_Riemann = 0; iMarker_Riemann < nMarker_Riemann; iMarker_Riemann++)
-    if (Marker_Riemann[iMarker_Riemann] == val_marker) break;
-  return Kind_Data_Riemann[iMarker_Riemann];
-}
-
-
-su2double CConfig::GetGiles_Var1(string val_marker) {
-  unsigned short iMarker_Giles;
-  for (iMarker_Giles = 0; iMarker_Giles < nMarker_Giles; iMarker_Giles++)
-    if (Marker_Giles[iMarker_Giles] == val_marker) break;
-  return Giles_Var1[iMarker_Giles];
-}
-
-void CConfig::SetGiles_Var1(su2double newVar1, string val_marker) {
-  unsigned short iMarker_Giles;
-  for (iMarker_Giles = 0; iMarker_Giles < nMarker_Giles; iMarker_Giles++)
-    if (Marker_Giles[iMarker_Giles] == val_marker) break;
-  Giles_Var1[iMarker_Giles] = newVar1;
-}
-
-su2double CConfig::GetGiles_Var2(string val_marker) {
-  unsigned short iMarker_Giles;
-  for (iMarker_Giles = 0; iMarker_Giles < nMarker_Giles; iMarker_Giles++)
-    if (Marker_Giles[iMarker_Giles] == val_marker) break;
-  return Giles_Var2[iMarker_Giles];
-}
-
-su2double CConfig::GetGiles_RelaxFactorAverage(string val_marker) {
-  unsigned short iMarker_Giles;
-  for (iMarker_Giles = 0; iMarker_Giles < nMarker_Giles; iMarker_Giles++)
-    if (Marker_Giles[iMarker_Giles] == val_marker) break;
-  return RelaxFactorAverage[iMarker_Giles];
-}
-
-su2double CConfig::GetGiles_RelaxFactorFourier(string val_marker) {
-  unsigned short iMarker_Giles;
-  for (iMarker_Giles = 0; iMarker_Giles < nMarker_Giles; iMarker_Giles++)
-    if (Marker_Giles[iMarker_Giles] == val_marker) break;
-  return RelaxFactorFourier[iMarker_Giles];
-}
-
-su2double* CConfig::GetGiles_FlowDir(string val_marker) {
-  unsigned short iMarker_Giles;
-  for (iMarker_Giles = 0; iMarker_Giles < nMarker_Giles; iMarker_Giles++)
-    if (Marker_Giles[iMarker_Giles] == val_marker) break;
-  return Giles_FlowDir[iMarker_Giles];
-}
-
-unsigned short CConfig::GetKind_Data_Giles(string val_marker) {
-  unsigned short iMarker_Giles;
-  for (iMarker_Giles = 0; iMarker_Giles < nMarker_Giles; iMarker_Giles++)
-    if (Marker_Giles[iMarker_Giles] == val_marker) break;
-  return Kind_Data_Giles[iMarker_Giles];
-}
-
-
-su2double CConfig::GetPressureOut_BC() {
-  unsigned short iMarker_BC;
-  su2double pres_out = 0.0;
-  for (iMarker_BC = 0; iMarker_BC < nMarker_Giles; iMarker_BC++){
-    if (Kind_Data_Giles[iMarker_BC] == STATIC_PRESSURE || Kind_Data_Giles[iMarker_BC] == STATIC_PRESSURE_1D || Kind_Data_Giles[iMarker_BC] == RADIAL_EQUILIBRIUM ){
-      pres_out = Giles_Var1[iMarker_BC];
-    }
-  }
-  for (iMarker_BC = 0; iMarker_BC < nMarker_Riemann; iMarker_BC++){
-    if (Kind_Data_Riemann[iMarker_BC] == STATIC_PRESSURE || Kind_Data_Riemann[iMarker_BC] == RADIAL_EQUILIBRIUM){
-      pres_out = Riemann_Var1[iMarker_BC];
-    }
-  }
-  return pres_out/Pressure_Ref;
-}
-
-
-void CConfig::SetPressureOut_BC(su2double val_press) {
-  unsigned short iMarker_BC;
-  for (iMarker_BC = 0; iMarker_BC < nMarker_Giles; iMarker_BC++){
-    if (Kind_Data_Giles[iMarker_BC] == STATIC_PRESSURE || Kind_Data_Giles[iMarker_BC] == STATIC_PRESSURE_1D || Kind_Data_Giles[iMarker_BC] == RADIAL_EQUILIBRIUM ){
-      Giles_Var1[iMarker_BC] = val_press*Pressure_Ref;
-    }
-  }
-  for (iMarker_BC = 0; iMarker_BC < nMarker_Riemann; iMarker_BC++){
-    if (Kind_Data_Riemann[iMarker_BC] == STATIC_PRESSURE || Kind_Data_Riemann[iMarker_BC] == RADIAL_EQUILIBRIUM){
-      Riemann_Var1[iMarker_BC] = val_press*Pressure_Ref;
-    }
-  }
-}
-
-su2double CConfig::GetTotalPressureIn_BC() {
-  unsigned short iMarker_BC;
-  su2double tot_pres_in = 0.0;
-  for (iMarker_BC = 0; iMarker_BC < nMarker_Giles; iMarker_BC++){
-    if (Kind_Data_Giles[iMarker_BC] == TOTAL_CONDITIONS_PT || Kind_Data_Giles[iMarker_BC] == TOTAL_CONDITIONS_PT_1D){
-      tot_pres_in = Giles_Var1[iMarker_BC];
-    }
-  }
-  for (iMarker_BC = 0; iMarker_BC < nMarker_Riemann; iMarker_BC++){
-    if (Kind_Data_Riemann[iMarker_BC] == TOTAL_CONDITIONS_PT ){
-      tot_pres_in = Riemann_Var1[iMarker_BC];
-    }
-  }
-  if(nMarker_Inlet == 1 && Kind_Inlet == TOTAL_CONDITIONS){
-    tot_pres_in = Inlet_Ptotal[0];
-  }
-  return tot_pres_in/Pressure_Ref;
-}
-
-su2double CConfig::GetTotalTemperatureIn_BC() {
-  unsigned short iMarker_BC;
-  su2double tot_temp_in = 0.0;
-  for (iMarker_BC = 0; iMarker_BC < nMarker_Giles; iMarker_BC++){
-    if (Kind_Data_Giles[iMarker_BC] == TOTAL_CONDITIONS_PT || Kind_Data_Giles[iMarker_BC] == TOTAL_CONDITIONS_PT_1D){
-      tot_temp_in = Giles_Var2[iMarker_BC];
-    }
-  }
-  for (iMarker_BC = 0; iMarker_BC < nMarker_Riemann; iMarker_BC++){
-    if (Kind_Data_Riemann[iMarker_BC] == TOTAL_CONDITIONS_PT ){
-      tot_temp_in = Riemann_Var2[iMarker_BC];
-    }
-  }
-
-  if(nMarker_Inlet == 1 && Kind_Inlet == TOTAL_CONDITIONS){
-    tot_temp_in = Inlet_Ttotal[0];
-  }
-  return tot_temp_in/Temperature_Ref;
-}
-
-void CConfig::SetTotalTemperatureIn_BC(su2double val_temp) {
-  unsigned short iMarker_BC;
-  for (iMarker_BC = 0; iMarker_BC < nMarker_Giles; iMarker_BC++){
-    if (Kind_Data_Giles[iMarker_BC] == TOTAL_CONDITIONS_PT || Kind_Data_Giles[iMarker_BC] == TOTAL_CONDITIONS_PT_1D){
-      Giles_Var2[iMarker_BC] = val_temp*Temperature_Ref;
-    }
-  }
-  for (iMarker_BC = 0; iMarker_BC < nMarker_Riemann; iMarker_BC++){
-    if (Kind_Data_Riemann[iMarker_BC] == TOTAL_CONDITIONS_PT ){
-      Riemann_Var2[iMarker_BC] = val_temp*Temperature_Ref;
-    }
-  }
-
-  if(nMarker_Inlet == 1 && Kind_Inlet == TOTAL_CONDITIONS){
-    Inlet_Ttotal[0] = val_temp*Temperature_Ref;
-  }
-}
-
-su2double CConfig::GetFlowAngleIn_BC() {
-  unsigned short iMarker_BC;
-  su2double alpha_in = 0.0;
-  for (iMarker_BC = 0; iMarker_BC < nMarker_Giles; iMarker_BC++){
-    if (Kind_Data_Giles[iMarker_BC] == TOTAL_CONDITIONS_PT || Kind_Data_Giles[iMarker_BC] == TOTAL_CONDITIONS_PT_1D){
-      alpha_in = atan(Giles_FlowDir[iMarker_BC][1]/Giles_FlowDir[iMarker_BC][0]);
-    }
-  }
-  for (iMarker_BC = 0; iMarker_BC < nMarker_Riemann; iMarker_BC++){
-  	if (Kind_Data_Riemann[iMarker_BC] == TOTAL_CONDITIONS_PT ){
-  		alpha_in = atan(Riemann_FlowDir[iMarker_BC][1]/Riemann_FlowDir[iMarker_BC][0]);
-  	}
-  }
-
-  if(nMarker_Inlet == 1 && Kind_Inlet == TOTAL_CONDITIONS){
-  	alpha_in = atan(Inlet_FlowDir[0][1]/Inlet_FlowDir[0][0]);
-  }
-
-  return alpha_in;
-}
-
-su2double CConfig::GetIncInlet_BC() {
-
-  su2double val_out = 0.0;
-
-  if (nMarker_Inlet > 0) {
-    if (Kind_Inc_Inlet[0] == VELOCITY_INLET)
-      val_out = Inlet_Ptotal[0]/Velocity_Ref;
-    else if (Kind_Inc_Inlet[0] == PRESSURE_INLET)
-      val_out = Inlet_Ptotal[0]/Pressure_Ref;
-  }
-
-  return val_out;
-}
-
-void CConfig::SetIncInlet_BC(su2double val_in) {
-
-  if (nMarker_Inlet > 0) {
-    if (Kind_Inc_Inlet[0] == VELOCITY_INLET)
-      Inlet_Ptotal[0] = val_in*Velocity_Ref;
-    else if (Kind_Inc_Inlet[0] == PRESSURE_INLET)
-      Inlet_Ptotal[0] = val_in*Pressure_Ref;
-  }
-
-}
-
-su2double CConfig::GetIncTemperature_BC() {
-
-  su2double val_out = 0.0;
-
-  if (nMarker_Inlet > 0) {
-      val_out = Inlet_Ttotal[0]/Temperature_Ref;
-  }
-
-  return val_out;
-}
-
-void CConfig::SetIncTemperature_BC(su2double val_temperature) {
-
-  if (nMarker_Inlet > 0) {
-      Inlet_Ttotal[0] = val_temperature*Temperature_Ref;
-  }
-
-}
-
-su2double CConfig::GetIncPressureOut_BC() {
-
-  su2double pressure_out = 0.0;
-
-  if (nMarker_FarField > 0){
-    pressure_out = Pressure_FreeStreamND;
-  } else if (nMarker_Outlet > 0) {
-    pressure_out = Outlet_Pressure[0]/Pressure_Ref;
-  }
-
-  return pressure_out;
-}
-
-void CConfig::SetIncPressureOut_BC(su2double val_pressure) {
-
-  if (nMarker_FarField > 0){
-    Pressure_FreeStreamND = val_pressure;
-  } else if (nMarker_Outlet > 0) {
-    Outlet_Pressure[0] = val_pressure*Pressure_Ref;
-  }
-
-}
-
-su2double CConfig::GetIsothermal_Temperature(string val_marker) {
-
-  unsigned short iMarker_Isothermal = 0;
-
-  if (nMarker_Isothermal > 0) {
-    for (iMarker_Isothermal = 0; iMarker_Isothermal < nMarker_Isothermal; iMarker_Isothermal++)
-      if (Marker_Isothermal[iMarker_Isothermal] == val_marker) break;
-  }
-
-  return Isothermal_Temperature[iMarker_Isothermal];
-}
-
-su2double CConfig::GetWall_HeatFlux(string val_marker) {
-  unsigned short iMarker_HeatFlux;
-
-  if ((nMarker_HeatFlux*nMarker_HeatFluxCatalytic             != 0) ||
-      (nMarker_HeatFlux*nMarker_HeatFluxNonCatalytic          != 0) ||
-      (nMarker_HeatFluxCatalytic*nMarker_HeatFluxNonCatalytic != 0)) {
-    cout << "Mixed catalytic boundaries not supported!!" << endl;
-    exit(1);
-  }
-
-  if (nMarker_HeatFlux > 0) {
-  for (iMarker_HeatFlux = 0; iMarker_HeatFlux < nMarker_HeatFlux; iMarker_HeatFlux++)
-    if (Marker_HeatFlux[iMarker_HeatFlux] == val_marker) break;
-  }
-
-  if (nMarker_HeatFluxCatalytic > 0) {
-    for (iMarker_HeatFlux = 0; iMarker_HeatFlux < nMarker_HeatFluxCatalytic; iMarker_HeatFlux++)
-      if (Marker_HeatFluxCatalytic[iMarker_HeatFlux] == val_marker) break;
-  }
-
-  if (nMarker_HeatFluxNonCatalytic > 0) {
-    for (iMarker_HeatFlux = 0; iMarker_HeatFlux < nMarker_HeatFluxNonCatalytic; iMarker_HeatFlux++)
-      if (Marker_HeatFluxNonCatalytic[iMarker_HeatFlux] == val_marker) break;
-  }
-
-  return Heat_Flux[iMarker_HeatFlux];
-}
-
-unsigned short CConfig::GetWallFunction_Treatment(string val_marker) {
-  unsigned short WallFunction = NO_WALL_FUNCTION;
-
-  for(unsigned short iMarker=0; iMarker<nMarker_WallFunctions; iMarker++) {
-    if(Marker_WallFunctions[iMarker] == val_marker) {
-      WallFunction = Kind_WallFunctions[iMarker];
-      break;
-    }
-  }
-
-  return WallFunction;
-}
-
-unsigned short* CConfig::GetWallFunction_IntInfo(string val_marker) {
-  unsigned short *intInfo = NULL;
-
-  for(unsigned short iMarker=0; iMarker<nMarker_WallFunctions; iMarker++) {
-    if(Marker_WallFunctions[iMarker] == val_marker) {
-      intInfo = IntInfo_WallFunctions[iMarker];
-      break;
-    }
-  }
-
-  return intInfo;
-}
-
-su2double* CConfig::GetWallFunction_DoubleInfo(string val_marker) {
-  su2double *doubleInfo = NULL;
-
-  for(unsigned short iMarker=0; iMarker<nMarker_WallFunctions; iMarker++) {
-    if(Marker_WallFunctions[iMarker] == val_marker) {
-      doubleInfo = DoubleInfo_WallFunctions[iMarker];
-      break;
-    }
-  }
-
-  return doubleInfo;
-}
-
-su2double CConfig::GetEngineInflow_Target(string val_marker) {
-  unsigned short iMarker_EngineInflow;
-  for (iMarker_EngineInflow = 0; iMarker_EngineInflow < nMarker_EngineInflow; iMarker_EngineInflow++)
-    if (Marker_EngineInflow[iMarker_EngineInflow] == val_marker) break;
-  return EngineInflow_Target[iMarker_EngineInflow];
-}
-
-su2double CConfig::GetInflow_Pressure(string val_marker) {
-  unsigned short iMarker_EngineInflow;
-  for (iMarker_EngineInflow = 0; iMarker_EngineInflow < nMarker_EngineInflow; iMarker_EngineInflow++)
-    if (Marker_EngineInflow[iMarker_EngineInflow] == val_marker) break;
-  return Inflow_Pressure[iMarker_EngineInflow];
-}
-
-su2double CConfig::GetInflow_MassFlow(string val_marker) {
-  unsigned short iMarker_EngineInflow;
-  for (iMarker_EngineInflow = 0; iMarker_EngineInflow < nMarker_EngineInflow; iMarker_EngineInflow++)
-    if (Marker_EngineInflow[iMarker_EngineInflow] == val_marker) break;
-  return Inflow_MassFlow[iMarker_EngineInflow];
-}
-
-su2double CConfig::GetInflow_ReverseMassFlow(string val_marker) {
-  unsigned short iMarker_EngineInflow;
-  for (iMarker_EngineInflow = 0; iMarker_EngineInflow < nMarker_EngineInflow; iMarker_EngineInflow++)
-    if (Marker_EngineInflow[iMarker_EngineInflow] == val_marker) break;
-  return Inflow_ReverseMassFlow[iMarker_EngineInflow];
-}
-
-su2double CConfig::GetInflow_TotalPressure(string val_marker) {
-  unsigned short iMarker_EngineInflow;
-  for (iMarker_EngineInflow = 0; iMarker_EngineInflow < nMarker_EngineInflow; iMarker_EngineInflow++)
-    if (Marker_EngineInflow[iMarker_EngineInflow] == val_marker) break;
-  return Inflow_TotalPressure[iMarker_EngineInflow];
-}
-
-su2double CConfig::GetInflow_Temperature(string val_marker) {
-  unsigned short iMarker_EngineInflow;
-  for (iMarker_EngineInflow = 0; iMarker_EngineInflow < nMarker_EngineInflow; iMarker_EngineInflow++)
-    if (Marker_EngineInflow[iMarker_EngineInflow] == val_marker) break;
-  return Inflow_Temperature[iMarker_EngineInflow];
-}
-
-su2double CConfig::GetInflow_TotalTemperature(string val_marker) {
-  unsigned short iMarker_EngineInflow;
-  for (iMarker_EngineInflow = 0; iMarker_EngineInflow < nMarker_EngineInflow; iMarker_EngineInflow++)
-    if (Marker_EngineInflow[iMarker_EngineInflow] == val_marker) break;
-  return Inflow_TotalTemperature[iMarker_EngineInflow];
-}
-
-su2double CConfig::GetInflow_RamDrag(string val_marker) {
-  unsigned short iMarker_EngineInflow;
-  for (iMarker_EngineInflow = 0; iMarker_EngineInflow < nMarker_EngineInflow; iMarker_EngineInflow++)
-    if (Marker_EngineInflow[iMarker_EngineInflow] == val_marker) break;
-  return Inflow_RamDrag[iMarker_EngineInflow];
-}
-
-su2double CConfig::GetInflow_Force(string val_marker) {
-  unsigned short iMarker_EngineInflow;
-  for (iMarker_EngineInflow = 0; iMarker_EngineInflow < nMarker_EngineInflow; iMarker_EngineInflow++)
-    if (Marker_EngineInflow[iMarker_EngineInflow] == val_marker) break;
-  return Inflow_Force[iMarker_EngineInflow];
-}
-
-su2double CConfig::GetInflow_Power(string val_marker) {
-  unsigned short iMarker_EngineInflow;
-  for (iMarker_EngineInflow = 0; iMarker_EngineInflow < nMarker_EngineInflow; iMarker_EngineInflow++)
-    if (Marker_EngineInflow[iMarker_EngineInflow] == val_marker) break;
-  return Inflow_Power[iMarker_EngineInflow];
-}
-
-su2double CConfig::GetInflow_Mach(string val_marker) {
-  unsigned short iMarker_EngineInflow;
-  for (iMarker_EngineInflow = 0; iMarker_EngineInflow < nMarker_EngineInflow; iMarker_EngineInflow++)
-    if (Marker_EngineInflow[iMarker_EngineInflow] == val_marker) break;
-  return Inflow_Mach[iMarker_EngineInflow];
-}
-
-su2double CConfig::GetExhaust_Pressure(string val_marker) {
-  unsigned short iMarker_EngineExhaust;
-  for (iMarker_EngineExhaust = 0; iMarker_EngineExhaust < nMarker_EngineExhaust; iMarker_EngineExhaust++)
-    if (Marker_EngineExhaust[iMarker_EngineExhaust] == val_marker) break;
-  return Exhaust_Pressure[iMarker_EngineExhaust];
-}
-
-su2double CConfig::GetExhaust_Temperature(string val_marker) {
-  unsigned short iMarker_EngineExhaust;
-  for (iMarker_EngineExhaust = 0; iMarker_EngineExhaust < nMarker_EngineExhaust; iMarker_EngineExhaust++)
-    if (Marker_EngineExhaust[iMarker_EngineExhaust] == val_marker) break;
-  return Exhaust_Temperature[iMarker_EngineExhaust];
-}
-
-su2double CConfig::GetExhaust_MassFlow(string val_marker) {
-  unsigned short iMarker_EngineExhaust;
-  for (iMarker_EngineExhaust = 0; iMarker_EngineExhaust < nMarker_EngineExhaust; iMarker_EngineExhaust++)
-    if (Marker_EngineExhaust[iMarker_EngineExhaust] == val_marker) break;
-  return Exhaust_MassFlow[iMarker_EngineExhaust];
-}
-
-su2double CConfig::GetExhaust_TotalPressure(string val_marker) {
-  unsigned short iMarker_EngineExhaust;
-  for (iMarker_EngineExhaust = 0; iMarker_EngineExhaust < nMarker_EngineExhaust; iMarker_EngineExhaust++)
-    if (Marker_EngineExhaust[iMarker_EngineExhaust] == val_marker) break;
-  return Exhaust_TotalPressure[iMarker_EngineExhaust];
-}
-
-su2double CConfig::GetExhaust_TotalTemperature(string val_marker) {
-  unsigned short iMarker_EngineExhaust;
-  for (iMarker_EngineExhaust = 0; iMarker_EngineExhaust < nMarker_EngineExhaust; iMarker_EngineExhaust++)
-    if (Marker_EngineExhaust[iMarker_EngineExhaust] == val_marker) break;
-  return Exhaust_TotalTemperature[iMarker_EngineExhaust];
-}
-
-su2double CConfig::GetExhaust_GrossThrust(string val_marker) {
-  unsigned short iMarker_EngineExhaust;
-  for (iMarker_EngineExhaust = 0; iMarker_EngineExhaust < nMarker_EngineExhaust; iMarker_EngineExhaust++)
-    if (Marker_EngineExhaust[iMarker_EngineExhaust] == val_marker) break;
-  return Exhaust_GrossThrust[iMarker_EngineExhaust];
-}
-
-su2double CConfig::GetExhaust_Force(string val_marker) {
-  unsigned short iMarker_EngineExhaust;
-  for (iMarker_EngineExhaust = 0; iMarker_EngineExhaust < nMarker_EngineExhaust; iMarker_EngineExhaust++)
-    if (Marker_EngineExhaust[iMarker_EngineExhaust] == val_marker) break;
-  return Exhaust_Force[iMarker_EngineExhaust];
-}
-
-su2double CConfig::GetExhaust_Power(string val_marker) {
-  unsigned short iMarker_EngineExhaust;
-  for (iMarker_EngineExhaust = 0; iMarker_EngineExhaust < nMarker_EngineExhaust; iMarker_EngineExhaust++)
-    if (Marker_EngineExhaust[iMarker_EngineExhaust] == val_marker) break;
-  return Exhaust_Power[iMarker_EngineExhaust];
-}
-
-su2double CConfig::GetActDiskInlet_Pressure(string val_marker) {
-  unsigned short iMarker_ActDiskInlet;
-  for (iMarker_ActDiskInlet = 0; iMarker_ActDiskInlet < nMarker_ActDiskInlet; iMarker_ActDiskInlet++)
-    if (Marker_ActDiskInlet[iMarker_ActDiskInlet] == val_marker) break;
-  return ActDiskInlet_Pressure[iMarker_ActDiskInlet];
-}
-
-su2double CConfig::GetActDiskInlet_TotalPressure(string val_marker) {
-  unsigned short iMarker_ActDiskInlet;
-  for (iMarker_ActDiskInlet = 0; iMarker_ActDiskInlet < nMarker_ActDiskInlet; iMarker_ActDiskInlet++)
-    if (Marker_ActDiskInlet[iMarker_ActDiskInlet] == val_marker) break;
-  return ActDiskInlet_TotalPressure[iMarker_ActDiskInlet];
-}
-
-su2double CConfig::GetActDiskInlet_RamDrag(string val_marker) {
-  unsigned short iMarker_ActDiskInlet;
-  for (iMarker_ActDiskInlet = 0; iMarker_ActDiskInlet < nMarker_ActDiskInlet; iMarker_ActDiskInlet++)
-    if (Marker_ActDiskInlet[iMarker_ActDiskInlet] == val_marker) break;
-  return ActDiskInlet_RamDrag[iMarker_ActDiskInlet];
-}
-
-su2double CConfig::GetActDiskInlet_Force(string val_marker) {
-  unsigned short iMarker_ActDiskInlet;
-  for (iMarker_ActDiskInlet = 0; iMarker_ActDiskInlet < nMarker_ActDiskInlet; iMarker_ActDiskInlet++)
-    if (Marker_ActDiskInlet[iMarker_ActDiskInlet] == val_marker) break;
-  return ActDiskInlet_Force[iMarker_ActDiskInlet];
-}
-
-su2double CConfig::GetActDiskInlet_Power(string val_marker) {
-  unsigned short iMarker_ActDiskInlet;
-  for (iMarker_ActDiskInlet = 0; iMarker_ActDiskInlet < nMarker_ActDiskInlet; iMarker_ActDiskInlet++)
-    if (Marker_ActDiskInlet[iMarker_ActDiskInlet] == val_marker) break;
-  return ActDiskInlet_Power[iMarker_ActDiskInlet];
-}
-
-su2double CConfig::GetActDiskOutlet_Pressure(string val_marker) {
-  unsigned short iMarker_ActDiskOutlet;
-  for (iMarker_ActDiskOutlet = 0; iMarker_ActDiskOutlet < nMarker_ActDiskOutlet; iMarker_ActDiskOutlet++)
-    if (Marker_ActDiskOutlet[iMarker_ActDiskOutlet] == val_marker) break;
-  return ActDiskOutlet_Pressure[iMarker_ActDiskOutlet];
-}
-
-su2double CConfig::GetActDiskOutlet_TotalPressure(string val_marker) {
-  unsigned short iMarker_ActDiskOutlet;
-  for (iMarker_ActDiskOutlet = 0; iMarker_ActDiskOutlet < nMarker_ActDiskOutlet; iMarker_ActDiskOutlet++)
-    if (Marker_ActDiskOutlet[iMarker_ActDiskOutlet] == val_marker) break;
-  return ActDiskOutlet_TotalPressure[iMarker_ActDiskOutlet];
-}
-
-su2double CConfig::GetActDiskOutlet_GrossThrust(string val_marker) {
-  unsigned short iMarker_ActDiskOutlet;
-  for (iMarker_ActDiskOutlet = 0; iMarker_ActDiskOutlet < nMarker_ActDiskOutlet; iMarker_ActDiskOutlet++)
-    if (Marker_ActDiskOutlet[iMarker_ActDiskOutlet] == val_marker) break;
-  return ActDiskOutlet_GrossThrust[iMarker_ActDiskOutlet];
-}
-
-su2double CConfig::GetActDiskOutlet_Force(string val_marker) {
-  unsigned short iMarker_ActDiskOutlet;
-  for (iMarker_ActDiskOutlet = 0; iMarker_ActDiskOutlet < nMarker_ActDiskOutlet; iMarker_ActDiskOutlet++)
-    if (Marker_ActDiskOutlet[iMarker_ActDiskOutlet] == val_marker) break;
-  return ActDiskOutlet_Force[iMarker_ActDiskOutlet];
-}
-
-su2double CConfig::GetActDiskOutlet_Power(string val_marker) {
-  unsigned short iMarker_ActDiskOutlet;
-  for (iMarker_ActDiskOutlet = 0; iMarker_ActDiskOutlet < nMarker_ActDiskOutlet; iMarker_ActDiskOutlet++)
-    if (Marker_ActDiskOutlet[iMarker_ActDiskOutlet] == val_marker) break;
-  return ActDiskOutlet_Power[iMarker_ActDiskOutlet];
-}
-
-su2double CConfig::GetActDiskInlet_Temperature(string val_marker) {
-  unsigned short iMarker_ActDiskInlet;
-  for (iMarker_ActDiskInlet = 0; iMarker_ActDiskInlet < nMarker_ActDiskInlet; iMarker_ActDiskInlet++)
-    if (Marker_ActDiskInlet[iMarker_ActDiskInlet] == val_marker) break;
-  return ActDiskInlet_Temperature[iMarker_ActDiskInlet];
-}
-
-su2double CConfig::GetActDiskInlet_TotalTemperature(string val_marker) {
-  unsigned short iMarker_ActDiskInlet;
-  for (iMarker_ActDiskInlet = 0; iMarker_ActDiskInlet < nMarker_ActDiskInlet; iMarker_ActDiskInlet++)
-    if (Marker_ActDiskInlet[iMarker_ActDiskInlet] == val_marker) break;
-  return ActDiskInlet_TotalTemperature[iMarker_ActDiskInlet];
-}
-
-su2double CConfig::GetActDiskOutlet_Temperature(string val_marker) {
-  unsigned short iMarker_ActDiskOutlet;
-  for (iMarker_ActDiskOutlet = 0; iMarker_ActDiskOutlet < nMarker_ActDiskOutlet; iMarker_ActDiskOutlet++)
-    if (Marker_ActDiskOutlet[iMarker_ActDiskOutlet] == val_marker) break;
-  return ActDiskOutlet_Temperature[iMarker_ActDiskOutlet];
-}
-
-su2double CConfig::GetActDiskOutlet_TotalTemperature(string val_marker) {
-  unsigned short iMarker_ActDiskOutlet;
-  for (iMarker_ActDiskOutlet = 0; iMarker_ActDiskOutlet < nMarker_ActDiskOutlet; iMarker_ActDiskOutlet++)
-    if (Marker_ActDiskOutlet[iMarker_ActDiskOutlet] == val_marker) break;
-  return ActDiskOutlet_TotalTemperature[iMarker_ActDiskOutlet];
-}
-
-su2double CConfig::GetActDiskInlet_MassFlow(string val_marker) {
-  unsigned short iMarker_ActDiskInlet;
-  for (iMarker_ActDiskInlet = 0; iMarker_ActDiskInlet < nMarker_ActDiskInlet; iMarker_ActDiskInlet++)
-    if (Marker_ActDiskInlet[iMarker_ActDiskInlet] == val_marker) break;
-  return ActDiskInlet_MassFlow[iMarker_ActDiskInlet];
-}
-
-su2double CConfig::GetActDiskOutlet_MassFlow(string val_marker) {
-  unsigned short iMarker_ActDiskOutlet;
-  for (iMarker_ActDiskOutlet = 0; iMarker_ActDiskOutlet < nMarker_ActDiskOutlet; iMarker_ActDiskOutlet++)
-    if (Marker_ActDiskOutlet[iMarker_ActDiskOutlet] == val_marker) break;
-  return ActDiskOutlet_MassFlow[iMarker_ActDiskOutlet];
-}
-
-su2double CConfig::GetDispl_Value(string val_marker) {
-  unsigned short iMarker_Displacement;
-  for (iMarker_Displacement = 0; iMarker_Displacement < nMarker_Displacement; iMarker_Displacement++)
-    if (Marker_Displacement[iMarker_Displacement] == val_marker) break;
-  return Displ_Value[iMarker_Displacement];
-}
-
-su2double CConfig::GetLoad_Value(string val_marker) {
-  unsigned short iMarker_Load;
-  for (iMarker_Load = 0; iMarker_Load < nMarker_Load; iMarker_Load++)
-    if (Marker_Load[iMarker_Load] == val_marker) break;
-  return Load_Value[iMarker_Load];
-}
-
-su2double CConfig::GetDamper_Constant(string val_marker) {
-  unsigned short iMarker_Damper;
-  for (iMarker_Damper = 0; iMarker_Damper < nMarker_Damper; iMarker_Damper++)
-    if (Marker_Damper[iMarker_Damper] == val_marker) break;
-  return Damper_Constant[iMarker_Damper];
-}
-
-su2double CConfig::GetLoad_Dir_Value(string val_marker) {
-  unsigned short iMarker_Load_Dir;
-  for (iMarker_Load_Dir = 0; iMarker_Load_Dir < nMarker_Load_Dir; iMarker_Load_Dir++)
-    if (Marker_Load_Dir[iMarker_Load_Dir] == val_marker) break;
-  return Load_Dir_Value[iMarker_Load_Dir];
-}
-
-su2double CConfig::GetLoad_Dir_Multiplier(string val_marker) {
-  unsigned short iMarker_Load_Dir;
-  for (iMarker_Load_Dir = 0; iMarker_Load_Dir < nMarker_Load_Dir; iMarker_Load_Dir++)
-    if (Marker_Load_Dir[iMarker_Load_Dir] == val_marker) break;
-  return Load_Dir_Multiplier[iMarker_Load_Dir];
-}
-
-su2double CConfig::GetDisp_Dir_Value(string val_marker) {
-  unsigned short iMarker_Disp_Dir;
-  for (iMarker_Disp_Dir = 0; iMarker_Disp_Dir < nMarker_Disp_Dir; iMarker_Disp_Dir++)
-    if (Marker_Disp_Dir[iMarker_Disp_Dir] == val_marker) break;
-  return Disp_Dir_Value[iMarker_Disp_Dir];
-}
-
-su2double CConfig::GetDisp_Dir_Multiplier(string val_marker) {
-  unsigned short iMarker_Disp_Dir;
-  for (iMarker_Disp_Dir = 0; iMarker_Disp_Dir < nMarker_Disp_Dir; iMarker_Disp_Dir++)
-    if (Marker_Disp_Dir[iMarker_Disp_Dir] == val_marker) break;
-  return Disp_Dir_Multiplier[iMarker_Disp_Dir];
-}
-
-su2double* CConfig::GetLoad_Dir(string val_marker) {
-  unsigned short iMarker_Load_Dir;
-  for (iMarker_Load_Dir = 0; iMarker_Load_Dir < nMarker_Load_Dir; iMarker_Load_Dir++)
-    if (Marker_Load_Dir[iMarker_Load_Dir] == val_marker) break;
-  return Load_Dir[iMarker_Load_Dir];
-}
-
-su2double* CConfig::GetDisp_Dir(string val_marker) {
-  unsigned short iMarker_Disp_Dir;
-  for (iMarker_Disp_Dir = 0; iMarker_Disp_Dir < nMarker_Disp_Dir; iMarker_Disp_Dir++)
-    if (Marker_Disp_Dir[iMarker_Disp_Dir] == val_marker) break;
-  return Disp_Dir[iMarker_Disp_Dir];
-}
-
-su2double CConfig::GetLoad_Sine_Amplitude(string val_marker) {
-  unsigned short iMarker_Load_Sine;
-  for (iMarker_Load_Sine = 0; iMarker_Load_Sine < nMarker_Load_Sine; iMarker_Load_Sine++)
-    if (Marker_Load_Sine[iMarker_Load_Sine] == val_marker) break;
-  return Load_Sine_Amplitude[iMarker_Load_Sine];
-}
-
-su2double CConfig::GetLoad_Sine_Frequency(string val_marker) {
-  unsigned short iMarker_Load_Sine;
-  for (iMarker_Load_Sine = 0; iMarker_Load_Sine < nMarker_Load_Sine; iMarker_Load_Sine++)
-    if (Marker_Load_Sine[iMarker_Load_Sine] == val_marker) break;
-  return Load_Sine_Frequency[iMarker_Load_Sine];
-}
-
-su2double* CConfig::GetLoad_Sine_Dir(string val_marker) {
-  unsigned short iMarker_Load_Sine;
-  for (iMarker_Load_Sine = 0; iMarker_Load_Sine < nMarker_Load_Sine; iMarker_Load_Sine++)
-    if (Marker_Load_Sine[iMarker_Load_Sine] == val_marker) break;
-  return Load_Sine_Dir[iMarker_Load_Sine];
-}
-
-su2double CConfig::GetFlowLoad_Value(string val_marker) {
-  unsigned short iMarker_FlowLoad;
-  for (iMarker_FlowLoad = 0; iMarker_FlowLoad < nMarker_FlowLoad; iMarker_FlowLoad++)
-    if (Marker_FlowLoad[iMarker_FlowLoad] == val_marker) break;
-  return FlowLoad_Value[iMarker_FlowLoad];
-}
-
-void CConfig::SetSpline(vector<su2double> &x, vector<su2double> &y, unsigned long n, su2double yp1, su2double ypn, vector<su2double> &y2) {
-  unsigned long i, k;
-  su2double p, qn, sig, un, *u;
-
-  u = new su2double [n];
-
-  if (yp1 > 0.99e30)			// The lower boundary condition is set either to be "nat
-    y2[0]=u[0]=0.0;			  // -ural"
-  else {									// or else to have a specified first derivative.
-    y2[0] = -0.5;
-    u[0]=(3.0/(x[1]-x[0]))*((y[1]-y[0])/(x[1]-x[0])-yp1);
-  }
-
-  for (i=2; i<=n-1; i++) {									//  This is the decomposition loop of the tridiagonal al-
-    sig=(x[i-1]-x[i-2])/(x[i]-x[i-2]);		//	gorithm. y2 and u are used for tem-
-    p=sig*y2[i-2]+2.0;										//	porary storage of the decomposed
-    y2[i-1]=(sig-1.0)/p;										//	factors.
-    u[i-1]=(y[i]-y[i-1])/(x[i]-x[i-1]) - (y[i-1]-y[i-2])/(x[i-1]-x[i-2]);
-    u[i-1]=(6.0*u[i-1]/(x[i]-x[i-2])-sig*u[i-2])/p;
-  }
-
-  if (ypn > 0.99e30)						// The upper boundary condition is set either to be
-    qn=un=0.0;									// "natural"
-  else {												// or else to have a specified first derivative.
-    qn=0.5;
-    un=(3.0/(x[n-1]-x[n-2]))*(ypn-(y[n-1]-y[n-2])/(x[n-1]-x[n-2]));
-  }
-  y2[n-1]=(un-qn*u[n-2])/(qn*y2[n-2]+1.0);
-  for (k=n-1; k>=1; k--)					// This is the backsubstitution loop of the tridiagonal
-    y2[k-1]=y2[k-1]*y2[k]+u[k-1];	  // algorithm.
-
-  delete[] u;
-
-}
-
-su2double CConfig::GetSpline(vector<su2double>&xa, vector<su2double>&ya, vector<su2double>&y2a, unsigned long n, su2double x) {
-  unsigned long klo, khi, k;
-  su2double h, b, a, y;
-
-  klo=1;										// We will find the right place in the table by means of
-  khi=n;										// bisection. This is optimal if sequential calls to this
-  while (khi-klo > 1) {			// routine are at random values of x. If sequential calls
-    k=(khi+klo) >> 1;				// are in order, and closely spaced, one would do better
-    if (xa[k-1] > x) khi=k;		// to store previous values of klo and khi and test if
-    else klo=k;							// they remain appropriate on the next call.
-  }								// klo and khi now bracket the input value of x
-  h=xa[khi-1]-xa[klo-1];
-  if (h == 0.0) cout << "Bad xa input to routine splint" << endl;	// The xa’s must be dis-
-  a=(xa[khi-1]-x)/h;																					      // tinct.
-  b=(x-xa[klo-1])/h;				// Cubic spline polynomial is now evaluated.
-  y=a*ya[klo-1]+b*ya[khi-1]+((a*a*a-a)*y2a[klo-1]+(b*b*b-b)*y2a[khi-1])*(h*h)/6.0;
-
-  return y;
-}
-
-void CConfig::SetFreeStreamTurboNormal(su2double* turboNormal){
-
-  FreeStreamTurboNormal[0] = turboNormal[0];
-  FreeStreamTurboNormal[1] = turboNormal[1];
-  FreeStreamTurboNormal[2] = 0.0;
-}
-
-void CConfig::GetChemistryEquilConstants(su2double **RxnConstantTable, unsigned short iReaction) {
-
-  switch (Kind_GasModel) {
-
-    case O2:
-
-      //O2 + M -> 2O + M
-      RxnConstantTable[0][0] = 1.8103;  RxnConstantTable[0][1] = 1.9607;  RxnConstantTable[0][2] = 3.5716;  RxnConstantTable[0][3] = -7.3623;   RxnConstantTable[0][4] = 0.083861;
-      RxnConstantTable[1][0] = 0.91354; RxnConstantTable[1][1] = 2.3160;  RxnConstantTable[1][2] = 2.2885;  RxnConstantTable[1][3] = -6.7969;   RxnConstantTable[1][4] = 0.046338;
-      RxnConstantTable[2][0] = 0.64183; RxnConstantTable[2][1] = 2.4253;  RxnConstantTable[2][2] = 1.9026;  RxnConstantTable[2][3] = -6.6277;   RxnConstantTable[2][4] = 0.035151;
-      RxnConstantTable[3][0] = 0.55388; RxnConstantTable[3][1] = 2.4600;  RxnConstantTable[3][2] = 1.7763;  RxnConstantTable[3][3] = -6.5720;   RxnConstantTable[3][4] = 0.031445;
-      RxnConstantTable[4][0] = 0.52455; RxnConstantTable[4][1] = 2.4715;  RxnConstantTable[4][2] = 1.7342;  RxnConstantTable[4][3] = -6.55534;  RxnConstantTable[4][4] = 0.030209;
-      RxnConstantTable[5][0] = 0.50989; RxnConstantTable[5][1] = 2.4773;  RxnConstantTable[5][2] = 1.7132;  RxnConstantTable[5][3] = -6.5441;   RxnConstantTable[5][4] = 0.029591;
-
-      break;
-
-    case N2:
-
-      //N2 + M -> 2N + M
-      RxnConstantTable[0][0] = 3.4907;  RxnConstantTable[0][1] = 0.83133; RxnConstantTable[0][2] = 4.0978;  RxnConstantTable[0][3] = -12.728; RxnConstantTable[0][4] = 0.07487;   //n = 1E14
-      RxnConstantTable[1][0] = 2.0723;  RxnConstantTable[1][1] = 1.38970; RxnConstantTable[1][2] = 2.0617;  RxnConstantTable[1][3] = -11.828; RxnConstantTable[1][4] = 0.015105;  //n = 1E15
-      RxnConstantTable[2][0] = 1.6060;  RxnConstantTable[2][1] = 1.57320; RxnConstantTable[2][2] = 1.3923;  RxnConstantTable[2][3] = -11.533; RxnConstantTable[2][4] = -0.004543; //n = 1E16
-      RxnConstantTable[3][0] = 1.5351;  RxnConstantTable[3][1] = 1.60610; RxnConstantTable[3][2] = 1.2993;  RxnConstantTable[3][3] = -11.494; RxnConstantTable[3][4] = -0.00698;  //n = 1E17
-      RxnConstantTable[4][0] = 1.4766;  RxnConstantTable[4][1] = 1.62910; RxnConstantTable[4][2] = 1.2153;  RxnConstantTable[4][3] = -11.457; RxnConstantTable[4][4] = -0.00944;  //n = 1E18
-      RxnConstantTable[5][0] = 1.4766;  RxnConstantTable[5][1] = 1.62910; RxnConstantTable[5][2] = 1.2153;  RxnConstantTable[5][3] = -11.457; RxnConstantTable[5][4] = -0.00944;  //n = 1E19
-
-      break;
-
-    case ARGON_SID:
-
-      //N2 + M -> 2N + M
-      RxnConstantTable[0][0] = 3.4907;  RxnConstantTable[0][1] = 0.83133; RxnConstantTable[0][2] = 4.0978;  RxnConstantTable[0][3] = -12.728; RxnConstantTable[0][4] = 0.07487;   //n = 1E14
-      RxnConstantTable[1][0] = 2.0723;  RxnConstantTable[1][1] = 1.38970; RxnConstantTable[1][2] = 2.0617;  RxnConstantTable[1][3] = -11.828; RxnConstantTable[1][4] = 0.015105;  //n = 1E15
-      RxnConstantTable[2][0] = 1.6060;  RxnConstantTable[2][1] = 1.57320; RxnConstantTable[2][2] = 1.3923;  RxnConstantTable[2][3] = -11.533; RxnConstantTable[2][4] = -0.004543; //n = 1E16
-      RxnConstantTable[3][0] = 1.5351;  RxnConstantTable[3][1] = 1.60610; RxnConstantTable[3][2] = 1.2993;  RxnConstantTable[3][3] = -11.494; RxnConstantTable[3][4] = -0.00698;  //n = 1E17
-      RxnConstantTable[4][0] = 1.4766;  RxnConstantTable[4][1] = 1.62910; RxnConstantTable[4][2] = 1.2153;  RxnConstantTable[4][3] = -11.457; RxnConstantTable[4][4] = -0.00944;  //n = 1E18
-      RxnConstantTable[5][0] = 1.4766;  RxnConstantTable[5][1] = 1.62910; RxnConstantTable[5][2] = 1.2153;  RxnConstantTable[5][3] = -11.457; RxnConstantTable[5][4] = -0.00944;  //n = 1E19
-
-      break;
-
-    case AIR5:
-
-      if (iReaction <= 4) {
-
-        //N2 + M -> 2N + M
-        RxnConstantTable[0][0] = 3.4907;  RxnConstantTable[0][1] = 0.83133; RxnConstantTable[0][2] = 4.0978;  RxnConstantTable[0][3] = -12.728; RxnConstantTable[0][4] = 0.07487;   //n = 1E14
-        RxnConstantTable[1][0] = 2.0723;  RxnConstantTable[1][1] = 1.38970; RxnConstantTable[1][2] = 2.0617;  RxnConstantTable[1][3] = -11.828; RxnConstantTable[1][4] = 0.015105;  //n = 1E15
-        RxnConstantTable[2][0] = 1.6060;  RxnConstantTable[2][1] = 1.57320; RxnConstantTable[2][2] = 1.3923;  RxnConstantTable[2][3] = -11.533; RxnConstantTable[2][4] = -0.004543; //n = 1E16
-        RxnConstantTable[3][0] = 1.5351;  RxnConstantTable[3][1] = 1.60610; RxnConstantTable[3][2] = 1.2993;  RxnConstantTable[3][3] = -11.494; RxnConstantTable[3][4] = -0.00698;  //n = 1E17
-        RxnConstantTable[4][0] = 1.4766;  RxnConstantTable[4][1] = 1.62910; RxnConstantTable[4][2] = 1.2153;  RxnConstantTable[4][3] = -11.457; RxnConstantTable[4][4] = -0.00944;  //n = 1E18
-        RxnConstantTable[5][0] = 1.4766;  RxnConstantTable[5][1] = 1.62910; RxnConstantTable[5][2] = 1.2153;  RxnConstantTable[5][3] = -11.457; RxnConstantTable[5][4] = -0.00944;  //n = 1E19
-
-      } else if (iReaction > 4 && iReaction <= 9) {
-
-        //O2 + M -> 2O + M
-        RxnConstantTable[0][0] = 1.8103;  RxnConstantTable[0][1] = 1.9607;  RxnConstantTable[0][2] = 3.5716;  RxnConstantTable[0][3] = -7.3623;   RxnConstantTable[0][4] = 0.083861;
-        RxnConstantTable[1][0] = 0.91354; RxnConstantTable[1][1] = 2.3160;  RxnConstantTable[1][2] = 2.2885;  RxnConstantTable[1][3] = -6.7969;   RxnConstantTable[1][4] = 0.046338;
-        RxnConstantTable[2][0] = 0.64183; RxnConstantTable[2][1] = 2.4253;  RxnConstantTable[2][2] = 1.9026;  RxnConstantTable[2][3] = -6.6277;   RxnConstantTable[2][4] = 0.035151;
-        RxnConstantTable[3][0] = 0.55388; RxnConstantTable[3][1] = 2.4600;  RxnConstantTable[3][2] = 1.7763;  RxnConstantTable[3][3] = -6.5720;   RxnConstantTable[3][4] = 0.031445;
-        RxnConstantTable[4][0] = 0.52455; RxnConstantTable[4][1] = 2.4715;  RxnConstantTable[4][2] = 1.7342;  RxnConstantTable[4][3] = -6.55534;  RxnConstantTable[4][4] = 0.030209;
-        RxnConstantTable[5][0] = 0.50989; RxnConstantTable[5][1] = 2.4773;  RxnConstantTable[5][2] = 1.7132;  RxnConstantTable[5][3] = -6.5441;   RxnConstantTable[5][4] = 0.029591;
-
-      } else if (iReaction > 9 && iReaction <= 14) {
-
-        //NO + M -> N + O + M
-        RxnConstantTable[0][0] = 2.1649;  RxnConstantTable[0][1] = 0.078577;  RxnConstantTable[0][2] = 2.8508;  RxnConstantTable[0][3] = -8.5422; RxnConstantTable[0][4] = 0.053043;
-        RxnConstantTable[1][0] = 1.0072;  RxnConstantTable[1][1] = 0.53545;   RxnConstantTable[1][2] = 1.1911;  RxnConstantTable[1][3] = -7.8098; RxnConstantTable[1][4] = 0.004394;
-        RxnConstantTable[2][0] = 0.63817; RxnConstantTable[2][1] = 0.68189;   RxnConstantTable[2][2] = 0.66336; RxnConstantTable[2][3] = -7.5773; RxnConstantTable[2][4] = -0.011025;
-        RxnConstantTable[3][0] = 0.55889; RxnConstantTable[3][1] = 0.71558;   RxnConstantTable[3][2] = 0.55396; RxnConstantTable[3][3] = -7.5304; RxnConstantTable[3][4] = -0.014089;
-        RxnConstantTable[4][0] = 0.5150;  RxnConstantTable[4][1] = 0.73286;   RxnConstantTable[4][2] = 0.49096; RxnConstantTable[4][3] = -7.5025; RxnConstantTable[4][4] = -0.015938;
-        RxnConstantTable[5][0] = 0.50765; RxnConstantTable[5][1] = 0.73575;   RxnConstantTable[5][2] = 0.48042; RxnConstantTable[5][3] = -7.4979; RxnConstantTable[5][4] = -0.016247;
-
-      } else if (iReaction == 15) {
-
-        //N2 + O -> NO + N
-        RxnConstantTable[0][0] = 1.3261;  RxnConstantTable[0][1] = 0.75268; RxnConstantTable[0][2] = 1.2474;  RxnConstantTable[0][3] = -4.1857; RxnConstantTable[0][4] = 0.02184;
-        RxnConstantTable[1][0] = 1.0653;  RxnConstantTable[1][1] = 0.85417; RxnConstantTable[1][2] = 0.87093; RxnConstantTable[1][3] = -4.0188; RxnConstantTable[1][4] = 0.010721;
-        RxnConstantTable[2][0] = 0.96794; RxnConstantTable[2][1] = 0.89131; RxnConstantTable[2][2] = 0.7291;  RxnConstantTable[2][3] = -3.9555; RxnConstantTable[2][4] = 0.006488;
-        RxnConstantTable[3][0] = 0.97646; RxnConstantTable[3][1] = 0.89043; RxnConstantTable[3][2] = 0.74572; RxnConstantTable[3][3] = -3.9642; RxnConstantTable[3][4] = 0.007123;
-        RxnConstantTable[4][0] = 0.96188; RxnConstantTable[4][1] = 0.89617; RxnConstantTable[4][2] = 0.72479; RxnConstantTable[4][3] = -3.955;  RxnConstantTable[4][4] = 0.006509;
-        RxnConstantTable[5][0] = 0.96921; RxnConstantTable[5][1] = 0.89329; RxnConstantTable[5][2] = 0.73531; RxnConstantTable[5][3] = -3.9596; RxnConstantTable[5][4] = 0.006818;
-
-      } else if (iReaction == 16) {
-
-        //NO + O -> O2 + N
-        RxnConstantTable[0][0] = 0.35438;   RxnConstantTable[0][1] = -1.8821; RxnConstantTable[0][2] = -0.72111;  RxnConstantTable[0][3] = -1.1797;   RxnConstantTable[0][4] = -0.030831;
-        RxnConstantTable[1][0] = 0.093613;  RxnConstantTable[1][1] = -1.7806; RxnConstantTable[1][2] = -1.0975;   RxnConstantTable[1][3] = -1.0128;   RxnConstantTable[1][4] = -0.041949;
-        RxnConstantTable[2][0] = -0.003732; RxnConstantTable[2][1] = -1.7434; RxnConstantTable[2][2] = -1.2394;   RxnConstantTable[2][3] = -0.94952;  RxnConstantTable[2][4] = -0.046182;
-        RxnConstantTable[3][0] = 0.004815;  RxnConstantTable[3][1] = -1.7443; RxnConstantTable[3][2] = -1.2227;   RxnConstantTable[3][3] = -0.95824;  RxnConstantTable[3][4] = -0.045545;
-        RxnConstantTable[4][0] = -0.009758; RxnConstantTable[4][1] = -1.7386; RxnConstantTable[4][2] = -1.2436;   RxnConstantTable[4][3] = -0.949;    RxnConstantTable[4][4] = -0.046159;
-        RxnConstantTable[5][0] = -0.002428; RxnConstantTable[5][1] = -1.7415; RxnConstantTable[5][2] = -1.2331;   RxnConstantTable[5][3] = -0.95365;  RxnConstantTable[5][4] = -0.04585;
-      }
-
-      break;
-
-    case AIR7:
-
-      if (iReaction <= 6) {
-
-        //N2 + M -> 2N + M
-        RxnConstantTable[0][0] = 3.4907;  RxnConstantTable[0][1] = 0.83133; RxnConstantTable[0][2] = 4.0978;  RxnConstantTable[0][3] = -12.728; RxnConstantTable[0][4] = 0.07487;   //n = 1E14
-        RxnConstantTable[1][0] = 2.0723;  RxnConstantTable[1][1] = 1.38970; RxnConstantTable[1][2] = 2.0617;  RxnConstantTable[1][3] = -11.828; RxnConstantTable[1][4] = 0.015105;  //n = 1E15
-        RxnConstantTable[2][0] = 1.6060;  RxnConstantTable[2][1] = 1.57320; RxnConstantTable[2][2] = 1.3923;  RxnConstantTable[2][3] = -11.533; RxnConstantTable[2][4] = -0.004543; //n = 1E16
-        RxnConstantTable[3][0] = 1.5351;  RxnConstantTable[3][1] = 1.60610; RxnConstantTable[3][2] = 1.2993;  RxnConstantTable[3][3] = -11.494; RxnConstantTable[3][4] = -0.00698;  //n = 1E17
-        RxnConstantTable[4][0] = 1.4766;  RxnConstantTable[4][1] = 1.62910; RxnConstantTable[4][2] = 1.2153;  RxnConstantTable[4][3] = -11.457; RxnConstantTable[4][4] = -0.00944;  //n = 1E18
-        RxnConstantTable[5][0] = 1.4766;  RxnConstantTable[5][1] = 1.62910; RxnConstantTable[5][2] = 1.2153;  RxnConstantTable[5][3] = -11.457; RxnConstantTable[5][4] = -0.00944;  //n = 1E19
-
-      } else if (iReaction > 6 && iReaction <= 13) {
-
-        //O2 + M -> 2O + M
-        RxnConstantTable[0][0] = 1.8103;  RxnConstantTable[0][1] = 1.9607;  RxnConstantTable[0][2] = 3.5716;  RxnConstantTable[0][3] = -7.3623;   RxnConstantTable[0][4] = 0.083861;
-        RxnConstantTable[1][0] = 0.91354; RxnConstantTable[1][1] = 2.3160;  RxnConstantTable[1][2] = 2.2885;  RxnConstantTable[1][3] = -6.7969;   RxnConstantTable[1][4] = 0.046338;
-        RxnConstantTable[2][0] = 0.64183; RxnConstantTable[2][1] = 2.4253;  RxnConstantTable[2][2] = 1.9026;  RxnConstantTable[2][3] = -6.6277;   RxnConstantTable[2][4] = 0.035151;
-        RxnConstantTable[3][0] = 0.55388; RxnConstantTable[3][1] = 2.4600;  RxnConstantTable[3][2] = 1.7763;  RxnConstantTable[3][3] = -6.5720;   RxnConstantTable[3][4] = 0.031445;
-        RxnConstantTable[4][0] = 0.52455; RxnConstantTable[4][1] = 2.4715;  RxnConstantTable[4][2] = 1.7342;  RxnConstantTable[4][3] = -6.55534;  RxnConstantTable[4][4] = 0.030209;
-        RxnConstantTable[5][0] = 0.50989; RxnConstantTable[5][1] = 2.4773;  RxnConstantTable[5][2] = 1.7132;  RxnConstantTable[5][3] = -6.5441;   RxnConstantTable[5][4] = 0.029591;
-
-      } else if (iReaction > 13 && iReaction <= 20) {
-
-        //NO + M -> N + O + M
-        RxnConstantTable[0][0] = 2.1649;  RxnConstantTable[0][1] = 0.078577;  RxnConstantTable[0][2] = 2.8508;  RxnConstantTable[0][3] = -8.5422; RxnConstantTable[0][4] = 0.053043;
-        RxnConstantTable[1][0] = 1.0072;  RxnConstantTable[1][1] = 0.53545;   RxnConstantTable[1][2] = 1.1911;  RxnConstantTable[1][3] = -7.8098; RxnConstantTable[1][4] = 0.004394;
-        RxnConstantTable[2][0] = 0.63817; RxnConstantTable[2][1] = 0.68189;   RxnConstantTable[2][2] = 0.66336; RxnConstantTable[2][3] = -7.5773; RxnConstantTable[2][4] = -0.011025;
-        RxnConstantTable[3][0] = 0.55889; RxnConstantTable[3][1] = 0.71558;   RxnConstantTable[3][2] = 0.55396; RxnConstantTable[3][3] = -7.5304; RxnConstantTable[3][4] = -0.014089;
-        RxnConstantTable[4][0] = 0.5150;  RxnConstantTable[4][1] = 0.73286;   RxnConstantTable[4][2] = 0.49096; RxnConstantTable[4][3] = -7.5025; RxnConstantTable[4][4] = -0.015938;
-        RxnConstantTable[5][0] = 0.50765; RxnConstantTable[5][1] = 0.73575;   RxnConstantTable[5][2] = 0.48042; RxnConstantTable[5][3] = -7.4979; RxnConstantTable[5][4] = -0.016247;
-
-      } else if (iReaction == 21) {
-
-        //N2 + O -> NO + N
-        RxnConstantTable[0][0] = 1.3261;  RxnConstantTable[0][1] = 0.75268; RxnConstantTable[0][2] = 1.2474;  RxnConstantTable[0][3] = -4.1857; RxnConstantTable[0][4] = 0.02184;
-        RxnConstantTable[1][0] = 1.0653;  RxnConstantTable[1][1] = 0.85417; RxnConstantTable[1][2] = 0.87093; RxnConstantTable[1][3] = -4.0188; RxnConstantTable[1][4] = 0.010721;
-        RxnConstantTable[2][0] = 0.96794; RxnConstantTable[2][1] = 0.89131; RxnConstantTable[2][2] = 0.7291;  RxnConstantTable[2][3] = -3.9555; RxnConstantTable[2][4] = 0.006488;
-        RxnConstantTable[3][0] = 0.97646; RxnConstantTable[3][1] = 0.89043; RxnConstantTable[3][2] = 0.74572; RxnConstantTable[3][3] = -3.9642; RxnConstantTable[3][4] = 0.007123;
-        RxnConstantTable[4][0] = 0.96188; RxnConstantTable[4][1] = 0.89617; RxnConstantTable[4][2] = 0.72479; RxnConstantTable[4][3] = -3.955;  RxnConstantTable[4][4] = 0.006509;
-        RxnConstantTable[5][0] = 0.96921; RxnConstantTable[5][1] = 0.89329; RxnConstantTable[5][2] = 0.73531; RxnConstantTable[5][3] = -3.9596; RxnConstantTable[5][4] = 0.006818;
-
-      } else if (iReaction == 22) {
-
-        //NO + O -> O2 + N
-        RxnConstantTable[0][0] = 0.35438;   RxnConstantTable[0][1] = -1.8821; RxnConstantTable[0][2] = -0.72111;  RxnConstantTable[0][3] = -1.1797;   RxnConstantTable[0][4] = -0.030831;
-        RxnConstantTable[1][0] = 0.093613;  RxnConstantTable[1][1] = -1.7806; RxnConstantTable[1][2] = -1.0975;   RxnConstantTable[1][3] = -1.0128;   RxnConstantTable[1][4] = -0.041949;
-        RxnConstantTable[2][0] = -0.003732; RxnConstantTable[2][1] = -1.7434; RxnConstantTable[2][2] = -1.2394;   RxnConstantTable[2][3] = -0.94952;  RxnConstantTable[2][4] = -0.046182;
-        RxnConstantTable[3][0] = 0.004815;  RxnConstantTable[3][1] = -1.7443; RxnConstantTable[3][2] = -1.2227;   RxnConstantTable[3][3] = -0.95824;  RxnConstantTable[3][4] = -0.045545;
-        RxnConstantTable[4][0] = -0.009758; RxnConstantTable[4][1] = -1.7386; RxnConstantTable[4][2] = -1.2436;   RxnConstantTable[4][3] = -0.949;    RxnConstantTable[4][4] = -0.046159;
-        RxnConstantTable[5][0] = -0.002428; RxnConstantTable[5][1] = -1.7415; RxnConstantTable[5][2] = -1.2331;   RxnConstantTable[5][3] = -0.95365;  RxnConstantTable[5][4] = -0.04585;
-
-      } else if (iReaction == 23) {
-
-        //N + O -> NO+ + e-
-        RxnConstantTable[0][0] = -2.1852;   RxnConstantTable[0][1] = -6.6709; RxnConstantTable[0][2] = -4.2968; RxnConstantTable[0][3] = -2.2175; RxnConstantTable[0][4] = -0.050748;
-        RxnConstantTable[1][0] = -1.0276;   RxnConstantTable[1][1] = -7.1278; RxnConstantTable[1][2] = -2.637;  RxnConstantTable[1][3] = -2.95;   RxnConstantTable[1][4] = -0.0021;
-        RxnConstantTable[2][0] = -0.65871;  RxnConstantTable[2][1] = -7.2742; RxnConstantTable[2][2] = -2.1096; RxnConstantTable[2][3] = -3.1823; RxnConstantTable[2][4] = 0.01331;
-        RxnConstantTable[3][0] = -0.57924;  RxnConstantTable[3][1] = -7.3079; RxnConstantTable[3][2] = -1.9999; RxnConstantTable[3][3] = -3.2294; RxnConstantTable[3][4] = 0.016382;
-        RxnConstantTable[4][0] = -0.53538;  RxnConstantTable[4][1] = -7.3252; RxnConstantTable[4][2] = -1.937;  RxnConstantTable[4][3] = -3.2572; RxnConstantTable[4][4] = 0.01823;
-        RxnConstantTable[5][0] = -0.52801;  RxnConstantTable[5][1] = -7.3281; RxnConstantTable[5][2] = -1.9264; RxnConstantTable[5][3] = -3.2618; RxnConstantTable[5][4] = 0.01854;
-      }
-      break;
-  }
-}
-=======
-/*!
- * \file config_structure.cpp
- * \brief Main file for managing the config file
- * \author F. Palacios, T. Economon, B. Tracey, H. Kline
- * \version 6.1.0 "Falcon"
- *
- * The current SU2 release has been coordinated by the
- * SU2 International Developers Society <www.su2devsociety.org>
- * with selected contributions from the open-source community.
- *
- * The main research teams contributing to the current release are:
- *  - Prof. Juan J. Alonso's group at Stanford University.
- *  - Prof. Piero Colonna's group at Delft University of Technology.
- *  - Prof. Nicolas R. Gauger's group at Kaiserslautern University of Technology.
- *  - Prof. Alberto Guardone's group at Polytechnic University of Milan.
- *  - Prof. Rafael Palacios' group at Imperial College London.
- *  - Prof. Vincent Terrapon's group at the University of Liege.
- *  - Prof. Edwin van der Weide's group at the University of Twente.
- *  - Lab. of New Concepts in Aeronautics at Tech. Institute of Aeronautics.
- *
- * Copyright 2012-2018, Francisco D. Palacios, Thomas D. Economon,
- *                      Tim Albring, and the SU2 contributors.
- *
- * SU2 is free software; you can redistribute it and/or
- * modify it under the terms of the GNU Lesser General Public
- * License as published by the Free Software Foundation; either
- * version 2.1 of the License, or (at your option) any later version.
- *
- * SU2 is distributed in the hope that it will be useful,
- * but WITHOUT ANY WARRANTY; without even the implied warranty of
- * MERCHANTABILITY or FITNESS FOR A PARTICULAR PURPOSE. See the GNU
- * Lesser General Public License for more details.
- *
- * You should have received a copy of the GNU Lesser General Public
- * License along with SU2. If not, see <http://www.gnu.org/licenses/>.
- */
-
-#include "../include/config_structure.hpp"
-#include "../include/fem_gauss_jacobi_quadrature.hpp"
-#include "../include/fem_geometry_structure.hpp"
-
-vector<string> Profile_Function_tp;       /*!< \brief Vector of string names for profiled functions. */
-vector<double> Profile_Time_tp;           /*!< \brief Vector of elapsed time for profiled functions. */
-vector<double> Profile_ID_tp;             /*!< \brief Vector of group ID number for profiled functions. */
-map<string, vector<int> > Profile_Map_tp; /*!< \brief Map containing the final results for profiled functions. */
-
-map<CLong3T, int> GEMM_Profile_MNK;       /*!< \brief Map, which maps the GEMM size to the index where
-                                                      the data for this GEMM is stored in several vectors. */
-vector<long>   GEMM_Profile_NCalls;       /*!< \brief Vector, which stores the number of calls to this
-                                                      GEMM size. */
-vector<double> GEMM_Profile_TotTime;      /*!< \brief Total time spent for this GEMM size. */
-vector<double> GEMM_Profile_MinTime;      /*!< \brief Minimum time spent for this GEMM size. */
-vector<double> GEMM_Profile_MaxTime;      /*!< \brief Maximum time spent for this GEMM size. */
-
-//#pragma omp threadprivate(Profile_Function_tp, Profile_Time_tp, Profile_ID_tp, Profile_Map_tp)
-
-#include "../include/ad_structure.hpp"
-
-
-CConfig::CConfig(char case_filename[MAX_STRING_SIZE], unsigned short val_software, unsigned short val_iZone, unsigned short val_nZone, unsigned short val_nDim, unsigned short verb_level) {
-  
-  /*--- Store MPI rank and size ---*/ 
-  
-  rank = SU2_MPI::GetRank();
-  size = SU2_MPI::GetSize();
-
-  /*--- Initialize pointers to Null---*/
-
-  SetPointersNull();
-
-  /*--- Reading config options  ---*/
-
-  SetConfig_Options(val_iZone, val_nZone);
-
-  /*--- Parsing the config file  ---*/
-
-  SetConfig_Parsing(case_filename);
-
-  /*--- Configuration file postprocessing ---*/
-
-  SetPostprocessing(val_software, val_iZone, val_nDim);
-
-  /*--- Configuration file boundaries/markers setting ---*/
-
-  SetMarkers(val_software);
-
-  /*--- Configuration file output ---*/
-
-  if ((rank == MASTER_NODE) && (verb_level == VERB_HIGH) && (val_iZone == 0))
-    SetOutput(val_software, val_iZone);
-
-}
-
-CConfig::CConfig(char case_filename[MAX_STRING_SIZE], unsigned short val_software) {
-
-  /*--- Store MPI rank and size ---*/ 
-  
-  rank = SU2_MPI::GetRank();
-  size = SU2_MPI::GetSize();
-  
-  /*--- Initialize pointers to Null---*/
-
-  SetPointersNull();
-
-  /*--- Reading config options  ---*/
-
-  SetConfig_Options(0, 1);
-
-  /*--- Parsing the config file  ---*/
-
-  SetConfig_Parsing(case_filename);
-
-  /*--- Configuration file postprocessing ---*/
-
-  SetPostprocessing(val_software, 0, 1);
-
-  /*--- Configuration file boundaries/markers setting ---*/
-
-  SetMarkers(val_software);
-
-}
-
-CConfig::CConfig(char case_filename[MAX_STRING_SIZE], CConfig *config) {
-
-  /*--- Store MPI rank and size ---*/ 
-  
-  rank = SU2_MPI::GetRank();
-  size = SU2_MPI::GetSize();
-  
-  bool runtime_file = false;
-
-  /*--- Initialize pointers to Null---*/
-
-  SetPointersNull();
-
-  /*--- Reading config options  ---*/
-
-  SetRunTime_Options();
-
-  /*--- Parsing the config file  ---*/
-
-  runtime_file = SetRunTime_Parsing(case_filename);
-
-  /*--- Update original config file ---*/
-
-  if (runtime_file) {
-    config->SetnExtIter(nExtIter);
-  }
-
-}
-
-SU2_MPI::Comm CConfig::GetMPICommunicator() {
-
-  return SU2_Communicator;
-
-}
-
-void CConfig::SetMPICommunicator(SU2_MPI::Comm Communicator) {
-
-  SU2_Communicator = Communicator;
-
-}
-
-unsigned short CConfig::GetnZone(string val_mesh_filename, unsigned short val_format, CConfig *config) {
-
-  int nZone = 1; /* Default value if nothing is specified. */
-
-  switch (val_format) {
-    case SU2: {
-
-      /*--- Local variables for reading the SU2 file. ---*/
-      string text_line;
-      ifstream mesh_file;
-
-      /*--- Check if the mesh file can be opened for reading. ---*/
-      mesh_file.open(val_mesh_filename.c_str(), ios::in);
-      if (mesh_file.fail())
-        SU2_MPI::Error(string("There is no geometry file called ") + val_mesh_filename,
-                              CURRENT_FUNCTION);
-
-      /*--- Read the SU2 mesh file until the zone data is reached or
-            when it can be decided that it is not present. ---*/
-      while( getline (mesh_file, text_line) ) {
-
-        /*--- Search for the "NZONE" keyword to see if there are multiple Zones ---*/
-        if(text_line.find ("NZONE=",0) != string::npos) {
-          text_line.erase (0,6); nZone = atoi(text_line.c_str());
-          break;
-        }
-
-        /*--- If one of the keywords IZONE, NELEM or NPOIN, NMARK is encountered,
-              it can be assumed that the NZONE keyword is not present and the loop
-              can be terminated. ---*/
-        if(text_line.find ("IZONE=",0) != string::npos) break;
-        if(text_line.find ("NELEM=",0) != string::npos) break;
-        if(text_line.find ("NPOIN=",0) != string::npos) break;
-        if(text_line.find ("NMARK=",0) != string::npos) break;
-      }
-
-      mesh_file.close();
-      break;
-    }
-
-    case CGNS: {
-
-#ifdef HAVE_CGNS
-
-      /*--- Local variables which are needed when calling the CGNS mid-level API. ---*/
-      int fn, nbases, file_type;
-
-      /*--- Check whether the supplied file is truly a CGNS file. ---*/
-      if ( cg_is_cgns(val_mesh_filename.c_str(), &file_type) != CG_OK )
-        SU2_MPI::Error(val_mesh_filename + string(" is not a CGNS file"),
-                       CURRENT_FUNCTION);
-
-      /*--- Open the CGNS file for reading. The value of fn returned
-            is the specific index number for this file and will be
-            repeatedly used in the function calls. ---*/
-      if (cg_open(val_mesh_filename.c_str(), CG_MODE_READ, &fn) != CG_OK) cg_error_exit();
-
-      /*--- Get the number of databases. This is the highest node
-            in the CGNS heirarchy. ---*/
-      if (cg_nbases(fn, &nbases) != CG_OK) cg_error_exit();
-
-      /*--- Check if there is more than one database. Throw an
-            error if there is because this reader can currently
-            only handle one database. ---*/
-      if ( nbases > 1 )
-        SU2_MPI::Error("CGNS reader currently incapable of handling more than 1 database.",
-                       CURRENT_FUNCTION);
-
-      /*--- Determine the number of zones present in the first base.
-            Note that the indexing starts at 1 in CGNS. Afterwards
-            close the file again. ---*/
-      if(cg_nzones(fn, 1, &nZone) != CG_OK) cg_error_exit();
-      if (cg_close(fn) != CG_OK) cg_error_exit();
-#endif
-
-      break;
-    }
-  }
-
-  return (unsigned short) nZone;
-}
-
-unsigned short CConfig::GetnDim(string val_mesh_filename, unsigned short val_format) {
-
-  short nDim = -1;
-
-  switch (val_format) {
-    case SU2: {
-
-      /*--- Local variables for reading the SU2 file. ---*/
-      string text_line;
-      ifstream mesh_file;
-
-      /*--- Open grid file ---*/
-      mesh_file.open(val_mesh_filename.c_str(), ios::in);
-      if (mesh_file.fail()) {
-        SU2_MPI::Error(string("The SU2 mesh file named ") + val_mesh_filename + string(" was not found."), CURRENT_FUNCTION);
-      }
-
-      /*--- Read the SU2 mesh file until the dimension data is reached
-            or when it can be decided that it is not present. ---*/
-      while( getline (mesh_file, text_line) ) {
-
-        /*--- Search for the "NDIME" keyword to determine the number
-              of dimensions.  ---*/
-        if(text_line.find ("NDIME=",0) != string::npos) {
-          text_line.erase (0,6); nDim = atoi(text_line.c_str());
-          break;
-        }
-
-        /*--- If one of the keywords NELEM or NPOIN, NMARK is encountered,
-              it can be assumed that the NZONE keyword is not present and
-              the loop can be terminated. ---*/
-        if(text_line.find ("NELEM=",0) != string::npos) break;
-        if(text_line.find ("NPOIN=",0) != string::npos) break;
-        if(text_line.find ("NMARK=",0) != string::npos) break;
-      }
-
-      mesh_file.close();
-
-      /*--- Throw an error if the dimension was not found. ---*/
-      if (nDim == -1) {
-        SU2_MPI::Error(val_mesh_filename + string(" is not an SU2 mesh file or has the wrong format \n ('NDIME=' not found). Please check."),
-                       CURRENT_FUNCTION);
-      }
-
-      break;
-    }
-
-    case CGNS: {
-
-#ifdef HAVE_CGNS
-
-      /*--- Local variables which are needed when calling the CGNS mid-level API. ---*/
-      int fn, nbases, file_type;
-      int cell_dim, phys_dim;
-      char basename[CGNS_STRING_SIZE];
-
-      /*--- Check whether the supplied file is truly a CGNS file. ---*/
-      if ( cg_is_cgns(val_mesh_filename.c_str(), &file_type) != CG_OK ) {
-        SU2_MPI::Error(val_mesh_filename + string(" was not found or is not a CGNS file."),
-                       CURRENT_FUNCTION);
-      }
-
-      /*--- Open the CGNS file for reading. The value of fn returned
-            is the specific index number for this file and will be
-            repeatedly used in the function calls. ---*/
-      if (cg_open(val_mesh_filename.c_str(), CG_MODE_READ, &fn) != CG_OK) cg_error_exit();
-
-      /*--- Get the number of databases. This is the highest node
-            in the CGNS heirarchy. ---*/
-      if (cg_nbases(fn, &nbases) != CG_OK) cg_error_exit();
-
-      /*--- Check if there is more than one database. Throw an
-            error if there is because this reader can currently
-            only handle one database. ---*/
-      if ( nbases > 1 )
-        SU2_MPI::Error("CGNS reader currently incapable of handling more than 1 database." ,
-                       CURRENT_FUNCTION);
-
-      /*--- Read the database. Note that the indexing starts at 1.
-            Afterwards close the file again. ---*/
-      if (cg_base_read(fn, 1, basename, &cell_dim, &phys_dim) != CG_OK) cg_error_exit();
-      if (cg_close(fn) != CG_OK) cg_error_exit();
-
-      /*--- Set the problem dimension as read from the CGNS file ---*/
-      nDim = cell_dim;
-#endif
-
-      break;
-    }
-  }
-
-  /*--- After reading the mesh, assert that the dimension is equal to 2 or 3. ---*/
-  assert((nDim == 2) || (nDim == 3));
-
-  return (unsigned short) nDim;
-}
-
-
-bool CConfig::GetPeriodic(string val_mesh_filename,
-                          unsigned short val_format,
-                          CConfig *config) {
-
-  bool isPeriodic = false;
-
-  /*--- For now, assume that if we have periodic BCs in the config, that
-   the user's intent is for there to be periodic BCs in the mesh too. ---*/
-
-  if (config->GetnMarker_Periodic() > 0) isPeriodic = true;
-
-  return isPeriodic;
-  
-}
-
-void CConfig::SetPointersNull(void) {
-  
-  Marker_CfgFile_GeoEval      = NULL;   Marker_All_GeoEval       = NULL;
-  Marker_CfgFile_Monitoring   = NULL;   Marker_All_Monitoring    = NULL;
-  Marker_CfgFile_Designing    = NULL;   Marker_All_Designing     = NULL;
-  Marker_CfgFile_Plotting     = NULL;   Marker_All_Plotting      = NULL;
-  Marker_CfgFile_Analyze      = NULL;   Marker_All_Analyze       = NULL;
-  Marker_CfgFile_DV           = NULL;   Marker_All_DV            = NULL;
-  Marker_CfgFile_Moving       = NULL;   Marker_All_Moving        = NULL;
-  Marker_CfgFile_PerBound     = NULL;   Marker_All_PerBound      = NULL;    Marker_PerBound   = NULL;
-  Marker_CfgFile_Turbomachinery = NULL; Marker_All_Turbomachinery = NULL;
-  Marker_CfgFile_TurbomachineryFlag = NULL; Marker_All_TurbomachineryFlag = NULL;
-  Marker_CfgFile_MixingPlaneInterface = NULL; Marker_All_MixingPlaneInterface = NULL;
-  Marker_CfgFile_ZoneInterface = NULL;
-
-  Marker_CfgFile_Turbomachinery       = NULL; Marker_All_Turbomachinery       = NULL;
-  Marker_CfgFile_TurbomachineryFlag   = NULL; Marker_All_TurbomachineryFlag   = NULL;
-  Marker_CfgFile_MixingPlaneInterface = NULL; Marker_All_MixingPlaneInterface = NULL;
-
-  Marker_CfgFile_PyCustom     = NULL;   Marker_All_PyCustom      = NULL;
-  
-  Marker_DV                   = NULL;   Marker_Moving            = NULL;    Marker_Monitoring = NULL;
-  Marker_Designing            = NULL;   Marker_GeoEval           = NULL;    Marker_Plotting   = NULL;
-  Marker_Analyze              = NULL;   Marker_PyCustom          = NULL;    Marker_WallFunctions        = NULL;
-  Marker_CfgFile_KindBC       = NULL;   Marker_All_KindBC        = NULL;
-
-  Kind_WallFunctions       = NULL;
-  IntInfo_WallFunctions    = NULL;
-  DoubleInfo_WallFunctions = NULL;
-  
-  Config_Filenames = NULL;
-
-  /*--- Marker Pointers ---*/
-
-  Marker_Euler                = NULL;    Marker_FarField         = NULL;    Marker_Custom         = NULL;
-  Marker_SymWall              = NULL;    Marker_PerBound       = NULL;
-  Marker_PerDonor             = NULL;    Marker_NearFieldBound   = NULL;    Marker_InterfaceBound = NULL;
-  Marker_Dirichlet            = NULL;    Marker_Inlet            = NULL;    
-  Marker_Supersonic_Inlet     = NULL;    Marker_Outlet           = NULL;
-  Marker_Isothermal           = NULL;    Marker_HeatFlux         = NULL;    Marker_EngineInflow   = NULL;
-  Marker_Supersonic_Outlet    = NULL;    Marker_Load             = NULL;    Marker_Disp_Dir       = NULL;
-  Marker_EngineExhaust        = NULL;    Marker_Displacement     = NULL;    Marker_Load           = NULL;
-  Marker_Load_Dir             = NULL;    Marker_Load_Sine        = NULL;    Marker_Clamped        = NULL;
-  Marker_FlowLoad             = NULL;    Marker_Neumann          = NULL;    Marker_Internal       = NULL;
-  Marker_All_TagBound         = NULL;    Marker_CfgFile_TagBound = NULL;    Marker_All_KindBC     = NULL;
-  Marker_CfgFile_KindBC       = NULL;    Marker_All_SendRecv     = NULL;    Marker_All_PerBound   = NULL;
-  Marker_ZoneInterface        = NULL;    Marker_All_ZoneInterface= NULL;    Marker_Riemann        = NULL;
-  Marker_Fluid_InterfaceBound = NULL;    Marker_CHTInterface     = NULL;    Marker_Damper           = NULL;
-
-  
-    /*--- Boundary Condition settings ---*/
-
-  Dirichlet_Value = NULL;    Isothermal_Temperature = NULL;
-  Heat_Flux       = NULL;    Displ_Value            = NULL;    Load_Value = NULL;
-  FlowLoad_Value  = NULL;    Damper_Constant        = NULL;
-  
-  /*--- Inlet Outlet Boundary Condition settings ---*/
-
-  Inlet_Ttotal    = NULL;    Inlet_Ptotal      = NULL;
-  Inlet_FlowDir   = NULL;    Inlet_Temperature = NULL;    Inlet_Pressure = NULL;
-  Inlet_Velocity  = NULL;
-  Outlet_Pressure = NULL;
-  
-  /*--- Engine Boundary Condition settings ---*/
-  
-  Inflow_Pressure      = NULL;    Inflow_MassFlow    = NULL;    Inflow_ReverseMassFlow  = NULL;
-  Inflow_TotalPressure = NULL;    Inflow_Temperature = NULL;    Inflow_TotalTemperature = NULL;
-  Inflow_RamDrag       = NULL;    Inflow_Force       = NULL;    Inflow_Power            = NULL;
-  Inflow_Mach          = NULL;
-  
-  Exhaust_Pressure        = NULL;   Exhaust_Temperature        = NULL;    Exhaust_MassFlow = NULL;
-  Exhaust_TotalPressure   = NULL;   Exhaust_TotalTemperature   = NULL;
-  Exhaust_GrossThrust     = NULL;   Exhaust_Force              = NULL;
-  Exhaust_Power           = NULL;   Exhaust_Temperature_Target = NULL;
-  Exhaust_Pressure_Target = NULL;
-  
-  Engine_Mach  = NULL;    Engine_Force        = NULL;
-  Engine_Power = NULL;    Engine_NetThrust    = NULL;    Engine_GrossThrust = NULL;
-  Engine_Area  = NULL;    EngineInflow_Target = NULL;
-  
-  Periodic_Translate   = NULL;   Periodic_Rotation  = NULL;   Periodic_Center    = NULL;
-  Periodic_Translation = NULL;   Periodic_RotAngles = NULL;   Periodic_RotCenter = NULL;
-
-  Dirichlet_Value           = NULL;     Exhaust_Temperature_Target  = NULL;     Exhaust_Temperature   = NULL;
-  Exhaust_Pressure_Target   = NULL;     Inlet_Ttotal                = NULL;     Inlet_Ptotal          = NULL;
-  Inlet_FlowDir             = NULL;     Inlet_Temperature           = NULL;     Inlet_Pressure        = NULL;
-  Inlet_Velocity            = NULL;     Inflow_Mach                 = NULL;     Inflow_Pressure       = NULL;
-  Exhaust_Pressure          = NULL;     Outlet_Pressure             = NULL;     Isothermal_Temperature= NULL;
-  Heat_Flux                 = NULL;     Displ_Value                 = NULL;     Load_Value            = NULL;
-  FlowLoad_Value            = NULL;     Periodic_RotCenter          = NULL;     Periodic_RotAngles    = NULL;
-  Periodic_Translation      = NULL;     Periodic_Center             = NULL;     Periodic_Rotation     = NULL;
-  Periodic_Translate        = NULL;
-
-  ElasticityMod             = NULL;     PoissonRatio                = NULL;     MaterialDensity       = NULL;
-
-  Load_Dir = NULL;	          Load_Dir_Value = NULL;          Load_Dir_Multiplier = NULL;
-  Disp_Dir = NULL;            Disp_Dir_Value = NULL;          Disp_Dir_Multiplier = NULL;
-  Load_Sine_Dir = NULL;	      Load_Sine_Amplitude = NULL;     Load_Sine_Frequency = NULL;
-  Electric_Field_Mod = NULL;  Electric_Field_Dir = NULL;      RefNode_Displacement = NULL;
-
-  Electric_Constant = NULL;
-
-  /*--- Actuator Disk Boundary Condition settings ---*/
-  
-  ActDiskInlet_Pressure         = NULL;    ActDiskInlet_TotalPressure = NULL;    ActDiskInlet_Temperature = NULL;
-  ActDiskInlet_TotalTemperature = NULL;    ActDiskInlet_MassFlow      = NULL;    ActDiskInlet_RamDrag     = NULL;
-  ActDiskInlet_Force            = NULL;    ActDiskInlet_Power         = NULL;
-
-  ActDiskOutlet_Pressure      = NULL;
-  ActDiskOutlet_TotalPressure = NULL;   ActDiskOutlet_GrossThrust = NULL;  ActDiskOutlet_Force            = NULL;
-  ActDiskOutlet_Power         = NULL;   ActDiskOutlet_Temperature = NULL;  ActDiskOutlet_TotalTemperature = NULL;
-  ActDiskOutlet_MassFlow      = NULL;
-  
-  ActDisk_DeltaPress      = NULL;    ActDisk_DeltaTemp      = NULL;
-  ActDisk_TotalPressRatio = NULL;    ActDisk_TotalTempRatio = NULL;    ActDisk_StaticPressRatio = NULL;
-  ActDisk_StaticTempRatio = NULL;    ActDisk_NetThrust      = NULL;    ActDisk_GrossThrust      = NULL;
-  ActDisk_Power           = NULL;    ActDisk_MassFlow       = NULL;    ActDisk_Area             = NULL;
-  ActDisk_ReverseMassFlow = NULL;    Surface_MassFlow        = NULL;   Surface_Mach             = NULL;
-  Surface_Temperature      = NULL;   Surface_Pressure         = NULL;  Surface_Density          = NULL;   Surface_Enthalpy          = NULL;
-  Surface_NormalVelocity   = NULL;   Surface_TotalTemperature = NULL;  Surface_TotalPressure    = NULL;   Surface_PressureDrop    = NULL;
-  Surface_DC60             = NULL;    Surface_IDC = NULL;
-
-  Surface_Uniformity = NULL; Surface_SecondaryStrength = NULL; Surface_SecondOverUniform = NULL;
-  Surface_MomentumDistortion = NULL;
-
-  Surface_IDC_Mach        = NULL;    Surface_IDR            = NULL;    ActDisk_Mach             = NULL;
-  ActDisk_Force           = NULL;    ActDisk_BCThrust       = NULL;    ActDisk_BCThrust_Old     = NULL;
-  
-  /*--- Miscellaneous/unsorted ---*/
-
-  Aeroelastic_plunge  = NULL;
-  Aeroelastic_pitch   = NULL;
-  MassFrac_FreeStream = NULL;
-  Velocity_FreeStream = NULL;
-  Inc_Velocity_Init   = NULL;
-
-  RefOriginMoment     = NULL;
-  CFL_AdaptParam      = NULL;            
-  CFL                 = NULL;
-  HTP_Axis = NULL;
-  PlaneTag            = NULL;
-  Kappa_Flow          = NULL;    
-  Kappa_AdjFlow       = NULL;
-  Kappa_Heat          = NULL;
-  Stations_Bounds     = NULL;
-  ParamDV             = NULL;     
-  DV_Value            = NULL;    
-  Design_Variable     = NULL;
-
-  Hold_GridFixed_Coord      = NULL;
-  SubsonicEngine_Cyl        = NULL;
-  EA_IntLimit               = NULL;
-  TimeDOFsADER_DG           = NULL;
-  TimeIntegrationADER_DG    = NULL;
-  WeightsIntegrationADER_DG = NULL;
-  RK_Alpha_Step             = NULL;
-  MG_CorrecSmooth           = NULL;
-  MG_PreSmooth              = NULL;
-  MG_PostSmooth             = NULL;
-  Int_Coeffs                = NULL;
-
-  Kind_Inc_Inlet = NULL;
-
-  Kind_ObjFunc   = NULL;
-
-  Weight_ObjFunc = NULL;
-
-  /*--- Moving mesh pointers ---*/
-
-  Kind_GridMovement   = NULL;    LocationStations   = NULL;
-  Motion_Origin_X     = NULL;    Motion_Origin_Y     = NULL;    Motion_Origin_Z     = NULL;
-  Translation_Rate_X  = NULL;    Translation_Rate_Y  = NULL;    Translation_Rate_Z  = NULL;
-  Rotation_Rate_X     = NULL;    Rotation_Rate_Y     = NULL;    Rotation_Rate_Z     = NULL;
-  Pitching_Omega_X    = NULL;    Pitching_Omega_Y    = NULL;    Pitching_Omega_Z    = NULL;
-  Pitching_Ampl_X     = NULL;    Pitching_Ampl_Y     = NULL;    Pitching_Ampl_Z     = NULL;
-  Pitching_Phase_X    = NULL;    Pitching_Phase_Y    = NULL;    Pitching_Phase_Z    = NULL;
-  Plunging_Omega_X    = NULL;    Plunging_Omega_Y    = NULL;    Plunging_Omega_Z    = NULL;
-  Plunging_Ampl_X     = NULL;    Plunging_Ampl_Y     = NULL;    Plunging_Ampl_Z     = NULL;
-  RefOriginMoment_X   = NULL;    RefOriginMoment_Y   = NULL;    RefOriginMoment_Z   = NULL;
-  MoveMotion_Origin   = NULL;
-  Periodic_Translate  = NULL;    Periodic_Rotation   = NULL;    Periodic_Center     = NULL;
-  Periodic_Translation= NULL;    Periodic_RotAngles  = NULL;    Periodic_RotCenter  = NULL;
-
-
-  /* Harmonic Balance Frequency pointer */
-  Omega_HB = NULL;
-    
-  /*--- Initialize some default arrays to NULL. ---*/
-  
-  default_vel_inf            = NULL;
-  default_ffd_axis           = NULL;
-  default_eng_cyl            = NULL;
-  default_eng_val            = NULL;
-  default_cfl_adapt          = NULL;
-  default_jst_coeff          = NULL;
-  default_ffd_coeff          = NULL;
-  default_mixedout_coeff     = NULL;
-  default_extrarelfac        = NULL;
-  default_rampRotFrame_coeff = NULL;
-  default_rampOutPres_coeff  = NULL;
-  default_jst_adj_coeff      = NULL;
-  default_ad_coeff_heat      = NULL;
-  default_obj_coeff          = NULL;
-  default_geo_loc            = NULL;
-  default_distortion         = NULL;
-  default_ea_lim             = NULL;
-  default_grid_fix           = NULL;
-  default_inc_crit           = NULL;
-  default_htp_axis           = NULL;
-  default_body_force         = NULL;
-  default_sineload_coeff     = NULL;
-  default_nacelle_location   = NULL;
-
-  Riemann_FlowDir       = NULL;
-  Giles_FlowDir         = NULL;
-  CoordFFDBox           = NULL;
-  DegreeFFDBox          = NULL;
-  FFDTag                = NULL;
-  nDV_Value             = NULL;
-  TagFFDBox             = NULL;
- 
-  Kind_Data_Riemann        = NULL;
-  Riemann_Var1             = NULL;
-  Riemann_Var2             = NULL;
-  Kind_Data_Giles          = NULL;
-  Giles_Var1               = NULL;
-  Giles_Var2               = NULL;
-  RelaxFactorAverage       = NULL;
-  RelaxFactorFourier       = NULL;
-  nSpan_iZones             = NULL;
-  FinalRotation_Rate_Z     = NULL;
-  ExtraRelFacGiles         = NULL;
-  Mixedout_Coeff           = NULL;
-  RampRotatingFrame_Coeff  = NULL;
-  RampOutletPressure_Coeff = NULL;
-  Kind_TurboMachinery      = NULL;
-  SineLoad_Coeff           = NULL;
-
-  Marker_MixingPlaneInterface  = NULL;
-  Marker_TurboBoundIn          = NULL;
-  Marker_TurboBoundOut         = NULL;
-  Marker_Giles                 = NULL;
-  Marker_Shroud                = NULL;
-
-  nBlades                      = NULL;
-  FreeStreamTurboNormal        = NULL;
-
-  ConvHistFile                 = NULL;
-
-  top_optim_kernels       = NULL;
-  top_optim_kernel_params = NULL;
-  top_optim_filter_radius = NULL;
-
-  /*--- Variable initialization ---*/
-  
-  ExtIter    = 0;
-  IntIter    = 0;
-  nIntCoeffs = 0;
-  OuterIter  = 0;
-  
-  AoA_Offset = 0;
-  AoS_Offset = 0;
-
-  nMarker_PerBound = 0;
-  nPeriodic_Index  = 0;
-
-  Grid_Movement = false;
-  Aeroelastic_Simulation = false;
-  ZoneSpecific_Problem = false;
-
-  nSpanMaxAllZones = 1;
-
-  Wrt_InletFile = false;
-  
-}
-
-void CConfig::SetRunTime_Options(void) {
-  
-  /* DESCRIPTION: Number of external iterations */
-  
-  addUnsignedLongOption("EXT_ITER", nExtIter, 999999);
-
-}
-
-void CConfig::SetConfig_Options(unsigned short val_iZone, unsigned short val_nZone) {
-  
-  nZone = val_nZone;
-  iZone = val_iZone;
-
-  /*--- Allocate some default arrays needed for lists of doubles. ---*/
-  
-  default_vel_inf            = new su2double[3];
-  default_ffd_axis           = new su2double[3];
-  default_eng_cyl            = new su2double[7];
-  default_eng_val            = new su2double[5];
-  default_cfl_adapt          = new su2double[4];
-  default_jst_coeff          = new su2double[2];
-  default_ffd_coeff          = new su2double[3];
-  default_mixedout_coeff     = new su2double[3];
-  default_extrarelfac        = new su2double[2];
-  default_rampRotFrame_coeff = new su2double[3];
-  default_rampOutPres_coeff  = new su2double[3];
-  default_jst_adj_coeff      = new su2double[2];
-  default_ad_coeff_heat      = new su2double[2];
-  default_obj_coeff          = new su2double[5];
-  default_geo_loc            = new su2double[2];
-  default_distortion         = new su2double[2];
-  default_ea_lim             = new su2double[3];
-  default_grid_fix           = new su2double[6];
-  default_inc_crit           = new su2double[3];
-  default_htp_axis           = new su2double[2];
-  default_body_force         = new su2double[3];
-  default_sineload_coeff     = new su2double[3];
-  default_nacelle_location   = new su2double[5];
-
-  // This config file is parsed by a number of programs to make it easy to write SU2
-  // wrapper scripts (in python, go, etc.) so please do
-  // the best you can to follow the established format. It's very hard to parse c++ code
-  // and none of us that write the parsers want to write a full c++ interpreter. Please
-  // play nice with the existing format so that you don't break the existing scripts.
-
-  /* BEGIN_CONFIG_OPTIONS */
-
-  /*!\par CONFIG_CATEGORY: Problem Definition \ingroup Config */
-  /*--- Options related to problem definition and partitioning ---*/
-
-  /*!\brief REGIME_TYPE \n  DESCRIPTION: Regime type \n OPTIONS: see \link Regime_Map \endlink \ingroup Config*/
-  addEnumOption("REGIME_TYPE", Kind_Regime, Regime_Map, COMPRESSIBLE);
-  
-  /*!\brief PHYSICAL_PROBLEM \n DESCRIPTION: Physical governing equations \n Options: see \link Solver_Map \endlink \n DEFAULT: NO_SOLVER \ingroup Config*/
-  addEnumOption("PHYSICAL_PROBLEM", Kind_Solver, Solver_Map, NO_SOLVER);
-  /*!\brief PHYSICAL_PROBLEM_ZONEWISE \n DESCRIPTION: Physical governing equations for each zone \n Options: see \link Solver_Map \endlink \n DEFAULT: NO_SOLVER \ingroup Config*/
-  addEnumListOption("PHYSICAL_PROBLEM_ZONEWISE", nZoneSpecified, Kind_Solver_PerZone, Solver_Map);
-  /*!\brief PHYSICAL_PROBLEM \n DESCRIPTION: Physical governing equations \n Options: see \link Solver_Map \endlink \n DEFAULT: NO_SOLVER \ingroup Config*/
-  addEnumOption("MULTIZONE_SOLVER", Kind_MZSolver, Multizone_Map, MZ_BLOCK_GAUSS_SEIDEL);
-  /*!\brief MATH_PROBLEM  \n DESCRIPTION: Mathematical problem \n  Options: DIRECT, ADJOINT \ingroup Config*/
-  addMathProblemOption("MATH_PROBLEM", ContinuousAdjoint, false, DiscreteAdjoint, false, Restart_Flow, false);
-  /*!\brief KIND_TURB_MODEL \n DESCRIPTION: Specify turbulence model \n Options: see \link Turb_Model_Map \endlink \n DEFAULT: NO_TURB_MODEL \ingroup Config*/
-  addEnumOption("KIND_TURB_MODEL", Kind_Turb_Model, Turb_Model_Map, NO_TURB_MODEL);
-  /*!\brief KIND_TRANS_MODEL \n DESCRIPTION: Specify transition model OPTIONS: see \link Trans_Model_Map \endlink \n DEFAULT: NO_TRANS_MODEL \ingroup Config*/
-  addEnumOption("KIND_TRANS_MODEL", Kind_Trans_Model, Trans_Model_Map, NO_TRANS_MODEL);
-
-  /*!\brief KIND_SGS_MODEL \n DESCRIPTION: Specify subgrid scale model OPTIONS: see \link SGS_Model_Map \endlink \n DEFAULT: NO_SGS_MODEL \ingroup Config*/
-  addEnumOption("KIND_SGS_MODEL", Kind_SGS_Model, SGS_Model_Map, NO_SGS_MODEL);
-
-  /*!\brief KIND_FEM_DG_SHOCK \n DESCRIPTION: Specify shock capturing method for DG OPTIONS: see \link ShockCapturingDG_Map \endlink \n DEFAULT: NO_SHOCK_CAPTURING \ingroup Config*/
-  addEnumOption("KIND_FEM_DG_SHOCK", Kind_FEM_DG_Shock, ShockCapturingDG_Map, NO_SHOCK_CAPTURING);
-
-  /*!\brief KIND_MATRIX_COLORING \n DESCRIPTION: Specify the method for matrix coloring for Jacobian computations OPTIONS: see \link MatrixColoring_Map \endlink \n DEFAULT GREEDY_COLORING \ingroup Config*/
-  addEnumOption("KIND_MATRIX_COLORING", Kind_Matrix_Coloring, MatrixColoring_Map, GREEDY_COLORING);
-
-  /*!\brief WEAKLY_COUPLED_HEAT_EQUATION \n DESCRIPTION: Enable heat equation for incompressible flows. \ingroup Config*/
-  addBoolOption("WEAKLY_COUPLED_HEAT_EQUATION", Weakly_Coupled_Heat, NO);
-
-  /*\brief AXISYMMETRIC \n DESCRIPTION: Axisymmetric simulation \n DEFAULT: false \ingroup Config */
-  addBoolOption("AXISYMMETRIC", Axisymmetric, false);
-  /* DESCRIPTION: Add the gravity force */
-  addBoolOption("GRAVITY_FORCE", GravityForce, false);
-  /* DESCRIPTION: Apply a body force as a source term (NO, YES) */
-  addBoolOption("BODY_FORCE", Body_Force, false);
-  default_body_force[0] = 0.0; default_body_force[1] = 0.0; default_body_force[2] = 0.0;
-  /* DESCRIPTION: Vector of body force values (BodyForce_X, BodyForce_Y, BodyForce_Z) */
-  addDoubleArrayOption("BODY_FORCE_VECTOR", 3, Body_Force_Vector, default_body_force);
-  /*!\brief RESTART_SOL \n DESCRIPTION: Restart solution from native solution file \n Options: NO, YES \ingroup Config */
-  addBoolOption("RESTART_SOL", Restart, false);
-  /*!\brief BINARY_RESTART \n DESCRIPTION: Read / write binary SU2 native restart files. \n Options: YES, NO \ingroup Config */
-  addBoolOption("WRT_BINARY_RESTART", Wrt_Binary_Restart, true);
-  /*!\brief BINARY_RESTART \n DESCRIPTION: Read / write binary SU2 native restart files. \n Options: YES, NO \ingroup Config */
-  addBoolOption("READ_BINARY_RESTART", Read_Binary_Restart, true);
-  /*!\brief SYSTEM_MEASUREMENTS \n DESCRIPTION: System of measurements \n OPTIONS: see \link Measurements_Map \endlink \n DEFAULT: SI \ingroup Config*/
-  addEnumOption("SYSTEM_MEASUREMENTS", SystemMeasurements, Measurements_Map, SI);
-
-  /*!\par CONFIG_CATEGORY: FluidModel \ingroup Config*/
-  /*!\brief FLUID_MODEL \n DESCRIPTION: Fluid model \n OPTIONS: See \link FluidModel_Map \endlink \n DEFAULT: STANDARD_AIR \ingroup Config*/
-  addEnumOption("FLUID_MODEL", Kind_FluidModel, FluidModel_Map, STANDARD_AIR);
-
-
-  /*!\par CONFIG_CATEGORY: Freestream Conditions \ingroup Config*/
-  /*--- Options related to freestream specification ---*/
-
-  /*!\brief GAS_CONSTANT \n DESCRIPTION: Specific gas constant (287.058 J/kg*K (air), only for compressible flows) \ingroup Config*/
-  addDoubleOption("GAS_CONSTANT", Gas_Constant, 287.058);
-  /*!\brief GAMMA_VALUE  \n DESCRIPTION: Ratio of specific heats (1.4 (air), only for compressible flows) \ingroup Config*/
-  addDoubleOption("GAMMA_VALUE", Gamma, 1.4);
-  /*!\brief CP_VALUE  \n DESCRIPTION: Specific heat at constant pressure, Cp (1004.703 J/kg*K (air), constant density incompressible fluids only) \ingroup Config*/
-  addDoubleOption("SPECIFIC_HEAT_CP", Specific_Heat_Cp, 1004.703);
-  /*!\brief CP_VALUE  \n DESCRIPTION: Specific heat at constant volume, Cp (717.645 J/kg*K (air), constant density incompressible fluids only) \ingroup Config*/
-  addDoubleOption("SPECIFIC_HEAT_CV", Specific_Heat_Cv, 717.645);
-  /* DESCRIPTION: Heat capacity used for heat equation */
-  addDoubleOption("SPECIFIC_HEAT_CP_SOLID", Specific_Heat_Cp_Solid, 896.0);
-  /*!\brief THERMAL_EXPANSION_COEFF  \n DESCRIPTION: Thermal expansion coefficient (0.00347 K^-1 (air), used for Boussinesq approximation for liquids/non-ideal gases) \ingroup Config*/
-  addDoubleOption("THERMAL_EXPANSION_COEFF", Thermal_Expansion_Coeff, 0.00347);
-  /*!\brief MOLECULAR_WEIGHT \n DESCRIPTION: Molecular weight for an incompressible ideal gas (28.96 g/mol (air) default) \ingroup Config*/
-  addDoubleOption("MOLECULAR_WEIGHT", Molecular_Weight, 28.96);
-  
-  /*--- Options related to VAN der WAALS MODEL and PENG ROBINSON ---*/
-
-  /* DESCRIPTION: Critical Temperature, default value for AIR */
-  addDoubleOption("CRITICAL_TEMPERATURE", Temperature_Critical, 131.00);
-  /* DESCRIPTION: Critical Pressure, default value for MDM */
-  addDoubleOption("CRITICAL_PRESSURE", Pressure_Critical, 3588550.0);
-  /* DESCRIPTION: Critical Density, default value for MDM */
-  addDoubleOption("CRITICAL_DENSITY", Density_Critical, 263.0);
-
-  /*--- Options related to VAN der WAALS MODEL and PENG ROBINSON ---*/
-  /* DESCRIPTION: Critical Density, default value for MDM */
-   addDoubleOption("ACENTRIC_FACTOR", Acentric_Factor, 0.035);
-
-   /*--- Options related to Viscosity Model ---*/
-  /*!\brief VISCOSITY_MODEL \n DESCRIPTION: model of the viscosity \n OPTIONS: See \link ViscosityModel_Map \endlink \n DEFAULT: SUTHERLAND \ingroup Config*/
-  addEnumOption("VISCOSITY_MODEL", Kind_ViscosityModel, ViscosityModel_Map, SUTHERLAND);
-
-  /*--- Options related to Constant Viscosity Model ---*/
-
-  /* DESCRIPTION: default value for AIR */
-  addDoubleOption("MU_CONSTANT", Mu_Constant , 1.716E-5);
-
-  /*--- Options related to Sutherland Viscosity Model ---*/
-
-  /* DESCRIPTION: Sutherland Viscosity Ref default value for AIR SI */
-  addDoubleOption("MU_REF", Mu_Ref, 1.716E-5);
-  /* DESCRIPTION: Sutherland Temperature Ref, default value for AIR SI */
-  addDoubleOption("MU_T_REF", Mu_Temperature_Ref, 273.15);
-  /* DESCRIPTION: Sutherland constant, default value for AIR SI */
-  addDoubleOption("SUTHERLAND_CONSTANT", Mu_S, 110.4);
-
-  /*--- Options related to Thermal Conductivity Model ---*/
-
-  addEnumOption("CONDUCTIVITY_MODEL", Kind_ConductivityModel, ConductivityModel_Map, CONSTANT_PRANDTL);
-
- /*--- Options related to Constant Thermal Conductivity Model ---*/
-
- /* DESCRIPTION: default value for AIR */
-  addDoubleOption("KT_CONSTANT", Kt_Constant , 0.0257);
-
-  /*!\brief REYNOLDS_NUMBER \n DESCRIPTION: Reynolds number (non-dimensional, based on the free-stream values). Needed for viscous solvers. For incompressible solvers the Reynolds length will always be 1.0 \n DEFAULT: 0.0 \ingroup Config */
-  addDoubleOption("REYNOLDS_NUMBER", Reynolds, 0.0);
-  /*!\brief REYNOLDS_LENGTH \n DESCRIPTION: Reynolds length (1 m by default). Used for compressible solver: incompressible solver will use 1.0. \ingroup Config */
-  addDoubleOption("REYNOLDS_LENGTH", Length_Reynolds, 1.0);
-  /*!\brief PRANDTL_LAM \n DESCRIPTION: Laminar Prandtl number (0.72 (air), only for compressible flows) \n DEFAULT: 0.72 \ingroup Config*/
-  addDoubleOption("PRANDTL_LAM", Prandtl_Lam, 0.72);
-  /*!\brief PRANDTL_TURB \n DESCRIPTION: Turbulent Prandtl number (0.9 (air), only for compressible flows) \n DEFAULT 0.90 \ingroup Config*/
-  addDoubleOption("PRANDTL_TURB", Prandtl_Turb, 0.90);
-  /*!\brief BULK_MODULUS \n DESCRIPTION: Value of the Bulk Modulus  \n DEFAULT 1.42E5 \ingroup Config*/
-  addDoubleOption("BULK_MODULUS", Bulk_Modulus, 1.42E5);
-  /* DESCRIPTION: Epsilon^2 multipier in Beta calculation for incompressible preconditioner.  */
-  addDoubleOption("BETA_FACTOR", Beta_Factor, 4.1);
-  /*!\brief MACH_NUMBER  \n DESCRIPTION:  Mach number (non-dimensional, based on the free-stream values). 0.0 by default \ingroup Config*/
-  addDoubleOption("MACH_NUMBER", Mach, 0.0);
-  /*!\brief INIT_OPTION \n DESCRIPTION: Init option to choose between Reynolds or thermodynamics quantities for initializing the solution \n OPTIONS: see \link InitOption_Map \endlink \n DEFAULT REYNOLDS \ingroup Config*/
-  addEnumOption("INIT_OPTION", Kind_InitOption, InitOption_Map, REYNOLDS);
-  /* DESCRIPTION: Free-stream option to choose between density and temperature for initializing the solution */
-  addEnumOption("FREESTREAM_OPTION", Kind_FreeStreamOption, FreeStreamOption_Map, TEMPERATURE_FS);
-  /*!\brief FREESTREAM_PRESSURE\n DESCRIPTION: Free-stream pressure (101325.0 N/m^2 by default) \ingroup Config*/
-  addDoubleOption("FREESTREAM_PRESSURE", Pressure_FreeStream, 101325.0);
-  /*!\brief FREESTREAM_DENSITY\n DESCRIPTION: Free-stream density (1.2886 Kg/m^3 (air), 998.2 Kg/m^3 (water)) \n DEFAULT -1.0 (calculated from others) \ingroup Config*/
-  addDoubleOption("FREESTREAM_DENSITY", Density_FreeStream, -1.0);
-  /*!\brief FREESTREAM_TEMPERATURE\n DESCRIPTION: Free-stream temperature (288.15 K by default) \ingroup Config*/
-  addDoubleOption("FREESTREAM_TEMPERATURE", Temperature_FreeStream, 288.15);
-
-  /*--- Options related to incompressible flow solver ---*/
-
-  /* DESCRIPTION: Option to choose the density model used in the incompressible flow solver. */
-  addEnumOption("INC_DENSITY_MODEL", Kind_DensityModel, DensityModel_Map, CONSTANT);
-    /*!\brief ENERGY_EQUATION \n DESCRIPTION: Solve the energy equation in the incompressible flow solver. \ingroup Config*/
-  addBoolOption("INC_ENERGY_EQUATION", Energy_Equation, false);
-  /*!\brief INC_DENSITY_REF \n DESCRIPTION: Reference density for incompressible flows  \ingroup Config*/
-  addDoubleOption("INC_DENSITY_REF", Inc_Density_Ref, 1.0);
-  /*!\brief INC_VELOCITY_REF \n DESCRIPTION: Reference velocity for incompressible flows (1.0 by default) \ingroup Config*/
-  addDoubleOption("INC_VELOCITY_REF", Inc_Velocity_Ref, 1.0);
-  /*!\brief INC_TEMPERATURE_REF \n DESCRIPTION: Reference temperature for incompressible flows with the energy equation (1.0 by default) \ingroup Config*/
-  addDoubleOption("INC_TEMPERATURE_REF", Inc_Temperature_Ref, 1.0);
-  /*!\brief INC_DENSITY_INIT \n DESCRIPTION: Initial density for incompressible flows (1.2886 kg/m^3 by default) \ingroup Config*/
-  addDoubleOption("INC_DENSITY_INIT", Inc_Density_Init, 1.2886);
-  /*!\brief INC_VELOCITY_INIT \n DESCRIPTION: Initial velocity for incompressible flows (1.0,0,0 m/s by default) \ingroup Config*/
-  default_vel_inf[0] = 1.0; default_vel_inf[1] = 0.0; default_vel_inf[2] = 0.0;
-  addDoubleArrayOption("INC_VELOCITY_INIT", 3, Inc_Velocity_Init, default_vel_inf);
-  /*!\brief INC_TEMPERATURE_INIT \n DESCRIPTION: Initial temperature for incompressible flows with the energy equation (288.15 K by default) \ingroup Config*/
-  addDoubleOption("INC_TEMPERATURE_INIT", Inc_Temperature_Init, 288.15);
-  /*!\brief INC_NONDIM \n DESCRIPTION: Non-dimensionalization scheme for incompressible flows. \ingroup Config*/
-  addEnumOption("INC_NONDIM", Ref_Inc_NonDim, NonDim_Map, INITIAL_VALUES);
-    /*!\brief INC_INLET_USENORMAL \n DESCRIPTION: Use the local boundary normal for the flow direction with the incompressible pressure inlet. \ingroup Config*/
-  addBoolOption("INC_INLET_USENORMAL", Inc_Inlet_UseNormal, false);
-
-  /*!\brief FREESTREAM_TEMPERATURE_VE\n DESCRIPTION: Free-stream vibrational-electronic temperature (288.15 K by default) \ingroup Config*/
-  addDoubleOption("FREESTREAM_TEMPERATURE_VE", Temperature_ve_FreeStream, 288.15);
-  default_vel_inf[0] = 1.0; default_vel_inf[1] = 0.0; default_vel_inf[2] = 0.0;
-  /*!\brief FREESTREAM_VELOCITY\n DESCRIPTION: Free-stream velocity (m/s) */
-  addDoubleArrayOption("FREESTREAM_VELOCITY", 3, Velocity_FreeStream, default_vel_inf);
-  /* DESCRIPTION: Free-stream viscosity (1.853E-5 Ns/m^2 (air), 0.798E-3 Ns/m^2 (water)) */
-  addDoubleOption("FREESTREAM_VISCOSITY", Viscosity_FreeStream, -1.0);
-  /* DESCRIPTION: Thermal conductivity used for heat equation */
-  addDoubleOption("THERMAL_CONDUCTIVITY_SOLID", Thermal_Conductivity_Solid, 0.0);
-  /* DESCRIPTION: Solids temperature at freestream conditions */
-  addDoubleOption("SOLID_TEMPERATURE_INIT", Temperature_Freestream_Solid, 288.15);
-  /* DESCRIPTION: Density used in solids */
-  addDoubleOption("SOLID_DENSITY", Density_Solid, 2710.0);
-  /* DESCRIPTION:  */
-  addDoubleOption("FREESTREAM_INTERMITTENCY", Intermittency_FreeStream, 1.0);
-  /* DESCRIPTION:  */
-  addDoubleOption("FREESTREAM_TURBULENCEINTENSITY", TurbulenceIntensity_FreeStream, 0.05);
-  /* DESCRIPTION:  */
-  addDoubleOption("FREESTREAM_NU_FACTOR", NuFactor_FreeStream, 3.0);
-  /* DESCRIPTION:  */
-  addDoubleOption("ENGINE_NU_FACTOR", NuFactor_Engine, 3.0);
-  /* DESCRIPTION:  */
-  addDoubleOption("ACTDISK_SECONDARY_FLOW", SecondaryFlow_ActDisk, 0.0);
-  /* DESCRIPTION:  */
-  addDoubleOption("INITIAL_BCTHRUST", Initial_BCThrust, 4000.0);
-  /* DESCRIPTION:  */
-  addDoubleOption("FREESTREAM_TURB2LAMVISCRATIO", Turb2LamViscRatio_FreeStream, 10.0);
-  /* DESCRIPTION: Side-slip angle (degrees, only for compressible flows) */
-  addDoubleOption("SIDESLIP_ANGLE", AoS, 0.0);
-  /*!\brief AOA  \n DESCRIPTION: Angle of attack (degrees, only for compressible flows) \ingroup Config*/
-  addDoubleOption("AOA", AoA, 0.0);
-  /* DESCRIPTION: Activate fixed CL mode (specify a CL instead of AoA). */
-  addBoolOption("FIXED_CL_MODE", Fixed_CL_Mode, false);
-  /* DESCRIPTION: Activate fixed CM mode (specify a CM instead of iH). */
-  addBoolOption("FIXED_CM_MODE", Fixed_CM_Mode, false);
-  /* DESCRIPTION: Evaluate the dOF_dCL or dOF_dCMy during run time. */
-  addBoolOption("EVAL_DOF_DCX", Eval_dOF_dCX, false);
-  /* DESCRIPTION: DIscard the angle of attack in the solution and the increment in the geometry files. */
-  addBoolOption("DISCARD_INFILES", Discard_InFiles, false);
-  /* DESCRIPTION: Specify a fixed coefficient of lift instead of AoA (only for compressible flows) */
-  addDoubleOption("TARGET_CL", Target_CL, 0.0);
-  /* DESCRIPTION: Specify a fixed coefficient of lift instead of AoA (only for compressible flows) */
-  addDoubleOption("TARGET_CM", Target_CM, 0.0);
-  /* DESCRIPTION: Damping factor for fixed CL mode. */
-  addDoubleOption("DCL_DALPHA", dCL_dAlpha, 0.2);
-  /* DESCRIPTION: Damping factor for fixed CL mode. */
-  addDoubleOption("DCM_DIH", dCM_diH, 0.05);
-  /* DESCRIPTION: Number of times Alpha is updated in a fix CL problem. */
-  addUnsignedLongOption("UPDATE_ALPHA", Update_Alpha, 5);
-  /* DESCRIPTION: Number of times Alpha is updated in a fix CL problem. */
-  addUnsignedLongOption("UPDATE_IH", Update_iH, 5);
-  /* DESCRIPTION: Number of iterations to evaluate dCL_dAlpha . */
-  addUnsignedLongOption("ITER_DCL_DALPHA", Iter_dCL_dAlpha, 500);
-  /* DESCRIPTION: Damping factor for fixed CL mode. */
-  addDoubleOption("DNETTHRUST_DBCTHRUST", dNetThrust_dBCThrust, 1.0);
-  /* DESCRIPTION: Number of times Alpha is updated in a fix CL problem. */
-  addUnsignedLongOption("UPDATE_BCTHRUST", Update_BCThrust, 5);
-
-
-  /*!\par CONFIG_CATEGORY: Reference Conditions \ingroup Config*/
-  /*--- Options related to reference values for nondimensionalization ---*/
-
-  Length_Ref = 1.0; //<---- NOTE: this should be given an option or set as a const
-
-  /*!\brief REF_ORIGIN_MOMENT_X\n DESCRIPTION: X Reference origin for moment computation \ingroup Config*/
-  addDoubleListOption("REF_ORIGIN_MOMENT_X", nRefOriginMoment_X, RefOriginMoment_X);
-  /*!\brief REF_ORIGIN_MOMENT_Y\n DESCRIPTION: Y Reference origin for moment computation \ingroup Config*/
-  addDoubleListOption("REF_ORIGIN_MOMENT_Y", nRefOriginMoment_Y, RefOriginMoment_Y);
-  /*!\brief REF_ORIGIN_MOMENT_Z\n DESCRIPTION: Z Reference origin for moment computation \ingroup Config*/
-  addDoubleListOption("REF_ORIGIN_MOMENT_Z", nRefOriginMoment_Z, RefOriginMoment_Z);
-  /*!\brief REF_AREA\n DESCRIPTION: Reference area for force coefficients (0 implies automatic calculation) \ingroup Config*/
-  addDoubleOption("REF_AREA", RefArea, 1.0);
-  /*!\brief SEMI_SPAN\n DESCRIPTION: Wing semi-span (0 implies automatic calculation) \ingroup Config*/
-  addDoubleOption("SEMI_SPAN", SemiSpan, 0.0);
-  /*!\brief REF_LENGTH\n DESCRIPTION: Reference length for pitching, rolling, and yawing non-dimensional moment \ingroup Config*/
-  addDoubleOption("REF_LENGTH", RefLength, 1.0);
-  /*!\brief REF_SHARP_EDGES\n DESCRIPTION: Reference coefficient for detecting sharp edges \ingroup Config*/
-  addDoubleOption("REF_SHARP_EDGES", RefSharpEdges, 3.0);
-	/*!\brief REF_VELOCITY\n DESCRIPTION: Reference velocity (incompressible only)  \ingroup Config*/
-  addDoubleOption("REF_VELOCITY", Velocity_Ref, -1.0);
-	/* !\brief REF_VISCOSITY  \n DESCRIPTION: Reference viscosity (incompressible only)  \ingroup Config*/
-  addDoubleOption("REF_VISCOSITY", Viscosity_Ref, -1.0);
-  /* DESCRIPTION: Type of mesh motion */
-  addEnumOption("REF_DIMENSIONALIZATION", Ref_NonDim, NonDim_Map, DIMENSIONAL);
-
-  /*!\par CONFIG_CATEGORY: Boundary Markers \ingroup Config*/
-  /*--- Options related to various boundary markers ---*/
-
-  /*!\brief HTP_AXIS\n DESCRIPTION: Location of the HTP axis*/
-  default_htp_axis[0] = 0.0; default_htp_axis[1] = 0.0;
-  addDoubleArrayOption("HTP_AXIS", 2, HTP_Axis, default_htp_axis);
-  /*!\brief MARKER_PLOTTING\n DESCRIPTION: Marker(s) of the surface in the surface flow solution file  \ingroup Config*/
-  addStringListOption("MARKER_PLOTTING", nMarker_Plotting, Marker_Plotting);
-  /*!\brief MARKER_MONITORING\n DESCRIPTION: Marker(s) of the surface where evaluate the non-dimensional coefficients \ingroup Config*/
-  addStringListOption("MARKER_MONITORING", nMarker_Monitoring, Marker_Monitoring);
-  /*!\brief MARKER_CONTROL_VOLUME\n DESCRIPTION: Marker(s) of the surface in the surface flow solution file  \ingroup Config*/
-  addStringListOption("MARKER_ANALYZE", nMarker_Analyze, Marker_Analyze);
-  /*!\brief MARKER_DESIGNING\n DESCRIPTION: Marker(s) of the surface where objective function (design problem) will be evaluated \ingroup Config*/
-  addStringListOption("MARKER_DESIGNING", nMarker_Designing, Marker_Designing);
-  /*!\brief GEO_MARKER\n DESCRIPTION: Marker(s) of the surface where evaluate the geometrical functions \ingroup Config*/
-  addStringListOption("GEO_MARKER", nMarker_GeoEval, Marker_GeoEval);
-  /*!\brief MARKER_EULER\n DESCRIPTION: Euler wall boundary marker(s) \ingroup Config*/
-  addStringListOption("MARKER_EULER", nMarker_Euler, Marker_Euler);
-  /*!\brief MARKER_FAR\n DESCRIPTION: Far-field boundary marker(s) \ingroup Config*/
-  addStringListOption("MARKER_FAR", nMarker_FarField, Marker_FarField);
-  /*!\brief MARKER_SYM\n DESCRIPTION: Symmetry boundary condition \ingroup Config*/
-  addStringListOption("MARKER_SYM", nMarker_SymWall, Marker_SymWall);
-  /*!\brief MARKER_NEARFIELD\n DESCRIPTION: Near-Field boundary condition \ingroup Config*/
-  addStringListOption("MARKER_NEARFIELD", nMarker_NearFieldBound, Marker_NearFieldBound);
-  /*!\brief MARKER_FLUID_INTERFACE\n DESCRIPTION: Fluid interface boundary marker(s) \ingroup Config*/
-  addStringListOption("MARKER_FLUID_INTERFACE", nMarker_Fluid_InterfaceBound, Marker_Fluid_InterfaceBound);
-  /*!\brief MARKER_INTERFACE\n DESCRIPTION: Zone interface boundary marker(s) \ingroup Config*/
-  addStringListOption("MARKER_INTERFACE", nMarker_InterfaceBound, Marker_InterfaceBound);
-  /*!\brief MARKER_FSI_INTERFACE \n DESCRIPTION: ZONE interface boundary marker(s) \ingroup Config*/
-  addStringListOption("MARKER_ZONE_INTERFACE", nMarker_ZoneInterface, Marker_ZoneInterface);
-  /*!\brief MARKER_CHT_INTERFACE \n DESCRIPTION: CHT interface boundary marker(s) \ingroup Config*/
-  addStringListOption("MARKER_CHT_INTERFACE", nMarker_CHTInterface, Marker_CHTInterface);
-  /*!\brief MARKER_DIRICHLET  \n DESCRIPTION: Dirichlet boundary marker(s) \ingroup Config*/
-  addStringListOption("MARKER_DIRICHLET", nMarker_Dirichlet, Marker_Dirichlet);
-  /* DESCRIPTION: Neumann boundary marker(s) */
-  addStringListOption("MARKER_NEUMANN", nMarker_Neumann, Marker_Neumann);
-  /* DESCRIPTION: Neumann boundary marker(s) */
-  addStringListOption("MARKER_INTERNAL", nMarker_Internal, Marker_Internal);
-  /* DESCRIPTION: Custom boundary marker(s) */
-  addStringListOption("MARKER_CUSTOM", nMarker_Custom, Marker_Custom);
-  /* DESCRIPTION: Periodic boundary marker(s) for use with SU2_MSH
-   Format: ( periodic marker, donor marker, rotation_center_x, rotation_center_y,
-   rotation_center_z, rotation_angle_x-axis, rotation_angle_y-axis,
-   rotation_angle_z-axis, translation_x, translation_y, translation_z, ... ) */
-  addPeriodicOption("MARKER_PERIODIC", nMarker_PerBound, Marker_PerBound, Marker_PerDonor,
-                    Periodic_RotCenter, Periodic_RotAngles, Periodic_Translation);
-
-  /*!\brief MARKER_PYTHON_CUSTOM\n DESCRIPTION: Python customizable marker(s) \ingroup Config*/
-  addStringListOption("MARKER_PYTHON_CUSTOM", nMarker_PyCustom, Marker_PyCustom);
-
-  /*!\brief MARKER_WALL_FUNCTIONS\n DESCRIPTION: Viscous wall markers for which wall functions must be applied.
-   Format: (Wall function marker, wall function type, ...) \ingroup Config*/
-  addWallFunctionOption("MARKER_WALL_FUNCTIONS", nMarker_WallFunctions, Marker_WallFunctions,
-                        Kind_WallFunctions, IntInfo_WallFunctions, DoubleInfo_WallFunctions);
-
-  /*!\brief ACTDISK_TYPE  \n DESCRIPTION: Actuator Disk boundary type \n OPTIONS: see \link ActDisk_Map \endlink \n Default: VARIABLES_JUMP \ingroup Config*/
-  addEnumOption("ACTDISK_TYPE", Kind_ActDisk, ActDisk_Map, VARIABLES_JUMP);
-
-  /*!\brief MARKER_ACTDISK\n DESCRIPTION: Periodic boundary marker(s) for use with SU2_MSH
-   Format: ( periodic marker, donor marker, rotation_center_x, rotation_center_y,
-   rotation_center_z, rotation_angle_x-axis, rotation_angle_y-axis,
-   rotation_angle_z-axis, translation_x, translation_y, translation_z, ... ) \ingroup Config*/
-  addActDiskOption("MARKER_ACTDISK",
-                   nMarker_ActDiskInlet, nMarker_ActDiskOutlet,  Marker_ActDiskInlet, Marker_ActDiskOutlet,
-                   ActDisk_PressJump, ActDisk_TempJump, ActDisk_Omega);
-
-  /*!\brief INLET_TYPE  \n DESCRIPTION: Inlet boundary type \n OPTIONS: see \link Inlet_Map \endlink \n DEFAULT: TOTAL_CONDITIONS \ingroup Config*/
-  addEnumOption("INLET_TYPE", Kind_Inlet, Inlet_Map, TOTAL_CONDITIONS);
-  addBoolOption("SPECIFIED_INLET_PROFILE", Inlet_From_File, false);
-  /*!\brief INLET_FILENAME \n DESCRIPTION: Input file for a specified inlet profile (w/ extension) \n DEFAULT: inlet.dat \ingroup Config*/
-  addStringOption("INLET_FILENAME", Inlet_Filename, string("inlet.dat"));
-  /*!\brief INLET_MATCHING_TOLERANCE
-   * \n DESCRIPTION: If a file is provided to specify the inlet profile,
-   * this tolerance will be used to match the coordinates in the input file to
-   * the points on the grid. \n DEFAULT: 1E-6 \ingroup Config*/
-  addDoubleOption("INLET_MATCHING_TOLERANCE", Inlet_Matching_Tol, 1e-6);
-  /*!\brief MARKER_INLET  \n DESCRIPTION: Inlet boundary marker(s) with the following formats,
-   Total Conditions: (inlet marker, total temp, total pressure, flow_direction_x,
-   flow_direction_y, flow_direction_z, ... ) where flow_direction is
-   a unit vector.
-   Mass Flow: (inlet marker, density, velocity magnitude, flow_direction_x,
-   flow_direction_y, flow_direction_z, ... ) where flow_direction is
-   a unit vector. \ingroup Config*/
-  addInletOption("MARKER_INLET", nMarker_Inlet, Marker_Inlet, Inlet_Ttotal, Inlet_Ptotal, Inlet_FlowDir);
-
-  /*!\brief MARKER_RIEMANN \n DESCRIPTION: Riemann boundary marker(s) with the following formats, a unit vector.
-   * \n OPTIONS: See \link Riemann_Map \endlink. The variables indicated by the option and the flow direction unit vector must be specified. \ingroup Config*/
-  addRiemannOption("MARKER_RIEMANN", nMarker_Riemann, Marker_Riemann, Kind_Data_Riemann, Riemann_Map, Riemann_Var1, Riemann_Var2, Riemann_FlowDir);
-  /*!\brief MARKER_GILES \n DESCRIPTION: Giles boundary marker(s) with the following formats, a unit vector. */
-  /* \n OPTIONS: See \link Giles_Map \endlink. The variables indicated by the option and the flow direction unit vector must be specified. \ingroup Config*/
-  addGilesOption("MARKER_GILES", nMarker_Giles, Marker_Giles, Kind_Data_Giles, Giles_Map, Giles_Var1, Giles_Var2, Giles_FlowDir, RelaxFactorAverage, RelaxFactorFourier);
-  /*!\brief SPATIAL_FOURIER \n DESCRIPTION: Option to compute the spatial fourier trasformation for the Giles BC. */
-  addBoolOption("SPATIAL_FOURIER", SpatialFourier, false);
-  /*!\brief GILES_EXTRA_RELAXFACTOR \n DESCRIPTION: the 1st coeff the value of the under relaxation factor to apply to the shroud and hub,
-   * the 2nd coefficient is the the percentage of span-wise height influenced by this extra under relaxation factor.*/
-  default_extrarelfac[0] = 0.1; default_extrarelfac[1] = 0.1;
-  addDoubleArrayOption("GILES_EXTRA_RELAXFACTOR", 2, ExtraRelFacGiles, default_extrarelfac);
-  /*!\brief AVERAGE_PROCESS_TYPE \n DESCRIPTION: types of mixing process for averaging quantities at the boundaries.
-    \n OPTIONS: see \link MixingProcess_Map \endlink \n DEFAULT: AREA_AVERAGE \ingroup Config*/
-  addEnumOption("MIXINGPLANE_INTERFACE_KIND", Kind_MixingPlaneInterface, MixingPlaneInterface_Map, NEAREST_SPAN);
-  /*!\brief AVERAGE_PROCESS_KIND \n DESCRIPTION: types of mixing process for averaging quantities at the boundaries.
-    \n OPTIONS: see \link MixingProcess_Map \endlink \n DEFAULT: AREA_AVERAGE \ingroup Config*/
-  addEnumOption("AVERAGE_PROCESS_KIND", Kind_AverageProcess, AverageProcess_Map, AREA);
-  /*!\brief PERFORMANCE_AVERAGE_PROCESS_KIND \n DESCRIPTION: types of mixing process for averaging quantities at the boundaries for performance computation.
-      \n OPTIONS: see \link MixingProcess_Map \endlink \n DEFAULT: AREA_AVERAGE \ingroup Config*/
-  addEnumOption("PERFORMANCE_AVERAGE_PROCESS_KIND", Kind_PerformanceAverageProcess, AverageProcess_Map, AREA);
-  default_mixedout_coeff[0] = 1.0; default_mixedout_coeff[1] = 1.0E-05; default_mixedout_coeff[2] = 15.0;
-  /*!\brief MIXEDOUT_COEFF \n DESCRIPTION: the 1st coeff is an under relaxation factor for the Newton method,
-   * the 2nd coefficient is the tolerance for the Newton method, 3rd coefficient is the maximum number of
-   * iteration for the Newton Method.*/
-  addDoubleArrayOption("MIXEDOUT_COEFF", 3, Mixedout_Coeff, default_mixedout_coeff);
-  /*!\brief RAMP_ROTATING_FRAME\n DESCRIPTION: option to ramp up or down the rotating frame velocity value*/
-  addBoolOption("RAMP_ROTATING_FRAME", RampRotatingFrame, false);
-  default_rampRotFrame_coeff[0] = 0; default_rampRotFrame_coeff[1] = 1.0; default_rampRotFrame_coeff[2] = 1000.0;
-      /*!\brief RAMP_ROTATING_FRAME_COEFF \n DESCRIPTION: the 1st coeff is the staring velocity,
-   * the 2nd coeff is the number of iterations for the update, 3rd is the number of iteration */
-  addDoubleArrayOption("RAMP_ROTATING_FRAME_COEFF", 3, RampRotatingFrame_Coeff, default_rampRotFrame_coeff);
-  /* DESCRIPTION: AVERAGE_MACH_LIMIT is a limit value for average procedure based on the mass flux. */
-  addDoubleOption("AVERAGE_MACH_LIMIT", AverageMachLimit, 0.03);
-  /*!\brief RAMP_OUTLET_PRESSURE\n DESCRIPTION: option to ramp up or down the rotating frame velocity value*/
-  addBoolOption("RAMP_OUTLET_PRESSURE", RampOutletPressure, false);
-  default_rampOutPres_coeff[0] = 100000.0; default_rampOutPres_coeff[1] = 1.0; default_rampOutPres_coeff[2] = 1000.0;
-  /*!\brief RAMP_OUTLET_PRESSURE_COEFF \n DESCRIPTION: the 1st coeff is the staring outlet pressure,
-   * the 2nd coeff is the number of iterations for the update, 3rd is the number of total iteration till reaching the final outlet pressure value */
-  addDoubleArrayOption("RAMP_OUTLET_PRESSURE_COEFF", 3, RampOutletPressure_Coeff, default_rampOutPres_coeff);
-  /*!\brief MARKER_MIXINGPLANE \n DESCRIPTION: Identify the boundaries in which the mixing plane is applied. \ingroup Config*/
-  addStringListOption("MARKER_MIXINGPLANE_INTERFACE", nMarker_MixingPlaneInterface, Marker_MixingPlaneInterface);
-  /*!\brief TURBULENT_MIXINGPLANE \n DESCRIPTION: Activate mixing plane also for turbulent quantities \ingroup Config*/
-  addBoolOption("TURBULENT_MIXINGPLANE", turbMixingPlane, false);
-  /*!\brief MARKER_TURBOMACHINERY \n DESCRIPTION: Identify the inflow and outflow boundaries in which the turbomachinery settings are  applied. \ingroup Config*/
-  addTurboPerfOption("MARKER_TURBOMACHINERY", nMarker_Turbomachinery, Marker_TurboBoundIn, Marker_TurboBoundOut);
-  /*!\brief NUM_SPANWISE_SECTIONS \n DESCRIPTION: Integer number of spanwise sections to compute 3D turbo BC and Performance for turbomachinery */
-  addUnsignedShortOption("NUM_SPANWISE_SECTIONS", nSpanWiseSections_User, 1);
-  /*!\brief SPANWISE_KIND \n DESCRIPTION: type of algorithm to identify the span-wise sections at the turbo boundaries.
-   \n OPTIONS: see \link SpanWise_Map \endlink \n Default: AUTOMATIC */
-  addEnumOption("SPANWISE_KIND", Kind_SpanWise, SpanWise_Map, AUTOMATIC);
-  /*!\brief TURBOMACHINERY_KIND \n DESCRIPTION: types of turbomachynery architecture.
-      \n OPTIONS: see \link TurboMachinery_Map \endlink \n Default: AXIAL */
-  addEnumListOption("TURBOMACHINERY_KIND",nTurboMachineryKind, Kind_TurboMachinery, TurboMachinery_Map);
-  /*!\brief MARKER_SHROUD \n DESCRIPTION: markers in which velocity is forced to 0.0 .
-   * \n Format: (shroud1, shroud2, ...)*/
-  addStringListOption("MARKER_SHROUD", nMarker_Shroud, Marker_Shroud);
-  /*!\brief MARKER_SUPERSONIC_INLET  \n DESCRIPTION: Supersonic inlet boundary marker(s)
-   * \n   Format: (inlet marker, temperature, static pressure, velocity_x,   velocity_y, velocity_z, ... ), i.e. primitive variables specified. \ingroup Config*/
-  addInletOption("MARKER_SUPERSONIC_INLET", nMarker_Supersonic_Inlet, Marker_Supersonic_Inlet, Inlet_Temperature, Inlet_Pressure, Inlet_Velocity);
-  /*!\brief MARKER_SUPERSONIC_OUTLET \n DESCRIPTION: Supersonic outlet boundary marker(s) \ingroup Config*/
-  addStringListOption("MARKER_SUPERSONIC_OUTLET", nMarker_Supersonic_Outlet, Marker_Supersonic_Outlet);
-  /*!\brief MARKER_OUTLET  \n DESCRIPTION: Outlet boundary marker(s)\n
-   Format: ( outlet marker, back pressure (static), ... ) \ingroup Config*/
-  addStringDoubleListOption("MARKER_OUTLET", nMarker_Outlet, Marker_Outlet, Outlet_Pressure);
-  /*!\brief MARKER_ISOTHERMAL DESCRIPTION: Isothermal wall boundary marker(s)\n
-   * Format: ( isothermal marker, wall temperature (static), ... ) \ingroup Config  */
-  addStringDoubleListOption("MARKER_ISOTHERMAL", nMarker_Isothermal, Marker_Isothermal, Isothermal_Temperature);
-  /*!\brief MARKER_HEATFLUX  \n DESCRIPTION: Specified heat flux wall boundary marker(s)
-   Format: ( Heat flux marker, wall heat flux (static), ... ) \ingroup Config*/
-  addStringDoubleListOption("MARKER_HEATFLUX", nMarker_HeatFlux, Marker_HeatFlux, Heat_Flux);
+  addStringDoubleListOption("MARKER_HEATFLUX_CATALYTIC", nMarker_HeatFluxCatalytic, Marker_HeatFluxCatalytic, Heat_Flux);
   /*!\brief MARKER_ENGINE_INFLOW  \n DESCRIPTION: Engine inflow boundary marker(s)
    Format: ( nacelle inflow marker, fan face Mach, ... ) \ingroup Config*/
   addStringDoubleListOption("MARKER_ENGINE_INFLOW", nMarker_EngineInflow, Marker_EngineInflow, EngineInflow_Target);
@@ -10383,6 +1261,10 @@
   /* DESCRIPTION: Time discretization */
   addEnumOption("TIME_DISCRE_ADJTURB", Kind_TimeIntScheme_AdjTurb, Time_Int_Map, EULER_IMPLICIT);
   /* DESCRIPTION: Time discretization */
+  addEnumOption("TIME_DISCRE_TNE2", Kind_TimeIntScheme_TNE2, Time_Int_Map, EULER_IMPLICIT);
+  /* DESCRIPTION: Time discretization */
+  addEnumOption("TIME_DISCRE_ADJTNE2", Kind_TimeIntScheme_AdjTNE2, Time_Int_Map, EULER_IMPLICIT);
+  /* DESCRIPTION: Time discretization */
   addEnumOption("TIME_DISCRE_FEA", Kind_TimeIntScheme_FEA, Time_Int_Map_FEA, NEWMARK_IMPLICIT);
   /* DESCRIPTION: Time discretization */
   addEnumOption("TIME_DISCRE_HEAT", Kind_TimeIntScheme_Heat, Time_Int_Map, EULER_IMPLICIT);
@@ -10548,6 +1430,16 @@
   default_ad_coeff_heat[0] = 0.5; default_ad_coeff_heat[1] = 0.02;
   /*!\brief JST_SENSOR_COEFF_HEAT \n DESCRIPTION: 2nd and 4th order artificial dissipation coefficients for the JST method \ingroup Config*/
   addDoubleArrayOption("JST_SENSOR_COEFF_HEAT", 2, Kappa_Heat, default_ad_coeff_heat);
+
+  /*!\brief CONV_NUM_METHOD_TNE2
+   *  \n DESCRIPTION: Convective numerical method \n OPTIONS: See \link Upwind_Map \endlink , \link Centered_Map \endlink. \ingroup Config*/
+  addConvectOption("CONV_NUM_METHOD_TNE2", Kind_ConvNumScheme_TNE2, Kind_Centered_TNE2, Kind_Upwind_TNE2);
+  /*!\brief MUSCL_FLOW \n DESCRIPTION: Check if the MUSCL scheme should be used \ingroup Config*/
+  addBoolOption("MUSCL_TNE2", MUSCL_TNE2, true);
+  /*!\brief SLOPE_LIMITER_FLOW
+   * DESCRIPTION: Slope limiter for the direct solution. \n OPTIONS: See \link Limiter_Map \endlink \n DEFAULT VENKATAKRISHNAN \ingroup Config*/
+  addEnumOption("SLOPE_LIMITER_TNE2", Kind_SlopeLimit_TNE2, Limiter_Map, VENKATAKRISHNAN);
+  default_jst_coeff[0] = 0.5; default_jst_coeff[1] = 0.02;
 
   /*!\brief CONV_NUM_METHOD_ADJFLOW
    *  \n DESCRIPTION: Convective numerical method for the adjoint solver.
@@ -11760,8 +2652,10 @@
   
   if ((!MUSCL_Flow) || (Kind_ConvNumScheme_Flow == SPACE_CENTERED)) Kind_SlopeLimit_Flow = NO_LIMITER;
   if ((!MUSCL_Turb) || (Kind_ConvNumScheme_Turb == SPACE_CENTERED)) Kind_SlopeLimit_Turb = NO_LIMITER;
+  if ((!MUSCL_TNE2) || (Kind_ConvNumScheme_TNE2 == SPACE_CENTERED)) Kind_SlopeLimit_TNE2 = NO_LIMITER;
   if ((!MUSCL_AdjFlow) || (Kind_ConvNumScheme_AdjFlow == SPACE_CENTERED)) Kind_SlopeLimit_AdjFlow = NO_LIMITER;
   if ((!MUSCL_AdjTurb) || (Kind_ConvNumScheme_AdjTurb == SPACE_CENTERED)) Kind_SlopeLimit_AdjTurb = NO_LIMITER;
+  if ((!MUSCL_AdjTNE2) || (Kind_ConvNumScheme_AdjTNE2 == SPACE_CENTERED)) Kind_SlopeLimit_AdjTNE2= NO_LIMITER;
 
   /*--- Set the default for thrust in ActDisk ---*/
   
@@ -12664,6 +3558,7 @@
     Kind_Solver = RANS;
   
   if (Kind_Solver == EULER) Kind_Turb_Model = NONE;
+  if (Kind_Solver == TNE2_EULER) Kind_Turb_Model = NONE;
 
   Kappa_2nd_Flow    = Kappa_Flow[0];
   Kappa_4th_Flow    = Kappa_Flow[1];
@@ -12962,9 +3857,722 @@
              ( Kind_Solver == ADJ_NAVIER_STOKES      ) ||
              ( Kind_Solver == RANS                   ) ||
              ( Kind_Solver == ADJ_RANS               ) ||
+             ( Kind_Solver == TNE2_NAVIER_STOKES     ) ||
              ( Kind_Solver == FEM_NAVIER_STOKES      ) ||
              ( Kind_Solver == FEM_RANS               ) ||
              ( Kind_Solver == FEM_LES                ));
+
+  /*--- Reacting flows iniatilization ---*/
+  if (( Kind_Solver == TNE2_EULER             ) ||
+      ( Kind_Solver == TNE2_NAVIER_STOKES     )  ) {
+
+      bool init_err;
+      unsigned short maxEl = 0;
+      unsigned short iSpecies, jSpecies, iEl;
+      su2double mf;
+
+      switch (Kind_GasModel) {
+        case ONESPECIES:
+          /*--- Define parameters of the gas model ---*/
+          nSpecies    = 1;
+          ionization  = false;
+
+          /*--- Allocate vectors for gas properties ---*/
+          Molar_Mass         = new su2double[nSpecies];
+          CharVibTemp        = new su2double[nSpecies];
+          RotationModes      = new su2double[nSpecies];
+          Enthalpy_Formation = new su2double[nSpecies];
+          Wall_Catalycity    = new su2double[nSpecies];
+          Ref_Temperature    = new su2double[nSpecies];
+          nElStates          = new unsigned short[nSpecies];
+
+          MassFrac_FreeStream = new su2double[nSpecies];
+          MassFrac_FreeStream[0] = 1.0;
+
+          /*--- Assign gas properties ---*/
+          // Rotational modes of energy storage
+          RotationModes[0] = 2.0;
+          // Molar mass [kg/kmol]
+          Molar_Mass[0] = 14.0067+15.9994;
+          // Characteristic vibrational temperatures for calculating e_vib [K]
+          //CharVibTemp[0] = 3395.0;
+          CharVibTemp[0] = 1000.0;
+          // Formation enthalpy: (JANAF values, [KJ/Kmol])
+          Enthalpy_Formation[0] = 0.0;					//N2
+          // Reference temperature (JANAF values, [K])
+          Ref_Temperature[0] = 0.0;
+
+          /*        nElStates[0] = 0;
+           CharElTemp   = new double *[nSpecies];
+           degen        = new double *[nSpecies];
+
+           OSPthetae    = new double[nElStates[0]];
+           OSPthetae[0] = 1.0;
+           OSPg         = new double[nElStates[0]];
+           OSPg[0]      = 1.0;
+
+           CharElTemp[0] = OSPthetae;
+           degen[0] = OSPg;*/
+
+          break;
+
+        case N2:
+
+          /*--- Check for errors in the initialization ---*/
+          init_err = false;
+          if (nSpecies != 2) {
+            cout << "CONFIG ERROR: nSpecies mismatch between gas model & gas composition" << endl;
+            init_err = true;
+          }
+          mf = 0.0;
+          for (iSpecies = 0; iSpecies < nSpecies; iSpecies++)
+            mf += Gas_Composition[iSpecies];
+          if (mf != 1.0) {
+            cout << "CONFIG ERROR: Intial gas mass fractions do not sum to 1!" << endl;
+            init_err = true;
+          }
+//          if (init_err == true) {
+//  #ifndef NO_MPI
+//            MPI::Finalize();
+//  #else
+//            exit(0);
+//  #endif
+//          }
+
+          /*--- Define parameters of the gas model ---*/
+          nReactions  = 2;
+          ionization  = false;
+
+          /*--- Allocate vectors for gas properties ---*/
+          Wall_Catalycity      = new su2double[nSpecies];
+          Molar_Mass           = new su2double[nSpecies];
+          CharVibTemp          = new su2double[nSpecies];
+          RotationModes        = new su2double[nSpecies];
+          Enthalpy_Formation   = new su2double[nSpecies];
+          Ref_Temperature      = new su2double[nSpecies];
+          Diss                 = new su2double[nSpecies];
+          ArrheniusCoefficient = new su2double[nReactions];
+          ArrheniusEta         = new su2double[nReactions];
+          ArrheniusTheta       = new su2double[nReactions];
+          Tcf_a                = new su2double[nReactions];
+          Tcf_b                = new su2double[nReactions];
+          Tcb_a                = new su2double[nReactions];
+          Tcb_b                = new su2double[nReactions];
+          nElStates            = new unsigned short[nSpecies];
+          Reactions = new int**[nReactions];
+          for (unsigned short iRxn = 0; iRxn < nReactions; iRxn++) {
+            Reactions[iRxn] = new int*[2];
+            for (unsigned short ii = 0; ii < 2; ii++)
+              Reactions[iRxn][ii] = new int[6];
+          }
+
+          Blottner  = new su2double*[nSpecies];
+          for (iSpecies = 0; iSpecies < nSpecies; iSpecies++)
+            Blottner[iSpecies] = new su2double[3];
+
+          // Omega[iSpecies][jSpecies][iCoeff]
+          Omega00 = new su2double**[nSpecies];
+          Omega11 = new su2double**[nSpecies];
+          for (iSpecies = 0; iSpecies < nSpecies; iSpecies++) {
+            Omega00[iSpecies] = new su2double*[nSpecies];
+            Omega11[iSpecies] = new su2double*[nSpecies];
+            for (jSpecies = 0; jSpecies < nSpecies; jSpecies++) {
+              Omega00[iSpecies][jSpecies] = new su2double[4];
+              Omega11[iSpecies][jSpecies] = new su2double[4];
+            }
+          }
+
+          MassFrac_FreeStream = new su2double[nSpecies];
+          for (iSpecies = 0; iSpecies < nSpecies; iSpecies++)
+            MassFrac_FreeStream[iSpecies] = Gas_Composition[iSpecies];
+  //        MassFrac_FreeStream[0] = 0.99;
+  //        MassFrac_FreeStream[1] = 0.01;
+
+          /*--- Assign gas properties ---*/
+
+          // Wall mass fractions for catalytic boundaries
+          Wall_Catalycity[0] = 0.999;
+          Wall_Catalycity[1] = 0.001;
+
+          // Rotational modes of energy storage
+          RotationModes[0] = 2.0;
+          RotationModes[1] = 0.0;
+
+          // Molar mass [kg/kmol]
+          Molar_Mass[0] = 2.0*14.0067;
+          Molar_Mass[1] = 14.0067;
+
+          // Characteristic vibrational temperatures
+          CharVibTemp[0] = 3395.0;
+          CharVibTemp[1] = 0.0;
+
+          // Formation enthalpy: (JANAF values [KJ/Kmol])
+          // J/kg - from Scalabrin
+          Enthalpy_Formation[0] = 0.0;					//N2
+          Enthalpy_Formation[1] = 3.36E7;		//N
+
+          // Reference temperature (JANAF values, [K])
+          Ref_Temperature[0] = 0.0;
+          Ref_Temperature[1] = 0.0;
+
+          // Blottner viscosity coefficients
+          // A                        // B                        // C
+          Blottner[0][0] = 2.68E-2;   Blottner[0][1] = 3.18E-1;   Blottner[0][2] = -1.13E1;  // N2
+          Blottner[1][0] = 1.16E-2;   Blottner[1][1] = 6.03E-1;   Blottner[1][2] = -1.24E1;  // N
+
+          // Number of electron states
+          nElStates[0] = 15;                    // N2
+          nElStates[1] = 3;                     // N
+          for (iSpecies = 0; iSpecies < nSpecies; iSpecies++)
+            maxEl = max(maxEl, nElStates[iSpecies]);
+
+          /*--- Allocate electron data arrays ---*/
+          CharElTemp = new su2double*[nSpecies];
+          degen      = new su2double*[nSpecies];
+          for (iSpecies = 0; iSpecies < nSpecies; iSpecies++) {
+            CharElTemp[iSpecies] = new su2double[maxEl];
+            degen[iSpecies]      = new su2double[maxEl];
+          }
+
+          /*--- Initialize the arrays ---*/
+          for (iSpecies = 0; iSpecies < nSpecies; iSpecies++) {
+            for (iEl = 0; iEl < maxEl; iEl++) {
+              CharElTemp[iSpecies][iEl] = 0.0;
+              degen[iSpecies][iEl] = 0.0;
+            }
+          }
+
+          /*--- Assign values to data structures ---*/
+          // N2: 15 states
+          CharElTemp[0][0]  = 0.000000000000000E+00;
+          CharElTemp[0][1]  = 7.223156514095200E+04;
+          CharElTemp[0][2]  = 8.577862640384000E+04;
+          CharElTemp[0][3]  = 8.605026716160000E+04;
+          CharElTemp[0][4]  = 9.535118627874400E+04;
+          CharElTemp[0][5]  = 9.805635702203200E+04;
+          CharElTemp[0][6]  = 9.968267656935200E+04;
+          CharElTemp[0][7]  = 1.048976467715200E+05;
+          CharElTemp[0][8]  = 1.116489555200000E+05;
+          CharElTemp[0][9]  = 1.225836470400000E+05;
+          CharElTemp[0][10] = 1.248856873600000E+05;
+          CharElTemp[0][11] = 1.282476158188320E+05;
+          CharElTemp[0][12] = 1.338060936000000E+05;
+          CharElTemp[0][13] = 1.404296391107200E+05;
+          CharElTemp[0][14] = 1.504958859200000E+05;
+          degen[0][0]  = 1;
+          degen[0][1]  = 3;
+          degen[0][2]  = 6;
+          degen[0][3]  = 6;
+          degen[0][4]  = 3;
+          degen[0][5]  = 1;
+          degen[0][6]  = 2;
+          degen[0][7]  = 2;
+          degen[0][8]  = 5;
+          degen[0][9]  = 1;
+          degen[0][10] = 6;
+          degen[0][11] = 6;
+          degen[0][12] = 10;
+          degen[0][13] = 6;
+          degen[0][14] = 6;
+          // N: 3 states
+          CharElTemp[1][0] = 0.000000000000000E+00;
+          CharElTemp[1][1] = 2.766469645581980E+04;
+          CharElTemp[1][2] = 4.149309313560210E+04;
+          degen[1][0] = 4;
+          degen[1][1] = 10;
+          degen[1][2] = 6;
+
+          /*--- Set Arrhenius coefficients for chemical reactions ---*/
+          // Note: Data lists coefficients in (cm^3/mol-s) units, need to convert
+          //       to (m^3/kmol-s) to be consistent with the rest of the code
+          // Pre-exponential factor
+          ArrheniusCoefficient[0]  = 7.0E21;
+          ArrheniusCoefficient[1]  = 3.0E22;
+          // Rate-controlling temperature exponent
+          ArrheniusEta[0]  = -1.60;
+          ArrheniusEta[1]  = -1.60;
+          // Characteristic temperature
+          ArrheniusTheta[0] = 113200.0;
+          ArrheniusTheta[1] = 113200.0;
+
+          /*--- Set reaction maps ---*/
+          // N2 + N2 -> 2N + N2
+          Reactions[0][0][0]=0;		Reactions[0][0][1]=0;		Reactions[0][0][2]=nSpecies;
+          Reactions[0][1][0]=1;		Reactions[0][1][1]=1;		Reactions[0][1][2] =0;
+          // N2 + N -> 2N + N
+          Reactions[1][0][0]=0;		Reactions[1][0][1]=1;		Reactions[1][0][2]=nSpecies;
+          Reactions[1][1][0]=1;		Reactions[1][1][1]=1;		Reactions[1][1][2]=1;
+
+          /*--- Set rate-controlling temperature exponents ---*/
+          //  -----------  Tc = Ttr^a * Tve^b  -----------
+          //
+          // Forward Reactions
+          //   Dissociation:      a = 0.5, b = 0.5  (OR a = 0.7, b =0.3)
+          //   Exchange:          a = 1,   b = 0
+          //   Impact ionization: a = 0,   b = 1
+          //
+          // Backward Reactions
+          //   Recomb ionization:      a = 0, b = 1
+          //   Impact ionization:      a = 0, b = 1
+          //   N2 impact dissociation: a = 0, b = 1
+          //   Others:                 a = 1, b = 0
+          Tcf_a[0] = 0.5; Tcf_b[0] = 0.5; Tcb_a[0] = 1;  Tcb_b[0] = 0;
+          Tcf_a[1] = 0.5; Tcf_b[1] = 0.5; Tcb_a[1] = 1;  Tcb_b[1] = 0;
+
+          /*--- Dissociation potential [KJ/kg] ---*/
+          Diss[0] = 3.36E4;
+          Diss[1] = 0.0;
+
+          /*--- Collision integral data ---*/
+          Omega00[0][0][0] = -6.0614558E-03;  Omega00[0][0][1] = 1.2689102E-01;   Omega00[0][0][2] = -1.0616948E+00;  Omega00[0][0][3] = 8.0955466E+02;
+          Omega00[0][1][0] = -1.0796249E-02;  Omega00[0][1][1] = 2.2656509E-01;   Omega00[0][1][2] = -1.7910602E+00;  Omega00[0][1][3] = 4.0455218E+03;
+          Omega00[1][0][0] = -1.0796249E-02;  Omega00[1][0][1] = 2.2656509E-01;   Omega00[1][0][2] = -1.7910602E+00;  Omega00[1][0][3] = 4.0455218E+03;
+          Omega00[1][1][0] = -9.6083779E-03;  Omega00[1][1][1] = 2.0938971E-01;   Omega00[1][1][2] = -1.7386904E+00;  Omega00[1][1][3] = 3.3587983E+03;
+
+          Omega11[0][0][0] = -7.6303990E-03;  Omega11[0][0][1] = 1.6878089E-01;   Omega11[0][0][2] = -1.4004234E+00;  Omega11[0][0][3] = 2.1427708E+03;
+          Omega11[0][1][0] = -8.3493693E-03;  Omega11[0][1][1] = 1.7808911E-01;   Omega11[0][1][2] = -1.4466155E+00;  Omega11[0][1][3] = 1.9324210E+03;
+          Omega11[1][0][0] = -8.3493693E-03;  Omega11[1][0][1] = 1.7808911E-01;   Omega11[1][0][2] = -1.4466155E+00;  Omega11[1][0][3] = 1.9324210E+03;
+          Omega11[1][1][0] = -7.7439615E-03;  Omega11[1][1][1] = 1.7129007E-01;   Omega11[1][1][2] = -1.4809088E+00;  Omega11[1][1][3] = 2.1284951E+03;
+
+          break;
+
+        case AIR5:
+
+          /*--- Check for errors in the initialization ---*/
+          init_err = false;
+          if (nSpecies != 5) {
+            cout << "CONFIG ERROR: nSpecies mismatch between gas model & gas composition" << endl;
+            init_err = true;
+          }
+          mf = 0.0;
+          for (iSpecies = 0; iSpecies < nSpecies; iSpecies++)
+            mf += Gas_Composition[iSpecies];
+          if (mf != 1.0) {
+            cout << "CONFIG ERROR: Intial gas mass fractions do not sum to 1!" << endl;
+            init_err = true;
+          }
+//          if (init_err == true) {
+//  #ifndef NO_MPI
+//            MPI::Finalize();
+//  #else
+//            exit(0);
+//  #endif
+//          }
+
+          /*--- Define parameters of the gas model ---*/
+          nReactions  = 17;
+          ionization  = false;
+
+          /*--- Allocate vectors for gas properties ---*/
+          Wall_Catalycity      = new su2double[nSpecies];
+          Molar_Mass           = new su2double[nSpecies];
+          CharVibTemp          = new su2double[nSpecies];
+          RotationModes        = new su2double[nSpecies];
+          Enthalpy_Formation   = new su2double[nSpecies];
+          Ref_Temperature      = new su2double[nSpecies];
+          ArrheniusCoefficient = new su2double[nReactions];
+          ArrheniusEta         = new su2double[nReactions];
+          ArrheniusTheta       = new su2double[nReactions];
+          Tcf_a                = new su2double[nReactions];
+          Tcf_b                = new su2double[nReactions];
+          Tcb_a                = new su2double[nReactions];
+          Tcb_b                = new su2double[nReactions];
+          nElStates            = new unsigned short[nSpecies];
+          Reactions            = new int**[nReactions];
+          for (unsigned short iRxn = 0; iRxn < nReactions; iRxn++) {
+            Reactions[iRxn] = new int*[2];
+            for (unsigned short ii = 0; ii < 2; ii++)
+              Reactions[iRxn][ii] = new int[6];
+          }
+
+          Blottner  = new su2double*[nSpecies];
+          for (iSpecies = 0; iSpecies < nSpecies; iSpecies++)
+          Blottner[iSpecies] = new su2double[3];
+
+          // Omega[iSpecies][jSpecies][iCoeff]
+          Omega00 = new su2double**[nSpecies];
+          Omega11 = new su2double**[nSpecies];
+          for (iSpecies = 0; iSpecies < nSpecies; iSpecies++) {
+            Omega00[iSpecies] = new su2double*[nSpecies];
+            Omega11[iSpecies] = new su2double*[nSpecies];
+            for (jSpecies = 0; jSpecies < nSpecies; jSpecies++) {
+              Omega00[iSpecies][jSpecies] = new su2double[4];
+              Omega11[iSpecies][jSpecies] = new su2double[4];
+            }
+          }
+
+          // Wall mass fractions for catalytic boundaries
+          Wall_Catalycity[0] = 0.4;
+          Wall_Catalycity[1] = 0.4;
+          Wall_Catalycity[2] = 0.1;
+          Wall_Catalycity[3] = 0.05;
+          Wall_Catalycity[4] = 0.05;
+
+          // Free stream mass fractions
+          MassFrac_FreeStream = new su2double[nSpecies];
+          for (iSpecies = 0; iSpecies < nSpecies; iSpecies++)
+            MassFrac_FreeStream[iSpecies] = Gas_Composition[iSpecies];
+
+          /*--- Assign gas properties ---*/
+          // Rotational modes of energy storage
+          RotationModes[0] = 2.0;
+          RotationModes[1] = 2.0;
+          RotationModes[2] = 2.0;
+          RotationModes[3] = 0.0;
+          RotationModes[4] = 0.0;
+
+          // Molar mass [kg/kmol]
+          Molar_Mass[0] = 2.0*14.0067;
+          Molar_Mass[1] = 2.0*15.9994;
+          Molar_Mass[2] = 14.0067+15.9994;
+          Molar_Mass[3] = 14.0067;
+          Molar_Mass[4] = 15.9994;
+
+          //Characteristic vibrational temperatures
+          CharVibTemp[0] = 3395.0;
+          CharVibTemp[1] = 2239.0;
+          CharVibTemp[2] = 2817.0;
+          CharVibTemp[3] = 0.0;
+          CharVibTemp[4] = 0.0;
+
+          // Formation enthalpy: (Scalabrin values, J/kg)
+          Enthalpy_Formation[0] = 0.0;			//N2
+          Enthalpy_Formation[1] = 0.0;			//O2
+          Enthalpy_Formation[2] = 3.0E6;    //NO
+          Enthalpy_Formation[3] = 3.36E7;		//N
+          Enthalpy_Formation[4] = 1.54E7;		//O
+
+          // Reference temperature (JANAF values, [K])
+          Ref_Temperature[0] = 0.0;
+          Ref_Temperature[1] = 0.0;
+          Ref_Temperature[2] = 0.0;
+          Ref_Temperature[3] = 0.0;
+          Ref_Temperature[4] = 0.0;
+  //        Ref_Temperature[2] = 298.15;
+  //        Ref_Temperature[3] = 298.15;
+  //        Ref_Temperature[4] = 298.15;
+
+          // Blottner viscosity coefficients
+          // A                        // B                        // C
+          Blottner[0][0] = 2.68E-2;   Blottner[0][1] =  3.18E-1;  Blottner[0][2] = -1.13E1;  // N2
+          Blottner[1][0] = 4.49E-2;   Blottner[1][1] = -8.26E-2;  Blottner[1][2] = -9.20E0;  // O2
+          Blottner[2][0] = 4.36E-2;   Blottner[2][1] = -3.36E-2;  Blottner[2][2] = -9.58E0;  // NO
+          Blottner[3][0] = 1.16E-2;   Blottner[3][1] =  6.03E-1;  Blottner[3][2] = -1.24E1;  // N
+          Blottner[4][0] = 2.03E-2;   Blottner[4][1] =  4.29E-1;  Blottner[4][2] = -1.16E1;  // O
+
+          // Number of electron states
+          nElStates[0] = 15;                    // N2
+          nElStates[1] = 7;                     // O2
+          nElStates[2] = 16;                    // NO
+          nElStates[3] = 3;                     // N
+          nElStates[4] = 5;                     // O
+          /////
+
+          for (iSpecies = 0; iSpecies < nSpecies; iSpecies++)
+            maxEl = max(maxEl, nElStates[iSpecies]);
+
+          /*--- Allocate electron data arrays ---*/
+          CharElTemp = new su2double*[nSpecies];
+          degen      = new su2double*[nSpecies];
+          for (iSpecies = 0; iSpecies < nSpecies; iSpecies++) {
+            CharElTemp[iSpecies] = new su2double[maxEl];
+            degen[iSpecies]      = new su2double[maxEl];
+          }
+
+          /*--- Initialize the arrays ---*/
+          for (iSpecies = 0; iSpecies < nSpecies; iSpecies++) {
+            for (iEl = 0; iEl < maxEl; iEl++) {
+              CharElTemp[iSpecies][iEl] = 0.0;
+              degen[iSpecies][iEl] = 0.0;
+            }
+          }
+
+          //N2: 15 states
+          CharElTemp[0][0]  = 0.000000000000000E+00;
+          CharElTemp[0][1]  = 7.223156514095200E+04;
+          CharElTemp[0][2]  = 8.577862640384000E+04;
+          CharElTemp[0][3]  = 8.605026716160000E+04;
+          CharElTemp[0][4]  = 9.535118627874400E+04;
+          CharElTemp[0][5]  = 9.805635702203200E+04;
+          CharElTemp[0][6]  = 9.968267656935200E+04;
+          CharElTemp[0][7]  = 1.048976467715200E+05;
+          CharElTemp[0][8]  = 1.116489555200000E+05;
+          CharElTemp[0][9]  = 1.225836470400000E+05;
+          CharElTemp[0][10] = 1.248856873600000E+05;
+          CharElTemp[0][11] = 1.282476158188320E+05;
+          CharElTemp[0][12] = 1.338060936000000E+05;
+          CharElTemp[0][13] = 1.404296391107200E+05;
+          CharElTemp[0][14] = 1.504958859200000E+05;
+          degen[0][0]  = 1;
+          degen[0][1]  = 3;
+          degen[0][2]  = 6;
+          degen[0][3]  = 6;
+          degen[0][4]  = 3;
+          degen[0][5]  = 1;
+          degen[0][6]  = 2;
+          degen[0][7]  = 2;
+          degen[0][8]  = 5;
+          degen[0][9]  = 1;
+          degen[0][10] = 6;
+          degen[0][11] = 6;
+          degen[0][12] = 10;
+          degen[0][13] = 6;
+          degen[0][14] = 6;
+
+          // O2: 7 states
+          CharElTemp[1][0] = 0.000000000000000E+00;
+          CharElTemp[1][1] = 1.139156019700800E+04;
+          CharElTemp[1][2] = 1.898473947826400E+04;
+          CharElTemp[1][3] = 4.755973576639200E+04;
+          CharElTemp[1][4] = 4.991242097343200E+04;
+          CharElTemp[1][5] = 5.092268575561600E+04;
+          CharElTemp[1][6] = 7.189863255967200E+04;
+          degen[1][0] = 3;
+          degen[1][1] = 2;
+          degen[1][2] = 1;
+          degen[1][3] = 1;
+          degen[1][4] = 6;
+          degen[1][5] = 3;
+          degen[1][6] = 3;
+
+          // NO: 16 states
+          CharElTemp[2][0]  = 0.000000000000000E+00;
+          CharElTemp[2][1]  = 5.467345760000000E+04;
+          CharElTemp[2][2]  = 6.317139627802400E+04;
+          CharElTemp[2][3]  = 6.599450342445600E+04;
+          CharElTemp[2][4]  = 6.906120960000000E+04;
+          CharElTemp[2][5]  = 7.049998480000000E+04;
+          CharElTemp[2][6]  = 7.491055017560000E+04;
+          CharElTemp[2][7]  = 7.628875293968000E+04;
+          CharElTemp[2][8]  = 8.676188537552000E+04;
+          CharElTemp[2][9]  = 8.714431182368000E+04;
+          CharElTemp[2][10] = 8.886077063728000E+04;
+          CharElTemp[2][11] = 8.981755614528000E+04;
+          CharElTemp[2][12] = 8.988445919208000E+04;
+          CharElTemp[2][13] = 9.042702132000000E+04;
+          CharElTemp[2][14] = 9.064283760000000E+04;
+          CharElTemp[2][15] = 9.111763341600000E+04;
+          degen[2][0]  = 4;
+          degen[2][1]  = 8;
+          degen[2][2]  = 2;
+          degen[2][3]  = 4;
+          degen[2][4]  = 4;
+          degen[2][5]  = 4;
+          degen[2][6]  = 4;
+          degen[2][7]  = 2;
+          degen[2][8]  = 4;
+          degen[2][9]  = 2;
+          degen[2][10] = 4;
+          degen[2][11] = 4;
+          degen[2][12] = 2;
+          degen[2][13] = 2;
+          degen[2][14] = 2;
+          degen[2][15] = 4;
+
+          // N: 3 states
+          CharElTemp[3][0] = 0.000000000000000E+00;
+          CharElTemp[3][1] = 2.766469645581980E+04;
+          CharElTemp[3][2] = 4.149309313560210E+04;
+          degen[3][0] = 4;
+          degen[3][1] = 10;
+          degen[3][2] = 6;
+
+          // O: 5 states
+          CharElTemp[4][0] = 0.000000000000000E+00;
+          CharElTemp[4][1] = 2.277077570280000E+02;
+          CharElTemp[4][2] = 3.265688785704000E+02;
+          CharElTemp[4][3] = 2.283028632262240E+04;
+          CharElTemp[4][4] = 4.861993036434160E+04;
+          degen[4][0] = 5;
+          degen[4][1] = 3;
+          degen[4][2] = 1;
+          degen[4][3] = 5;
+          degen[4][4] = 1;
+
+          /*--- Set reaction maps ---*/
+          // N2 dissociation
+          Reactions[0][0][0]=0;		Reactions[0][0][1]=0;		Reactions[0][0][2]=nSpecies;		Reactions[0][1][0]=3;		Reactions[0][1][1]=3;		Reactions[0][1][2] =0;
+          Reactions[1][0][0]=0;		Reactions[1][0][1]=1;		Reactions[1][0][2]=nSpecies;		Reactions[1][1][0]=3;		Reactions[1][1][1]=3;		Reactions[1][1][2] =1;
+          Reactions[2][0][0]=0;		Reactions[2][0][1]=2;		Reactions[2][0][2]=nSpecies;		Reactions[2][1][0]=3;		Reactions[2][1][1]=3;		Reactions[2][1][2] =2;
+          Reactions[3][0][0]=0;		Reactions[3][0][1]=3;		Reactions[3][0][2]=nSpecies;		Reactions[3][1][0]=3;		Reactions[3][1][1]=3;		Reactions[3][1][2] =3;
+          Reactions[4][0][0]=0;		Reactions[4][0][1]=4;		Reactions[4][0][2]=nSpecies;		Reactions[4][1][0]=3;		Reactions[4][1][1]=3;		Reactions[4][1][2] =4;
+          // O2 dissociation
+          Reactions[5][0][0]=1;		Reactions[5][0][1]=0;		Reactions[5][0][2]=nSpecies;		Reactions[5][1][0]=4;		Reactions[5][1][1]=4;		Reactions[5][1][2] =0;
+          Reactions[6][0][0]=1;		Reactions[6][0][1]=1;		Reactions[6][0][2]=nSpecies;		Reactions[6][1][0]=4;		Reactions[6][1][1]=4;		Reactions[6][1][2] =1;
+          Reactions[7][0][0]=1;		Reactions[7][0][1]=2;		Reactions[7][0][2]=nSpecies;		Reactions[7][1][0]=4;		Reactions[7][1][1]=4;		Reactions[7][1][2] =2;
+          Reactions[8][0][0]=1;		Reactions[8][0][1]=3;		Reactions[8][0][2]=nSpecies;		Reactions[8][1][0]=4;		Reactions[8][1][1]=4;		Reactions[8][1][2] =3;
+          Reactions[9][0][0]=1;		Reactions[9][0][1]=4;		Reactions[9][0][2]=nSpecies;		Reactions[9][1][0]=4;		Reactions[9][1][1]=4;		Reactions[9][1][2] =4;
+          // NO dissociation
+          Reactions[10][0][0]=2;		Reactions[10][0][1]=0;		Reactions[10][0][2]=nSpecies;		Reactions[10][1][0]=3;		Reactions[10][1][1]=4;		Reactions[10][1][2] =0;
+          Reactions[11][0][0]=2;		Reactions[11][0][1]=1;		Reactions[11][0][2]=nSpecies;		Reactions[11][1][0]=3;		Reactions[11][1][1]=4;		Reactions[11][1][2] =1;
+          Reactions[12][0][0]=2;		Reactions[12][0][1]=2;		Reactions[12][0][2]=nSpecies;		Reactions[12][1][0]=3;		Reactions[12][1][1]=4;		Reactions[12][1][2] =2;
+          Reactions[13][0][0]=2;		Reactions[13][0][1]=3;		Reactions[13][0][2]=nSpecies;		Reactions[13][1][0]=3;		Reactions[13][1][1]=4;		Reactions[13][1][2] =3;
+          Reactions[14][0][0]=2;		Reactions[14][0][1]=4;		Reactions[14][0][2]=nSpecies;		Reactions[14][1][0]=3;		Reactions[14][1][1]=4;		Reactions[14][1][2] =4;
+          // N2 + O -> NO + N
+          Reactions[15][0][0]=0;		Reactions[15][0][1]=4;		Reactions[15][0][2]=nSpecies;		Reactions[15][1][0]=2;		Reactions[15][1][1]=3;		Reactions[15][1][2]= nSpecies;
+          // NO + O -> O2 + N
+          Reactions[16][0][0]=2;		Reactions[16][0][1]=4;		Reactions[16][0][2]=nSpecies;		Reactions[16][1][0]=1;		Reactions[16][1][1]=3;		Reactions[16][1][2]= nSpecies;
+
+          /*--- Set Arrhenius coefficients for reactions ---*/
+          // Pre-exponential factor
+          ArrheniusCoefficient[0]  = 7.0E21;
+          ArrheniusCoefficient[1]  = 7.0E21;
+          ArrheniusCoefficient[2]  = 7.0E21;
+          ArrheniusCoefficient[3]  = 3.0E22;
+          ArrheniusCoefficient[4]  = 3.0E22;
+          ArrheniusCoefficient[5]  = 2.0E21;
+          ArrheniusCoefficient[6]  = 2.0E21;
+          ArrheniusCoefficient[7]  = 2.0E21;
+          ArrheniusCoefficient[8]  = 1.0E22;
+          ArrheniusCoefficient[9]  = 1.0E22;
+          ArrheniusCoefficient[10] = 5.0E15;
+          ArrheniusCoefficient[11] = 5.0E15;
+          ArrheniusCoefficient[12] = 5.0E15;
+          ArrheniusCoefficient[13] = 1.1E17;
+          ArrheniusCoefficient[14] = 1.1E17;
+          ArrheniusCoefficient[15] = 6.4E17;
+          ArrheniusCoefficient[16] = 8.4E12;
+
+          // Rate-controlling temperature exponent
+          ArrheniusEta[0]  = -1.60;
+          ArrheniusEta[1]  = -1.60;
+          ArrheniusEta[2]  = -1.60;
+          ArrheniusEta[3]  = -1.60;
+          ArrheniusEta[4]  = -1.60;
+          ArrheniusEta[5]  = -1.50;
+          ArrheniusEta[6]  = -1.50;
+          ArrheniusEta[7]  = -1.50;
+          ArrheniusEta[8]  = -1.50;
+          ArrheniusEta[9]  = -1.50;
+          ArrheniusEta[10] = 0.0;
+          ArrheniusEta[11] = 0.0;
+          ArrheniusEta[12] = 0.0;
+          ArrheniusEta[13] = 0.0;
+          ArrheniusEta[14] = 0.0;
+          ArrheniusEta[15] = -1.0;
+          ArrheniusEta[16] = 0.0;
+
+          // Characteristic temperature
+          ArrheniusTheta[0]  = 113200.0;
+          ArrheniusTheta[1]  = 113200.0;
+          ArrheniusTheta[2]  = 113200.0;
+          ArrheniusTheta[3]  = 113200.0;
+          ArrheniusTheta[4]  = 113200.0;
+          ArrheniusTheta[5]  = 59500.0;
+          ArrheniusTheta[6]  = 59500.0;
+          ArrheniusTheta[7]  = 59500.0;
+          ArrheniusTheta[8]  = 59500.0;
+          ArrheniusTheta[9]  = 59500.0;
+          ArrheniusTheta[10] = 75500.0;
+          ArrheniusTheta[11] = 75500.0;
+          ArrheniusTheta[12] = 75500.0;
+          ArrheniusTheta[13] = 75500.0;
+          ArrheniusTheta[14] = 75500.0;
+          ArrheniusTheta[15] = 38400.0;
+          ArrheniusTheta[16] = 19450.0;
+
+          /*--- Set rate-controlling temperature exponents ---*/
+          //  -----------  Tc = Ttr^a * Tve^b  -----------
+          //
+          // Forward Reactions
+          //   Dissociation:      a = 0.5, b = 0.5  (OR a = 0.7, b =0.3)
+          //   Exchange:          a = 1,   b = 0
+          //   Impact ionization: a = 0,   b = 1
+          //
+          // Backward Reactions
+          //   Recomb ionization:      a = 0, b = 1
+          //   Impact ionization:      a = 0, b = 1
+          //   N2 impact dissociation: a = 0, b = 1
+          //   Others:                 a = 1, b = 0
+          Tcf_a[0]  = 0.5; Tcf_b[0]  = 0.5; Tcb_a[0]  = 1;  Tcb_b[0] = 0;
+          Tcf_a[1]  = 0.5; Tcf_b[1]  = 0.5; Tcb_a[1]  = 1;  Tcb_b[1] = 0;
+          Tcf_a[2]  = 0.5; Tcf_b[2]  = 0.5; Tcb_a[2]  = 1;  Tcb_b[2] = 0;
+          Tcf_a[3]  = 0.5; Tcf_b[3]  = 0.5; Tcb_a[3]  = 1;  Tcb_b[3] = 0;
+          Tcf_a[4]  = 0.5; Tcf_b[4]  = 0.5; Tcb_a[4]  = 1;  Tcb_b[4] = 0;
+
+          Tcf_a[5]  = 0.5; Tcf_b[5]  = 0.5; Tcb_a[5]  = 1;  Tcb_b[5] = 0;
+          Tcf_a[6]  = 0.5; Tcf_b[6]  = 0.5; Tcb_a[6]  = 1;  Tcb_b[6] = 0;
+          Tcf_a[7]  = 0.5; Tcf_b[7]  = 0.5; Tcb_a[7]  = 1;  Tcb_b[7] = 0;
+          Tcf_a[8]  = 0.5; Tcf_b[8]  = 0.5; Tcb_a[8]  = 1;  Tcb_b[8] = 0;
+          Tcf_a[9]  = 0.5; Tcf_b[9]  = 0.5; Tcb_a[9]  = 1;  Tcb_b[9] = 0;
+
+          Tcf_a[10] = 0.5; Tcf_b[10] = 0.5; Tcb_a[10] = 1;  Tcb_b[10] = 0;
+          Tcf_a[11] = 0.5; Tcf_b[11] = 0.5; Tcb_a[11] = 1;  Tcb_b[11] = 0;
+          Tcf_a[12] = 0.5; Tcf_b[12] = 0.5; Tcb_a[12] = 1;  Tcb_b[12] = 0;
+          Tcf_a[13] = 0.5; Tcf_b[13] = 0.5; Tcb_a[13] = 1;  Tcb_b[13] = 0;
+          Tcf_a[14] = 0.5; Tcf_b[14] = 0.5; Tcb_a[14] = 1;  Tcb_b[14] = 0;
+
+          Tcf_a[15] = 1.0; Tcf_b[15] = 0.0; Tcb_a[15] = 1;  Tcb_b[15] = 0;
+          Tcf_a[16] = 1.0; Tcf_b[16] = 0.0; Tcb_a[16] = 1;  Tcb_b[16] = 0;
+
+          /*--- Collision integral data ---*/
+          // Omega(0,0) ----------------------
+          //N2
+          Omega00[0][0][0] = -6.0614558E-03;  Omega00[0][0][1] = 1.2689102E-01;   Omega00[0][0][2] = -1.0616948E+00;  Omega00[0][0][3] = 8.0955466E+02;
+          Omega00[0][1][0] = -3.7959091E-03;  Omega00[0][1][1] = 9.5708295E-02;   Omega00[0][1][2] = -1.0070611E+00;  Omega00[0][1][3] = 8.9392313E+02;
+          Omega00[0][2][0] = -1.9295666E-03;  Omega00[0][2][1] = 2.7995735E-02;   Omega00[0][2][2] = -3.1588514E-01;  Omega00[0][2][3] = 1.2880734E+02;
+          Omega00[0][3][0] = -1.0796249E-02;  Omega00[0][3][1] = 2.2656509E-01;   Omega00[0][3][2] = -1.7910602E+00;  Omega00[0][3][3] = 4.0455218E+03;
+          Omega00[0][4][0] = -2.7244269E-03;  Omega00[0][4][1] = 6.9587171E-02;   Omega00[0][4][2] = -7.9538667E-01;  Omega00[0][4][3] = 4.0673730E+02;
+          //O2
+          Omega00[1][0][0] = -3.7959091E-03;  Omega00[1][0][1] = 9.5708295E-02;   Omega00[1][0][2] = -1.0070611E+00;  Omega00[1][0][3] = 8.9392313E+02;
+          Omega00[1][1][0] = -8.0682650E-04;  Omega00[1][1][1] = 1.6602480E-02;   Omega00[1][1][2] = -3.1472774E-01;  Omega00[1][1][3] = 1.4116458E+02;
+          Omega00[1][2][0] = -6.4433840E-04;  Omega00[1][2][1] = 8.5378580E-03;   Omega00[1][2][2] = -2.3225102E-01;  Omega00[1][2][3] = 1.1371608E+02;
+          Omega00[1][3][0] = -1.1453028E-03;  Omega00[1][3][1] = 1.2654140E-02;   Omega00[1][3][2] = -2.2435218E-01;  Omega00[1][3][3] = 7.7201588E+01;
+          Omega00[1][4][0] = -4.8405803E-03;  Omega00[1][4][1] = 1.0297688E-01;   Omega00[1][4][2] = -9.6876576E-01;  Omega00[1][4][3] = 6.1629812E+02;
+          //NO
+          Omega00[2][0][0] = -1.9295666E-03;  Omega00[2][0][1] = 2.7995735E-02;   Omega00[2][0][2] = -3.1588514E-01;  Omega00[2][0][3] = 1.2880734E+02;
+          Omega00[2][1][0] = -6.4433840E-04;  Omega00[2][1][1] = 8.5378580E-03;   Omega00[2][1][2] = -2.3225102E-01;  Omega00[2][1][3] = 1.1371608E+02;
+          Omega00[2][2][0] = -0.0000000E+00;  Omega00[2][2][1] = -1.1056066E-02;  Omega00[2][2][2] = -5.9216250E-02;  Omega00[2][2][3] = 7.2542367E+01;
+          Omega00[2][3][0] = -1.5770918E-03;  Omega00[2][3][1] = 1.9578381E-02;   Omega00[2][3][2] = -2.7873624E-01;  Omega00[2][3][3] = 9.9547944E+01;
+          Omega00[2][4][0] = -1.0885815E-03;  Omega00[2][4][1] = 1.1883688E-02;   Omega00[2][4][2] = -2.1844909E-01;  Omega00[2][4][3] = 7.5512560E+01;
+          //N
+          Omega00[3][0][0] = -1.0796249E-02;  Omega00[3][0][1] = 2.2656509E-01;   Omega00[3][0][2] = -1.7910602E+00;  Omega00[3][0][3] = 4.0455218E+03;
+          Omega00[3][1][0] = -1.1453028E-03;  Omega00[3][1][1] = 1.2654140E-02;   Omega00[3][1][2] = -2.2435218E-01;  Omega00[3][1][3] = 7.7201588E+01;
+          Omega00[3][2][0] = -1.5770918E-03;  Omega00[3][2][1] = 1.9578381E-02;   Omega00[3][2][2] = -2.7873624E-01;  Omega00[3][2][3] = 9.9547944E+01;
+          Omega00[3][3][0] = -9.6083779E-03;  Omega00[3][3][1] = 2.0938971E-01;   Omega00[3][3][2] = -1.7386904E+00;  Omega00[3][3][3] = 3.3587983E+03;
+          Omega00[3][4][0] = -7.8147689E-03;  Omega00[3][4][1] = 1.6792705E-01;   Omega00[3][4][2] = -1.4308628E+00;  Omega00[3][4][3] = 1.6628859E+03;
+          //O
+          Omega00[4][0][0] = -2.7244269E-03;  Omega00[4][0][1] = 6.9587171E-02;   Omega00[4][0][2] = -7.9538667E-01;  Omega00[4][0][3] = 4.0673730E+02;
+          Omega00[4][1][0] = -4.8405803E-03;  Omega00[4][1][1] = 1.0297688E-01;   Omega00[4][1][2] = -9.6876576E-01;  Omega00[4][1][3] = 6.1629812E+02;
+          Omega00[4][2][0] = -1.0885815E-03;  Omega00[4][2][1] = 1.1883688E-02;   Omega00[4][2][2] = -2.1844909E-01;  Omega00[4][2][3] = 7.5512560E+01;
+          Omega00[4][3][0] = -7.8147689E-03;  Omega00[4][3][1] = 1.6792705E-01;   Omega00[4][3][2] = -1.4308628E+00;  Omega00[4][3][3] = 1.6628859E+03;
+          Omega00[4][4][0] = -6.4040535E-03;  Omega00[4][4][1] = 1.4629949E-01;   Omega00[4][4][2] = -1.3892121E+00;  Omega00[4][4][3] = 2.0903441E+03;
+
+          // Omega(1,1) ----------------------
+          //N2
+          Omega11[0][0][0] = -7.6303990E-03;  Omega11[0][0][1] = 1.6878089E-01;   Omega11[0][0][2] = -1.4004234E+00;  Omega11[0][0][3] = 2.1427708E+03;
+          Omega11[0][1][0] = -8.0457321E-03;  Omega11[0][1][1] = 1.9228905E-01;   Omega11[0][1][2] = -1.7102854E+00;  Omega11[0][1][3] = 5.2213857E+03;
+          Omega11[0][2][0] = -6.8237776E-03;  Omega11[0][2][1] = 1.4360616E-01;   Omega11[0][2][2] = -1.1922240E+00;  Omega11[0][2][3] = 1.2433086E+03;
+          Omega11[0][3][0] = -8.3493693E-03;  Omega11[0][3][1] = 1.7808911E-01;   Omega11[0][3][2] = -1.4466155E+00;  Omega11[0][3][3] = 1.9324210E+03;
+          Omega11[0][4][0] = -8.3110691E-03;  Omega11[0][4][1] = 1.9617877E-01;   Omega11[0][4][2] = -1.7205427E+00;  Omega11[0][4][3] = 4.0812829E+03;
+          //O2
+          Omega11[1][0][0] = -8.0457321E-03;  Omega11[1][0][1] = 1.9228905E-01;   Omega11[1][0][2] = -1.7102854E+00;  Omega11[1][0][3] = 5.2213857E+03;
+          Omega11[1][1][0] = -6.2931612E-03;  Omega11[1][1][1] = 1.4624645E-01;   Omega11[1][1][2] = -1.3006927E+00;  Omega11[1][1][3] = 1.8066892E+03;
+          Omega11[1][2][0] = -6.8508672E-03;  Omega11[1][2][1] = 1.5524564E-01;   Omega11[1][2][2] = -1.3479583E+00;  Omega11[1][2][3] = 2.0037890E+03;
+          Omega11[1][3][0] = -1.0608832E-03;  Omega11[1][3][1] = 1.1782595E-02;   Omega11[1][3][2] = -2.1246301E-01;  Omega11[1][3][3] = 8.4561598E+01;
+          Omega11[1][4][0] = -3.7969686E-03;  Omega11[1][4][1] = 7.6789981E-02;   Omega11[1][4][2] = -7.3056809E-01;  Omega11[1][4][3] = 3.3958171E+02;
+          //NO
+          Omega11[2][0][0] = -6.8237776E-03;  Omega11[2][0][1] = 1.4360616E-01;   Omega11[2][0][2] = -1.1922240E+00;  Omega11[2][0][3] = 1.2433086E+03;
+          Omega11[2][1][0] = -6.8508672E-03;  Omega11[2][1][1] = 1.5524564E-01;   Omega11[2][1][2] = -1.3479583E+00;  Omega11[2][1][3] = 2.0037890E+03;
+          Omega11[2][2][0] = -7.4942466E-03;  Omega11[2][2][1] = 1.6626193E-01;   Omega11[2][2][2] = -1.4107027E+00;  Omega11[2][2][3] = 2.3097604E+03;
+          Omega11[2][3][0] = -1.4719259E-03;  Omega11[2][3][1] = 1.8446968E-02;   Omega11[2][3][2] = -2.6460411E-01;  Omega11[2][3][3] = 1.0911124E+02;
+          Omega11[2][4][0] = -1.0066279E-03;  Omega11[2][4][1] = 1.1029264E-02;   Omega11[2][4][2] = -2.0671266E-01;  Omega11[2][4][3] = 8.2644384E+01;
+          //N
+          Omega11[3][0][0] = -8.3493693E-03;  Omega11[3][0][1] = 1.7808911E-01;   Omega11[3][0][2] = -1.4466155E+00;  Omega11[3][0][3] = 1.9324210E+03;
+          Omega11[3][1][0] = -1.0608832E-03;  Omega11[3][1][1] = 1.1782595E-02;   Omega11[3][1][2] = -2.1246301E-01;  Omega11[3][1][3] = 8.4561598E+01;
+          Omega11[3][2][0] = -1.4719259E-03;  Omega11[3][2][1] = 1.8446968E-02;   Omega11[3][2][2] = -2.6460411E-01;  Omega11[3][2][3] = 1.0911124E+02;
+          Omega11[3][3][0] = -7.7439615E-03;  Omega11[3][3][1] = 1.7129007E-01;   Omega11[3][3][2] = -1.4809088E+00;  Omega11[3][3][3] = 2.1284951E+03;
+          Omega11[3][4][0] = -5.0478143E-03;  Omega11[3][4][1] = 1.0236186E-01;   Omega11[3][4][2] = -9.0058935E-01;  Omega11[3][4][3] = 4.4472565E+02;
+          //O
+          Omega11[4][0][0] = -8.3110691E-03;  Omega11[4][0][1] = 1.9617877E-01;   Omega11[4][0][2] = -1.7205427E+00;  Omega11[4][0][3] = 4.0812829E+03;
+          Omega11[4][1][0] = -3.7969686E-03;  Omega11[4][1][1] = 7.6789981E-02;   Omega11[4][1][2] = -7.3056809E-01;  Omega11[4][1][3] = 3.3958171E+02;
+          Omega11[4][2][0] = -1.0066279E-03;  Omega11[4][2][1] = 1.1029264E-02;   Omega11[4][2][2] = -2.0671266E-01;  Omega11[4][2][3] = 8.2644384E+01;
+          Omega11[4][3][0] = -5.0478143E-03;  Omega11[4][3][1] = 1.0236186E-01;   Omega11[4][3][2] = -9.0058935E-01;  Omega11[4][3][3] = 4.4472565E+02;
+          Omega11[4][4][0] = -4.2451096E-03;  Omega11[4][4][1] = 9.6820337E-02;   Omega11[4][4][2] = -9.9770795E-01;  Omega11[4][4][3] = 8.3320644E+02;
+
+          break;
+      }
+    }
 
   /*--- To avoid boundary intersections, let's add a small constant to the planes. ---*/
 
@@ -13111,7 +4719,7 @@
 
       if (Unst_AdjointIter- long(nExtIter) < 0){
         SU2_MPI::Error(string("Invalid iteration number requested for unsteady adjoint.\n" ) +
-                       string("Make sure EXT_ITER is larger or equal than UNST_ADJOINT_ITER."),
+                       string("Make sure EXT_ITER is larger or equal than UNST_ADJ_ITER."),
                        CURRENT_FUNCTION);
       }
 
@@ -13126,12 +4734,18 @@
     switch(Kind_Solver) {
       case EULER:
         Kind_Solver = DISC_ADJ_EULER;
+        break;
+      case TNE2_EULER:
+        Kind_Solver = DISC_ADJ_TNE2_EULER;
         break;
       case RANS:
         Kind_Solver = DISC_ADJ_RANS;
         break;
       case NAVIER_STOKES:
         Kind_Solver = DISC_ADJ_NAVIER_STOKES;
+        break;
+      case TNE2_NAVIER_STOKES:
+        Kind_Solver = DISC_ADJ_TNE2_NAVIER_STOKES;
         break;
       case FEM_EULER :
         Kind_Solver = DISC_ADJ_FEM_EULER;
@@ -13349,7 +4963,8 @@
   iMarker_FarField, iMarker_SymWall, iMarker_PerBound,
   iMarker_NearFieldBound, iMarker_InterfaceBound, iMarker_Fluid_InterfaceBound, iMarker_Dirichlet,
   iMarker_Inlet, iMarker_Riemann, iMarker_Giles, iMarker_Outlet, iMarker_Isothermal,
-  iMarker_HeatFlux, iMarker_EngineInflow, iMarker_EngineExhaust, iMarker_Damper,
+  iMarker_IsothermalCatalytic, iMarker_IsothermalNonCatalytic, iMarker_HeatFlux,
+  iMarker_HeatFluxCatalytic, iMarker_HeatFluxNoncatalytic, iMarker_EngineInflow, iMarker_EngineExhaust, iMarker_Damper,
   iMarker_Displacement, iMarker_Load, iMarker_FlowLoad, iMarker_Neumann, iMarker_Internal,
   iMarker_Monitoring, iMarker_Designing, iMarker_GeoEval, iMarker_Plotting, iMarker_Analyze,
   iMarker_DV, iMarker_Moving, iMarker_PyCustom, iMarker_Supersonic_Inlet, iMarker_Supersonic_Outlet,
@@ -13766,10 +5381,30 @@
     Marker_CfgFile_KindBC[iMarker_CfgFile] = ISOTHERMAL;
     iMarker_CfgFile++;
   }
+  for (iMarker_IsothermalCatalytic = 0; iMarker_IsothermalCatalytic < nMarker_IsothermalCatalytic; iMarker_IsothermalCatalytic++) {
+    Marker_CfgFile_TagBound[iMarker_CfgFile] = Marker_IsothermalCatalytic[iMarker_IsothermalCatalytic];
+    Marker_CfgFile_KindBC[iMarker_CfgFile] = ISOTHERMAL_CATALYTIC;
+    iMarker_CfgFile++;
+  }
+  for (iMarker_IsothermalNonCatalytic = 0; iMarker_IsothermalNonCatalytic < nMarker_IsothermalNonCatalytic; iMarker_IsothermalNonCatalytic++) {
+    Marker_CfgFile_TagBound[iMarker_CfgFile] = Marker_IsothermalNonCatalytic[iMarker_IsothermalNonCatalytic];
+    Marker_CfgFile_KindBC[iMarker_CfgFile] = ISOTHERMAL_NONCATALYTIC;
+    iMarker_CfgFile++;
+  }
 
   for (iMarker_HeatFlux = 0; iMarker_HeatFlux < nMarker_HeatFlux; iMarker_HeatFlux++) {
     Marker_CfgFile_TagBound[iMarker_CfgFile] = Marker_HeatFlux[iMarker_HeatFlux];
     Marker_CfgFile_KindBC[iMarker_CfgFile] = HEAT_FLUX;
+    iMarker_CfgFile++;
+  }
+  for (iMarker_HeatFluxCatalytic = 0; iMarker_HeatFluxCatalytic < nMarker_HeatFluxCatalytic; iMarker_HeatFluxCatalytic++) {
+    Marker_CfgFile_TagBound[iMarker_CfgFile] = Marker_HeatFluxCatalytic[iMarker_HeatFluxCatalytic];
+    Marker_CfgFile_KindBC[iMarker_CfgFile] = HEAT_FLUX_CATALYTIC;
+    iMarker_CfgFile++;
+  }
+  for (iMarker_HeatFluxNoncatalytic = 0; iMarker_HeatFluxNoncatalytic < nMarker_HeatFluxNonCatalytic; iMarker_HeatFluxNoncatalytic++) {
+    Marker_CfgFile_TagBound[iMarker_CfgFile] = Marker_HeatFluxNonCatalytic[iMarker_HeatFluxNoncatalytic];
+    Marker_CfgFile_KindBC[iMarker_CfgFile] = HEAT_FLUX_NONCATALYTIC;
     iMarker_CfgFile++;
   }
 
@@ -13941,7 +5576,8 @@
   unsigned short iMarker_Euler, iMarker_Custom, iMarker_FarField,
   iMarker_SymWall, iMarker_PerBound, iMarker_NearFieldBound,
   iMarker_InterfaceBound, iMarker_Fluid_InterfaceBound, iMarker_Dirichlet, iMarker_Inlet, iMarker_Riemann,
-  iMarker_Giles, iMarker_Outlet, iMarker_Isothermal, iMarker_HeatFlux,
+  iMarker_Giles, iMarker_Outlet, iMarker_Isothermal,iMarker_IsothermalNonCatalytic,
+  iMarker_IsothermalCatalytic, iMarker_HeatFlux, iMarker_HeatFluxNonCatalytic, iMarker_HeatFluxCatalytic,
   iMarker_EngineInflow, iMarker_EngineExhaust, iMarker_Displacement, iMarker_Damper,
   iMarker_Load, iMarker_FlowLoad,  iMarker_Neumann, iMarker_Internal, iMarker_Monitoring,
   iMarker_Designing, iMarker_GeoEval, iMarker_Plotting, iMarker_Analyze, iMarker_DV, iDV_Value,
@@ -14028,9 +5664,15 @@
         if (Kind_Regime == COMPRESSIBLE) cout << "Compressible Euler equations." << endl;
         if (Kind_Regime == INCOMPRESSIBLE) cout << "Incompressible Euler equations." << endl;
         break;
-      case NAVIER_STOKES: case DISC_ADJ_NAVIER_STOKES: case FEM_NAVIER_STOKES: case DISC_ADJ_FEM_NS:
+      case TNE2_EULER: case DISC_ADJ_TNE2_EULER:
+        if (Kind_Regime == COMPRESSIBLE) cout << "Compressible two-temperature thermochemical non-equilibrium Euler equations." << endl;
+        break;
+      case NAVIER_STOKES: case DISC_ADJ_NAVIER_STOKES:
         if (Kind_Regime == COMPRESSIBLE) cout << "Compressible Laminar Navier-Stokes' equations." << endl;
         if (Kind_Regime == INCOMPRESSIBLE) cout << "Incompressible Laminar Navier-Stokes' equations." << endl;
+        break;
+      case TNE2_NAVIER_STOKES: case DISC_ADJ_TNE2_NAVIER_STOKES:
+        if (Kind_Regime == COMPRESSIBLE) cout << "Compressible two-temperature thermochemical non-equilibrium Navier-Stokes equations." << endl;
         break;
       case RANS: case DISC_ADJ_RANS: case FEM_RANS: case DISC_ADJ_FEM_RANS:
         if (Kind_Regime == COMPRESSIBLE) cout << "Compressible RANS equations." << endl;
@@ -14102,7 +5744,8 @@
       cout << "Mach number: " << Mach <<"."<< endl;
       cout << "Angle of attack (AoA): " << AoA <<" deg, and angle of sideslip (AoS): " << AoS <<" deg."<< endl;
       if ((Kind_Solver == NAVIER_STOKES) || (Kind_Solver == ADJ_NAVIER_STOKES) ||
-          (Kind_Solver == RANS) || (Kind_Solver == ADJ_RANS))
+          (Kind_Solver == RANS) || (Kind_Solver == ADJ_RANS) ||
+          (Kind_Solver == TNE2_NAVIER_STOKES) || (Kind_Solver == DISC_ADJ_TNE2_NAVIER_STOKES) )
         cout << "Reynolds number: " << Reynolds <<". Reference length "  << Length_Reynolds << "." << endl;
       if (Fixed_CL_Mode) {
       	cout << "Fixed CL mode, target value: " << Target_CL << "." << endl;
@@ -14616,6 +6259,67 @@
           cout << "First order integration in space." << endl;
         }
         
+      }
+
+    }
+
+    if ( (Kind_Solver == TNE2_EULER) || (Kind_Solver == TNE2_NAVIER_STOKES) ) {
+
+      if (Kind_ConvNumScheme_TNE2 == SPACE_CENTERED) {
+        if (Kind_Centered_TNE2 == JST) {
+          cout << "Jameson-Schmidt-Turkel scheme (2nd order in space) for the flow inviscid terms."<< endl;
+          cout << "JST viscous coefficients (2nd & 4th): " << Kappa_2nd_TNE2 << ", " << Kappa_4th_TNE2 <<"." << endl;
+          cout << "The method includes a grid stretching correction (p = 0.3)."<< endl;
+        }
+        if (Kind_Centered_TNE2== LAX) {
+          cout << "Lax-Friedrich scheme (1st order in space) for the flow inviscid terms."<< endl;
+          cout << "Lax viscous coefficients (1st): " << Kappa_1st_TNE2 << "." << endl;
+          cout << "First order integration." << endl;
+        }
+      }
+
+      if (Kind_ConvNumScheme_TNE2 == SPACE_UPWIND) {
+        if (Kind_Upwind_TNE2 == ROE)   cout << "Roe (with entropy fix = "<< EntropyFix_Coeff <<") solver for the flow inviscid terms."<< endl;
+        if (Kind_Upwind_Flow == AUSM)  cout << "AUSM solver for the flow inviscid terms."<< endl;
+        if (Kind_Upwind_Flow == HLLC)  cout << "HLLC solver for the flow inviscid terms."<< endl;
+        if (Kind_Upwind_Flow == MSW)  cout << "Modified Steger-Warming solver for the flow inviscid terms."<< endl;
+        if (Kind_Upwind_Flow == CUSP)  cout << "CUSP solver for the flow inviscid terms."<< endl;
+
+        if (Kind_Regime == COMPRESSIBLE) {
+          switch (Kind_RoeLowDiss) {
+            case NO_ROELOWDISS: cout << "Standard Roe without low-dissipation function."<< endl; break;
+            case NTS: cout << "Roe with NTS low-dissipation function."<< endl; break;
+            case FD: cout << "Roe with DDES's FD low-dissipation function."<< endl; break;
+            case NTS_DUCROS: cout << "Roe with NTS low-dissipation function + Ducros shock sensor."<< endl; break;
+            case FD_DUCROS: cout << "Roe with DDES's FD low-dissipation function + Ducros shock sensor."<< endl; break;
+          }
+        }
+
+        if (MUSCL_TNE2) {
+          cout << "Second order integration in space, with slope limiter." << endl;
+            switch (Kind_SlopeLimit_TNE2) {
+              case NO_LIMITER:
+                cout << "No slope-limiting method. "<< endl;
+                break;
+              case VENKATAKRISHNAN:
+                cout << "Venkatakrishnan slope-limiting method, with constant: " << Venkat_LimiterCoeff <<". "<< endl;
+                cout << "The reference element size is: " << RefElemLength <<". "<< endl;
+                break;
+              case VENKATAKRISHNAN_WANG:
+                cout << "Venkatakrishnan-Wang slope-limiting method, with constant: " << Venkat_LimiterCoeff <<". "<< endl;
+                break;
+              case BARTH_JESPERSEN:
+                cout << "Barth-Jespersen slope-limiting method." << endl;
+                break;
+              case VAN_ALBADA_EDGE:
+                cout << "Van Albada slope-limiting method implemented by edges." << endl;
+                break;
+            }
+        }
+        else {
+          cout << "First order integration in space." << endl;
+        }
+
       }
 
     }
@@ -14908,6 +6612,69 @@
       }
     }
 
+   if ((Kind_Solver == TNE2_EULER) || (Kind_Solver == TNE2_NAVIER_STOKES) ) {
+      switch (Kind_TimeIntScheme_TNE2) {
+        case RUNGE_KUTTA_EXPLICIT:
+          cout << "Runge-Kutta explicit method for the flow equations." << endl;
+          cout << "Number of steps: " << nRKStep << endl;
+          cout << "Alpha coefficients: ";
+          for (unsigned short iRKStep = 0; iRKStep < nRKStep; iRKStep++) {
+            cout << "\t" << RK_Alpha_Step[iRKStep];
+          }
+          cout << endl;
+          break;
+        case EULER_EXPLICIT:
+          cout << "Euler explicit method for the flow equations." << endl;
+          break;
+        case EULER_IMPLICIT:
+          cout << "Euler implicit method for the flow equations." << endl;
+          switch (Kind_Linear_Solver) {
+            case BCGSTAB:
+              cout << "BCGSTAB is used for solving the linear system." << endl;
+              switch (Kind_Linear_Solver_Prec) {
+                case ILU: cout << "Using a ILU("<< Linear_Solver_ILU_n <<") preconditioning."<< endl; break;
+                case LINELET: cout << "Using a linelet preconditioning."<< endl; break;
+                case LU_SGS: cout << "Using a LU-SGS preconditioning."<< endl; break;
+                case JACOBI: cout << "Using a Jacobi preconditioning."<< endl; break;
+              }
+              cout << "Convergence criteria of the linear solver: "<< Linear_Solver_Error <<"."<< endl;
+              cout << "Max number of linear iterations: "<< Linear_Solver_Iter <<"."<< endl;
+              break;
+            case FGMRES:
+            case RESTARTED_FGMRES:
+              cout << "FGMRES is used for solving the linear system." << endl;
+              switch (Kind_Linear_Solver_Prec) {
+                case ILU: cout << "Using a ILU("<< Linear_Solver_ILU_n <<") preconditioning."<< endl; break;
+                case LINELET: cout << "Using a linelet preconditioning."<< endl; break;
+                case LU_SGS: cout << "Using a LU-SGS preconditioning."<< endl; break;
+                case JACOBI: cout << "Using a Jacobi preconditioning."<< endl; break;
+              }
+              cout << "Convergence criteria of the linear solver: "<< Linear_Solver_Error <<"."<< endl;
+              cout << "Max number of linear iterations: "<< Linear_Solver_Iter <<"."<< endl;
+               break;
+            case SMOOTHER_JACOBI:
+              cout << "A Jacobi method is used for smoothing the linear system." << endl;
+              break;
+            case SMOOTHER_ILU:
+              cout << "A ILU("<< Linear_Solver_ILU_n <<") method is used for smoothing the linear system." << endl;
+              break;
+            case SMOOTHER_LUSGS:
+              cout << "A LU-SGS method is used for smoothing the linear system." << endl;
+              break;
+            case SMOOTHER_LINELET:
+              cout << "A Linelet method is used for smoothing the linear system." << endl;
+              break;
+          }
+          break;
+        case CLASSICAL_RK4_EXPLICIT:
+          cout << "Classical RK4 explicit method for the flow equations." << endl;
+          cout << "Number of steps: " << 4 << endl;
+          cout << "Time coefficients: {0.5, 0.5, 1, 1}" << endl;
+          cout << "Function coefficients: {1/6, 1/3, 1/3, 1/6}" << endl;
+          break;
+      }
+    }
+
     if (fea) {
       switch (Kind_TimeIntScheme_FEA) {
         case CD_EXPLICIT:
@@ -15482,12 +7249,48 @@
     }
   }
 
+  if (nMarker_IsothermalNonCatalytic != 0) {
+    cout << "Non-catalytic isothermal wall boundary marker(s): ";
+    for (iMarker_IsothermalNonCatalytic = 0; iMarker_IsothermalNonCatalytic < nMarker_IsothermalNonCatalytic; iMarker_IsothermalNonCatalytic++) {
+      cout << Marker_IsothermalNonCatalytic[iMarker_IsothermalNonCatalytic];
+      if (iMarker_IsothermalNonCatalytic < nMarker_IsothermalNonCatalytic-1) cout << ", ";
+      else cout <<"."<<endl;
+    }
+  }
+
+  if (nMarker_IsothermalCatalytic != 0) {
+    cout << "Catalytic isothermal wall boundary marker(s): ";
+    for (iMarker_IsothermalCatalytic = 0; iMarker_IsothermalCatalytic < nMarker_IsothermalCatalytic; iMarker_IsothermalCatalytic++) {
+      cout << Marker_IsothermalCatalytic[iMarker_IsothermalCatalytic];
+      if (iMarker_IsothermalCatalytic < nMarker_IsothermalCatalytic-1) cout << ", ";
+      else cout <<"."<<endl;
+    }
+  }
+
   if (nMarker_HeatFlux != 0) {
     cout << "Constant heat flux wall boundary marker(s): ";
     for (iMarker_HeatFlux = 0; iMarker_HeatFlux < nMarker_HeatFlux; iMarker_HeatFlux++) {
       cout << Marker_HeatFlux[iMarker_HeatFlux];
       if (iMarker_HeatFlux < nMarker_HeatFlux-1) cout << ", ";
       else cout <<"."<< endl;
+    }
+  }
+
+  if (nMarker_HeatFluxNonCatalytic != 0) {
+    cout << "Non-catalytic constant heat flux wall boundary marker(s): ";
+    for (iMarker_HeatFluxNonCatalytic = 0; iMarker_HeatFluxNonCatalytic < nMarker_HeatFluxNonCatalytic; iMarker_HeatFluxNonCatalytic++) {
+      cout << Marker_HeatFluxNonCatalytic[iMarker_HeatFluxNonCatalytic];
+      if (iMarker_HeatFluxNonCatalytic < nMarker_HeatFluxNonCatalytic-1) cout << ", ";
+      else cout <<"."<<endl;
+    }
+  }
+
+  if (nMarker_HeatFluxCatalytic != 0) {
+    cout << "Catalytic constant heat flux wall boundary marker(s): ";
+    for (iMarker_HeatFluxCatalytic = 0; iMarker_HeatFluxCatalytic < nMarker_HeatFluxCatalytic; iMarker_HeatFluxCatalytic++) {
+      cout << Marker_HeatFluxCatalytic[iMarker_HeatFluxCatalytic];
+      if (iMarker_HeatFluxCatalytic < nMarker_HeatFluxCatalytic-1) cout << ", ";
+      else cout <<"."<<endl;
     }
   }
 
@@ -16491,6 +8294,8 @@
     case RUNTIME_FLOW_SYS:      return FLOW_SOL;
     case RUNTIME_TURB_SYS:      return TURB_SOL;
     case RUNTIME_TRANS_SYS:     return TRANS_SOL;
+    case RUNTIME_TNE2_SYS:      return TNE2_SOL;
+    case RUNTIME_ADJTNE2_SYS:   return ADJTNE2_SOL;
     case RUNTIME_HEAT_SYS:      return HEAT_SOL;
     case RUNTIME_FEA_SYS:       return FEA_SOL;
     case RUNTIME_ADJPOT_SYS:    return ADJFLOW_SOL;
@@ -16536,6 +8341,14 @@
         SetKind_TimeIntScheme(Kind_TimeIntScheme_Flow);
       }
       break;
+    case TNE2_EULER:
+      if (val_system == RUNTIME_TNE2_SYS) {
+        SetKind_ConvNumScheme(Kind_ConvNumScheme_TNE2, Kind_Centered_TNE2,
+                              Kind_Upwind_TNE2, Kind_SlopeLimit_TNE2,
+                              MUSCL_TNE2, NONE);
+        SetKind_TimeIntScheme(Kind_TimeIntScheme_TNE2);
+      }
+      break;
     case NAVIER_STOKES:
       if (val_system == RUNTIME_FLOW_SYS) {
         SetKind_ConvNumScheme(Kind_ConvNumScheme_Flow, Kind_Centered_Flow,
@@ -16548,6 +8361,14 @@
         SetKind_TimeIntScheme(Kind_TimeIntScheme_Heat);
       }
       break;
+    case TNE2_NAVIER_STOKES:
+      if (val_system == RUNTIME_TNE2_SYS) {
+        SetKind_ConvNumScheme(Kind_ConvNumScheme_TNE2, Kind_Centered_TNE2,
+                              Kind_Upwind_TNE2, Kind_SlopeLimit_TNE2,
+                              MUSCL_TNE2, NONE);
+        SetKind_TimeIntScheme(Kind_TimeIntScheme_TNE2);
+      }
+        break;
     case RANS:
       if (val_system == RUNTIME_FLOW_SYS) {
         SetKind_ConvNumScheme(Kind_ConvNumScheme_Flow, Kind_Centered_Flow,
@@ -18126,7 +9947,167 @@
   FreeStreamTurboNormal[0] = turboNormal[0];
   FreeStreamTurboNormal[1] = turboNormal[1];
   FreeStreamTurboNormal[2] = 0.0;
-
+}
+
+void CConfig::GetChemistryEquilConstants(su2double **RxnConstantTable, unsigned short iReaction) {
+
+  switch (Kind_GasModel) {
+
+    case O2:
+
+      //O2 + M -> 2O + M
+      RxnConstantTable[0][0] = 1.8103;  RxnConstantTable[0][1] = 1.9607;  RxnConstantTable[0][2] = 3.5716;  RxnConstantTable[0][3] = -7.3623;   RxnConstantTable[0][4] = 0.083861;
+      RxnConstantTable[1][0] = 0.91354; RxnConstantTable[1][1] = 2.3160;  RxnConstantTable[1][2] = 2.2885;  RxnConstantTable[1][3] = -6.7969;   RxnConstantTable[1][4] = 0.046338;
+      RxnConstantTable[2][0] = 0.64183; RxnConstantTable[2][1] = 2.4253;  RxnConstantTable[2][2] = 1.9026;  RxnConstantTable[2][3] = -6.6277;   RxnConstantTable[2][4] = 0.035151;
+      RxnConstantTable[3][0] = 0.55388; RxnConstantTable[3][1] = 2.4600;  RxnConstantTable[3][2] = 1.7763;  RxnConstantTable[3][3] = -6.5720;   RxnConstantTable[3][4] = 0.031445;
+      RxnConstantTable[4][0] = 0.52455; RxnConstantTable[4][1] = 2.4715;  RxnConstantTable[4][2] = 1.7342;  RxnConstantTable[4][3] = -6.55534;  RxnConstantTable[4][4] = 0.030209;
+      RxnConstantTable[5][0] = 0.50989; RxnConstantTable[5][1] = 2.4773;  RxnConstantTable[5][2] = 1.7132;  RxnConstantTable[5][3] = -6.5441;   RxnConstantTable[5][4] = 0.029591;
+
+      break;
+
+    case N2:
+
+      //N2 + M -> 2N + M
+      RxnConstantTable[0][0] = 3.4907;  RxnConstantTable[0][1] = 0.83133; RxnConstantTable[0][2] = 4.0978;  RxnConstantTable[0][3] = -12.728; RxnConstantTable[0][4] = 0.07487;   //n = 1E14
+      RxnConstantTable[1][0] = 2.0723;  RxnConstantTable[1][1] = 1.38970; RxnConstantTable[1][2] = 2.0617;  RxnConstantTable[1][3] = -11.828; RxnConstantTable[1][4] = 0.015105;  //n = 1E15
+      RxnConstantTable[2][0] = 1.6060;  RxnConstantTable[2][1] = 1.57320; RxnConstantTable[2][2] = 1.3923;  RxnConstantTable[2][3] = -11.533; RxnConstantTable[2][4] = -0.004543; //n = 1E16
+      RxnConstantTable[3][0] = 1.5351;  RxnConstantTable[3][1] = 1.60610; RxnConstantTable[3][2] = 1.2993;  RxnConstantTable[3][3] = -11.494; RxnConstantTable[3][4] = -0.00698;  //n = 1E17
+      RxnConstantTable[4][0] = 1.4766;  RxnConstantTable[4][1] = 1.62910; RxnConstantTable[4][2] = 1.2153;  RxnConstantTable[4][3] = -11.457; RxnConstantTable[4][4] = -0.00944;  //n = 1E18
+      RxnConstantTable[5][0] = 1.4766;  RxnConstantTable[5][1] = 1.62910; RxnConstantTable[5][2] = 1.2153;  RxnConstantTable[5][3] = -11.457; RxnConstantTable[5][4] = -0.00944;  //n = 1E19
+
+      break;
+
+    case ARGON_SID:
+
+      //N2 + M -> 2N + M
+      RxnConstantTable[0][0] = 3.4907;  RxnConstantTable[0][1] = 0.83133; RxnConstantTable[0][2] = 4.0978;  RxnConstantTable[0][3] = -12.728; RxnConstantTable[0][4] = 0.07487;   //n = 1E14
+      RxnConstantTable[1][0] = 2.0723;  RxnConstantTable[1][1] = 1.38970; RxnConstantTable[1][2] = 2.0617;  RxnConstantTable[1][3] = -11.828; RxnConstantTable[1][4] = 0.015105;  //n = 1E15
+      RxnConstantTable[2][0] = 1.6060;  RxnConstantTable[2][1] = 1.57320; RxnConstantTable[2][2] = 1.3923;  RxnConstantTable[2][3] = -11.533; RxnConstantTable[2][4] = -0.004543; //n = 1E16
+      RxnConstantTable[3][0] = 1.5351;  RxnConstantTable[3][1] = 1.60610; RxnConstantTable[3][2] = 1.2993;  RxnConstantTable[3][3] = -11.494; RxnConstantTable[3][4] = -0.00698;  //n = 1E17
+      RxnConstantTable[4][0] = 1.4766;  RxnConstantTable[4][1] = 1.62910; RxnConstantTable[4][2] = 1.2153;  RxnConstantTable[4][3] = -11.457; RxnConstantTable[4][4] = -0.00944;  //n = 1E18
+      RxnConstantTable[5][0] = 1.4766;  RxnConstantTable[5][1] = 1.62910; RxnConstantTable[5][2] = 1.2153;  RxnConstantTable[5][3] = -11.457; RxnConstantTable[5][4] = -0.00944;  //n = 1E19
+
+      break;
+
+    case AIR5:
+
+      if (iReaction <= 4) {
+
+        //N2 + M -> 2N + M
+        RxnConstantTable[0][0] = 3.4907;  RxnConstantTable[0][1] = 0.83133; RxnConstantTable[0][2] = 4.0978;  RxnConstantTable[0][3] = -12.728; RxnConstantTable[0][4] = 0.07487;   //n = 1E14
+        RxnConstantTable[1][0] = 2.0723;  RxnConstantTable[1][1] = 1.38970; RxnConstantTable[1][2] = 2.0617;  RxnConstantTable[1][3] = -11.828; RxnConstantTable[1][4] = 0.015105;  //n = 1E15
+        RxnConstantTable[2][0] = 1.6060;  RxnConstantTable[2][1] = 1.57320; RxnConstantTable[2][2] = 1.3923;  RxnConstantTable[2][3] = -11.533; RxnConstantTable[2][4] = -0.004543; //n = 1E16
+        RxnConstantTable[3][0] = 1.5351;  RxnConstantTable[3][1] = 1.60610; RxnConstantTable[3][2] = 1.2993;  RxnConstantTable[3][3] = -11.494; RxnConstantTable[3][4] = -0.00698;  //n = 1E17
+        RxnConstantTable[4][0] = 1.4766;  RxnConstantTable[4][1] = 1.62910; RxnConstantTable[4][2] = 1.2153;  RxnConstantTable[4][3] = -11.457; RxnConstantTable[4][4] = -0.00944;  //n = 1E18
+        RxnConstantTable[5][0] = 1.4766;  RxnConstantTable[5][1] = 1.62910; RxnConstantTable[5][2] = 1.2153;  RxnConstantTable[5][3] = -11.457; RxnConstantTable[5][4] = -0.00944;  //n = 1E19
+
+      } else if (iReaction > 4 && iReaction <= 9) {
+
+        //O2 + M -> 2O + M
+        RxnConstantTable[0][0] = 1.8103;  RxnConstantTable[0][1] = 1.9607;  RxnConstantTable[0][2] = 3.5716;  RxnConstantTable[0][3] = -7.3623;   RxnConstantTable[0][4] = 0.083861;
+        RxnConstantTable[1][0] = 0.91354; RxnConstantTable[1][1] = 2.3160;  RxnConstantTable[1][2] = 2.2885;  RxnConstantTable[1][3] = -6.7969;   RxnConstantTable[1][4] = 0.046338;
+        RxnConstantTable[2][0] = 0.64183; RxnConstantTable[2][1] = 2.4253;  RxnConstantTable[2][2] = 1.9026;  RxnConstantTable[2][3] = -6.6277;   RxnConstantTable[2][4] = 0.035151;
+        RxnConstantTable[3][0] = 0.55388; RxnConstantTable[3][1] = 2.4600;  RxnConstantTable[3][2] = 1.7763;  RxnConstantTable[3][3] = -6.5720;   RxnConstantTable[3][4] = 0.031445;
+        RxnConstantTable[4][0] = 0.52455; RxnConstantTable[4][1] = 2.4715;  RxnConstantTable[4][2] = 1.7342;  RxnConstantTable[4][3] = -6.55534;  RxnConstantTable[4][4] = 0.030209;
+        RxnConstantTable[5][0] = 0.50989; RxnConstantTable[5][1] = 2.4773;  RxnConstantTable[5][2] = 1.7132;  RxnConstantTable[5][3] = -6.5441;   RxnConstantTable[5][4] = 0.029591;
+
+      } else if (iReaction > 9 && iReaction <= 14) {
+
+        //NO + M -> N + O + M
+        RxnConstantTable[0][0] = 2.1649;  RxnConstantTable[0][1] = 0.078577;  RxnConstantTable[0][2] = 2.8508;  RxnConstantTable[0][3] = -8.5422; RxnConstantTable[0][4] = 0.053043;
+        RxnConstantTable[1][0] = 1.0072;  RxnConstantTable[1][1] = 0.53545;   RxnConstantTable[1][2] = 1.1911;  RxnConstantTable[1][3] = -7.8098; RxnConstantTable[1][4] = 0.004394;
+        RxnConstantTable[2][0] = 0.63817; RxnConstantTable[2][1] = 0.68189;   RxnConstantTable[2][2] = 0.66336; RxnConstantTable[2][3] = -7.5773; RxnConstantTable[2][4] = -0.011025;
+        RxnConstantTable[3][0] = 0.55889; RxnConstantTable[3][1] = 0.71558;   RxnConstantTable[3][2] = 0.55396; RxnConstantTable[3][3] = -7.5304; RxnConstantTable[3][4] = -0.014089;
+        RxnConstantTable[4][0] = 0.5150;  RxnConstantTable[4][1] = 0.73286;   RxnConstantTable[4][2] = 0.49096; RxnConstantTable[4][3] = -7.5025; RxnConstantTable[4][4] = -0.015938;
+        RxnConstantTable[5][0] = 0.50765; RxnConstantTable[5][1] = 0.73575;   RxnConstantTable[5][2] = 0.48042; RxnConstantTable[5][3] = -7.4979; RxnConstantTable[5][4] = -0.016247;
+
+      } else if (iReaction == 15) {
+
+        //N2 + O -> NO + N
+        RxnConstantTable[0][0] = 1.3261;  RxnConstantTable[0][1] = 0.75268; RxnConstantTable[0][2] = 1.2474;  RxnConstantTable[0][3] = -4.1857; RxnConstantTable[0][4] = 0.02184;
+        RxnConstantTable[1][0] = 1.0653;  RxnConstantTable[1][1] = 0.85417; RxnConstantTable[1][2] = 0.87093; RxnConstantTable[1][3] = -4.0188; RxnConstantTable[1][4] = 0.010721;
+        RxnConstantTable[2][0] = 0.96794; RxnConstantTable[2][1] = 0.89131; RxnConstantTable[2][2] = 0.7291;  RxnConstantTable[2][3] = -3.9555; RxnConstantTable[2][4] = 0.006488;
+        RxnConstantTable[3][0] = 0.97646; RxnConstantTable[3][1] = 0.89043; RxnConstantTable[3][2] = 0.74572; RxnConstantTable[3][3] = -3.9642; RxnConstantTable[3][4] = 0.007123;
+        RxnConstantTable[4][0] = 0.96188; RxnConstantTable[4][1] = 0.89617; RxnConstantTable[4][2] = 0.72479; RxnConstantTable[4][3] = -3.955;  RxnConstantTable[4][4] = 0.006509;
+        RxnConstantTable[5][0] = 0.96921; RxnConstantTable[5][1] = 0.89329; RxnConstantTable[5][2] = 0.73531; RxnConstantTable[5][3] = -3.9596; RxnConstantTable[5][4] = 0.006818;
+
+      } else if (iReaction == 16) {
+
+        //NO + O -> O2 + N
+        RxnConstantTable[0][0] = 0.35438;   RxnConstantTable[0][1] = -1.8821; RxnConstantTable[0][2] = -0.72111;  RxnConstantTable[0][3] = -1.1797;   RxnConstantTable[0][4] = -0.030831;
+        RxnConstantTable[1][0] = 0.093613;  RxnConstantTable[1][1] = -1.7806; RxnConstantTable[1][2] = -1.0975;   RxnConstantTable[1][3] = -1.0128;   RxnConstantTable[1][4] = -0.041949;
+        RxnConstantTable[2][0] = -0.003732; RxnConstantTable[2][1] = -1.7434; RxnConstantTable[2][2] = -1.2394;   RxnConstantTable[2][3] = -0.94952;  RxnConstantTable[2][4] = -0.046182;
+        RxnConstantTable[3][0] = 0.004815;  RxnConstantTable[3][1] = -1.7443; RxnConstantTable[3][2] = -1.2227;   RxnConstantTable[3][3] = -0.95824;  RxnConstantTable[3][4] = -0.045545;
+        RxnConstantTable[4][0] = -0.009758; RxnConstantTable[4][1] = -1.7386; RxnConstantTable[4][2] = -1.2436;   RxnConstantTable[4][3] = -0.949;    RxnConstantTable[4][4] = -0.046159;
+        RxnConstantTable[5][0] = -0.002428; RxnConstantTable[5][1] = -1.7415; RxnConstantTable[5][2] = -1.2331;   RxnConstantTable[5][3] = -0.95365;  RxnConstantTable[5][4] = -0.04585;
+      }
+
+      break;
+
+    case AIR7:
+
+      if (iReaction <= 6) {
+
+        //N2 + M -> 2N + M
+        RxnConstantTable[0][0] = 3.4907;  RxnConstantTable[0][1] = 0.83133; RxnConstantTable[0][2] = 4.0978;  RxnConstantTable[0][3] = -12.728; RxnConstantTable[0][4] = 0.07487;   //n = 1E14
+        RxnConstantTable[1][0] = 2.0723;  RxnConstantTable[1][1] = 1.38970; RxnConstantTable[1][2] = 2.0617;  RxnConstantTable[1][3] = -11.828; RxnConstantTable[1][4] = 0.015105;  //n = 1E15
+        RxnConstantTable[2][0] = 1.6060;  RxnConstantTable[2][1] = 1.57320; RxnConstantTable[2][2] = 1.3923;  RxnConstantTable[2][3] = -11.533; RxnConstantTable[2][4] = -0.004543; //n = 1E16
+        RxnConstantTable[3][0] = 1.5351;  RxnConstantTable[3][1] = 1.60610; RxnConstantTable[3][2] = 1.2993;  RxnConstantTable[3][3] = -11.494; RxnConstantTable[3][4] = -0.00698;  //n = 1E17
+        RxnConstantTable[4][0] = 1.4766;  RxnConstantTable[4][1] = 1.62910; RxnConstantTable[4][2] = 1.2153;  RxnConstantTable[4][3] = -11.457; RxnConstantTable[4][4] = -0.00944;  //n = 1E18
+        RxnConstantTable[5][0] = 1.4766;  RxnConstantTable[5][1] = 1.62910; RxnConstantTable[5][2] = 1.2153;  RxnConstantTable[5][3] = -11.457; RxnConstantTable[5][4] = -0.00944;  //n = 1E19
+
+      } else if (iReaction > 6 && iReaction <= 13) {
+
+        //O2 + M -> 2O + M
+        RxnConstantTable[0][0] = 1.8103;  RxnConstantTable[0][1] = 1.9607;  RxnConstantTable[0][2] = 3.5716;  RxnConstantTable[0][3] = -7.3623;   RxnConstantTable[0][4] = 0.083861;
+        RxnConstantTable[1][0] = 0.91354; RxnConstantTable[1][1] = 2.3160;  RxnConstantTable[1][2] = 2.2885;  RxnConstantTable[1][3] = -6.7969;   RxnConstantTable[1][4] = 0.046338;
+        RxnConstantTable[2][0] = 0.64183; RxnConstantTable[2][1] = 2.4253;  RxnConstantTable[2][2] = 1.9026;  RxnConstantTable[2][3] = -6.6277;   RxnConstantTable[2][4] = 0.035151;
+        RxnConstantTable[3][0] = 0.55388; RxnConstantTable[3][1] = 2.4600;  RxnConstantTable[3][2] = 1.7763;  RxnConstantTable[3][3] = -6.5720;   RxnConstantTable[3][4] = 0.031445;
+        RxnConstantTable[4][0] = 0.52455; RxnConstantTable[4][1] = 2.4715;  RxnConstantTable[4][2] = 1.7342;  RxnConstantTable[4][3] = -6.55534;  RxnConstantTable[4][4] = 0.030209;
+        RxnConstantTable[5][0] = 0.50989; RxnConstantTable[5][1] = 2.4773;  RxnConstantTable[5][2] = 1.7132;  RxnConstantTable[5][3] = -6.5441;   RxnConstantTable[5][4] = 0.029591;
+
+      } else if (iReaction > 13 && iReaction <= 20) {
+
+        //NO + M -> N + O + M
+        RxnConstantTable[0][0] = 2.1649;  RxnConstantTable[0][1] = 0.078577;  RxnConstantTable[0][2] = 2.8508;  RxnConstantTable[0][3] = -8.5422; RxnConstantTable[0][4] = 0.053043;
+        RxnConstantTable[1][0] = 1.0072;  RxnConstantTable[1][1] = 0.53545;   RxnConstantTable[1][2] = 1.1911;  RxnConstantTable[1][3] = -7.8098; RxnConstantTable[1][4] = 0.004394;
+        RxnConstantTable[2][0] = 0.63817; RxnConstantTable[2][1] = 0.68189;   RxnConstantTable[2][2] = 0.66336; RxnConstantTable[2][3] = -7.5773; RxnConstantTable[2][4] = -0.011025;
+        RxnConstantTable[3][0] = 0.55889; RxnConstantTable[3][1] = 0.71558;   RxnConstantTable[3][2] = 0.55396; RxnConstantTable[3][3] = -7.5304; RxnConstantTable[3][4] = -0.014089;
+        RxnConstantTable[4][0] = 0.5150;  RxnConstantTable[4][1] = 0.73286;   RxnConstantTable[4][2] = 0.49096; RxnConstantTable[4][3] = -7.5025; RxnConstantTable[4][4] = -0.015938;
+        RxnConstantTable[5][0] = 0.50765; RxnConstantTable[5][1] = 0.73575;   RxnConstantTable[5][2] = 0.48042; RxnConstantTable[5][3] = -7.4979; RxnConstantTable[5][4] = -0.016247;
+
+      } else if (iReaction == 21) {
+
+        //N2 + O -> NO + N
+        RxnConstantTable[0][0] = 1.3261;  RxnConstantTable[0][1] = 0.75268; RxnConstantTable[0][2] = 1.2474;  RxnConstantTable[0][3] = -4.1857; RxnConstantTable[0][4] = 0.02184;
+        RxnConstantTable[1][0] = 1.0653;  RxnConstantTable[1][1] = 0.85417; RxnConstantTable[1][2] = 0.87093; RxnConstantTable[1][3] = -4.0188; RxnConstantTable[1][4] = 0.010721;
+        RxnConstantTable[2][0] = 0.96794; RxnConstantTable[2][1] = 0.89131; RxnConstantTable[2][2] = 0.7291;  RxnConstantTable[2][3] = -3.9555; RxnConstantTable[2][4] = 0.006488;
+        RxnConstantTable[3][0] = 0.97646; RxnConstantTable[3][1] = 0.89043; RxnConstantTable[3][2] = 0.74572; RxnConstantTable[3][3] = -3.9642; RxnConstantTable[3][4] = 0.007123;
+        RxnConstantTable[4][0] = 0.96188; RxnConstantTable[4][1] = 0.89617; RxnConstantTable[4][2] = 0.72479; RxnConstantTable[4][3] = -3.955;  RxnConstantTable[4][4] = 0.006509;
+        RxnConstantTable[5][0] = 0.96921; RxnConstantTable[5][1] = 0.89329; RxnConstantTable[5][2] = 0.73531; RxnConstantTable[5][3] = -3.9596; RxnConstantTable[5][4] = 0.006818;
+
+      } else if (iReaction == 22) {
+
+        //NO + O -> O2 + N
+        RxnConstantTable[0][0] = 0.35438;   RxnConstantTable[0][1] = -1.8821; RxnConstantTable[0][2] = -0.72111;  RxnConstantTable[0][3] = -1.1797;   RxnConstantTable[0][4] = -0.030831;
+        RxnConstantTable[1][0] = 0.093613;  RxnConstantTable[1][1] = -1.7806; RxnConstantTable[1][2] = -1.0975;   RxnConstantTable[1][3] = -1.0128;   RxnConstantTable[1][4] = -0.041949;
+        RxnConstantTable[2][0] = -0.003732; RxnConstantTable[2][1] = -1.7434; RxnConstantTable[2][2] = -1.2394;   RxnConstantTable[2][3] = -0.94952;  RxnConstantTable[2][4] = -0.046182;
+        RxnConstantTable[3][0] = 0.004815;  RxnConstantTable[3][1] = -1.7443; RxnConstantTable[3][2] = -1.2227;   RxnConstantTable[3][3] = -0.95824;  RxnConstantTable[3][4] = -0.045545;
+        RxnConstantTable[4][0] = -0.009758; RxnConstantTable[4][1] = -1.7386; RxnConstantTable[4][2] = -1.2436;   RxnConstantTable[4][3] = -0.949;    RxnConstantTable[4][4] = -0.046159;
+        RxnConstantTable[5][0] = -0.002428; RxnConstantTable[5][1] = -1.7415; RxnConstantTable[5][2] = -1.2331;   RxnConstantTable[5][3] = -0.95365;  RxnConstantTable[5][4] = -0.04585;
+
+      } else if (iReaction == 23) {
+
+        //N + O -> NO+ + e-
+        RxnConstantTable[0][0] = -2.1852;   RxnConstantTable[0][1] = -6.6709; RxnConstantTable[0][2] = -4.2968; RxnConstantTable[0][3] = -2.2175; RxnConstantTable[0][4] = -0.050748;
+        RxnConstantTable[1][0] = -1.0276;   RxnConstantTable[1][1] = -7.1278; RxnConstantTable[1][2] = -2.637;  RxnConstantTable[1][3] = -2.95;   RxnConstantTable[1][4] = -0.0021;
+        RxnConstantTable[2][0] = -0.65871;  RxnConstantTable[2][1] = -7.2742; RxnConstantTable[2][2] = -2.1096; RxnConstantTable[2][3] = -3.1823; RxnConstantTable[2][4] = 0.01331;
+        RxnConstantTable[3][0] = -0.57924;  RxnConstantTable[3][1] = -7.3079; RxnConstantTable[3][2] = -1.9999; RxnConstantTable[3][3] = -3.2294; RxnConstantTable[3][4] = 0.016382;
+        RxnConstantTable[4][0] = -0.53538;  RxnConstantTable[4][1] = -7.3252; RxnConstantTable[4][2] = -1.937;  RxnConstantTable[4][3] = -3.2572; RxnConstantTable[4][4] = 0.01823;
+        RxnConstantTable[5][0] = -0.52801;  RxnConstantTable[5][1] = -7.3281; RxnConstantTable[5][2] = -1.9264; RxnConstantTable[5][3] = -3.2618; RxnConstantTable[5][4] = 0.01854;
+      }
+      break;
+  }
 }
 
 void CConfig::SetMultizone(CConfig *driver_config, CConfig **config_container){
@@ -18212,5 +10193,4 @@
 
   Multizone_Residual = true;
 
-}
->>>>>>> 6a111778
+}