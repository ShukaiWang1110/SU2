--- conflicted
+++ resolved
@@ -2057,15 +2057,9 @@
   /* DESCRIPTION: Order of the predictor */
   addUnsignedShortOption("PREDICTOR_ORDER", Pred_Order, 0);
 
-<<<<<<< HEAD
-  /* DESCRIPTION: Transfer method used for multiphysics problems */
-  addEnumOption("MULTIPHYSICS_TRANSFER_METHOD", Kind_TransferMethod, Transfer_Method_Map, BROADCAST_DATA);
-
   /* DESCRIPTION: Initialize FSI structures, as loads will come from a python wrapper */
   addBoolOption("PY_FSI", pyFSI, false);
 
-=======
->>>>>>> f0ff6355
   /* DESCRIPTION: Topology optimization options */
   addBoolOption("TOPOLOGY_OPTIMIZATION", topology_optimization, false);
   addStringOption("TOPOL_OPTIM_OUTFILE", top_optim_output_file, string("element_derivatives.dat"));
