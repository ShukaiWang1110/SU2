--- conflicted
+++ resolved
@@ -427,13 +427,8 @@
 
   Dirichlet_Value = NULL;    Isothermal_Temperature = NULL;
   Heat_Flux       = NULL;    Displ_Value            = NULL;    Load_Value = NULL;
-<<<<<<< HEAD
-  FlowLoad_Value  = NULL;
-
-=======
   FlowLoad_Value  = NULL;    Damper_Constant        = NULL;
   
->>>>>>> ca443fdc
   /*--- Inlet Outlet Boundary Condition settings ---*/
 
   Inlet_Ttotal    = NULL;    Inlet_Ptotal      = NULL;
@@ -1203,15 +1198,11 @@
   addEnumOption("DISCADJ_LIN_SOLVER", Kind_DiscAdj_Linear_Solver, Linear_Solver_Map, FGMRES);
   /* DESCRIPTION: Preconditioner for the discrete adjoint Krylov linear solvers */
   addEnumOption("DISCADJ_LIN_PREC", Kind_DiscAdj_Linear_Prec, Linear_Solver_Prec_Map, ILU);
-<<<<<<< HEAD
-
-=======
   /* DESCRIPTION: Linear solver for the discete adjoint systems */
   addEnumOption("FSI_DISCADJ_LIN_SOLVER_STRUC", Kind_DiscAdj_Linear_Solver_FSI_Struc, Linear_Solver_Map, CONJUGATE_GRADIENT);
   /* DESCRIPTION: Preconditioner for the discrete adjoint Krylov linear solvers */
   addEnumOption("FSI_DISCADJ_LIN_PREC_STRUC", Kind_DiscAdj_Linear_Prec_FSI_Struc, Linear_Solver_Prec_Map, JACOBI);
   
->>>>>>> ca443fdc
   /*!\par CONFIG_CATEGORY: Convergence\ingroup Config*/
   /*--- Options related to convergence ---*/
 
@@ -5199,7 +5190,8 @@
               cout << "Convergence criteria of the linear solver: "<< Linear_Solver_Error <<"."<< endl;
               cout << "Max number of iterations: "<< Linear_Solver_Iter <<"."<< endl;
               break;
-            case FGMRES || RESTARTED_FGMRES:
+            case FGMRES:
+            case RESTARTED_FGMRES:
               cout << "FGMRES is used for solving the linear system." << endl;
               cout << "Convergence criteria of the linear solver: "<< Linear_Solver_Error <<"."<< endl;
               cout << "Max number of iterations: "<< Linear_Solver_Iter <<"."<< endl;
@@ -6483,8 +6475,6 @@
   if (Marker_HeatFlux != NULL )               delete[] Marker_HeatFlux;
 
   if (Int_Coeffs != NULL) delete [] Int_Coeffs;
-<<<<<<< HEAD
-=======
   
   if (ElasticityMod        != NULL) delete [] ElasticityMod;
   if (PoissonRatio         != NULL) delete [] PoissonRatio;
@@ -6493,7 +6483,6 @@
   if (Electric_Field_Mod   != NULL) delete [] Electric_Field_Mod;
   if (RefNode_Displacement != NULL) delete [] RefNode_Displacement;
   if (Electric_Field_Dir   != NULL) delete [] Electric_Field_Dir;
->>>>>>> ca443fdc
 
   /*--- Delete some arrays needed just for initializing options. ---*/
 
