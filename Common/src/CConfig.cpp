--- conflicted
+++ resolved
@@ -3880,31 +3880,15 @@
                      CURRENT_FUNCTION);
     }
 
-<<<<<<< HEAD
   if (!ideal_gas && !nemo) {
     if (Kind_Upwind_Flow != UPWIND::ROE && Kind_Upwind_Flow != UPWIND::HLLC && Kind_Centered_Flow != CENTERED::JST) {
       SU2_MPI::Error("Only ROE Upwind, HLLC Upwind scheme, and JST scheme can be used for Non-Ideal Compressible Fluids", CURRENT_FUNCTION);
-=======
-    if (!ideal_gas && !nemo) {
-      if (Kind_Upwind_Flow != ROE && Kind_Upwind_Flow != HLLC && Kind_Centered_Flow != JST) {
-        SU2_MPI::Error(
-            "Only ROE Upwind, HLLC Upwind scheme, and JST scheme can be used for Non-Ideal Compressible Fluids",
-            CURRENT_FUNCTION);
-      }
->>>>>>> 1025b8ba
-    }
-
-<<<<<<< HEAD
+    }
+
   if (nemo){
     if (Kind_Upwind_Flow == UPWIND::AUSMPWPLUS)
       SU2_MPI::Error("AUSMPW+ is extremely unstable. Feel free to fix me!", CURRENT_FUNCTION);
   }
-=======
-    if (nemo) {
-      if (Kind_Upwind_Flow == AUSMPWPLUS)
-        SU2_MPI::Error("AUSMPW+ is extremely unstable. Feel free to fix me!", CURRENT_FUNCTION);
-    }
->>>>>>> 1025b8ba
 
     if (GetBoolTurbomachinery()) {
       nBlades = new su2double[nZone];
@@ -5422,6 +5406,7 @@
     }
 
   } // species transport checks
+}
 }
 
 void CConfig::SetMarkers(SU2_COMPONENT val_software) {
