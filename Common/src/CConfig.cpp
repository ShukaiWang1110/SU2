/*!
 * \file CConfig.cpp
 * \brief Main file for managing the config file
 * \author F. Palacios, T. Economon, B. Tracey, H. Kline
 * \version 7.5.1 "Blackbird"
 *
 * SU2 Project Website: https://su2code.github.io
 *
 * The SU2 Project is maintained by the SU2 Foundation
 * (http://su2foundation.org)
 *
 * Copyright 2012-2023, SU2 Contributors (cf. AUTHORS.md)
 *
 * SU2 is free software; you can redistribute it and/or
 * modify it under the terms of the GNU Lesser General Public
 * License as published by the Free Software Foundation; either
 * version 2.1 of the License, or (at your option) any later version.
 *
 * SU2 is distributed in the hope that it will be useful,
 * but WITHOUT ANY WARRANTY; without even the implied warranty of
 * MERCHANTABILITY or FITNESS FOR A PARTICULAR PURPOSE. See the GNU
 * Lesser General Public License for more details.
 *
 * You should have received a copy of the GNU Lesser General Public
 * License along with SU2. If not, see <http://www.gnu.org/licenses/>.
 */

#define ENABLE_MAPS
#include "../include/CConfig.hpp"
#undef ENABLE_MAPS

#include "../include/fem/fem_gauss_jacobi_quadrature.hpp"
#include "../include/toolboxes/classes_multiple_integers.hpp"

#include "../include/basic_types/ad_structure.hpp"
#include "../include/toolboxes/printing_toolbox.hpp"

using namespace PrintingToolbox;

#ifdef PROFILE
#ifdef HAVE_MKL
#include "mkl.h"
#endif
#endif

vector<string> Profile_Function_tp;       /*!< \brief Vector of string names for profiled functions. */
vector<double> Profile_Time_tp;           /*!< \brief Vector of elapsed time for profiled functions. */
vector<double> Profile_ID_tp;             /*!< \brief Vector of group ID number for profiled functions. */
map<string, vector<int> > Profile_Map_tp; /*!< \brief Map containing the final results for profiled functions. */

map<CLong3T, int> GEMM_Profile_MNK;       /*!< \brief Map, which maps the GEMM size to the index where
                                                      the data for this GEMM is stored in several vectors. */
vector<long>   GEMM_Profile_NCalls;       /*!< \brief Vector, which stores the number of calls to this
                                                      GEMM size. */
vector<double> GEMM_Profile_TotTime;      /*!< \brief Total time spent for this GEMM size. */
vector<double> GEMM_Profile_MinTime;      /*!< \brief Minimum time spent for this GEMM size. */
vector<double> GEMM_Profile_MaxTime;      /*!< \brief Maximum time spent for this GEMM size. */

//#pragma omp threadprivate(Profile_Function_tp, Profile_Time_tp, Profile_ID_tp, Profile_Map_tp)


CConfig::CConfig(char case_filename[MAX_STRING_SIZE], SU2_COMPONENT val_software, bool verb_high) {

  /*--- Set the case name to the base config file name without extension ---*/

  caseName = PrintingToolbox::split(string(case_filename),'.')[0];

  base_config = true;

  /*--- Store MPI rank and size ---*/

  rank = SU2_MPI::GetRank();
  size = SU2_MPI::GetSize();

  iZone = 0;
  nZone = 1;

  Init();

  /*--- Parsing the config file  ---*/

  SetConfig_Parsing(case_filename);

  /*--- Set the default values for all of the options that weren't set ---*/

  SetDefault();

  /*--- Set number of zone ---*/

  SetnZone();

  /*--- Configuration file postprocessing ---*/

  SetPostprocessing(val_software, iZone, 0);

  /*--- Configuration file boundaries/markers setting ---*/

  SetMarkers(val_software);

  /*--- Configuration file output ---*/

  if ((rank == MASTER_NODE) && verb_high)
    SetOutput(val_software, iZone);

}

CConfig::CConfig(istream &case_buffer, SU2_COMPONENT val_software, bool verb_high) {

  base_config = true;

  iZone = 0;
  nZone = 1;

  Init();

  /*--- Parsing the config file  ---*/

  SetConfig_Parsing(case_buffer);

  /*--- Set the default values for all of the options that weren't set ---*/

  SetDefault();

  /*--- Set number of zone ---*/

  SetnZone();

  /*--- Configuration file postprocessing ---*/

  SetPostprocessing(val_software, iZone, 0);

  /*--- Configuration file boundaries/markers setting ---*/

  SetMarkers(val_software);

  /*--- Configuration file output ---*/

  if ((rank == MASTER_NODE) && verb_high)
    SetOutput(val_software, iZone);

}

CConfig::CConfig(CConfig* config, char case_filename[MAX_STRING_SIZE], SU2_COMPONENT val_software, unsigned short val_iZone, unsigned short val_nZone, bool verb_high) {

  caseName = config->GetCaseName();

  unsigned short val_nDim;

  base_config = false;

  iZone = val_iZone;
  nZone = val_nZone;

  Init();

  /*--- Parsing the config file  ---*/

  SetConfig_Parsing(case_filename);

  /*--- Set default options from base config ---*/

  SetDefaultFromConfig(config);

  /*--- Set the default values for all of the options that weren't set ---*/

  SetDefault();

  /*--- Get the dimension --- */

  val_nDim = GetnDim(Mesh_FileName, Mesh_FileFormat);

  /*--- Configuration file postprocessing ---*/

  SetPostprocessing(val_software, val_iZone, val_nDim);

  /*--- Configuration file boundaries/markers setting ---*/

  SetMarkers(val_software);

  /*--- Configuration file output ---*/

  if ((rank == MASTER_NODE) && verb_high)
    SetOutput(val_software, val_iZone);

  Multizone_Problem = config->GetMultizone_Problem();

}

CConfig::CConfig(char case_filename[MAX_STRING_SIZE], SU2_COMPONENT val_software) {

  /*--- Set the case name to the base config file name without extension ---*/

  caseName = PrintingToolbox::split(string(case_filename),'.')[0];

  base_config = true;

  nZone = 1;
  iZone = 0;

  Init();

  /*--- Parsing the config file  ---*/

  SetConfig_Parsing(case_filename);

  /*--- Set the default values for all of the options that weren't set ---*/

  SetDefault();

  /*--- Set number of zones --- */

  SetnZone();

  /*--- Configuration file postprocessing ---*/

  SetPostprocessing(val_software, 0, 1);

  /*--- Configuration file boundaries/markers setting ---*/

  SetMarkers(val_software);

  /*--- Print the header --- */

  SetHeader(val_software);

}

CConfig::CConfig(char case_filename[MAX_STRING_SIZE], CConfig *config) {

  /*--- Set the case name to the base config file name without extension ---*/

  caseName = PrintingToolbox::split(string(case_filename),'.')[0];

  base_config = true;

  bool runtime_file = false;

  Init();

  /*--- Parsing the config file  ---*/

  runtime_file = SetRunTime_Parsing(case_filename);

  /*--- Set the default values for all of the options that weren't set ---*/

  SetDefault();

  /*--- Update original config file ---*/

  if (runtime_file) {
    if (all_options.find("TIME_ITER") == all_options.end())
      config->SetnTime_Iter(nTimeIter);
  }
}

SU2_MPI::Comm CConfig::GetMPICommunicator() const {

  return SU2_Communicator;

}

void CConfig::Init(){

  /*--- Store MPI rank and size ---*/

  rank = SU2_MPI::GetRank();
  size = SU2_MPI::GetSize();

  /*--- Initialize pointers to Null---*/

  SetPointersNull();

  /*--- Reading config options  ---*/

  SetConfig_Options();

}

void CConfig::SetMPICommunicator(SU2_MPI::Comm Communicator) {

  SU2_Communicator = Communicator;

}

void CConfig::addDoubleOption(const string name, su2double & option_field, su2double default_value) {
  // Check if the key is already in the map. If this fails, it is coder error
  // and not user error, so throw.
  assert(option_map.find(name) == option_map.end());

  // Add this option to the list of all the options
  all_options.insert(pair<string, bool>(name, true));

  // Create the parser for a su2double option with a reference to the option_field and the desired
  // default value. This will take the string in the config file, convert it to a su2double, and
  // place that su2double in the memory location specified by the reference.
  COptionBase* val = new COptionDouble(name, option_field, default_value);

  // Create an association between the option name ("CFL") and the parser generated above.
  // During configuration, the parsing script will get the option name, and use this map
  // to find how to parse that option.
  option_map.insert(pair<string, COptionBase *>(name, val));
}

void CConfig::addStringOption(const string name, string & option_field, string default_value) {

  assert(option_map.find(name) == option_map.end());
  all_options.insert(pair<string, bool>(name, true));
  COptionBase* val = new COptionString(name, option_field, default_value);
  option_map.insert(pair<string, COptionBase *>(name, val));
}

void CConfig::addIntegerOption(const string name, int & option_field, int default_value) {
  assert(option_map.find(name) == option_map.end());
  all_options.insert(pair<string, bool>(name, true));
  COptionBase* val = new COptionInt(name, option_field, default_value);
  option_map.insert(pair<string, COptionBase *>(name, val));
}

void CConfig::addUnsignedLongOption(const string name, unsigned long & option_field, unsigned long default_value) {
  assert(option_map.find(name) == option_map.end());
  all_options.insert(pair<string, bool>(name, true));
  COptionBase* val = new COptionULong(name, option_field, default_value);
  option_map.insert(pair<string, COptionBase *>(name, val));
}

void CConfig::addUnsignedShortOption(const string name, unsigned short & option_field, unsigned short default_value) {
  assert(option_map.find(name) == option_map.end());
  all_options.insert(pair<string, bool>(name, true));
  COptionBase* val = new COptionUShort(name, option_field, default_value);
  option_map.insert(pair<string, COptionBase *>(name, val));
}

void CConfig::addLongOption(const string name, long & option_field, long default_value) {
  assert(option_map.find(name) == option_map.end());
  all_options.insert(pair<string, bool>(name, true));
  COptionBase* val = new COptionLong(name, option_field, default_value);
  option_map.insert(pair<string, COptionBase *>(name, val));
}

void CConfig::addBoolOption(const string name, bool & option_field, bool default_value) {
  assert(option_map.find(name) == option_map.end());
  all_options.insert(pair<string, bool>(name, true));
  COptionBase* val = new COptionBool(name, option_field, default_value);
  option_map.insert(pair<string, COptionBase *>(name, val));
}

// enum types work differently than all of the others because there are a small number of valid
// string entries for the type. One must also provide a list of all the valid strings of that type.
template <class Tenum, class TField>
void CConfig::addEnumOption(const string name, TField& option_field, const map<string,Tenum>& enum_map, Tenum default_value) {
  assert(option_map.find(name) == option_map.end());
  all_options.insert(pair<string, bool>(name, true));
  COptionBase* val = new COptionEnum<Tenum, TField>(name, enum_map, option_field, default_value);
  option_map.insert(pair<string, COptionBase *>(name, val));
  return;
}

// input_size is the number of options read in from the config file
template <class Tenum, class TField>
void CConfig::addEnumListOption(const string name, unsigned short& input_size, TField*& option_field, const map<string, Tenum>& enum_map) {
  input_size = 0;
  assert(option_map.find(name) == option_map.end());
  all_options.insert(pair<string, bool>(name, true));
  COptionBase* val = new COptionEnumList<Tenum,TField>(name, enum_map, option_field, input_size);
  option_map.insert( pair<string, COptionBase*>(name, val) );
}

void CConfig::addDoubleArrayOption(const string name, const int size, su2double* option_field) {
  assert(option_map.find(name) == option_map.end());
  all_options.insert(pair<string, bool>(name, true));
  COptionBase* val = new COptionArray<su2double>(name, size, option_field);
  option_map.insert(pair<string, COptionBase *>(name, val));
}

void CConfig::addUShortArrayOption(const string name, const int size, unsigned short* option_field) {
  assert(option_map.find(name) == option_map.end());
  all_options.insert(pair<string, bool>(name, true));
  COptionBase* val = new COptionArray<unsigned short>(name, size, option_field);
  option_map.insert(pair<string, COptionBase *>(name, val));
}

void CConfig::addDoubleListOption(const string name, unsigned short & size, su2double * & option_field) {
  assert(option_map.find(name) == option_map.end());
  all_options.insert(pair<string, bool>(name, true));
  COptionBase* val = new COptionDoubleList(name, size, option_field);
  option_map.insert(pair<string, COptionBase *>(name, val));
}

void CConfig::addShortListOption(const string name, unsigned short & size, short * & option_field) {
  assert(option_map.find(name) == option_map.end());
  all_options.insert(pair<string, bool>(name, true));
  COptionBase* val = new COptionShortList(name, size, option_field);
  option_map.insert(pair<string, COptionBase *>(name, val));
}

void CConfig::addUShortListOption(const string name, unsigned short & size, unsigned short * & option_field) {
  assert(option_map.find(name) == option_map.end());
  all_options.insert(pair<string, bool>(name, true));
  COptionBase* val = new COptionUShortList(name, size, option_field);
  option_map.insert(pair<string, COptionBase *>(name, val));
}

void CConfig::addULongListOption(const string name, unsigned short & size, unsigned long * & option_field) {
  assert(option_map.find(name) == option_map.end());
  all_options.insert(pair<string, bool>(name, true));
  COptionBase* val = new COptionULongList(name, size, option_field);
  option_map.insert(pair<string, COptionBase *>(name, val));
}

void CConfig::addStringListOption(const string name, unsigned short & num_marker, string* & option_field) {
  assert(option_map.find(name) == option_map.end());
  all_options.insert(pair<string, bool>(name, true));
  COptionBase* val = new COptionStringList(name, num_marker, option_field);
  option_map.insert(pair<string, COptionBase *>(name, val));
}

void CConfig::addConvectOption(const string name, unsigned short & space_field, CENTERED & centered_field, UPWIND & upwind_field) {
  assert(option_map.find(name) == option_map.end());
  all_options.insert(pair<string, bool>(name, true));
  COptionBase* val = new COptionConvect(name, space_field, centered_field, upwind_field);
  option_map.insert(pair<string, COptionBase *>(name, val));
}

void CConfig::addConvectFEMOption(const string name, unsigned short & space_field, unsigned short & fem_field) {
  assert(option_map.find(name) == option_map.end());
  all_options.insert(pair<string, bool>(name, true));
  COptionBase* val = new COptionFEMConvect(name, space_field, fem_field);
  option_map.insert(pair<string, COptionBase *>(name, val));
}

void CConfig::addMathProblemOption(const string name, bool & ContinuousAdjoint, const bool & ContinuousAdjoint_default,
                          bool & DiscreteAdjoint, const bool & DiscreteAdjoint_default,
                          bool & Restart_Flow, const bool & Restart_Flow_default) {
  assert(option_map.find(name) == option_map.end());
  all_options.insert(pair<string, bool>(name, true));
  COptionBase* val = new COptionMathProblem(name, ContinuousAdjoint, ContinuousAdjoint_default, DiscreteAdjoint, DiscreteAdjoint_default, Restart_Flow, Restart_Flow_default);
  option_map.insert(pair<string, COptionBase *>(name, val));
}

void CConfig::addDVParamOption(const string name, unsigned short & nDV_field, su2double** & paramDV, string* & FFDTag,
                      unsigned short* & design_variable) {
  assert(option_map.find(name) == option_map.end());
  all_options.insert(pair<string, bool>(name, true));
  COptionBase* val = new COptionDVParam(name, nDV_field, paramDV, FFDTag, design_variable);
  option_map.insert(pair<string, COptionBase *>(name, val));
}

void CConfig::addDVValueOption(const string name, unsigned short* & nDVValue_field, su2double** & valueDV, unsigned short & nDV_field,  su2double** & paramDV,
                      unsigned short* & design_variable) {
  assert(option_map.find(name) == option_map.end());
  all_options.insert(pair<string, bool>(name, true));
  COptionBase* val = new COptionDVValue(name, nDVValue_field, valueDV, nDV_field, paramDV, design_variable);
  option_map.insert(pair<string, COptionBase *>(name, val));
}

void CConfig::addFFDDefOption(const string name, unsigned short & nFFD_field, su2double** & coordFFD, string* & FFDTag) {
  assert(option_map.find(name) == option_map.end());
  all_options.insert(pair<string, bool>(name, true));
  COptionBase* val = new COptionFFDDef(name, nFFD_field, coordFFD, FFDTag);
  option_map.insert(pair<string, COptionBase *>(name, val));
}

void CConfig::addFFDDegreeOption(const string name, unsigned short & nFFD_field, unsigned short** & degreeFFD) {
  assert(option_map.find(name) == option_map.end());
  all_options.insert(pair<string, bool>(name, true));
  COptionBase* val = new COptionFFDDegree(name, nFFD_field, degreeFFD);
  option_map.insert(pair<string, COptionBase *>(name, val));
}

void CConfig::addStringDoubleListOption(const string name, unsigned short & list_size, string * & string_field,
                                        su2double* & double_field) {
  assert(option_map.find(name) == option_map.end());
  all_options.insert(pair<string, bool>(name, true));
  COptionBase* val = new COptionStringValuesList<su2double>(name, list_size, string_field, double_field);
  option_map.insert(pair<string, COptionBase *>(name, val));
}

void CConfig::addInletOption(const string name, unsigned short & nMarker_Inlet, string * & Marker_Inlet,
                    su2double* & Ttotal, su2double* & Ptotal, su2double** & FlowDir) {
  assert(option_map.find(name) == option_map.end());
  all_options.insert(pair<string, bool>(name, true));
  COptionBase* val = new COptionInlet(name, nMarker_Inlet, Marker_Inlet, Ttotal, Ptotal, FlowDir);
  option_map.insert(pair<string, COptionBase *>(name, val));
}

void CConfig::addInletSpeciesOption(const string name, unsigned short & nMarker_Inlet_Species,
                                    string * & Marker_Inlet_Species, su2double** & inlet_species_val,
                                    unsigned short & nSpecies_per_Inlet) {
  assert(option_map.find(name) == option_map.end());
  all_options.insert(pair<string, bool>(name, true));
  COptionBase* val = new COptionStringValuesList<su2double*>(name, nMarker_Inlet_Species, Marker_Inlet_Species,
                                                             inlet_species_val, nSpecies_per_Inlet);
  option_map.insert(pair<string, COptionBase *>(name, val));
}

void CConfig::addInletTurbOption(const string name, unsigned short& nMarker_Inlet_Turb, string*& Marker_Inlet_Turb,
                                 su2double**& Turb_Properties_val, unsigned short& nTurb_Properties) {
  assert(option_map.find(name) == option_map.end());
  all_options.insert(pair<string, bool>(name, true));
  COptionBase* val = new COptionStringValuesList<su2double*>(name, nMarker_Inlet_Turb, Marker_Inlet_Turb,
                                                             Turb_Properties_val, nTurb_Properties);
  option_map.insert(pair<string, COptionBase*>(name, val));
}

template <class Tenum>
void CConfig::addRiemannOption(const string name, unsigned short & nMarker_Riemann, string * & Marker_Riemann, unsigned short* & option_field, const map<string, Tenum> & enum_map,
                               su2double* & var1, su2double* & var2, su2double** & FlowDir) {
  assert(option_map.find(name) == option_map.end());
  all_options.insert(pair<string, bool>(name, true));
  COptionBase* val = new COptionRiemann<Tenum>(name, nMarker_Riemann, Marker_Riemann, option_field, enum_map, var1, var2, FlowDir);
  option_map.insert(pair<string, COptionBase *>(name, val));
}

template <class Tenum>
void CConfig::addGilesOption(const string name, unsigned short & nMarker_Giles, string * & Marker_Giles, unsigned short* & option_field, const map<string, Tenum> & enum_map,
                             su2double* & var1, su2double* & var2, su2double** & FlowDir, su2double* & relaxfactor1, su2double* & relaxfactor2) {
  assert(option_map.find(name) == option_map.end());
  all_options.insert(pair<string, bool>(name, true));
  COptionBase* val = new COptionGiles<Tenum>(name, nMarker_Giles, Marker_Giles, option_field, enum_map, var1, var2, FlowDir, relaxfactor1, relaxfactor2);
  option_map.insert(pair<string, COptionBase *>(name, val));
}

void CConfig::addExhaustOption(const string name, unsigned short & nMarker_Exhaust, string * & Marker_Exhaust,
                               su2double* & Ttotal, su2double* & Ptotal) {
  assert(option_map.find(name) == option_map.end());
  all_options.insert(pair<string, bool>(name, true));
  COptionBase* val = new COptionExhaust(name, nMarker_Exhaust, Marker_Exhaust, Ttotal, Ptotal);
  option_map.insert(pair<string, COptionBase *>(name, val));
}

void CConfig::addPeriodicOption(const string & name, unsigned short & nMarker_PerBound,
                                string* & Marker_PerBound, string* & Marker_PerDonor,
                                su2double** & RotCenter, su2double** & RotAngles, su2double** & Translation) {
  assert(option_map.find(name) == option_map.end());
  all_options.insert(pair<string, bool>(name, true));
  COptionBase* val = new COptionPeriodic(name, nMarker_PerBound, Marker_PerBound, Marker_PerDonor, RotCenter, RotAngles, Translation);
  option_map.insert(pair<string, COptionBase *>(name, val));
}

void CConfig::addTurboPerfOption(const string & name, unsigned short & nMarker_TurboPerf,
                                 string* & Marker_TurboBoundIn, string* & Marker_TurboBoundOut) {
  assert(option_map.find(name) == option_map.end());
  all_options.insert(pair<string, bool>(name, true));
  COptionBase* val = new COptionTurboPerformance(name, nMarker_TurboPerf, Marker_TurboBoundIn, Marker_TurboBoundOut);
  option_map.insert(pair<string, COptionBase *>(name, val));
}

void CConfig::addActDiskOption(const string & name, unsigned short & nMarker_ActDiskInlet,
                               unsigned short & nMarker_ActDiskOutlet, string* & Marker_ActDiskInlet,
                               string* & Marker_ActDiskOutlet, su2double** & ActDisk_PressJump,
                               su2double** & ActDisk_TempJump, su2double** & ActDisk_Omega) {
  assert(option_map.find(name) == option_map.end());
  all_options.insert(pair<string, bool>(name, true));
  COptionBase* val = new COptionActDisk(name, nMarker_ActDiskInlet, nMarker_ActDiskOutlet, Marker_ActDiskInlet,
                                        Marker_ActDiskOutlet, ActDisk_PressJump, ActDisk_TempJump, ActDisk_Omega);
  option_map.insert(pair<string, COptionBase *>(name, val));
}

void CConfig::addWallFunctionOption(const string &name, unsigned short &list_size, string* &string_field,
                                    WALL_FUNCTIONS* &val_Kind_WF, unsigned short** &val_IntInfo_WF,
                                    su2double** &val_DoubleInfo_WF) {
  assert(option_map.find(name) == option_map.end());
  all_options.insert(pair<string, bool>(name, true));
  COptionBase* val = new COptionWallFunction(name, list_size, string_field, val_Kind_WF,
                                             val_IntInfo_WF, val_DoubleInfo_WF);
  option_map.insert(pair<string, COptionBase *>(name, val));
}

void CConfig::addPythonOption(const string name) {
  assert(option_map.find(name) == option_map.end());
  all_options.insert(pair<string, bool>(name, true));
  COptionBase* val = new COptionPython(name);
  option_map.insert(pair<string, COptionBase *>(name, val));
}

unsigned short CConfig::GetnZone(string val_mesh_filename, unsigned short val_format) {

  int nZone = 1; /* Default value if nothing is specified. */

  switch (val_format) {
    case SU2: {

      /*--- Local variables for reading the SU2 file. ---*/
      string text_line;
      ifstream mesh_file;

      /*--- Check if the mesh file can be opened for reading. ---*/
      mesh_file.open(val_mesh_filename.c_str(), ios::in);
      if (mesh_file.fail())
        SU2_MPI::Error(string("There is no geometry file called ") + val_mesh_filename,
                              CURRENT_FUNCTION);

      /*--- Read the SU2 mesh file until the zone data is reached or
            when it can be decided that it is not present. ---*/
      while( getline (mesh_file, text_line) ) {

        /*--- Search for the "NZONE" keyword to see if there are multiple Zones ---*/
        if(text_line.find ("NZONE=",0) != string::npos) {
          text_line.erase (0,6); nZone = atoi(text_line.c_str());
          break;
        }

        /*--- If one of the keywords IZONE, NELEM or NPOIN, NMARK is encountered,
              it can be assumed that the NZONE keyword is not present and the loop
              can be terminated. ---*/
        if(text_line.find ("IZONE=",0) != string::npos) break;
        if(text_line.find ("NELEM=",0) != string::npos) break;
        if(text_line.find ("NPOIN=",0) != string::npos) break;
        if(text_line.find ("NMARK=",0) != string::npos) break;
      }

      mesh_file.close();
      break;

    }

    case CGNS_GRID: {

#ifdef HAVE_CGNS

      /*--- Local variables which are needed when calling the CGNS mid-level API. ---*/

      int fn, nbases = 0, nzones = 0, file_type;
      int cell_dim = 0, phys_dim = 0;
      char basename[CGNS_STRING_SIZE];

      /*--- Check whether the supplied file is truly a CGNS file. ---*/

      if ( cg_is_cgns(val_mesh_filename.c_str(), &file_type) != CG_OK ) {
        SU2_MPI::Error(val_mesh_filename +
                       string(" was not found or is not a properly formatted CGNS file.\n") +
                       string("Note that SU2 expects unstructured CGNS files in ADF data format."),
                       CURRENT_FUNCTION);
      }

      /*--- Open the CGNS file for reading. The value of fn returned
       is the specific index number for this file and will be
       repeatedly used in the function calls. ---*/

      if (cg_open(val_mesh_filename.c_str(), CG_MODE_READ, &fn)) cg_error_exit();

      /*--- Get the number of databases. This is the highest node
       in the CGNS heirarchy. ---*/

      if (cg_nbases(fn, &nbases)) cg_error_exit();

      /*--- Check if there is more than one database. Throw an
       error if there is because this reader can currently
       only handle one database. ---*/

      if ( nbases > 1 ) {
        SU2_MPI::Error("CGNS reader currently incapable of handling more than 1 database." ,
                       CURRENT_FUNCTION);
      }

      /*--- Read the databases. Note that the indexing starts at 1. ---*/

      for ( int i = 1; i <= nbases; i++ ) {

        if (cg_base_read(fn, i, basename, &cell_dim, &phys_dim)) cg_error_exit();

        /*--- Get the number of zones for this base. ---*/

        if (cg_nzones(fn, i, &nzones)) cg_error_exit();

      }

      /*--- Close the CGNS file. ---*/

      if ( cg_close(fn) ) cg_error_exit();

      /*--- Set the number of zones as read from the CGNS file ---*/

      nZone = nzones;

#else
      SU2_MPI::Error(string(" SU2 built without CGNS support. \n") +
                     string(" To use CGNS, build SU2 accordingly."),
                     CURRENT_FUNCTION);
#endif

      break;
    }
    case RECTANGLE: {
      nZone = 1;
      break;
    }
    case BOX: {
      nZone = 1;
      break;
    }
  }

  return (unsigned short) nZone;

}

unsigned short CConfig::GetnDim(string val_mesh_filename, unsigned short val_format) {

  short nDim = -1;

  switch (val_format) {
    case SU2: {

      /*--- Local variables for reading the SU2 file. ---*/
      string text_line;
      ifstream mesh_file;

      /*--- Open grid file ---*/
      mesh_file.open(val_mesh_filename.c_str(), ios::in);
      if (mesh_file.fail()) {
        SU2_MPI::Error(string("The SU2 mesh file named ") + val_mesh_filename + string(" was not found."), CURRENT_FUNCTION);
      }

      /*--- Read the SU2 mesh file until the dimension data is reached
            or when it can be decided that it is not present. ---*/
      while( getline (mesh_file, text_line) ) {

        /*--- Search for the "NDIME" keyword to determine the number
              of dimensions.  ---*/
        if(text_line.find ("NDIME=",0) != string::npos) {
          text_line.erase (0,6); nDim = atoi(text_line.c_str());
          break;
        }

        /*--- If one of the keywords NELEM or NPOIN, NMARK is encountered,
              it can be assumed that the NZONE keyword is not present and
              the loop can be terminated. ---*/
        if(text_line.find ("NELEM=",0) != string::npos) break;
        if(text_line.find ("NPOIN=",0) != string::npos) break;
        if(text_line.find ("NMARK=",0) != string::npos) break;
      }

      mesh_file.close();

      /*--- Throw an error if the dimension was not found. ---*/
      if (nDim == -1) {
        SU2_MPI::Error(val_mesh_filename + string(" is not an SU2 mesh file or has the wrong format \n ('NDIME=' not found). Please check."),
                       CURRENT_FUNCTION);
      }

      break;
    }

    case CGNS_GRID: {

#ifdef HAVE_CGNS

      /*--- Local variables which are needed when calling the CGNS mid-level API. ---*/
      int fn, nbases, file_type;
      int cell_dim, phys_dim;
      char basename[CGNS_STRING_SIZE];

      /*--- Check whether the supplied file is truly a CGNS file. ---*/
      if ( cg_is_cgns(val_mesh_filename.c_str(), &file_type) != CG_OK ) {
        SU2_MPI::Error(val_mesh_filename +
                       string(" was not found or is not a properly formatted CGNS file.\n") +
                       string("Note that SU2 expects unstructured CGNS files in ADF data format."),
                       CURRENT_FUNCTION);
      }

      /*--- Open the CGNS file for reading. The value of fn returned
            is the specific index number for this file and will be
            repeatedly used in the function calls. ---*/
      if (cg_open(val_mesh_filename.c_str(), CG_MODE_READ, &fn) != CG_OK) cg_error_exit();

      /*--- Get the number of databases. This is the highest node
            in the CGNS heirarchy. ---*/
      if (cg_nbases(fn, &nbases) != CG_OK) cg_error_exit();

      /*--- Check if there is more than one database. Throw an
            error if there is because this reader can currently
            only handle one database. ---*/
      if ( nbases > 1 )
        SU2_MPI::Error("CGNS reader currently incapable of handling more than 1 database." ,
                       CURRENT_FUNCTION);

      /*--- Read the database. Note that the indexing starts at 1.
            Afterwards close the file again. ---*/
      if (cg_base_read(fn, 1, basename, &cell_dim, &phys_dim) != CG_OK) cg_error_exit();
      if (cg_close(fn) != CG_OK) cg_error_exit();

      /*--- Set the problem dimension as read from the CGNS file ---*/
      nDim = cell_dim;

#else
      SU2_MPI::Error(string(" SU2 built without CGNS support. \n") +
                     string(" To use CGNS, build SU2 accordingly."),
                     CURRENT_FUNCTION);
#endif

      break;
    }
    case RECTANGLE: {
      nDim = 2;
      break;
    }
    case BOX: {
      nDim = 3;
      break;
    }
  }

  /*--- After reading the mesh, assert that the dimension is equal to 2 or 3. ---*/
  assert((nDim == 2) || (nDim == 3));

  return (unsigned short) nDim;
}

void CConfig::SetPointersNull(void) {

  Marker_CfgFile_GeoEval      = nullptr;   Marker_All_GeoEval       = nullptr;
  Marker_CfgFile_Monitoring   = nullptr;   Marker_All_Monitoring    = nullptr;
  Marker_CfgFile_Designing    = nullptr;   Marker_All_Designing     = nullptr;
  Marker_CfgFile_Plotting     = nullptr;   Marker_All_Plotting      = nullptr;
  Marker_CfgFile_Analyze      = nullptr;   Marker_All_Analyze       = nullptr;
  Marker_CfgFile_DV           = nullptr;   Marker_All_DV            = nullptr;
  Marker_CfgFile_Moving       = nullptr;   Marker_All_Moving        = nullptr;
  Marker_CfgFile_PerBound     = nullptr;   Marker_All_PerBound      = nullptr;    Marker_PerBound   = nullptr;
  Marker_CfgFile_Turbomachinery = nullptr; Marker_All_Turbomachinery = nullptr;
  Marker_CfgFile_TurbomachineryFlag = nullptr; Marker_All_TurbomachineryFlag = nullptr;
  Marker_CfgFile_MixingPlaneInterface = nullptr; Marker_All_MixingPlaneInterface = nullptr;
  Marker_CfgFile_ZoneInterface = nullptr;
  Marker_CfgFile_Deform_Mesh   = nullptr;  Marker_All_Deform_Mesh   = nullptr;
  Marker_CfgFile_Deform_Mesh_Sym_Plane   = nullptr;  Marker_All_Deform_Mesh_Sym_Plane   = nullptr;
  Marker_CfgFile_Fluid_Load    = nullptr;  Marker_All_Fluid_Load    = nullptr;
  Marker_CfgFile_SobolevBC     = nullptr;  Marker_All_SobolevBC     = nullptr;

  Marker_CfgFile_Turbomachinery       = nullptr; Marker_All_Turbomachinery       = nullptr;
  Marker_CfgFile_TurbomachineryFlag   = nullptr; Marker_All_TurbomachineryFlag   = nullptr;
  Marker_CfgFile_MixingPlaneInterface = nullptr; Marker_All_MixingPlaneInterface = nullptr;

  Marker_CfgFile_PyCustom     = nullptr;   Marker_All_PyCustom      = nullptr;

  Marker_DV                   = nullptr;   Marker_Moving            = nullptr;    Marker_Monitoring = nullptr;
  Marker_Designing            = nullptr;   Marker_GeoEval           = nullptr;    Marker_Plotting   = nullptr;
  Marker_Analyze              = nullptr;   Marker_PyCustom          = nullptr;    Marker_WallFunctions        = nullptr;
  Marker_CfgFile_KindBC       = nullptr;   Marker_All_KindBC        = nullptr;    Marker_SobolevBC  = nullptr;

  Kind_WallFunctions       = nullptr;
  IntInfo_WallFunctions    = nullptr;
  DoubleInfo_WallFunctions = nullptr;

  Config_Filenames = nullptr;

  /*--- Marker Pointers ---*/

  Marker_Euler                = nullptr;    Marker_FarField             = nullptr;    Marker_Custom              = nullptr;
  Marker_SymWall              = nullptr;    Marker_PerBound             = nullptr;
  Marker_PerDonor             = nullptr;    Marker_NearFieldBound       = nullptr;    Marker_Inlet_Turb          = nullptr;
  Marker_Deform_Mesh          = nullptr;    Marker_Deform_Mesh_Sym_Plane= nullptr;    Marker_Fluid_Load          = nullptr;
  Marker_Inlet                = nullptr;    Marker_Outlet               = nullptr;    Marker_Inlet_Species       = nullptr;
  Marker_Supersonic_Inlet     = nullptr;    Marker_Supersonic_Outlet    = nullptr;    Marker_Smoluchowski_Maxwell= nullptr;
  Marker_Isothermal           = nullptr;    Marker_HeatFlux             = nullptr;    Marker_EngineInflow        = nullptr;
  Marker_Load                 = nullptr;    Marker_Disp_Dir             = nullptr;    Marker_RoughWall           = nullptr;
  Marker_EngineExhaust        = nullptr;    Marker_Displacement         = nullptr;    Marker_Load                = nullptr;
  Marker_Load_Dir             = nullptr;    Marker_Load_Sine            = nullptr;    Marker_Clamped             = nullptr;
  Marker_FlowLoad             = nullptr;    Marker_Internal             = nullptr;
  Marker_All_TagBound         = nullptr;    Marker_CfgFile_TagBound     = nullptr;    Marker_All_KindBC          = nullptr;
  Marker_CfgFile_KindBC       = nullptr;    Marker_All_SendRecv         = nullptr;    Marker_All_PerBound        = nullptr;
  Marker_ZoneInterface        = nullptr;    Marker_All_ZoneInterface    = nullptr;    Marker_Riemann             = nullptr;
  Marker_Fluid_InterfaceBound = nullptr;    Marker_CHTInterface         = nullptr;    Marker_Damper              = nullptr;
  Marker_Emissivity           = nullptr;    Marker_HeatTransfer         = nullptr;

    /*--- Boundary Condition settings ---*/

  Isothermal_Temperature = nullptr;    HeatTransfer_Coeff     = nullptr;    HeatTransfer_WallTemp  = nullptr;
  Heat_Flux              = nullptr;    Displ_Value            = nullptr;    Load_Value             = nullptr;
  FlowLoad_Value         = nullptr;    Damper_Constant        = nullptr;    Wall_Emissivity        = nullptr;
  Roughness_Height       = nullptr;

  /*--- Inlet Outlet Boundary Condition settings ---*/

  Inlet_Ttotal    = nullptr;    Inlet_Ptotal      = nullptr;
  Inlet_FlowDir   = nullptr;    Inlet_Temperature = nullptr;    Inlet_Pressure = nullptr;
  Inlet_Velocity  = nullptr;
  Outlet_Pressure = nullptr;    Inlet_SpeciesVal  = nullptr;    Inlet_TurbVal = nullptr;

  /*--- Engine Boundary Condition settings ---*/

  Inflow_Pressure      = nullptr;    Inflow_MassFlow    = nullptr;    Inflow_ReverseMassFlow  = nullptr;
  Inflow_TotalPressure = nullptr;    Inflow_Temperature = nullptr;    Inflow_TotalTemperature = nullptr;
  Inflow_RamDrag       = nullptr;    Inflow_Force       = nullptr;    Inflow_Power            = nullptr;
  Inflow_Mach          = nullptr;

  Exhaust_Pressure        = nullptr;   Exhaust_Temperature        = nullptr;    Exhaust_MassFlow = nullptr;
  Exhaust_TotalPressure   = nullptr;   Exhaust_TotalTemperature   = nullptr;
  Exhaust_GrossThrust     = nullptr;   Exhaust_Force              = nullptr;
  Exhaust_Power           = nullptr;   Exhaust_Temperature_Target = nullptr;
  Exhaust_Pressure_Target = nullptr;

  Engine_Mach  = nullptr;    Engine_Force        = nullptr;
  Engine_Power = nullptr;    Engine_NetThrust    = nullptr;    Engine_GrossThrust = nullptr;
  Engine_Area  = nullptr;    EngineInflow_Target = nullptr;

  Exhaust_Temperature_Target  = nullptr;   Exhaust_Temperature     = nullptr;   Exhaust_Pressure      = nullptr;
  Exhaust_Pressure_Target     = nullptr;   Inlet_Ttotal            = nullptr;   Inlet_Ptotal          = nullptr;
  Inlet_FlowDir               = nullptr;   Inlet_Temperature       = nullptr;   Inlet_Pressure        = nullptr;
  Inlet_Velocity              = nullptr;   Inflow_Mach             = nullptr;   Inflow_Pressure       = nullptr;
  Outlet_Pressure             = nullptr;   Isothermal_Temperature  = nullptr;

  ElasticityMod             = nullptr;     PoissonRatio                = nullptr;     MaterialDensity       = nullptr;

  Load_Dir = nullptr;            Load_Dir_Value = nullptr;          Load_Dir_Multiplier = nullptr;
  Disp_Dir = nullptr;            Disp_Dir_Value = nullptr;          Disp_Dir_Multiplier = nullptr;
  Load_Sine_Dir = nullptr;       Load_Sine_Amplitude = nullptr;     Load_Sine_Frequency = nullptr;
  Electric_Field_Mod = nullptr;  Electric_Field_Dir = nullptr;      RefNode_Displacement = nullptr;

  Electric_Constant = nullptr;

  /*--- Actuator Disk Boundary Condition settings ---*/

  ActDiskInlet_Pressure         = nullptr;    ActDiskInlet_TotalPressure = nullptr;    ActDiskInlet_Temperature = nullptr;
  ActDiskInlet_TotalTemperature = nullptr;    ActDiskInlet_MassFlow      = nullptr;    ActDiskInlet_RamDrag     = nullptr;
  ActDiskInlet_Force            = nullptr;    ActDiskInlet_Power         = nullptr;

  ActDiskOutlet_Pressure      = nullptr;
  ActDiskOutlet_TotalPressure = nullptr;   ActDiskOutlet_GrossThrust = nullptr;  ActDiskOutlet_Force            = nullptr;
  ActDiskOutlet_Power         = nullptr;   ActDiskOutlet_Temperature = nullptr;  ActDiskOutlet_TotalTemperature = nullptr;
  ActDiskOutlet_MassFlow      = nullptr;

  ActDisk_DeltaPress      = nullptr;    ActDisk_DeltaTemp      = nullptr;
  ActDisk_TotalPressRatio = nullptr;    ActDisk_TotalTempRatio = nullptr;    ActDisk_StaticPressRatio = nullptr;
  ActDisk_StaticTempRatio = nullptr;    ActDisk_NetThrust      = nullptr;    ActDisk_GrossThrust      = nullptr;
  ActDisk_Power           = nullptr;    ActDisk_MassFlow       = nullptr;    ActDisk_Area             = nullptr;
  ActDisk_ReverseMassFlow = nullptr;    Surface_MassFlow        = nullptr;   Surface_Mach             = nullptr;
  Surface_Temperature      = nullptr;   Surface_Pressure         = nullptr;  Surface_Density          = nullptr;   Surface_Enthalpy          = nullptr;
  Surface_NormalVelocity   = nullptr;   Surface_TotalTemperature = nullptr;  Surface_TotalPressure    = nullptr;   Surface_PressureDrop    = nullptr;
  Surface_DC60             = nullptr;   Surface_IDC = nullptr;
  Surface_Species_Variance = nullptr;   Surface_Species_0 = nullptr;

  Outlet_MassFlow      = nullptr;       Outlet_Density      = nullptr;      Outlet_Area     = nullptr;

  Surface_Uniformity = nullptr; Surface_SecondaryStrength = nullptr; Surface_SecondOverUniform = nullptr;
  Surface_MomentumDistortion = nullptr;

  Surface_IDC_Mach        = nullptr;    Surface_IDR            = nullptr;    ActDisk_Mach             = nullptr;
  ActDisk_Force           = nullptr;    ActDisk_BCThrust       = nullptr;    ActDisk_BCThrust_Old     = nullptr;

  /*--- Miscellaneous/unsorted ---*/

  Aeroelastic_plunge  = nullptr;
  Aeroelastic_pitch   = nullptr;

  CFL_AdaptParam      = nullptr;
  CFL                 = nullptr;
  PlaneTag            = nullptr;
  ParamDV             = nullptr;
  DV_Value            = nullptr;
  Design_Variable     = nullptr;

  TimeDOFsADER_DG           = nullptr;
  TimeIntegrationADER_DG    = nullptr;
  WeightsIntegrationADER_DG = nullptr;
  RK_Alpha_Step             = nullptr;
  MG_CorrecSmooth           = nullptr;
  MG_PreSmooth              = nullptr;
  MG_PostSmooth             = nullptr;
  Int_Coeffs                = nullptr;

  Kind_Inc_Inlet = nullptr;
  Kind_Inc_Outlet = nullptr;

  Kind_ObjFunc   = nullptr;

  Weight_ObjFunc = nullptr;

  /*--- Species solver pointers. ---*/

  Species_Init           = nullptr;
  Species_Clipping_Min   = nullptr;
  Species_Clipping_Max   = nullptr;

  /*--- Moving mesh pointers ---*/

  nKind_SurfaceMovement = 0;
  Kind_SurfaceMovement = nullptr;
  LocationStations   = nullptr;
  MarkerMotion_Origin     = nullptr;
  MarkerTranslation_Rate  = nullptr;
  MarkerRotation_Rate     = nullptr;
  MarkerPitching_Omega    = nullptr;
  MarkerPitching_Ampl     = nullptr;
  MarkerPitching_Phase    = nullptr;
  MarkerPlunging_Omega    = nullptr;
  MarkerPlunging_Ampl     = nullptr;
  RefOriginMoment_X   = nullptr;    RefOriginMoment_Y   = nullptr;    RefOriginMoment_Z   = nullptr;
  MoveMotion_Origin   = nullptr;

  /*--- Periodic BC pointers. ---*/

  Periodic_Translation= nullptr;    Periodic_RotAngles  = nullptr;    Periodic_RotCenter  = nullptr;

  /* Harmonic Balance Frequency pointer */

  Omega_HB = nullptr;

  /*--- Initialize some default arrays to NULL. ---*/

  Riemann_FlowDir       = nullptr;
  Giles_FlowDir         = nullptr;
  CoordFFDBox           = nullptr;
  DegreeFFDBox          = nullptr;
  FFDTag                = nullptr;
  nDV_Value             = nullptr;
  TagFFDBox             = nullptr;

  Kind_Data_Riemann        = nullptr;
  Riemann_Var1             = nullptr;
  Riemann_Var2             = nullptr;
  Kind_Data_Giles          = nullptr;
  Giles_Var1               = nullptr;
  Giles_Var2               = nullptr;
  RelaxFactorAverage       = nullptr;
  RelaxFactorFourier       = nullptr;
  nSpan_iZones             = nullptr;
  Kind_TurboMachinery      = nullptr;

  Marker_MixingPlaneInterface  = nullptr;
  Marker_TurboBoundIn          = nullptr;
  Marker_TurboBoundOut         = nullptr;
  Marker_Giles                 = nullptr;
  Marker_Shroud                = nullptr;

  nBlades                      = nullptr;
  FreeStreamTurboNormal        = nullptr;

  top_optim_kernels       = nullptr;
  top_optim_kernel_params = nullptr;
  top_optim_filter_radius = nullptr;

  ScreenOutput = nullptr;
  HistoryOutput = nullptr;
  VolumeOutput = nullptr;
  VolumeOutputFiles = nullptr;
  VolumeOutputFrequencies = nullptr;
  ConvField = nullptr;

  /*--- Variable initialization ---*/

  TimeIter   = 0;
  InnerIter  = 0;
  nIntCoeffs = 0;
  OuterIter  = 0;

  AoA_Offset = 0;
  AoS_Offset = 0;

  nMarker_PerBound = 0;

  Aeroelastic_Simulation = false;

  nSpanMaxAllZones = 1;

  Restart_Bandwidth_Agg = 0.0;

  Mesh_Box_Size = nullptr;

  Time_Ref = 1.0;

  Delta_UnstTime = 0.0;
  Delta_UnstTimeND = 0.0;
  Total_UnstTime = 0.0;
  Total_UnstTimeND = 0.0;

  Kind_TimeNumScheme = EULER_IMPLICIT;

}

void CConfig::SetConfig_Options() {

  // This config file is parsed by a number of programs to make it easy to write SU2
  // wrapper scripts (in python, go, etc.) so please do
  // the best you can to follow the established format. It's very hard to parse c++ code
  // and none of us that write the parsers want to write a full c++ interpreter. Please
  // play nice with the existing format so that you don't break the existing scripts.

  /* BEGIN_CONFIG_OPTIONS */

  /*!\par CONFIG_CATEGORY: Problem Definition \ingroup Config */
  /*--- Options related to problem definition and partitioning ---*/

  /*!\brief SOLVER \n DESCRIPTION: Type of solver \n Options: see \link Solver_Map \endlink \n DEFAULT: NONE \ingroup Config*/
  addEnumOption("SOLVER", Kind_Solver, Solver_Map, MAIN_SOLVER::NONE);
  /*!\brief MULTIZONE \n DESCRIPTION: Enable multizone mode \ingroup Config*/
  addBoolOption("MULTIZONE", Multizone_Problem, NO);
  /*!\brief PHYSICAL_PROBLEM \n DESCRIPTION: Physical governing equations \n Options: see \link Solver_Map \endlink \n DEFAULT: NONE \ingroup Config*/
  addEnumOption("MULTIZONE_SOLVER", Kind_MZSolver, Multizone_Map, ENUM_MULTIZONE::MZ_BLOCK_GAUSS_SEIDEL);
#ifdef CODI_REVERSE_TYPE
  const bool discAdjDefault = true;
#else
  const bool discAdjDefault = false;
#endif
  /*!\brief MATH_PROBLEM  \n DESCRIPTION: Mathematical problem \n  Options: DIRECT, ADJOINT \ingroup Config*/
  addMathProblemOption("MATH_PROBLEM", ContinuousAdjoint, false, DiscreteAdjoint, discAdjDefault, Restart_Flow, discAdjDefault);
  /*!\brief KIND_TURB_MODEL \n DESCRIPTION: Specify turbulence model \n Options: see \link Turb_Model_Map \endlink \n DEFAULT: NONE \ingroup Config*/
  addEnumOption("KIND_TURB_MODEL", Kind_Turb_Model, Turb_Model_Map, TURB_MODEL::NONE);
  /*!\brief SST_OPTIONS \n DESCRIPTION: Specify SST turbulence model options/corrections. \n Options: see \link SST_Options_Map \endlink \n DEFAULT: NONE \ingroup Config*/
  addEnumListOption("SST_OPTIONS", nSST_Options, SST_Options, SST_Options_Map);
  /*!\brief SST_OPTIONS \n DESCRIPTION: Specify SA turbulence model options/corrections. \n Options: see \link SA_Options_Map \endlink \n DEFAULT: NONE \ingroup Config*/
  addEnumListOption("SA_OPTIONS", nSA_Options, SA_Options, SA_Options_Map);

  /*!\brief KIND_TRANS_MODEL \n DESCRIPTION: Specify transition model OPTIONS: see \link Trans_Model_Map \endlink \n DEFAULT: NONE \ingroup Config*/
  addEnumOption("KIND_TRANS_MODEL", Kind_Trans_Model, Trans_Model_Map, TURB_TRANS_MODEL::NONE);
  /*!\brief SST_OPTIONS \n DESCRIPTION: Specify LM transition model options/correlations. \n Options: see \link LM_Options_Map \endlink \n DEFAULT: NONE \ingroup Config*/
  addEnumListOption("LM_OPTIONS", nLM_Options, LM_Options, LM_Options_Map);
  /*!\brief HROUGHNESS \n DESCRIPTION: Value of RMS roughness for transition model \n DEFAULT: 1E-6 \ingroup Config*/
  addDoubleOption("HROUGHNESS", hRoughness, 1e-6);

  /*!\brief KIND_SCALAR_MODEL \n DESCRIPTION: Specify scalar transport model \n Options: see \link Scalar_Model_Map \endlink \n DEFAULT: NONE \ingroup Config*/
  addEnumOption("KIND_SCALAR_MODEL", Kind_Species_Model, Species_Model_Map, SPECIES_MODEL::NONE);

  /*!\brief KIND_SGS_MODEL \n DESCRIPTION: Specify subgrid scale model OPTIONS: see \link SGS_Model_Map \endlink \n DEFAULT: NONE \ingroup Config*/
  addEnumOption("KIND_SGS_MODEL", Kind_SGS_Model, SGS_Model_Map, TURB_SGS_MODEL::NONE);

  /*!\brief KIND_FEM_GRIDDOFSLOCATION \n DESCRIPTION: Specify the location of the FEM grid DOFs in the standard element OPTIONS: see \link GridLocation_Map \endlink \n DEFAULT: SU2_DECIDES \ingroup Config*/
  addEnumOption("KIND_FEM_GRIDDOFSLOCATION", Kind_FEM_GridDOFsLocation, GridLocation_Map, SU2_DECIDES);

  /*!\brief KIND_FEM_DG_SHOCK \n DESCRIPTION: Specify shock capturing method for DG OPTIONS: see \link ShockCapturingDG_Map \endlink \n DEFAULT: NONE \ingroup Config*/
  addEnumOption("KIND_FEM_DG_SHOCK", Kind_FEM_Shock_Capturing_DG, ShockCapturingDG_Map, FEM_SHOCK_CAPTURING_DG::NONE);

  /*!\brief KIND_VERIFICATION_SOLUTION \n DESCRIPTION: Specify the verification solution OPTIONS: see \link Verification_Solution_Map \endlink \n DEFAULT: NO_VERIFICATION_SOLUTION \ingroup Config*/
  addEnumOption("KIND_VERIFICATION_SOLUTION", Kind_Verification_Solution, Verification_Solution_Map, VERIFICATION_SOLUTION::NONE);

  /*!\brief KIND_MATRIX_COLORING \n DESCRIPTION: Specify the method for matrix coloring for Jacobian computations OPTIONS: see \link MatrixColoring_Map \endlink \n DEFAULT GREEDY_COLORING \ingroup Config*/
  addEnumOption("KIND_MATRIX_COLORING", Kind_Matrix_Coloring, MatrixColoring_Map, GREEDY_COLORING);

  /*!\brief WEAKLY_COUPLED_HEAT_EQUATION \n DESCRIPTION: Enable heat equation for incompressible flows. \ingroup Config*/
  addBoolOption("WEAKLY_COUPLED_HEAT_EQUATION", Weakly_Coupled_Heat, NO);

  /*\brief AXISYMMETRIC \n DESCRIPTION: Axisymmetric simulation \n DEFAULT: false \ingroup Config */
  addBoolOption("AXISYMMETRIC", Axisymmetric, false);
  /* DESCRIPTION: Add the gravity force */
  addBoolOption("GRAVITY_FORCE", GravityForce, false);
  /* DESCRIPTION: Add the Vorticity Confinement term*/
  addBoolOption("VORTICITY_CONFINEMENT", VorticityConfinement, false);
  /* DESCRIPTION: Apply a body force as a source term (NO, YES) */
  addBoolOption("BODY_FORCE", Body_Force, false);
  body_force[0] = 0.0; body_force[1] = 0.0; body_force[2] = 0.0;
  /* DESCRIPTION: Vector of body force values (BodyForce_X, BodyForce_Y, BodyForce_Z) */
  addDoubleArrayOption("BODY_FORCE_VECTOR", 3, body_force);

  /* DESCRIPTION: Apply a body force as a source term for periodic boundary conditions \n Options: NONE, PRESSURE_DROP, MASSFLOW \n DEFAULT: NONE \ingroup Config */
  addEnumOption("KIND_STREAMWISE_PERIODIC", Kind_Streamwise_Periodic, Streamwise_Periodic_Map, ENUM_STREAMWISE_PERIODIC::NONE);
  /* DESCRIPTION: Use real periodicity for temperature \n Options: NO, YES \n DEFAULT: NO \ingroup Config */
  addBoolOption("STREAMWISE_PERIODIC_TEMPERATURE", Streamwise_Periodic_Temperature, false);
  /* DESCRIPTION: Heatflux boundary at streamwise periodic 'outlet', choose heat [W] such that net domain heatflux is zero. Only active if STREAMWISE_PERIODIC_TEMPERATURE is active. \n DEFAULT: 0.0 \ingroup Config */
  addDoubleOption("STREAMWISE_PERIODIC_OUTLET_HEAT", Streamwise_Periodic_OutletHeat, 0.0);
  /* DESCRIPTION: Delta pressure [Pa] on which basis body force will be computed, serves as initial value if MASSFLOW is chosen. \n DEFAULT: 1.0 \ingroup Config */
  addDoubleOption("STREAMWISE_PERIODIC_PRESSURE_DROP", Streamwise_Periodic_PressureDrop, 1.0);
  /* DESCRIPTION: Target Massflow [kg/s], Delta P will be adapted until m_dot is met. \n DEFAULT: 0.0 \ingroup Config  */
  addDoubleOption("STREAMWISE_PERIODIC_MASSFLOW", Streamwise_Periodic_TargetMassFlow, 0.0);

  /*!\brief RESTART_SOL \n DESCRIPTION: Restart solution from native solution file \n Options: NO, YES \ingroup Config */
  addBoolOption("RESTART_SOL", Restart, false);
  /*!\brief BINARY_RESTART \n DESCRIPTION: Read binary SU2 native restart files. \n Options: YES, NO \ingroup Config */
  addBoolOption("READ_BINARY_RESTART", Read_Binary_Restart, true);
  /*!\brief WRT_RESTART_OVERWRITE \n DESCRIPTION: overwrite restart files or append iteration number. \n Options: YES, NO \ingroup Config */
  addBoolOption("WRT_RESTART_OVERWRITE", Wrt_Restart_Overwrite, true);
  /*!\brief WRT_SURFACE_OVERWRITE \n DESCRIPTION: overwrite visualisation files or append iteration number. \n Options: YES, NO \ingroup Config */
  addBoolOption("WRT_SURFACE_OVERWRITE", Wrt_Surface_Overwrite, true);
  /*!\brief WRT_VOLUME_OVERWRITE \n DESCRIPTION: overwrite visualisation files or append iteration number. \n Options: YES, NO \ingroup Config */
  addBoolOption("WRT_VOLUME_OVERWRITE", Wrt_Volume_Overwrite, true);
  /*!\brief SYSTEM_MEASUREMENTS \n DESCRIPTION: System of measurements \n OPTIONS: see \link Measurements_Map \endlink \n DEFAULT: SI \ingroup Config*/
  addEnumOption("SYSTEM_MEASUREMENTS", SystemMeasurements, Measurements_Map, SI);

  /*!\par CONFIG_CATEGORY: FluidModel \ingroup Config*/
  /*!\brief FLUID_MODEL \n DESCRIPTION: Fluid model \n OPTIONS: See \link FluidModel_Map \endlink \n DEFAULT: STANDARD_AIR \ingroup Config*/
  addEnumOption("FLUID_MODEL", Kind_FluidModel, FluidModel_Map, STANDARD_AIR);
  /*!\brief FLUID_NAME \n DESCRIPTION: Fluid name \n OPTIONS: see coolprop homepage \n DEFAULT: nitrogen \ingroup Config*/
  addStringOption("FLUID_NAME", FluidName, string("nitrogen"));

  /*!\brief CONFINEMENT_PARAM \n DESCRIPTION: Input Confinement Parameter for Vorticity Confinement*/
  addDoubleOption("CONFINEMENT_PARAM", Confinement_Param, 0.0);

  /*!\par CONFIG_CATEGORY: Freestream Conditions \ingroup Config*/
  /*--- Options related to freestream specification ---*/

  /*!\brief GAS_CONSTANT \n DESCRIPTION: Specific gas constant (287.058 J/kg*K (air), only for compressible flows) \ingroup Config*/
  addDoubleOption("GAS_CONSTANT", Gas_Constant, 287.058);
  /*!\brief GAMMA_VALUE  \n DESCRIPTION: Ratio of specific heats (1.4 (air), only for compressible flows) \ingroup Config*/
  addDoubleOption("GAMMA_VALUE", Gamma, 1.4);
  /*!\brief THERMODYNAMIC_PRESSURE  \n DESCRIPTION: Thermodynamics(operating) Pressure (101325 Pa), only for incompressible flows) \ingroup Config*/
  addDoubleOption("THERMODYNAMIC_PRESSURE", Pressure_Thermodynamic, 101325.0);
  /*!\brief CP_VALUE  \n DESCRIPTION: Specific heat at constant pressure, Cp (1004.703 J/kg*K (air), constant density incompressible fluids only) \ingroup Config*/
  addDoubleListOption("SPECIFIC_HEAT_CP", nSpecific_Heat_Cp, Specific_Heat_Cp);
  /*!\brief THERMAL_EXPANSION_COEFF  \n DESCRIPTION: Thermal expansion coefficient (0.00347 K^-1 (air), used for Boussinesq approximation for liquids/non-ideal gases) \ingroup Config*/
  addDoubleOption("THERMAL_EXPANSION_COEFF", Thermal_Expansion_Coeff, 0.00347);
  /*!\brief MOLECULAR_WEIGHT \n DESCRIPTION: Molecular weight for an incompressible ideal gas (28.96 g/mol (air) default) \ingroup Config*/
  addDoubleListOption("MOLECULAR_WEIGHT", nMolecular_Weight, Molecular_Weight);

  ///* DESCRIPTION: Specify if Mutation++ library is used */
  /*--- Reading gas model as string or integer depending on TC library used. ---*/
  /* DESCRIPTION: Specify chemical model for multi-species simulations - read by Mutation++ library*/
  addStringOption("GAS_MODEL", GasModel, string("N2"));
  /* DESCRIPTION: Specify transport coefficient model for multi-species simulations */
  addEnumOption("TRANSPORT_COEFF_MODEL", Kind_TransCoeffModel, TransCoeffModel_Map, TRANSCOEFFMODEL::WILKE);
  /* DESCRIPTION: Specify mass fraction of each species */
  addDoubleListOption("GAS_COMPOSITION", nSpecies, Gas_Composition);
  /* DESCRIPTION: Specify mass fraction of each species for NEMO inlet*/
  addDoubleListOption("INLET_GAS_COMPOSITION", nSpecies_inlet, Inlet_MassFrac);
  /*!\brief INLET_TEMPERATURE_VE \n DESCRIPTION: NEMO inlet temperature_ve (K), if left 0 K, set to Ttr value \ingroup Config*/
  addDoubleOption("INLET_TEMPERATURE_VE", Inlet_Temperature_ve, 0.0);
  /* DESCRIPTION: Specify if mixture is frozen */
  addBoolOption("FROZEN_MIXTURE", frozen, false);
  /* DESCRIPTION: Specify if there is ionization */
  addBoolOption("IONIZATION", ionization, false);
  /* DESCRIPTION: Specify if there is VT transfer residual limiting */
  addBoolOption("VT_RESIDUAL_LIMITING", vt_transfer_res_limit, false);
  /* DESCRIPTION: List of catalytic walls */
  addStringListOption("CATALYTIC_WALL", nWall_Catalytic, Wall_Catalytic);
  /* DESCRIPTION: Specfify super-catalytic wall */
  addBoolOption("SUPERCATALYTIC_WALL", Supercatalytic_Wall, false);
  /* DESCRIPTION: Wall mass fractions for supercatalytic case */
  addDoubleListOption("SUPERCATALYTIC_WALL_COMPOSITION", nSpecies_Cat_Wall, Supercatalytic_Wall_Composition);
  /* DESCRIPTION: Specfify catalytic efficiency of wall if using gamma model */
  addDoubleOption("CATALYTIC_EFFICIENCY", CatalyticEfficiency, 1.0);
  /*!\brief MARKER_MONITORING\n DESCRIPTION: Marker(s) of the surface where evaluate the non-dimensional coefficients \ingroup Config*/

  /*--- Options related to VAN der WAALS MODEL and PENG ROBINSON ---*/

  /* DESCRIPTION: Critical Temperature, default value for AIR */
  addDoubleOption("CRITICAL_TEMPERATURE", Temperature_Critical, 131.00);
  /* DESCRIPTION: Critical Pressure, default value for MDM */
  addDoubleOption("CRITICAL_PRESSURE", Pressure_Critical, 3588550.0);
  /* DESCRIPTION: Critical Density, default value for MDM */
  addDoubleOption("CRITICAL_DENSITY", Density_Critical, 263.0);

  /*--- Options related to VAN der WAALS MODEL and PENG ROBINSON ---*/
  /* DESCRIPTION: Critical Density, default value for MDM */
   addDoubleOption("ACENTRIC_FACTOR", Acentric_Factor, 0.035);

   /*--- Options related to Viscosity Model ---*/
  /*!\brief VISCOSITY_MODEL \n DESCRIPTION: model of the viscosity \n OPTIONS: See \link ViscosityModel_Map \endlink \n DEFAULT: SUTHERLAND \ingroup Config*/
  addEnumOption("VISCOSITY_MODEL", Kind_ViscosityModel, ViscosityModel_Map, VISCOSITYMODEL::SUTHERLAND);

  /*--- Options related to Constant Viscosity Model ---*/

  /* DESCRIPTION: default value for AIR */
  addDoubleListOption("MU_CONSTANT", nMu_Constant, Mu_Constant);

  /*--- Options related to Sutherland Viscosity Model ---*/

  /* DESCRIPTION: Sutherland Viscosity Ref default value for AIR SI */
  addDoubleListOption("MU_REF", nMu_Ref, Mu_Ref);
  /* DESCRIPTION: Sutherland Temperature Ref, default value for AIR SI */
  addDoubleListOption("MU_T_REF", nMu_Temperature_Ref, Mu_Temperature_Ref);
  /* DESCRIPTION: Sutherland constant, default value for AIR SI */
  addDoubleListOption("SUTHERLAND_CONSTANT", nMu_S, Mu_S);

  /*--- Options related to Viscosity Model ---*/
  /*!\brief MIXINGVISCOSITY_MODEL \n DESCRIPTION: Mixing model of the viscosity \n OPTIONS: See \link ViscosityModel_Map \endlink \n DEFAULT: DAVIDSON \ingroup Config*/
  addEnumOption("MIXING_VISCOSITY_MODEL", Kind_MixingViscosityModel, MixingViscosityModel_Map, MIXINGVISCOSITYMODEL::DAVIDSON);

  /*--- Options related to Thermal Conductivity Model ---*/

  addEnumOption("CONDUCTIVITY_MODEL", Kind_ConductivityModel, ConductivityModel_Map, CONDUCTIVITYMODEL::CONSTANT_PRANDTL);

  /* DESCRIPTION: Definition of the turbulent thermal conductivity model (CONSTANT_PRANDTL_TURB (default), NONE). */
  addEnumOption("TURBULENT_CONDUCTIVITY_MODEL", Kind_ConductivityModel_Turb, TurbConductivityModel_Map, CONDUCTIVITYMODEL_TURB::CONSTANT_PRANDTL);

 /*--- Options related to Constant Thermal Conductivity Model ---*/

 /* DESCRIPTION: default value for AIR */
  addDoubleListOption("THERMAL_CONDUCTIVITY_CONSTANT", nThermal_Conductivity_Constant , Thermal_Conductivity_Constant);

  /*--- Options related to temperature polynomial coefficients for fluid models. ---*/

  /* DESCRIPTION: Definition of the temperature polynomial coefficients for specific heat Cp. */
  addDoubleArrayOption("CP_POLYCOEFFS", N_POLY_COEFFS, cp_polycoeffs.data());
  /* DESCRIPTION: Definition of the temperature polynomial coefficients for specific heat Cp. */
  addDoubleArrayOption("MU_POLYCOEFFS", N_POLY_COEFFS, mu_polycoeffs.data());
  /* DESCRIPTION: Definition of the temperature polynomial coefficients for specific heat Cp. */
  addDoubleArrayOption("KT_POLYCOEFFS", N_POLY_COEFFS, kt_polycoeffs.data());

  /*!\brief REYNOLDS_NUMBER \n DESCRIPTION: Reynolds number (non-dimensional, based on the free-stream values). Needed for viscous solvers. For incompressible solvers the Reynolds length will always be 1.0 \n DEFAULT: 0.0 \ingroup Config */
  addDoubleOption("REYNOLDS_NUMBER", Reynolds, 0.0);
  /*!\brief REYNOLDS_LENGTH \n DESCRIPTION: Reynolds length (1 m by default). Used for compressible solver: incompressible solver will use 1.0. \ingroup Config */
  addDoubleOption("REYNOLDS_LENGTH", Length_Reynolds, 1.0);
  /*!\brief PRANDTL_LAM \n DESCRIPTION: Laminar Prandtl number (0.72 (air), only for compressible flows) \n DEFAULT: 0.72 \ingroup Config*/
  addDoubleListOption("PRANDTL_LAM", nPrandtl_Lam , Prandtl_Lam);
  /*!\brief PRANDTL_TURB \n DESCRIPTION: Turbulent Prandtl number (0.9 (air), only for compressible flows) \n DEFAULT 0.90 \ingroup Config*/
  addDoubleListOption("PRANDTL_TURB", nPrandtl_Turb , Prandtl_Turb);

  /*--- Options related to wall models. ---*/

  /*!\brief WALLMODEL_KAPPA \n DESCRIPTION: von Karman constant used for the wall model \n DEFAULT 0.41 \ingroup Config*/
  addDoubleOption("WALLMODEL_KAPPA", wallModel_Kappa, 0.41);
  /*!\brief WALLMODEL_MAXITER \n DESCRIPTION: Max iterations used for the wall model \n DEFAULT 200 \ingroup Config*/
  addUnsignedShortOption("WALLMODEL_MAXITER", wallModel_MaxIter, 200);
  /*!\brief WALLMODEL_RELFAC \n DESCRIPTION: Relaxation factor used for the wall model \n DEFAULT 0.5 \ingroup Config*/
  addDoubleOption("WALLMODEL_RELFAC", wallModel_RelFac, 0.5);
  /*!\brief WALLMODEL_MINYPLUS \n DESCRIPTION: lower limit for Y+ used for the wall model \n DEFAULT 5.0 \ingroup Config*/
  addDoubleOption("WALLMODEL_MINYPLUS", wallModel_MinYplus, 5.0);
  /*!\brief WALLMODEL_B \n DESCRIPTION: constant B used for the wall model \n DEFAULT 5.5 \ingroup Config*/
  addDoubleOption("WALLMODEL_B", wallModel_B, 5.5);

  /*!\brief BULK_MODULUS \n DESCRIPTION: Value of the Bulk Modulus  \n DEFAULT 1.42E5 \ingroup Config*/
  addDoubleOption("BULK_MODULUS", Bulk_Modulus, 1.42E5);
  /* DESCRIPTION: Epsilon^2 multipier in Beta calculation for incompressible preconditioner.  */
  addDoubleOption("BETA_FACTOR", Beta_Factor, 4.1);
  /*!\brief MACH_NUMBER  \n DESCRIPTION:  Mach number (non-dimensional, based on the free-stream values). 0.0 by default \ingroup Config*/
  addDoubleOption("MACH_NUMBER", Mach, 0.0);
  /*!\brief INIT_OPTION \n DESCRIPTION: Init option to choose between Reynolds or thermodynamics quantities for initializing the solution \n OPTIONS: see \link InitOption_Map \endlink \n DEFAULT REYNOLDS \ingroup Config*/
  addEnumOption("INIT_OPTION", Kind_InitOption, InitOption_Map, REYNOLDS);
  /* DESCRIPTION: Free-stream option to choose between density and temperature for initializing the solution */
  addEnumOption("FREESTREAM_OPTION", Kind_FreeStreamOption, FreeStreamOption_Map, FREESTREAM_OPTION::TEMPERATURE_FS);
  /*!\brief FREESTREAM_PRESSURE\n DESCRIPTION: Free-stream pressure (101325.0 N/m^2 by default) \ingroup Config*/
  addDoubleOption("FREESTREAM_PRESSURE", Pressure_FreeStream, 101325.0);
  /*!\brief FREESTREAM_DENSITY\n DESCRIPTION: Free-stream density (1.2886 Kg/m^3 (air), 998.2 Kg/m^3 (water)) \n DEFAULT -1.0 (calculated from others) \ingroup Config*/
  addDoubleOption("FREESTREAM_DENSITY", Density_FreeStream, -1.0);
  /*!\brief FREESTREAM_TEMPERATURE\n DESCRIPTION: Free-stream temperature (288.15 K by default) \ingroup Config*/
  addDoubleOption("FREESTREAM_TEMPERATURE", Temperature_FreeStream, 288.15);
  /*!\brief FREESTREAM_TEMPERATURE_VE\n DESCRIPTION: Free-stream vibrational-electronic temperature (288.15 K by default) \ingroup Config*/
  addDoubleOption("FREESTREAM_TEMPERATURE_VE", Temperature_ve_FreeStream, 288.15);


  /*--- Options related to incompressible flow solver ---*/

  /* DESCRIPTION: Option to choose the density model used in the incompressible flow solver. */
  addEnumOption("INC_DENSITY_MODEL", Kind_DensityModel, DensityModel_Map, INC_DENSITYMODEL::CONSTANT);
    /*!\brief ENERGY_EQUATION \n DESCRIPTION: Solve the energy equation in the incompressible flow solver. \ingroup Config*/
  addBoolOption("INC_ENERGY_EQUATION", Energy_Equation, false);
  /*!\brief INC_DENSITY_REF \n DESCRIPTION: Reference density for incompressible flows  \ingroup Config*/
  addDoubleOption("INC_DENSITY_REF", Inc_Density_Ref, 1.0);
  /*!\brief INC_VELOCITY_REF \n DESCRIPTION: Reference velocity for incompressible flows (1.0 by default) \ingroup Config*/
  addDoubleOption("INC_VELOCITY_REF", Inc_Velocity_Ref, 1.0);
  /*!\brief INC_TEMPERATURE_REF \n DESCRIPTION: Reference temperature for incompressible flows with the energy equation (1.0 by default) \ingroup Config*/
  addDoubleOption("INC_TEMPERATURE_REF", Inc_Temperature_Ref, 1.0);
  /*!\brief INC_DENSITY_INIT \n DESCRIPTION: Initial density for incompressible flows (1.2886 kg/m^3 by default) \ingroup Config*/
  addDoubleOption("INC_DENSITY_INIT", Inc_Density_Init, 1.2886);
  /*!\brief INC_VELOCITY_INIT \n DESCRIPTION: Initial velocity for incompressible flows (1.0,0,0 m/s by default) \ingroup Config*/
  vel_init[0] = 1.0; vel_init[1] = 0.0; vel_init[2] = 0.0;
  addDoubleArrayOption("INC_VELOCITY_INIT", 3, vel_init);
  /*!\brief INC_TEMPERATURE_INIT \n DESCRIPTION: Initial temperature for incompressible flows with the energy equation (288.15 K by default) \ingroup Config*/
  addDoubleOption("INC_TEMPERATURE_INIT", Inc_Temperature_Init, 288.15);
  /*!\brief INC_NONDIM \n DESCRIPTION: Non-dimensionalization scheme for incompressible flows. \ingroup Config*/
  addEnumOption("INC_NONDIM", Ref_Inc_NonDim, NonDim_Map, INITIAL_VALUES);
    /*!\brief INC_INLET_USENORMAL \n DESCRIPTION: Use the local boundary normal for the flow direction with the incompressible pressure inlet. \ingroup Config*/
  addBoolOption("INC_INLET_USENORMAL", Inc_Inlet_UseNormal, false);
  /*!\brief INC_INLET_DAMPING \n DESCRIPTION: Damping factor applied to the iterative updates to the velocity at a pressure inlet in incompressible flow (0.1 by default). \ingroup Config*/
  addDoubleOption("INC_INLET_DAMPING", Inc_Inlet_Damping, 0.1);
  /*!\brief INC_OUTLET_DAMPING \n DESCRIPTION: Damping factor applied to the iterative updates to the pressure at a mass flow outlet in incompressible flow (0.1 by default). \ingroup Config*/
  addDoubleOption("INC_OUTLET_DAMPING", Inc_Outlet_Damping, 0.1);

  /*--- Options related to the species solver. ---*/

  /*!\brief SPECIES_INIT \n DESCRIPTION: Initial values for scalar transport \ingroup Config*/
  addDoubleListOption("SPECIES_INIT", nSpecies_Init, Species_Init);
  /*!\brief SPECIES_CLIPPING \n DESCRIPTION: Activate clipping for scalar transport equations \n DEFAULT: false \ingroup Config*/
  addBoolOption("SPECIES_CLIPPING", Species_Clipping, false);
  /*!\brief SPECIES_CLIPPING_MAX \n DESCRIPTION: Maximum values for scalar clipping \ingroup Config*/
  addDoubleListOption("SPECIES_CLIPPING_MAX", nSpecies_Clipping_Max, Species_Clipping_Max);
  /*!\brief SPECIES_CLIPPING_MIN \n DESCRIPTION: Minimum values for scalar clipping \ingroup Config*/
  addDoubleListOption("SPECIES_CLIPPING_MIN", nSpecies_Clipping_Min, Species_Clipping_Min);
  /*!\brief SPECIES_CLIPPING \n DESCRIPTION: Use strong inlet and outlet BC in the species solver \n DEFAULT: false \ingroup Config*/
  addBoolOption("SPECIES_USE_STRONG_BC", Species_StrongBC, false);

  /*--- Options related to mass diffusivity and thereby the species solver. ---*/

  /*!\brief DIFFUSIVITY_MODEL\n DESCRIPTION: mass diffusivity model \n DEFAULT constant disffusivity \ingroup Config*/
  addEnumOption("DIFFUSIVITY_MODEL", Kind_Diffusivity_Model, Diffusivity_Model_Map, DIFFUSIVITYMODEL::CONSTANT_DIFFUSIVITY);
  /*!\brief DIFFUSIVITY_CONSTANT\n DESCRIPTION: mass diffusivity if DIFFUSIVITYMODEL::CONSTANT_DIFFUSIVITY is chosen \n DEFAULT 0.001 (Air) \ingroup Config*/
  addDoubleOption("DIFFUSIVITY_CONSTANT", Diffusivity_Constant , 0.001);
  /*!\brief SCHMIDT_LAM \n DESCRIPTION: Laminar Schmidt number of mass diffusion \n DEFAULT 1.0 (~for Gases) \ingroup Config*/
  addDoubleOption("SCHMIDT_NUMBER_LAMINAR", Schmidt_Number_Laminar, 1.0);
  /*!\brief SCHMIDT_TURB \n DESCRIPTION: Turbulent Schmidt number of mass diffusion \n DEFAULT 0.70 (more or less experimental value) \ingroup Config*/
  addDoubleOption("SCHMIDT_NUMBER_TURBULENT", Schmidt_Number_Turbulent, 0.7);
  /*!\brief DESCRIPTION: Constant Lewis number for mass diffusion */
  addDoubleListOption("CONSTANT_LEWIS_NUMBER", nConstant_Lewis_Number, Constant_Lewis_Number);

  vel_inf[0] = 1.0; vel_inf[1] = 0.0; vel_inf[2] = 0.0;
  /*!\brief FREESTREAM_VELOCITY\n DESCRIPTION: Free-stream velocity (m/s) */
  addDoubleArrayOption("FREESTREAM_VELOCITY", 3, vel_inf);
  /* DESCRIPTION: Free-stream viscosity (1.853E-5 Ns/m^2 (air), 0.798E-3 Ns/m^2 (water)) */
  addDoubleOption("FREESTREAM_VISCOSITY", Viscosity_FreeStream, -1.0);
  /* DESCRIPTION:  */
  addDoubleOption("FREESTREAM_INTERMITTENCY", Intermittency_FreeStream, 1.0);
  /* DESCRIPTION:  */
  addDoubleOption("FREESTREAM_TURBULENCEINTENSITY", TurbIntensityAndViscRatioFreeStream[0], 0.05);
  /* DESCRIPTION:  */
  addDoubleOption("FREESTREAM_NU_FACTOR", NuFactor_FreeStream, 3.0);
  /* DESCRIPTION:  */
  addDoubleOption("ENGINE_NU_FACTOR", NuFactor_Engine, 3.0);
  /* DESCRIPTION:  */
  addDoubleOption("ACTDISK_SECONDARY_FLOW", SecondaryFlow_ActDisk, 0.0);
  /* DESCRIPTION:  */
  addDoubleOption("INITIAL_BCTHRUST", Initial_BCThrust, 4000.0);
  /* DESCRIPTION:  */
  addDoubleOption("FREESTREAM_TURB2LAMVISCRATIO", TurbIntensityAndViscRatioFreeStream[1], 10.0);
  /* DESCRIPTION: Side-slip angle (degrees, only for compressible flows) */
  addDoubleOption("SIDESLIP_ANGLE", AoS, 0.0);
  /*!\brief AOA  \n DESCRIPTION: Angle of attack (degrees, only for compressible flows) \ingroup Config*/
  addDoubleOption("AOA", AoA, 0.0);
  /* DESCRIPTION: Activate fixed CL mode (specify a CL instead of AoA). */
  addBoolOption("FIXED_CL_MODE", Fixed_CL_Mode, false);
  /* DESCRIPTION: Evaluate the dOF_dCL or dOF_dCMy during run time. */
  addBoolOption("EVAL_DOF_DCX", Eval_dOF_dCX, false);
  /* DESCRIPTION: DIscard the angle of attack in the solution and the increment in the geometry files. */
  addBoolOption("DISCARD_INFILES", Discard_InFiles, false);
  /* DESCRIPTION: Specify a fixed coefficient of lift instead of AoA (only for compressible flows) */
  addDoubleOption("TARGET_CL", Target_CL, 0.0);
  /* DESCRIPTION: Damping factor for fixed CL mode. */
  addDoubleOption("DCL_DALPHA", dCL_dAlpha, 0.2);
  /* DESCRIPTION: Damping factor for fixed CL mode. */
  addDoubleOption("DCM_DIH", dCM_diH, 0.05);
  /* DESCRIPTION: Maximum number of iterations between AoA updates for fixed CL problem. */
  addUnsignedLongOption("UPDATE_AOA_ITER_LIMIT", Update_AoA_Iter_Limit, 200);
  /* DESCRIPTION: Number of times Alpha is updated in a fix CL problem. */
  addUnsignedLongOption("UPDATE_IH", Update_iH, 5);
  /* DESCRIPTION: Number of iterations to evaluate dCL_dAlpha . */
  addUnsignedLongOption("ITER_DCL_DALPHA", Iter_dCL_dAlpha, 500);
  /* DESCRIPTION: Damping factor for fixed CL mode. */
  addDoubleOption("DNETTHRUST_DBCTHRUST", dNetThrust_dBCThrust, 1.0);
  /* DESCRIPTION: Number of times Alpha is updated in a fix CL problem. */
  addUnsignedLongOption("UPDATE_BCTHRUST", Update_BCThrust, 5);


  /*!\par CONFIG_CATEGORY: Reference Conditions \ingroup Config*/
  /*--- Options related to reference values for nondimensionalization ---*/

  Length_Ref = 1.0; //<---- NOTE: this should be given an option or set as a const

  /*!\brief REF_ORIGIN_MOMENT_X\n DESCRIPTION: X Reference origin for moment computation \ingroup Config*/
  addDoubleListOption("REF_ORIGIN_MOMENT_X", nRefOriginMoment_X, RefOriginMoment_X);
  /*!\brief REF_ORIGIN_MOMENT_Y\n DESCRIPTION: Y Reference origin for moment computation \ingroup Config*/
  addDoubleListOption("REF_ORIGIN_MOMENT_Y", nRefOriginMoment_Y, RefOriginMoment_Y);
  /*!\brief REF_ORIGIN_MOMENT_Z\n DESCRIPTION: Z Reference origin for moment computation \ingroup Config*/
  addDoubleListOption("REF_ORIGIN_MOMENT_Z", nRefOriginMoment_Z, RefOriginMoment_Z);
  /*!\brief REF_AREA\n DESCRIPTION: Reference area for force coefficients (0 implies automatic calculation) \ingroup Config*/
  addDoubleOption("REF_AREA", RefArea, 1.0);
  /*!\brief SEMI_SPAN\n DESCRIPTION: Wing semi-span (0 implies automatic calculation) \ingroup Config*/
  addDoubleOption("SEMI_SPAN", SemiSpan, 0.0);
  /*!\brief REF_LENGTH\n DESCRIPTION: Reference length for pitching, rolling, and yawing non-dimensional moment \ingroup Config*/
  addDoubleOption("REF_LENGTH", RefLength, 1.0);
  /*!\brief REF_SHARP_EDGES\n DESCRIPTION: Reference coefficient for detecting sharp edges \ingroup Config*/
  addDoubleOption("REF_SHARP_EDGES", RefSharpEdges, 3.0);
  /*!\brief REF_VELOCITY\n DESCRIPTION: Reference velocity (incompressible only)  \ingroup Config*/
  addDoubleOption("REF_VELOCITY", Velocity_Ref, -1.0);
  /* !\brief REF_VISCOSITY  \n DESCRIPTION: Reference viscosity (incompressible only)  \ingroup Config*/
  addDoubleOption("REF_VISCOSITY", Viscosity_Ref, -1.0);
  /* DESCRIPTION: Type of mesh motion */
  addEnumOption("REF_DIMENSIONALIZATION", Ref_NonDim, NonDim_Map, DIMENSIONAL);

  /*!\par CONFIG_CATEGORY: Boundary Markers \ingroup Config*/
  /*--- Options related to various boundary markers ---*/

  /*!\brief HTP_AXIS\n DESCRIPTION: Location of the HTP axis*/
  htp_axis[0] = 0.0; htp_axis[1] = 0.0;
  addDoubleArrayOption("HTP_AXIS", 2, htp_axis);
  /*!\brief MARKER_PLOTTING\n DESCRIPTION: Marker(s) of the surface in the surface flow solution file  \ingroup Config*/
  addStringListOption("MARKER_PLOTTING", nMarker_Plotting, Marker_Plotting);
  /*!\brief MARKER_MONITORING\n DESCRIPTION: Marker(s) of the surface where evaluate the non-dimensional coefficients \ingroup Config*/
  addStringListOption("MARKER_MONITORING", nMarker_Monitoring, Marker_Monitoring);

  /*!\brief MARKER_CONTROL_VOLUME\n DESCRIPTION: Marker(s) of the surface in the surface flow solution file  \ingroup Config*/
  addStringListOption("MARKER_ANALYZE", nMarker_Analyze, Marker_Analyze);
  /*!\brief MARKER_DESIGNING\n DESCRIPTION: Marker(s) of the surface where objective function (design problem) will be evaluated \ingroup Config*/
  addStringListOption("MARKER_DESIGNING", nMarker_Designing, Marker_Designing);
  /*!\brief GEO_MARKER\n DESCRIPTION: Marker(s) of the surface where evaluate the geometrical functions \ingroup Config*/
  addStringListOption("GEO_MARKER", nMarker_GeoEval, Marker_GeoEval);
  /*!\brief MARKER_EULER\n DESCRIPTION: Euler wall boundary marker(s) \ingroup Config*/
  addStringListOption("MARKER_EULER", nMarker_Euler, Marker_Euler);
  /*!\brief MARKER_FAR\n DESCRIPTION: Far-field boundary marker(s) \ingroup Config*/
  addStringListOption("MARKER_FAR", nMarker_FarField, Marker_FarField);
  /*!\brief MARKER_SYM\n DESCRIPTION: Symmetry boundary condition \ingroup Config*/
  addStringListOption("MARKER_SYM", nMarker_SymWall, Marker_SymWall);
  /*!\brief MARKER_NEARFIELD\n DESCRIPTION: Near-Field boundary condition \ingroup Config*/
  addStringListOption("MARKER_NEARFIELD", nMarker_NearFieldBound, Marker_NearFieldBound);
  /*!\brief MARKER_FLUID_INTERFACE\n DESCRIPTION: Fluid interface boundary marker(s) \ingroup Config*/
  addStringListOption("MARKER_FLUID_INTERFACE", nMarker_Fluid_InterfaceBound, Marker_Fluid_InterfaceBound);
  /*!\brief MARKER_DEFORM_MESH\n DESCRIPTION: Deformable marker(s) at the interface \ingroup Config*/
  addStringListOption("MARKER_DEFORM_MESH", nMarker_Deform_Mesh, Marker_Deform_Mesh);
  /*!\brief MARKER_DEFORM_MESH_SYM_PLANE\n DESCRIPTION: Symmetry plane for mesh deformation only \ingroup Config*/
  addStringListOption("MARKER_DEFORM_MESH_SYM_PLANE", nMarker_Deform_Mesh_Sym_Plane, Marker_Deform_Mesh_Sym_Plane);
  /*!\brief MARKER_FLUID_LOAD\n DESCRIPTION: Marker(s) in which the flow load is computed/applied \ingroup Config*/
  addStringListOption("MARKER_FLUID_LOAD", nMarker_Fluid_Load, Marker_Fluid_Load);
  /*!\brief MARKER_FSI_INTERFACE \n DESCRIPTION: ZONE interface boundary marker(s) \ingroup Config*/
  addStringListOption("MARKER_ZONE_INTERFACE", nMarker_ZoneInterface, Marker_ZoneInterface);
  /*!\brief MARKER_CHT_INTERFACE \n DESCRIPTION: CHT interface boundary marker(s) \ingroup Config*/
  addStringListOption("MARKER_CHT_INTERFACE", nMarker_CHTInterface, Marker_CHTInterface);
  /* DESCRIPTION: Internal boundary marker(s) */
  addStringListOption("MARKER_INTERNAL", nMarker_Internal, Marker_Internal);
  /* DESCRIPTION: Custom boundary marker(s) */
  addStringListOption("MARKER_CUSTOM", nMarker_Custom, Marker_Custom);
  /* DESCRIPTION: Periodic boundary marker(s)
   Format: ( periodic marker, donor marker, rotation_center_x, rotation_center_y,
   rotation_center_z, rotation_angle_x-axis, rotation_angle_y-axis,
   rotation_angle_z-axis, translation_x, translation_y, translation_z, ... ) */
  addPeriodicOption("MARKER_PERIODIC", nMarker_PerBound, Marker_PerBound, Marker_PerDonor,
                    Periodic_RotCenter, Periodic_RotAngles, Periodic_Translation);

  /*!\brief MARKER_PYTHON_CUSTOM\n DESCRIPTION: Python customizable marker(s) \ingroup Config*/
  addStringListOption("MARKER_PYTHON_CUSTOM", nMarker_PyCustom, Marker_PyCustom);

  /*!\brief MARKER_WALL_FUNCTIONS\n DESCRIPTION: Viscous wall markers for which wall functions must be applied.
   Format: (Wall function marker, wall function type, ...) \ingroup Config*/
  addWallFunctionOption("MARKER_WALL_FUNCTIONS", nMarker_WallFunctions, Marker_WallFunctions,
                        Kind_WallFunctions, IntInfo_WallFunctions, DoubleInfo_WallFunctions);

  /*!\brief ACTDISK_TYPE  \n DESCRIPTION: Actuator Disk boundary type \n OPTIONS: see \link ActDisk_Map \endlink \n Default: VARIABLES_JUMP \ingroup Config*/
  addEnumOption("ACTDISK_TYPE", Kind_ActDisk, ActDisk_Map, VARIABLES_JUMP);

  /*!\brief MARKER_ACTDISK\n DESCRIPTION: \ingroup Config*/
  addActDiskOption("MARKER_ACTDISK",
                   nMarker_ActDiskInlet, nMarker_ActDiskOutlet,  Marker_ActDiskInlet, Marker_ActDiskOutlet,
                   ActDisk_PressJump, ActDisk_TempJump, ActDisk_Omega);

  /*!\brief ACTDISK_FILENAME \n DESCRIPTION: Input file for a specified actuator disk (w/ extension) \n DEFAULT: actdiskinput.dat \ingroup Config*/
  addStringOption("ACTDISK_FILENAME", ActDisk_FileName, string("actdiskinput.dat"));

  /*!\brief INLET_TYPE  \n DESCRIPTION: Inlet boundary type \n OPTIONS: see \link Inlet_Map \endlink \n DEFAULT: TOTAL_CONDITIONS \ingroup Config*/
  addEnumOption("INLET_TYPE", Kind_Inlet, Inlet_Map, INLET_TYPE::TOTAL_CONDITIONS);
  /*!\brief INC_INLET_TYPE \n DESCRIPTION: List of inlet types for incompressible flows. List length must match number of inlet markers. Options: VELOCITY_INLET, PRESSURE_INLET, INPUT_FILE. \ingroup Config*/
  addEnumListOption("INC_INLET_TYPE", nInc_Inlet, Kind_Inc_Inlet, Inlet_Map);
  addBoolOption("SPECIFIED_INLET_PROFILE", Inlet_From_File, false);
  /*!\brief INLET_FILENAME \n DESCRIPTION: Input file for a specified inlet profile (w/ extension) \n DEFAULT: inlet.dat \ingroup Config*/
  addStringOption("INLET_FILENAME", Inlet_Filename, string("inlet.dat"));
  /*!\brief INLET_MATCHING_TOLERANCE
   * \n DESCRIPTION: If a file is provided to specify the inlet profile,
   * this tolerance will be used to match the coordinates in the input file to
   * the points on the grid. \n DEFAULT: 1E-6 \ingroup Config*/
  addDoubleOption("INLET_MATCHING_TOLERANCE", Inlet_Matching_Tol, 1e-6);
  /*!\brief MARKER_INLET  \n DESCRIPTION: Inlet boundary marker(s) with the following formats,
   Total Conditions: (inlet marker, total temp, total pressure, flow_direction_x,
   flow_direction_y, flow_direction_z, ... ) where flow_direction is
   a unit vector.
   Mass Flow: (inlet marker, density, velocity magnitude, flow_direction_x,
   flow_direction_y, flow_direction_z, ... ) where flow_direction is
   a unit vector. \ingroup Config*/
  addInletOption("MARKER_INLET", nMarker_Inlet, Marker_Inlet, Inlet_Ttotal, Inlet_Ptotal, Inlet_FlowDir);
  /*!\brief MARKER_INLET_SPECIES \n DESCRIPTION: Inlet Species boundary marker(s) with the following format
   Inlet Species: (inlet_marker, Species1, Species2, ..., SpeciesN-1, inlet_marker2, Species1, Species2, ...) */
  addInletSpeciesOption("MARKER_INLET_SPECIES",nMarker_Inlet_Species, Marker_Inlet_Species, Inlet_SpeciesVal, nSpecies_per_Inlet);
  /*!\brief MARKER_INLET_TURBULENT \n DESCRIPTION: Inlet Turbulence boundary marker(s) with the following format
   Inlet Turbulent: (inlet_marker, TurbulentIntensity1, ViscosityRatio1, inlet_marker2, TurbulentIntensity2,
   ViscosityRatio2, ...) */
  addInletTurbOption("MARKER_INLET_TURBULENT", nMarker_Inlet_Turb, Marker_Inlet_Turb, Inlet_TurbVal, nTurb_Properties);
  /*!\brief MARKER_RIEMANN \n DESCRIPTION: Riemann boundary marker(s) with the following formats, a unit vector.
   * \n OPTIONS: See \link Riemann_Map \endlink. The variables indicated by the option and the flow direction unit vector must be specified. \ingroup Config*/
  addRiemannOption("MARKER_RIEMANN", nMarker_Riemann, Marker_Riemann, Kind_Data_Riemann, Riemann_Map, Riemann_Var1, Riemann_Var2, Riemann_FlowDir);
  /*!\brief MARKER_GILES \n DESCRIPTION: Giles boundary marker(s) with the following formats, a unit vector. */
  /* \n OPTIONS: See \link Giles_Map \endlink. The variables indicated by the option and the flow direction unit vector must be specified. \ingroup Config*/
  addGilesOption("MARKER_GILES", nMarker_Giles, Marker_Giles, Kind_Data_Giles, Giles_Map, Giles_Var1, Giles_Var2, Giles_FlowDir, RelaxFactorAverage, RelaxFactorFourier);
  /*!\brief SPATIAL_FOURIER \n DESCRIPTION: Option to compute the spatial fourier trasformation for the Giles BC. */
  addBoolOption("SPATIAL_FOURIER", SpatialFourier, false);
  /*!\brief GILES_EXTRA_RELAXFACTOR \n DESCRIPTION: the 1st coeff the value of the under relaxation factor to apply to the shroud and hub,
   * the 2nd coefficient is the the percentage of span-wise height influenced by this extra under relaxation factor.*/
  extrarelfac[0] = 0.1; extrarelfac[1] = 0.1;
  addDoubleArrayOption("GILES_EXTRA_RELAXFACTOR", 2, extrarelfac);
  /*!\brief AVERAGE_PROCESS_TYPE \n DESCRIPTION: types of mixing process for averaging quantities at the boundaries.
    \n OPTIONS: see \link MixingProcess_Map \endlink \n DEFAULT: AREA_AVERAGE \ingroup Config*/
  addEnumOption("MIXINGPLANE_INTERFACE_KIND", Kind_MixingPlaneInterface, MixingPlaneInterface_Map, NEAREST_SPAN);
  /*!\brief AVERAGE_PROCESS_KIND \n DESCRIPTION: types of mixing process for averaging quantities at the boundaries.
    \n OPTIONS: see \link MixingProcess_Map \endlink \n DEFAULT: AREA_AVERAGE \ingroup Config*/
  addEnumOption("AVERAGE_PROCESS_KIND", Kind_AverageProcess, AverageProcess_Map, AREA);
  /*!\brief PERFORMANCE_AVERAGE_PROCESS_KIND \n DESCRIPTION: types of mixing process for averaging quantities at the boundaries for performance computation.
      \n OPTIONS: see \link MixingProcess_Map \endlink \n DEFAULT: AREA_AVERAGE \ingroup Config*/
  addEnumOption("PERFORMANCE_AVERAGE_PROCESS_KIND", Kind_PerformanceAverageProcess, AverageProcess_Map, AREA);
  mixedout_coeff[0] = 1.0; mixedout_coeff[1] = 1.0E-05; mixedout_coeff[2] = 15.0;
  /*!\brief MIXEDOUT_COEFF \n DESCRIPTION: the 1st coeff is an under relaxation factor for the Newton method,
   * the 2nd coefficient is the tolerance for the Newton method, 3rd coefficient is the maximum number of
   * iteration for the Newton Method.*/
  addDoubleArrayOption("MIXEDOUT_COEFF", 3, mixedout_coeff);
  /*!\brief RAMP_ROTATING_FRAME\n DESCRIPTION: option to ramp up or down the rotating frame velocity value*/
  addBoolOption("RAMP_ROTATING_FRAME", RampRotatingFrame, false);
  rampRotFrame_coeff[0] = 0; rampRotFrame_coeff[1] = 1.0; rampRotFrame_coeff[2] = 1000.0;
      /*!\brief RAMP_ROTATING_FRAME_COEFF \n DESCRIPTION: the 1st coeff is the staring velocity,
   * the 2nd coeff is the number of iterations for the update, 3rd is the number of iteration */
  addDoubleArrayOption("RAMP_ROTATING_FRAME_COEFF", 3, rampRotFrame_coeff);
  /* DESCRIPTION: AVERAGE_MACH_LIMIT is a limit value for average procedure based on the mass flux. */
  addDoubleOption("AVERAGE_MACH_LIMIT", AverageMachLimit, 0.03);
  /*!\brief RAMP_OUTLET_PRESSURE\n DESCRIPTION: option to ramp up or down the rotating frame velocity value*/
  addBoolOption("RAMP_OUTLET_PRESSURE", RampOutletPressure, false);
  rampOutPres_coeff[0] = 100000.0; rampOutPres_coeff[1] = 1.0; rampOutPres_coeff[2] = 1000.0;
  /*!\brief RAMP_OUTLET_PRESSURE_COEFF \n DESCRIPTION: the 1st coeff is the staring outlet pressure,
   * the 2nd coeff is the number of iterations for the update, 3rd is the number of total iteration till reaching the final outlet pressure value */
  addDoubleArrayOption("RAMP_OUTLET_PRESSURE_COEFF", 3, rampOutPres_coeff);
  /*!\brief MARKER_MIXINGPLANE \n DESCRIPTION: Identify the boundaries in which the mixing plane is applied. \ingroup Config*/
  addStringListOption("MARKER_MIXINGPLANE_INTERFACE", nMarker_MixingPlaneInterface, Marker_MixingPlaneInterface);
  /*!\brief TURBULENT_MIXINGPLANE \n DESCRIPTION: Activate mixing plane also for turbulent quantities \ingroup Config*/
  addBoolOption("TURBULENT_MIXINGPLANE", turbMixingPlane, false);
  /*!\brief MARKER_TURBOMACHINERY \n DESCRIPTION: Identify the inflow and outflow boundaries in which the turbomachinery settings are  applied. \ingroup Config*/
  addTurboPerfOption("MARKER_TURBOMACHINERY", nMarker_Turbomachinery, Marker_TurboBoundIn, Marker_TurboBoundOut);
  /*!\brief NUM_SPANWISE_SECTIONS \n DESCRIPTION: Integer number of spanwise sections to compute 3D turbo BC and Performance for turbomachinery */
  addUnsignedShortOption("NUM_SPANWISE_SECTIONS", nSpanWiseSections_User, 1);
  /*!\brief SPANWISE_KIND \n DESCRIPTION: type of algorithm to identify the span-wise sections at the turbo boundaries.
   \n OPTIONS: see \link SpanWise_Map \endlink \n Default: AUTOMATIC */
  addEnumOption("SPANWISE_KIND", Kind_SpanWise, SpanWise_Map, AUTOMATIC);
  /*!\brief TURBOMACHINERY_KIND \n DESCRIPTION: types of turbomachynery architecture.
      \n OPTIONS: see \link TurboMachinery_Map \endlink \n Default: AXIAL */
  addEnumListOption("TURBOMACHINERY_KIND",nTurboMachineryKind, Kind_TurboMachinery, TurboMachinery_Map);
  /*!\brief MARKER_SHROUD \n DESCRIPTION: markers in which velocity is forced to 0.0 .
   * \n Format: (shroud1, shroud2, ...)*/
  addStringListOption("MARKER_SHROUD", nMarker_Shroud, Marker_Shroud);
  /*!\brief MARKER_SUPERSONIC_INLET  \n DESCRIPTION: Supersonic inlet boundary marker(s)
   * \n   Format: (inlet marker, temperature, static pressure, velocity_x,   velocity_y, velocity_z, ... ), i.e. primitive variables specified. \ingroup Config*/
  addInletOption("MARKER_SUPERSONIC_INLET", nMarker_Supersonic_Inlet, Marker_Supersonic_Inlet, Inlet_Temperature, Inlet_Pressure, Inlet_Velocity);
  /*!\brief MARKER_SUPERSONIC_OUTLET \n DESCRIPTION: Supersonic outlet boundary marker(s) \ingroup Config*/
  addStringListOption("MARKER_SUPERSONIC_OUTLET", nMarker_Supersonic_Outlet, Marker_Supersonic_Outlet);
  /*!\brief MARKER_OUTLET  \n DESCRIPTION: Outlet boundary marker(s)\n
   Format: ( outlet marker, back pressure (static), ... ) \ingroup Config*/
  addStringDoubleListOption("MARKER_OUTLET", nMarker_Outlet, Marker_Outlet, Outlet_Pressure);
  /*!\brief INC_INLET_TYPE \n DESCRIPTION: List of outlet types for incompressible flows. List length must match number of inlet markers. Options: PRESSURE_OUTLET, MASS_FLOW_OUTLET. \ingroup Config*/
  addEnumListOption("INC_OUTLET_TYPE", nInc_Outlet, Kind_Inc_Outlet, Inc_Outlet_Map);
  /*!\brief MARKER_ISOTHERMAL DESCRIPTION: Isothermal wall boundary marker(s)\n
   * Format: ( isothermal marker, wall temperature (static), ... ) \ingroup Config  */
  addStringDoubleListOption("MARKER_ISOTHERMAL", nMarker_Isothermal, Marker_Isothermal, Isothermal_Temperature);
  /*!\brief MARKER_HEATFLUX  \n DESCRIPTION: Specified heat flux wall boundary marker(s)
   Format: ( Heat flux marker, wall heat flux (static), ... ) \ingroup Config*/
  addStringDoubleListOption("MARKER_HEATFLUX", nMarker_HeatFlux, Marker_HeatFlux, Heat_Flux);
  /*!\brief INTEGRATED_HEATFLUX \n DESCRIPTION: Prescribe Heatflux in [W] instead of [W/m^2] \ingroup Config \default false */
  addBoolOption("INTEGRATED_HEATFLUX", Integrated_HeatFlux, false);
  /*!\brief MARKER_HEATTRANSFER DESCRIPTION: Heat flux with specified heat transfer coefficient boundary marker(s)\n
   * Format: ( Heat transfer marker, heat transfer coefficient, wall temperature (static), ... ) \ingroup Config  */
  addExhaustOption("MARKER_HEATTRANSFER", nMarker_HeatTransfer, Marker_HeatTransfer, HeatTransfer_Coeff, HeatTransfer_WallTemp);
  /*!\brief Smluchowski/Maxwell wall boundary marker(s)  \n DESCRIPTION: Slip velocity and temperature jump wall boundary marker(s)
   Format: ( Heat flux marker,  wall temperature (static), momentum accomodation coefficient, thermal accomodation coefficient ... ) \ingroup Config*/
  addStringDoubleListOption("MARKER_SMOLUCHOWSKI_MAXWELL", nMarker_Smoluchowski_Maxwell, Marker_Smoluchowski_Maxwell, Isothermal_Temperature); //Missing TMAC and TAC
  /*!\brief WALL_ROUGHNESS  \n DESCRIPTION: Specified roughness heights at wall boundary marker(s)
   Format: ( Wall marker, roughness_height (static), ... ) \ingroup Config*/
  addStringDoubleListOption("WALL_ROUGHNESS", nRough_Wall, Marker_RoughWall, Roughness_Height);
  /*!\brief MARKER_ENGINE_INFLOW  \n DESCRIPTION: Engine inflow boundary marker(s)
   Format: ( nacelle inflow marker, fan face Mach, ... ) \ingroup Config*/
  addStringDoubleListOption("MARKER_ENGINE_INFLOW", nMarker_EngineInflow, Marker_EngineInflow, EngineInflow_Target);
  /* DESCRIPTION: Highlite area */
  addDoubleOption("HIGHLITE_AREA", Highlite_Area, 1.0);
  /* DESCRIPTION: Fan poly efficiency */
  addDoubleOption("FAN_POLY_EFF", Fan_Poly_Eff, 1.0);
  /*!\brief SUBSONIC_ENGINE\n DESCRIPTION: Engine subsonic intake region \ingroup Config*/
  addBoolOption("SUBSONIC_ENGINE", SubsonicEngine, false);
  /* DESCRIPTION: Actuator disk double surface */
  addBoolOption("ACTDISK_DOUBLE_SURFACE", ActDisk_DoubleSurface, false);
  /* DESCRIPTION: Only half engine is in the computational grid */
  addBoolOption("ENGINE_HALF_MODEL", Engine_HalfModel, false);
  /* DESCRIPTION: Actuator disk double surface */
  addBoolOption("ACTDISK_SU2_DEF", ActDisk_SU2_DEF, false);
  /* DESCRIPTION: Definition of the distortion rack (radial number of proves / circumferential density (degree) */
  distortion[0] =  5.0; distortion[1] =  15.0;
  addDoubleArrayOption("DISTORTION_RACK", 2, distortion);
  /* DESCRIPTION: Values of the box to impose a subsonic nacellle (mach, Pressure, Temperature) */
  eng_val[0]=0.0; eng_val[1]=0.0; eng_val[2]=0.0; eng_val[3]=0.0;  eng_val[4]=0.0;
  addDoubleArrayOption("SUBSONIC_ENGINE_VALUES", 5, eng_val);
  /* DESCRIPTION: Coordinates of the box to impose a subsonic nacellle cylinder (Xmin, Ymin, Zmin, Xmax, Ymax, Zmax, Radius) */
  eng_cyl[0] = 0.0; eng_cyl[1] = 0.0; eng_cyl[2] = 0.0;
  eng_cyl[3] = 1E15; eng_cyl[4] = 1E15; eng_cyl[5] = 1E15; eng_cyl[6] = 1E15;
  addDoubleArrayOption("SUBSONIC_ENGINE_CYL", 7, eng_cyl);
  /* DESCRIPTION: Engine exhaust boundary marker(s)
   Format: (nacelle exhaust marker, total nozzle temp, total nozzle pressure, ... )*/
  addExhaustOption("MARKER_ENGINE_EXHAUST", nMarker_EngineExhaust, Marker_EngineExhaust, Exhaust_Temperature_Target, Exhaust_Pressure_Target);
  /* DESCRIPTION: Clamped boundary marker(s) */
  addStringListOption("MARKER_CLAMPED", nMarker_Clamped, Marker_Clamped);
  /* DESCRIPTION: Displacement boundary marker(s) */
  addStringDoubleListOption("MARKER_NORMAL_DISPL", nMarker_Displacement, Marker_Displacement, Displ_Value);
  /* DESCRIPTION: Load boundary marker(s) - uniform pressure in Pa */
  addStringDoubleListOption("MARKER_PRESSURE", nMarker_Load, Marker_Load, Load_Value);
  /* DESCRIPTION: Load boundary marker(s) */
  addStringDoubleListOption("MARKER_DAMPER", nMarker_Damper, Marker_Damper, Damper_Constant);
  /* DESCRIPTION: Load boundary marker(s)
   Format: (inlet marker, load, multiplier, dir_x, dir_y, dir_z, ... ), i.e. primitive variables specified. */
  addInletOption("MARKER_LOAD", nMarker_Load_Dir, Marker_Load_Dir, Load_Dir_Value, Load_Dir_Multiplier, Load_Dir);
  /* DESCRIPTION: Load boundary marker(s)
   Format: (inlet marker, load, multiplier, dir_x, dir_y, dir_z, ... ), i.e. primitive variables specified. */
  addInletOption("MARKER_DISPLACEMENT", nMarker_Disp_Dir, Marker_Disp_Dir, Disp_Dir_Value, Disp_Dir_Multiplier, Disp_Dir);
  /* DESCRIPTION: Sine load boundary marker(s)
   Format: (inlet marker, load, multiplier, dir_x, dir_y, dir_z, ... ), i.e. primitive variables specified. */
  addInletOption("MARKER_SINE_LOAD", nMarker_Load_Sine, Marker_Load_Sine, Load_Sine_Amplitude, Load_Sine_Frequency, Load_Sine_Dir);
  /*!\brief SINE_LOAD\n DESCRIPTION: option to apply the load as a sine*/
  addBoolOption("SINE_LOAD", Sine_Load, false);
  sineload_coeff[0] = 0.0; sineload_coeff[1] = 0.0; sineload_coeff[2] = 0.0;
  /*!\brief SINE_LOAD_COEFF \n DESCRIPTION: the 1st coeff is the amplitude, the 2nd is the frequency, 3rd is the phase in radians */
  addDoubleArrayOption("SINE_LOAD_COEFF", 3, sineload_coeff);
  /*!\brief RAMP_AND_RELEASE\n DESCRIPTION: release the load after applying the ramp*/
  addBoolOption("RAMP_AND_RELEASE_LOAD", RampAndRelease, false);

  /* DESCRIPTION: Flow load boundary marker(s) */
  addStringDoubleListOption("MARKER_FLOWLOAD", nMarker_FlowLoad, Marker_FlowLoad, FlowLoad_Value);
  /* DESCRIPTION: Damping factor for engine inlet condition */
  addDoubleOption("DAMP_ENGINE_INFLOW", Damp_Engine_Inflow, 0.95);
  /* DESCRIPTION: Damping factor for engine exhaust condition */
  addDoubleOption("DAMP_ENGINE_EXHAUST", Damp_Engine_Exhaust, 0.95);
  /*!\brief ENGINE_INFLOW_TYPE  \n DESCRIPTION: Inlet boundary type \n OPTIONS: see \link Engine_Inflow_Map \endlink \n Default: FAN_FACE_MACH \ingroup Config*/
  addEnumOption("ENGINE_INFLOW_TYPE", Kind_Engine_Inflow, Engine_Inflow_Map, FAN_FACE_MACH);
  /* DESCRIPTION: Evaluate a problem with engines */
  addBoolOption("ENGINE", Engine, false);

  /* DESCRIPTION:  Sharpness coefficient for the buffet sensor */
  addDoubleOption("BUFFET_K", Buffet_k, 10.0);
  /* DESCRIPTION:  Offset parameter for the buffet sensor */
  addDoubleOption("BUFFET_LAMBDA", Buffet_lambda, 0.0);

  /* DESCRIPTION: Use a Newton-Krylov method. */
  addBoolOption("NEWTON_KRYLOV", NewtonKrylov, false);
  /* DESCRIPTION: Integer parameters {startup iters, precond iters, initial tolerance relaxation}. */
  addUShortArrayOption("NEWTON_KRYLOV_IPARAM", NK_IntParam.size(), NK_IntParam.data());
  /* DESCRIPTION: Double parameters {startup residual drop, precond tolerance, full tolerance residual drop, findiff step}. */
  addDoubleArrayOption("NEWTON_KRYLOV_DPARAM", NK_DblParam.size(), NK_DblParam.data());

  /* DESCRIPTION: Number of samples for quasi-Newton methods. */
  addUnsignedShortOption("QUASI_NEWTON_NUM_SAMPLES", nQuasiNewtonSamples, 0);
  /* DESCRIPTION: Whether to use vectorized numerical schemes, less robust against transients. */
  addBoolOption("USE_VECTORIZATION", UseVectorization, false);

  /*!\par CONFIG_CATEGORY: Time-marching \ingroup Config*/
  /*--- Options related to time-marching ---*/

  /* DESCRIPTION: Unsteady simulation  */
  addEnumOption("TIME_MARCHING", TimeMarching, TimeMarching_Map, TIME_MARCHING::STEADY);
  /* DESCRIPTION:  Courant-Friedrichs-Lewy condition of the finest grid */
  addDoubleOption("CFL_NUMBER", CFLFineGrid, 1.25);
  /* DESCRIPTION:  Max time step in local time stepping simulations */
  addDoubleOption("MAX_DELTA_TIME", Max_DeltaTime, 1000000);
  /* DESCRIPTION: Activate The adaptive CFL number. */
  addBoolOption("CFL_ADAPT", CFL_Adapt, false);
  /* !\brief CFL_ADAPT_PARAM
   * DESCRIPTION: Parameters of the adaptive CFL number (factor down, factor up, CFL limit (min and max), acceptable linear residual )
   * Factor down generally <1.0, factor up generally > 1.0 to cause the CFL to increase when the under-relaxation parameter is 1.0
   * and to decrease when the under-relaxation parameter is less than 0.1. Factor is multiplicative. \ingroup Config*/
  default_cfl_adapt[0] = 1.0; default_cfl_adapt[1] = 1.0; default_cfl_adapt[2] = 10.0; default_cfl_adapt[3] = 100.0;
  default_cfl_adapt[4] = 0.001;
  addDoubleListOption("CFL_ADAPT_PARAM", nCFL_AdaptParam, CFL_AdaptParam);
  /* DESCRIPTION: Reduction factor of the CFL coefficient in the adjoint problem */
  addDoubleOption("CFL_REDUCTION_ADJFLOW", CFLRedCoeff_AdjFlow, 0.8);
  /* DESCRIPTION: Reduction factor of the CFL coefficient in the level set problem */
  addDoubleOption("CFL_REDUCTION_TURB", CFLRedCoeff_Turb, 1.0);
  /* DESCRIPTION: Reduction factor of the CFL coefficient in the turbulent adjoint problem */
  addDoubleOption("CFL_REDUCTION_ADJTURB", CFLRedCoeff_AdjTurb, 1.0);
  /*!\brief CFL_REDUCTION_SPECIES \n DESCRIPTION: Reduction factor of the CFL coefficient in the species problem \n DEFAULT: 1.0 */
  addDoubleOption("CFL_REDUCTION_SPECIES", CFLRedCoeff_Species, 1.0);
  /* DESCRIPTION: External iteration offset due to restart */
  addUnsignedLongOption("EXT_ITER_OFFSET", ExtIter_OffSet, 0);
  // these options share nRKStep as their size, which is not a good idea in general
  /* DESCRIPTION: Runge-Kutta alpha coefficients */
  addDoubleListOption("RK_ALPHA_COEFF", nRKStep, RK_Alpha_Step);
  /* DESCRIPTION: Number of time levels for time accurate local time stepping. */
  addUnsignedShortOption("LEVELS_TIME_ACCURATE_LTS", nLevels_TimeAccurateLTS, 1);
  /* DESCRIPTION: Number of time DOFs used in the predictor step of ADER-DG. */
  addUnsignedShortOption("TIME_DOFS_ADER_DG", nTimeDOFsADER_DG, 2);
  /* DESCRIPTION: Unsteady Courant-Friedrichs-Lewy number of the finest grid */
  addDoubleOption("UNST_CFL_NUMBER", Unst_CFL, 0.0);
  /* DESCRIPTION: Integer number of periodic time instances for Harmonic Balance */
  addUnsignedShortOption("TIME_INSTANCES", nTimeInstances, 1);
  /* DESCRIPTION: Time period for Harmonic Balance wihtout moving meshes */
  addDoubleOption("HB_PERIOD", HarmonicBalance_Period, -1.0);
  /* DESCRIPTION:  Turn on/off harmonic balance preconditioning */
  addBoolOption("HB_PRECONDITION", HB_Precondition, false);
  /* DESCRIPTION: Starting direct solver iteration for the unsteady adjoint */
  addLongOption("UNST_ADJOINT_ITER", Unst_AdjointIter, 0);
  /* DESCRIPTION: Number of iterations to average the objective */
  addLongOption("ITER_AVERAGE_OBJ", Iter_Avg_Objective , 0);
  /* DESCRIPTION: Time discretization */
  addEnumOption("TIME_DISCRE_FLOW", Kind_TimeIntScheme_Flow, Time_Int_Map, EULER_IMPLICIT);
  /* DESCRIPTION: Time discretization */
  addEnumOption("TIME_DISCRE_FEM_FLOW", Kind_TimeIntScheme_FEM_Flow, Time_Int_Map, RUNGE_KUTTA_EXPLICIT);
  /* DESCRIPTION: ADER-DG predictor step */
  addEnumOption("ADER_PREDICTOR", Kind_ADER_Predictor, Ader_Predictor_Map, ADER_ALIASED_PREDICTOR);
  /* DESCRIPTION: Time discretization */
  addEnumOption("TIME_DISCRE_ADJFLOW", Kind_TimeIntScheme_AdjFlow, Time_Int_Map, EULER_IMPLICIT);
  /* DESCRIPTION: Time discretization */
  addEnumOption("TIME_DISCRE_TURB", Kind_TimeIntScheme_Turb, Time_Int_Map, EULER_IMPLICIT);
  /* DESCRIPTION: Time discretization */
  addEnumOption("TIME_DISCRE_ADJTURB", Kind_TimeIntScheme_AdjTurb, Time_Int_Map, EULER_IMPLICIT);
  /* DESCRIPTION: Time discretization for species equations */
  addEnumOption("TIME_DISCRE_SPECIES", Kind_TimeIntScheme_Species, Time_Int_Map, EULER_IMPLICIT);
  /* DESCRIPTION: Time discretization */
  addEnumOption("TIME_DISCRE_FEA", Kind_TimeIntScheme_FEA, Time_Int_Map_FEA, STRUCT_TIME_INT::NEWMARK_IMPLICIT);
  /* DESCRIPTION: Time discretization for radiation problems*/
  addEnumOption("TIME_DISCRE_RADIATION", Kind_TimeIntScheme_Radiation, Time_Int_Map, EULER_IMPLICIT);
  /* DESCRIPTION: Time discretization */
  addEnumOption("TIME_DISCRE_HEAT", Kind_TimeIntScheme_Heat, Time_Int_Map, EULER_IMPLICIT);
  /* DESCRIPTION: Time discretization */
  addEnumOption("TIMESTEP_HEAT", Kind_TimeStep_Heat, Heat_TimeStep_Map, MINIMUM);

  /*!\par CONFIG_CATEGORY: Linear solver definition \ingroup Config*/
  /*--- Options related to the linear solvers ---*/

  /*!\brief LINEAR_SOLVER
   *  \n DESCRIPTION: Linear solver for the implicit, mesh deformation, or discrete adjoint systems \n OPTIONS: see \link Linear_Solver_Map \endlink \n DEFAULT: FGMRES \ingroup Config*/
  addEnumOption("LINEAR_SOLVER", Kind_Linear_Solver, Linear_Solver_Map, FGMRES);
  /*!\brief LINEAR_SOLVER_PREC
   *  \n DESCRIPTION: Preconditioner for the Krylov linear solvers \n OPTIONS: see \link Linear_Solver_Prec_Map \endlink \n DEFAULT: LU_SGS \ingroup Config*/
  addEnumOption("LINEAR_SOLVER_PREC", Kind_Linear_Solver_Prec, Linear_Solver_Prec_Map, ILU);
  /* DESCRIPTION: Minimum error threshold for the linear solver for the implicit formulation */
  addDoubleOption("LINEAR_SOLVER_ERROR", Linear_Solver_Error, 1E-6);
  /* DESCRIPTION: Maximum number of iterations of the linear solver for the implicit formulation */
  addUnsignedLongOption("LINEAR_SOLVER_ITER", Linear_Solver_Iter, 10);
  /* DESCRIPTION: Fill in level for the ILU preconditioner */
  addUnsignedShortOption("LINEAR_SOLVER_ILU_FILL_IN", Linear_Solver_ILU_n, 0);
  /* DESCRIPTION: Maximum number of iterations of the linear solver for the implicit formulation */
  addUnsignedLongOption("LINEAR_SOLVER_RESTART_FREQUENCY", Linear_Solver_Restart_Frequency, 10);
  /* DESCRIPTION: Relaxation factor for iterative linear smoothers (SMOOTHER_ILU/JACOBI/LU-SGS/LINELET) */
  addDoubleOption("LINEAR_SOLVER_SMOOTHER_RELAXATION", Linear_Solver_Smoother_Relaxation, 1.0);
  /* DESCRIPTION: Custom number of threads used for additive domain decomposition for ILU and LU_SGS (0 is "auto"). */
  addUnsignedLongOption("LINEAR_SOLVER_PREC_THREADS", Linear_Solver_Prec_Threads, 0);
  /* DESCRIPTION: Relaxation factor for updates of adjoint variables. */
  addDoubleOption("RELAXATION_FACTOR_ADJOINT", Relaxation_Factor_Adjoint, 1.0);
  /* DESCRIPTION: Relaxation of the CHT coupling */
  addDoubleOption("RELAXATION_FACTOR_CHT", Relaxation_Factor_CHT, 1.0);
  /* DESCRIPTION: Roe coefficient */
  addDoubleOption("ROE_KAPPA", Roe_Kappa, 0.5);
  /* DESCRIPTION: Roe-Turkel preconditioning for low Mach number flows */
  addBoolOption("LOW_MACH_PREC", Low_Mach_Precon, false);
  /* DESCRIPTION: Post-reconstruction correction for low Mach number flows */
  addBoolOption("LOW_MACH_CORR", Low_Mach_Corr, false);
  /* DESCRIPTION: Time Step for dual time stepping simulations (s) */
  addDoubleOption("MIN_ROE_TURKEL_PREC", Min_Beta_RoeTurkel, 0.01);
  /* DESCRIPTION: Time Step for dual time stepping simulations (s) */
  addDoubleOption("MAX_ROE_TURKEL_PREC", Max_Beta_RoeTurkel, 0.2);
  /* DESCRIPTION: Linear solver for the turbulent adjoint systems */
  addEnumOption("ADJTURB_LIN_SOLVER", Kind_AdjTurb_Linear_Solver, Linear_Solver_Map, FGMRES);
  /* DESCRIPTION: Preconditioner for the turbulent adjoint Krylov linear solvers */
  addEnumOption("ADJTURB_LIN_PREC", Kind_AdjTurb_Linear_Prec, Linear_Solver_Prec_Map, ILU);
  /* DESCRIPTION: Minimum error threshold for the turbulent adjoint linear solver for the implicit formulation */
  addDoubleOption("ADJTURB_LIN_ERROR", AdjTurb_Linear_Error, 1E-5);
  /* DESCRIPTION: Maximum number of iterations of the turbulent adjoint linear solver for the implicit formulation */
  addUnsignedShortOption("ADJTURB_LIN_ITER", AdjTurb_Linear_Iter, 10);
  /* DESCRIPTION: Entropy fix factor */
  addDoubleOption("ENTROPY_FIX_COEFF", EntropyFix_Coeff, 0.001);
  /* DESCRIPTION: Linear solver for the discete adjoint systems */
  addEnumOption("DISCADJ_LIN_SOLVER", Kind_DiscAdj_Linear_Solver, Linear_Solver_Map, FGMRES);
  /* DESCRIPTION: Preconditioner for the discrete adjoint Krylov linear solvers */
  addEnumOption("DISCADJ_LIN_PREC", Kind_DiscAdj_Linear_Prec, Linear_Solver_Prec_Map, ILU);
  /* DESCRIPTION: Linear solver for the discete adjoint systems */

  /*!\par CONFIG_CATEGORY: Convergence\ingroup Config*/
  /*--- Options related to convergence ---*/

  /*!\brief CONV_RESIDUAL_MINVAL\n DESCRIPTION: Min value of the residual (log10 of the residual)\n DEFAULT: -14.0 \ingroup Config*/
  addDoubleOption("CONV_RESIDUAL_MINVAL", MinLogResidual, -14.0);
  /*!\brief CONV_STARTITER\n DESCRIPTION: Iteration number to begin convergence monitoring\n DEFAULT: 5 \ingroup Config*/
  addUnsignedLongOption("CONV_STARTITER", StartConv_Iter, 5);
  /*!\brief CONV_CAUCHY_ELEMS\n DESCRIPTION: Number of elements to apply the criteria. \n DEFAULT 100 \ingroup Config*/
  addUnsignedShortOption("CONV_CAUCHY_ELEMS", Cauchy_Elems, 100);
  /*!\brief CONV_CAUCHY_EPS\n DESCRIPTION: Epsilon to control the series convergence \n DEFAULT: 1e-10 \ingroup Config*/
  addDoubleOption("CONV_CAUCHY_EPS", Cauchy_Eps, 1E-10);
  /*!\brief CONV_FIELD\n DESCRIPTION: Output field to monitor \n Default: depends on solver \ingroup Config*/
  addStringListOption("CONV_FIELD", nConvField, ConvField);

  /*!\brief CONV_WINDOW_STARTITER\n DESCRIPTION: Iteration number after START_ITER_WND  to begin convergence monitoring\n DEFAULT: 15 \ingroup Config*/
  addUnsignedLongOption("CONV_WINDOW_STARTITER", Wnd_StartConv_Iter, 15);
  /*!\brief CONV_WINDOW_CAUCHY_ELEMS\n DESCRIPTION: Number of elements to apply the criteria. \n DEFAULT 100 \ingroup Config*/
  addUnsignedShortOption("CONV_WINDOW_CAUCHY_ELEMS", Wnd_Cauchy_Elems, 100);
  /*!\brief CONV_WINDOW_CAUCHY_EPS\n DESCRIPTION: Epsilon to control the series convergence \n DEFAULT: 1e-3 \ingroup Config*/
  addDoubleOption("CONV_WINDOW_CAUCHY_EPS", Wnd_Cauchy_Eps, 1E-3);
  /*!\brief WINDOW_CAUCHY_CRIT \n DESCRIPTION: Determines, if the cauchy convergence criterion should be used for windowed time averaged objective functions*/
  addBoolOption("WINDOW_CAUCHY_CRIT",Wnd_Cauchy_Crit, false);
  /*!\brief CONV_WINDOW_FIELD
   * \n DESCRIPTION: Output fields  for the Cauchy criterium for the TIME iteration. The criterium is applied to the windowed time average of the chosen funcion. */
  addStringListOption("CONV_WINDOW_FIELD",nWndConvField, WndConvField);

  /*!\par CONFIG_CATEGORY: Multi-grid \ingroup Config*/
  /*!\brief MGLEVEL\n DESCRIPTION: Multi-grid Levels. DEFAULT: 0 \ingroup Config*/
  addUnsignedShortOption("MGLEVEL", nMGLevels, 0);
  /*!\brief MGCYCLE\n DESCRIPTION: Multi-grid cycle. OPTIONS: See \link MG_Cycle_Map \endlink. Defualt V_CYCLE \ingroup Config*/
  addEnumOption("MGCYCLE", MGCycle, MG_Cycle_Map, V_CYCLE);
  /*!\brief MG_PRE_SMOOTH\n DESCRIPTION: Multi-grid pre-smoothing level \ingroup Config*/
  addUShortListOption("MG_PRE_SMOOTH", nMG_PreSmooth, MG_PreSmooth);
  /*!\brief MG_POST_SMOOTH\n DESCRIPTION: Multi-grid post-smoothing level \ingroup Config*/
  addUShortListOption("MG_POST_SMOOTH", nMG_PostSmooth, MG_PostSmooth);
  /*!\brief MG_CORRECTION_SMOOTH\n DESCRIPTION: Jacobi implicit smoothing of the correction \ingroup Config*/
  addUShortListOption("MG_CORRECTION_SMOOTH", nMG_CorrecSmooth, MG_CorrecSmooth);
  /*!\brief MG_DAMP_RESTRICTION\n DESCRIPTION: Damping factor for the residual restriction. DEFAULT: 0.75 \ingroup Config*/
  addDoubleOption("MG_DAMP_RESTRICTION", Damp_Res_Restric, 0.75);
  /*!\brief MG_DAMP_PROLONGATION\n DESCRIPTION: Damping factor for the correction prolongation. DEFAULT 0.75 \ingroup Config*/
  addDoubleOption("MG_DAMP_PROLONGATION", Damp_Correc_Prolong, 0.75);

  /*!\par CONFIG_CATEGORY: Spatial Discretization \ingroup Config*/
  /*--- Options related to the spatial discretization ---*/

  /*!\brief NUM_METHOD_GRAD
   *  \n DESCRIPTION: Numerical method for spatial gradients \n OPTIONS: See \link Gradient_Map \endlink. \n DEFAULT: WEIGHTED_LEAST_SQUARES. \ingroup Config*/
  addEnumOption("NUM_METHOD_GRAD", Kind_Gradient_Method, Gradient_Map, WEIGHTED_LEAST_SQUARES);
  /*!\brief NUM_METHOD_GRAD
   *  \n DESCRIPTION: Numerical method for spatial gradients used only for upwind reconstruction \n OPTIONS: See \link Gradient_Map \endlink. \n DEFAULT: NO_GRADIENT. \ingroup Config*/
  addEnumOption("NUM_METHOD_GRAD_RECON", Kind_Gradient_Method_Recon, Gradient_Map, NO_GRADIENT);
  /*!\brief VENKAT_LIMITER_COEFF
   *  \n DESCRIPTION: Coefficient for the limiter. DEFAULT value 0.5. Larger values decrease the extent of limiting, values approaching zero cause lower-order approximation to the solution. \ingroup Config */
  addDoubleOption("VENKAT_LIMITER_COEFF", Venkat_LimiterCoeff, 0.05);
  /*!\brief ADJ_SHARP_LIMITER_COEFF
   *  \n DESCRIPTION: Coefficient for detecting the limit of the sharp edges. DEFAULT value 3.0.  Use with sharp edges limiter. \ingroup Config*/
  addDoubleOption("ADJ_SHARP_LIMITER_COEFF", AdjSharp_LimiterCoeff, 3.0);
  /*!\brief LIMITER_ITER
   *  \n DESCRIPTION: Freeze the value of the limiter after a number of iterations. DEFAULT value 999999. \ingroup Config*/
  addUnsignedLongOption("LIMITER_ITER", LimiterIter, 999999);

  /*!\brief CONV_NUM_METHOD_FLOW
   *  \n DESCRIPTION: Convective numerical method \n OPTIONS: See \link Upwind_Map \endlink , \link Centered_Map \endlink. \ingroup Config*/
  addConvectOption("CONV_NUM_METHOD_FLOW", Kind_ConvNumScheme_Flow, Kind_Centered_Flow, Kind_Upwind_Flow);

  /*!\brief NUM_METHOD_FEM_FLOW
   *  \n DESCRIPTION: Numerical method \n OPTIONS: See \link FEM_Map \endlink , \link Centered_Map \endlink. \ingroup Config*/
  addConvectFEMOption("NUM_METHOD_FEM_FLOW", Kind_ConvNumScheme_FEM_Flow, Kind_FEM_Flow);

  /*!\brief MUSCL_FLOW \n DESCRIPTION: Check if the MUSCL scheme should be used \ingroup Config*/
  addBoolOption("MUSCL_FLOW", MUSCL_Flow, true);
  /*!\brief SLOPE_LIMITER_FLOW
   * DESCRIPTION: Slope limiter for the direct solution. \n OPTIONS: See \link Limiter_Map \endlink \n DEFAULT VENKATAKRISHNAN \ingroup Config*/
  addEnumOption("SLOPE_LIMITER_FLOW", Kind_SlopeLimit_Flow, Limiter_Map, LIMITER::VENKATAKRISHNAN);
  jst_coeff[0] = 0.5; jst_coeff[1] = 0.02;
  /*!\brief JST_SENSOR_COEFF \n DESCRIPTION: 2nd and 4th order artificial dissipation coefficients for the JST method \ingroup Config*/
  addDoubleArrayOption("JST_SENSOR_COEFF", 2, jst_coeff);
  /*!\brief LAX_SENSOR_COEFF \n DESCRIPTION: 1st order artificial dissipation coefficients for the Lax-Friedrichs method. \ingroup Config*/
  addDoubleOption("LAX_SENSOR_COEFF", Kappa_1st_Flow, 0.15);
  /*!\brief USE_ACCURATE_FLUX_JACOBIANS \n DESCRIPTION: Use numerically computed Jacobians for AUSM+up(2) and SLAU(2) \ingroup Config*/
  addBoolOption("USE_ACCURATE_FLUX_JACOBIANS", Use_Accurate_Jacobians, false);
  /*!\brief CENTRAL_JACOBIAN_FIX_FACTOR \n DESCRIPTION: Improve the numerical properties (diagonal dominance) of the global Jacobian matrix, 3 to 4 is "optimum" (central schemes) \ingroup Config*/
  addDoubleOption("CENTRAL_JACOBIAN_FIX_FACTOR", Cent_Jac_Fix_Factor, 4.0);
  /*!\brief CENTRAL_JACOBIAN_FIX_FACTOR \n DESCRIPTION: Control numerical properties of the global Jacobian matrix using a multiplication factor for incompressible central schemes \ingroup Config*/
  addDoubleOption("CENTRAL_INC_JACOBIAN_FIX_FACTOR", Cent_Inc_Jac_Fix_Factor, 1.0);

  /*!\brief CONV_NUM_METHOD_ADJFLOW
   *  \n DESCRIPTION: Convective numerical method for the adjoint solver.
   *  \n OPTIONS:  See \link Upwind_Map \endlink , \link Centered_Map \endlink. Note: not all methods are guaranteed to be implemented for the adjoint solver. \ingroup Config */
  addConvectOption("CONV_NUM_METHOD_ADJFLOW", Kind_ConvNumScheme_AdjFlow, Kind_Centered_AdjFlow, Kind_Upwind_AdjFlow);
  /*!\brief MUSCL_FLOW \n DESCRIPTION: Check if the MUSCL scheme should be used \ingroup Config*/
  addBoolOption("MUSCL_ADJFLOW", MUSCL_AdjFlow, true);
  /*!\brief SLOPE_LIMITER_ADJFLOW
     * DESCRIPTION: Slope limiter for the adjoint solution. \n OPTIONS: See \link Limiter_Map \endlink \n DEFAULT VENKATAKRISHNAN \ingroup Config*/
  addEnumOption("SLOPE_LIMITER_ADJFLOW", Kind_SlopeLimit_AdjFlow, Limiter_Map, LIMITER::VENKATAKRISHNAN);
  jst_adj_coeff[0] = 0.5; jst_adj_coeff[1] = 0.02;
  /*!\brief ADJ_JST_SENSOR_COEFF \n DESCRIPTION: 2nd and 4th order artificial dissipation coefficients for the adjoint JST method. \ingroup Config*/
  addDoubleArrayOption("ADJ_JST_SENSOR_COEFF", 2, jst_adj_coeff);
  /*!\brief LAX_SENSOR_COEFF \n DESCRIPTION: 1st order artificial dissipation coefficients for the adjoint Lax-Friedrichs method. \ingroup Config*/
  addDoubleOption("ADJ_LAX_SENSOR_COEFF", Kappa_1st_AdjFlow, 0.15);

  /*!\brief MUSCL_FLOW \n DESCRIPTION: Check if the MUSCL scheme should be used \ingroup Config*/
  addBoolOption("MUSCL_TURB", MUSCL_Turb, false);
  /*!\brief SLOPE_LIMITER_TURB
   *  \n DESCRIPTION: Slope limiter  \n OPTIONS: See \link Limiter_Map \endlink \n DEFAULT VENKATAKRISHNAN \ingroup Config*/
  addEnumOption("SLOPE_LIMITER_TURB", Kind_SlopeLimit_Turb, Limiter_Map, LIMITER::VENKATAKRISHNAN);
  /*!\brief CONV_NUM_METHOD_TURB
   *  \n DESCRIPTION: Convective numerical method \ingroup Config*/
  addConvectOption("CONV_NUM_METHOD_TURB", Kind_ConvNumScheme_Turb, Kind_Centered_Turb, Kind_Upwind_Turb);

  /*!\brief MUSCL_FLOW \n DESCRIPTION: Check if the MUSCL scheme should be used \ingroup Config*/
  addBoolOption("MUSCL_ADJTURB", MUSCL_AdjTurb, false);
  /*!\brief SLOPE_LIMITER_ADJTURB
   *  \n DESCRIPTION: Slope limiter \n OPTIONS: See \link Limiter_Map \endlink \n DEFAULT VENKATAKRISHNAN \ingroup Config */
  addEnumOption("SLOPE_LIMITER_ADJTURB", Kind_SlopeLimit_AdjTurb, Limiter_Map, LIMITER::VENKATAKRISHNAN);
  /*!\brief CONV_NUM_METHOD_ADJTURB\n DESCRIPTION: Convective numerical method for the adjoint/turbulent problem \ingroup Config*/
  addConvectOption("CONV_NUM_METHOD_ADJTURB", Kind_ConvNumScheme_AdjTurb, Kind_Centered_AdjTurb, Kind_Upwind_AdjTurb);

  /*!\brief MUSCL_SPECIES \n DESCRIPTION: Check if the MUSCL scheme should be used \n DEFAULT false \ingroup Config*/
  addBoolOption("MUSCL_SPECIES", MUSCL_Species, false);
  /*!\brief SLOPE_LIMITER_SPECIES \n DESCRIPTION: Slope limiter \n OPTIONS: See \link Limiter_Map \endlink \n DEFAULT NONE \ingroup Config*/
  addEnumOption("SLOPE_LIMITER_SPECIES", Kind_SlopeLimit_Species, Limiter_Map, LIMITER::NONE);
  /*!\brief CONV_NUM_METHOD_SPECIES \n DESCRIPTION: Convective numerical method for species transport \ingroup Config*/
  addConvectOption("CONV_NUM_METHOD_SPECIES", Kind_ConvNumScheme_Species, Kind_Centered_Species, Kind_Upwind_Species);

  /*!\brief MUSCL_FLOW \n DESCRIPTION: Check if the MUSCL scheme should be used \ingroup Config*/
  addBoolOption("MUSCL_HEAT", MUSCL_Heat, false);
  /*!\brief SLOPE_LIMITER_HEAT \n DESCRIPTION: Slope limiter \n OPTIONS: See \link Limiter_Map \endlink \n DEFAULT NONE \ingroup Config*/
  addEnumOption("SLOPE_LIMITER_HEAT", Kind_SlopeLimit_Heat, Limiter_Map, LIMITER::NONE);
  /*!\brief CONV_NUM_METHOD_HEAT \n DESCRIPTION: Convective numerical method */
  addConvectOption("CONV_NUM_METHOD_HEAT", Kind_ConvNumScheme_Heat, Kind_Centered_Heat, Kind_Upwind_Heat);

  /*!\par CONFIG_CATEGORY: Adjoint and Gradient \ingroup Config*/
  /*--- Options related to the adjoint and gradient ---*/

  /*!\brief LIMIT_ADJFLOW \n DESCRIPTION: Limit value for the adjoint variable.\n DEFAULT: 1E6. \ingroup Config*/
  addDoubleOption("LIMIT_ADJFLOW", AdjointLimit, 1E6);
  /*!\brief MG_ADJFLOW\n DESCRIPTION: Multigrid with the adjoint problem. \n Defualt: YES \ingroup Config*/
  addBoolOption("MG_ADJFLOW", MG_AdjointFlow, true);

  /*!\brief OBJECTIVE_WEIGHT  \n DESCRIPTION: Adjoint problem boundary condition weights. Applies scaling factor to objective(s) \ingroup Config*/
  addDoubleListOption("OBJECTIVE_WEIGHT", nObjW, Weight_ObjFunc);
  /*!\brief OBJECTIVE_FUNCTION \n DESCRIPTION: Adjoint problem boundary condition \n OPTIONS: see \link Objective_Map \endlink \n DEFAULT: DRAG_COEFFICIENT \ingroup Config*/
  addEnumListOption("OBJECTIVE_FUNCTION", nObj, Kind_ObjFunc, Objective_Map);

  /*!\brief CUSTOM_OBJFUNC \n DESCRIPTION: User-provided definition of a custom objective function. \ingroup Config*/
  addStringOption("CUSTOM_OBJFUNC", CustomObjFunc, "");
  /*!\brief CUSTOM_OUTPUTS \n DESCRIPTION: User-provided definitions for custom output. \ingroup Config*/
  addStringOption("CUSTOM_OUTPUTS", CustomOutputs, "");

  /* DESCRIPTION: parameter for the definition of a complex objective function */
  addDoubleOption("DCD_DCL_VALUE", dCD_dCL, 0.0);
  /* DESCRIPTION: parameter for the definition of a complex objective function */
  addDoubleOption("DCMX_DCL_VALUE", dCMx_dCL, 0.0);
  /* DESCRIPTION: parameter for the definition of a complex objective function */
  addDoubleOption("DCMY_DCL_VALUE", dCMy_dCL, 0.0);
  /* DESCRIPTION: parameter for the definition of a complex objective function */
  addDoubleOption("DCMZ_DCL_VALUE", dCMz_dCL, 0.0);

  geo_loc[0] = 0.0; geo_loc[1] = 1.0;
  /* DESCRIPTION: Definition of the airfoil section */
  addDoubleArrayOption("GEO_BOUNDS", 2, geo_loc);
  /* DESCRIPTION: Identify the body to slice */
  addEnumOption("GEO_DESCRIPTION", Geo_Description, Geo_Description_Map, WING);
  /* DESCRIPTION: Z location of the waterline */
  addDoubleOption("GEO_WATERLINE_LOCATION", Geo_Waterline_Location, 0.0);
  /* DESCRIPTION: Number of section cuts to make when calculating internal volume */
  addUnsignedShortOption("GEO_NUMBER_STATIONS", nWingStations, 25);
  /* DESCRIPTION: Definition of the airfoil sections */
  addDoubleListOption("GEO_LOCATION_STATIONS", nLocationStations, LocationStations);
  nacelle_location[0] = 0.0; nacelle_location[1] = 0.0; nacelle_location[2] = 0.0;
  nacelle_location[3] = 0.0; nacelle_location[4] = 0.0;
  /* DESCRIPTION: Definition of the nacelle location (higlite coordinates, tilt angle, toe angle) */
  addDoubleArrayOption("GEO_NACELLE_LOCATION", 5, nacelle_location);
  /* DESCRIPTION: Output sectional forces for specified markers. */
  addBoolOption("GEO_PLOT_STATIONS", Plot_Section_Forces, false);
  /* DESCRIPTION: Mode of the GDC code (analysis, or gradient) */
  addEnumOption("GEO_MODE", GeometryMode, GeometryMode_Map, FUNCTION);

  /* DESCRIPTION: Drag weight in sonic boom Objective Function (from 0.0 to 1.0) */
  addDoubleOption("DRAG_IN_SONICBOOM", WeightCd, 0.0);
  /* DESCRIPTION: Sensitivity smoothing */
  addEnumOption("SENS_SMOOTHING", Kind_SensSmooth, Sens_Smoothing_Map, NO_SMOOTH);
  /* DESCRIPTION: Continuous Adjoint frozen viscosity */
  addBoolOption("FROZEN_VISC_CONT", Frozen_Visc_Cont, true);
  /* DESCRIPTION: Discrete Adjoint frozen viscosity */
  addBoolOption("FROZEN_VISC_DISC", Frozen_Visc_Disc, false);
  /* DESCRIPTION: Discrete Adjoint frozen limiter */
  addBoolOption("FROZEN_LIMITER_DISC", Frozen_Limiter_Disc, false);
  /* DESCRIPTION: Use an inconsistent (primal/dual) discrete adjoint formulation */
  addBoolOption("INCONSISTENT_DISC", Inconsistent_Disc, false);
   /* DESCRIPTION:  */
  addDoubleOption("FIX_AZIMUTHAL_LINE", FixAzimuthalLine, 90.0);
  /*!\brief SENS_REMOVE_SHARP
   * \n DESCRIPTION: Remove sharp edges from the sensitivity evaluation  \n Format: SENS_REMOVE_SHARP = YES \n DEFAULT: NO \ingroup Config*/
  addBoolOption("SENS_REMOVE_SHARP", Sens_Remove_Sharp, false);

  /* DESCRIPTION: Automatically reorient elements that seem flipped */
  addBoolOption("REORIENT_ELEMENTS",ReorientElements, true);

  /*!\par CONFIG_CATEGORY: Sobolev Gradient Solver Parameters \ingroup Config */
  /*--- Options related to the Sobolev smoothing solver ---*/

  /* DESCRIPTION: Switch to activate gradient smoothing */
  addBoolOption("SMOOTH_GRADIENT",SmoothGradient, false);
  /* DESCRIPTION: Epsilon of the identity term in the Laplace Beltrami Operator */
  addDoubleOption("SMOOTHING_EPSILON1",SmoothingEps1, 1.0);
  /* DESCRIPTION: Epsilon of the Laplace term in the Laplace Beltrami Operator */
  addDoubleOption("SMOOTHING_EPSILON2",SmoothingEps2, 1.0);
  /* DESCRIPTION: Switch to calculate for each dimension separately */
  addBoolOption("SEPARATE_DIMENSIONS", SmoothSepDim, false);
  /* DESCRIPTION: Switch to activate working on the design surfaces only */
  addBoolOption("SMOOTH_ON_SURFACE",SmoothOnSurface, false);
  /* DESCRIPTION: Switch to activate zero Dirichlet boundary for surface mode */
  addBoolOption("DIRICHLET_SURFACE_BOUNDARY", SmoothDirichletSurfaceBound, false);
  /* DESCRIPTION: Switch to activate the debbuging modus */
  addEnumOption("SOBOLEV_MODE", SmoothNumMode, Sobolev_Modus_Map, ENUM_SOBOLEV_MODUS::NONE);
  /*!\brief HESS_OBJFUNC_FILENAME
   *  \n DESCRIPTION: Output filename for the Sobolev Hessian approximation.  \ingroup Config*/
  addStringOption("HESS_OBJFUNC_FILENAME", ObjFunc_Hess_FileName, string("of_hess.dat"));

  /*  DESCRIPTION: Linear solver for the gradient smoothing\n OPTIONS: see \link Linear_Solver_Map \endlink \n DEFAULT: FGMRES \ingroup Config*/
  addEnumOption("GRAD_LINEAR_SOLVER", Kind_Grad_Linear_Solver, Linear_Solver_Map, FGMRES);
  /*  \n DESCRIPTION: Preconditioner for the Krylov linear solvers \n OPTIONS: see \link Linear_Solver_Prec_Map \endlink \n DEFAULT: ILU \ingroup Config*/
  addEnumOption("GRAD_LINEAR_SOLVER_PREC", Kind_Grad_Linear_Solver_Prec, Linear_Solver_Prec_Map, ILU);
  /* DESCRIPTION: Minimum error threshold for the linear solver for the implicit formulation */
  addDoubleOption("GRAD_LINEAR_SOLVER_ERROR", Grad_Linear_Solver_Error, 1E-14);
  /* DESCRIPTION: Maximum number of iterations of the linear solver for the implicit formulation */
  addUnsignedLongOption("GRAD_LINEAR_SOLVER_ITER", Grad_Linear_Solver_Iter, 1000);

  /*!\par CONFIG_CATEGORY: Input/output files and formats \ingroup Config */
  /*--- Options related to input/output files and formats ---*/

  /*!\brief OUTPUT_FORMAT \n DESCRIPTION: I/O format for output plots. \n OPTIONS: see \link TabOutput_Map \endlink \n DEFAULT: TECPLOT \ingroup Config */
  addEnumOption("TABULAR_FORMAT", Tab_FileFormat, TabOutput_Map, TAB_OUTPUT::TAB_CSV);
  /*!\brief OUTPUT_PRECISION \n DESCRIPTION: Set <ofstream>.precision(value) to specified value for SU2_DOT and HISTORY output. Useful for exact gradient validation. \n DEFAULT: 6 \ingroup Config */
  addUnsignedShortOption("OUTPUT_PRECISION", output_precision, 10);
  /*!\brief ACTDISK_JUMP \n DESCRIPTION: The jump is given by the difference in values or a ratio */
  addEnumOption("ACTDISK_JUMP", ActDisk_Jump, Jump_Map, DIFFERENCE);
  /*!\brief MESH_FORMAT \n DESCRIPTION: Mesh input file format \n OPTIONS: see \link Input_Map \endlink \n DEFAULT: SU2 \ingroup Config*/
  addEnumOption("MESH_FORMAT", Mesh_FileFormat, Input_Map, SU2);
  /* DESCRIPTION:  Mesh input file */
  addStringOption("MESH_FILENAME", Mesh_FileName, string("mesh.su2"));
  /*!\brief MESH_OUT_FILENAME \n DESCRIPTION: Mesh output file name. Used when converting, scaling, or deforming a mesh. \n DEFAULT: mesh_out.su2 \ingroup Config*/
  addStringOption("MESH_OUT_FILENAME", Mesh_Out_FileName, string("mesh_out.su2"));

  /* DESCRIPTION: List of the number of grid points in the RECTANGLE or BOX grid in the x,y,z directions. (default: (33,33,33) ). */
  addShortListOption("MESH_BOX_SIZE", nMesh_Box_Size, Mesh_Box_Size);

  /* DESCRIPTION: List of the length of the RECTANGLE or BOX grid in the x,y,z directions. (default: (1.0,1.0,1.0) ).  */
  mesh_box_length[0] = 1.0; mesh_box_length[1] = 1.0; mesh_box_length[2] = 1.0;
  addDoubleArrayOption("MESH_BOX_LENGTH", 3, mesh_box_length);

  /* DESCRIPTION: List of the offset from 0.0 of the RECTANGLE or BOX grid in the x,y,z directions. (default: (0.0,0.0,0.0) ). */
  mesh_box_offset[0] = 0.0; mesh_box_offset[1] = 0.0; mesh_box_offset[2] = 0.0;
  addDoubleArrayOption("MESH_BOX_OFFSET", 3, mesh_box_offset);

  /* DESCRIPTION: Polynomial degree of the FEM solution for the RECTANGLE or BOX grid. (default: 1). */
  addUnsignedShortOption("MESH_BOX_POLY_SOL_FEM", Mesh_Box_PSolFEM, 1);

  /* DESCRIPTION: Determine if the mesh file supports multizone. \n DEFAULT: true (temporarily) */
  addBoolOption("MULTIZONE_MESH", Multizone_Mesh, true);
  /* DESCRIPTION: Determine if we need to allocate memory to store the multizone residual. \n DEFAULT: true (temporarily) */
  addBoolOption("MULTIZONE_RESIDUAL", Multizone_Residual, false);

  /*!\brief CONV_FILENAME \n DESCRIPTION: Output file convergence history (w/o extension) \n DEFAULT: history \ingroup Config*/
  addStringOption("CONV_FILENAME", Conv_FileName, string("history"));
  /*!\brief BREAKDOWN_FILENAME \n DESCRIPTION: Output file forces breakdown \ingroup Config*/
  addStringOption("BREAKDOWN_FILENAME", Breakdown_FileName, string("forces_breakdown.dat"));
  /*!\brief SOLUTION_FLOW_FILENAME \n DESCRIPTION: Restart flow input file (the file output under the filename set by RESTART_FLOW_FILENAME) \n DEFAULT: solution_flow.dat \ingroup Config */
  addStringOption("SOLUTION_FILENAME", Solution_FileName, string("solution.dat"));
  /*!\brief SOLUTION_ADJ_FILENAME\n DESCRIPTION: Restart adjoint input file. Objective function abbreviation is expected. \ingroup Config*/
  addStringOption("SOLUTION_ADJ_FILENAME", Solution_AdjFileName, string("solution_adj.dat"));
  /*!\brief RESTART_FLOW_FILENAME \n DESCRIPTION: Output file restart flow \ingroup Config*/
  addStringOption("RESTART_FILENAME", Restart_FileName, string("restart.dat"));
  /*!\brief RESTART_ADJ_FILENAME  \n DESCRIPTION: Output file restart adjoint. Objective function abbreviation will be appended. \ingroup Config*/
  addStringOption("RESTART_ADJ_FILENAME", Restart_AdjFileName, string("restart_adj.dat"));
  /*!\brief VOLUME_FLOW_FILENAME  \n DESCRIPTION: Output file flow (w/o extension) variables \ingroup Config */
  addStringOption("VOLUME_FILENAME", Volume_FileName, string("vol_solution"));
  /*!\brief VOLUME_ADJ_FILENAME
   *  \n DESCRIPTION: Output file adjoint (w/o extension) variables  \ingroup Config*/
  addStringOption("VOLUME_ADJ_FILENAME", Adj_FileName, string("adj_vol_solution"));
  /*!\brief GRAD_OBJFUNC_FILENAME
   *  \n DESCRIPTION: Output objective function gradient  \ingroup Config*/
  addStringOption("GRAD_OBJFUNC_FILENAME", ObjFunc_Grad_FileName, string("of_grad.dat"));
  /*!\brief VALUE_OBJFUNC_FILENAME
   *  \n DESCRIPTION: Output objective function  \ingroup Config*/
  addStringOption("VALUE_OBJFUNC_FILENAME", ObjFunc_Value_FileName, string("of_func.dat"));
  /*!\brief SURFACE_FLOW_FILENAME
   *  \n DESCRIPTION: Output file surface flow coefficient (w/o extension)  \ingroup Config*/
  addStringOption("SURFACE_FILENAME", SurfCoeff_FileName, string("surface"));
  /*!\brief SURFACE_ADJ_FILENAME
   *  \n DESCRIPTION: Output file surface adjoint coefficient (w/o extension)  \ingroup Config*/
  addStringOption("SURFACE_ADJ_FILENAME", SurfAdjCoeff_FileName, string("surface_adjoint"));
  /*!\brief SURFACE_SENS_FILENAME_FILENAME
   *  \n DESCRIPTION: Output file surface sensitivity (discrete adjoint) (w/o extension)  \ingroup Config*/
  addStringOption("SURFACE_SENS_FILENAME", SurfSens_FileName, string("surface_sens"));
  /*!\brief VOLUME_SENS_FILENAME
   *  \n DESCRIPTION: Output file volume sensitivity (discrete adjoint))  \ingroup Config*/
  addStringOption("VOLUME_SENS_FILENAME", VolSens_FileName, string("volume_sens"));
  /* DESCRIPTION: Output the performance summary to the console at the end of SU2_CFD  \ingroup Config*/
  addBoolOption("WRT_PERFORMANCE", Wrt_Performance, false);
  /* DESCRIPTION: Output the tape statistics (discrete adjoint)  \ingroup Config*/
  addBoolOption("WRT_AD_STATISTICS", Wrt_AD_Statistics, false);
  /*!\brief MARKER_ANALYZE_AVERAGE
   *  \n DESCRIPTION: Output averaged flow values on specified analyze marker.
   *  Options: AREA, MASSFLUX
   *  \n Use with MARKER_ANALYZE. \ingroup Config*/
  addEnumOption("MARKER_ANALYZE_AVERAGE", Kind_Average, Average_Map, AVERAGE_MASSFLUX);
  /*!\brief COMM_LEVEL
   *  \n DESCRIPTION: Level of MPI communications during runtime  \ingroup Config*/
  addEnumOption("COMM_LEVEL", Comm_Level, Comm_Map, COMM_FULL);

  /*!\par CONFIG_CATEGORY: Dynamic mesh definition \ingroup Config*/
  /*--- Options related to dynamic meshes ---*/

  /* DESCRIPTION: Type of mesh motion */
  addEnumOption("GRID_MOVEMENT", Kind_GridMovement, GridMovement_Map, NO_MOVEMENT);
  /* DESCRIPTION: Type of surface motion */
  addEnumListOption("SURFACE_MOVEMENT",nKind_SurfaceMovement, Kind_SurfaceMovement, SurfaceMovement_Map);
  /* DESCRIPTION: Marker(s) of moving surfaces (MOVING_WALL or DEFORMING grid motion). */
  addStringListOption("MARKER_MOVING", nMarker_Moving, Marker_Moving);
  /* DESCRIPTION: Marker(s) of gradient problem boundaries. */
  addStringListOption("MARKER_SOBOLEVBC", nMarker_SobolevBC, Marker_SobolevBC);
  /* DESCRIPTION: Mach number (non-dimensional, based on the mesh velocity and freestream vals.) */
  addDoubleOption("MACH_MOTION", Mach_Motion, 0.0);
  /* DESCRIPTION: Coordinates of the rigid motion origin */
  addDoubleArrayOption("MOTION_ORIGIN", 3, Motion_Origin);
  /* DESCRIPTION: Translational velocity vector (m/s) in the x, y, & z directions (RIGID_MOTION only) */
  addDoubleArrayOption("TRANSLATION_RATE", 3, Translation_Rate);
  /* DESCRIPTION: Angular velocity vector (rad/s) about x, y, & z axes (RIGID_MOTION only) */
  addDoubleArrayOption("ROTATION_RATE", 3, Rotation_Rate);
  /* DESCRIPTION: Pitching angular freq. (rad/s) about x, y, & z axes (RIGID_MOTION only) */
  addDoubleArrayOption("PITCHING_OMEGA", 3, Pitching_Omega);
  /* DESCRIPTION: Pitching amplitude (degrees) about x, y, & z axes (RIGID_MOTION only) */
  addDoubleArrayOption("PITCHING_AMPL", 3, Pitching_Ampl);
  /* DESCRIPTION: Pitching phase offset (degrees) about x, y, & z axes (RIGID_MOTION only) */
  addDoubleArrayOption("PITCHING_PHASE", 3, Pitching_Phase);
  /* DESCRIPTION: Plunging angular freq. (rad/s) in x, y, & z directions (RIGID_MOTION only) */
  addDoubleArrayOption("PLUNGING_OMEGA", 3, Plunging_Omega);
  /* DESCRIPTION: Plunging amplitude (m) in x, y, & z directions (RIGID_MOTION only) */
  addDoubleArrayOption("PLUNGING_AMPL", 3, Plunging_Ampl);
  /* DESCRIPTION: Coordinates of the rigid motion origin */
  addDoubleListOption("SURFACE_MOTION_ORIGIN", nMarkerMotion_Origin, MarkerMotion_Origin);
  /* DESCRIPTION: Translational velocity vector (m/s) in the x, y, & z directions (DEFORMING only) */
  addDoubleListOption("SURFACE_TRANSLATION_RATE", nMarkerTranslation, MarkerTranslation_Rate);
  /* DESCRIPTION: Angular velocity vector (rad/s) about x, y, & z axes (DEFORMING only) */
  addDoubleListOption("SURFACE_ROTATION_RATE", nMarkerRotation_Rate, MarkerRotation_Rate);
  /* DESCRIPTION: Pitching angular freq. (rad/s) about x, y, & z axes (DEFORMING only) */
  addDoubleListOption("SURFACE_PITCHING_OMEGA", nMarkerPitching_Omega, MarkerPitching_Omega);
  /* DESCRIPTION: Pitching amplitude (degrees) about x, y, & z axes (DEFORMING only) */
  addDoubleListOption("SURFACE_PITCHING_AMPL", nMarkerPitching_Ampl, MarkerPitching_Ampl);
  /* DESCRIPTION: Pitching phase offset (degrees) about x, y, & z axes (DEFORMING only) */
  addDoubleListOption("SURFACE_PITCHING_PHASE", nMarkerPitching_Phase, MarkerPitching_Phase);
  /* DESCRIPTION: Plunging angular freq. (rad/s) in x, y, & z directions (DEFORMING only) */
  addDoubleListOption("SURFACE_PLUNGING_OMEGA", nMarkerPlunging_Omega, MarkerPlunging_Omega);
  /* DESCRIPTION: Plunging amplitude (m) in x, y, & z directions (DEFORMING only) */
  addDoubleListOption("SURFACE_PLUNGING_AMPL", nMarkerPlunging_Ampl, MarkerPlunging_Ampl);
  /* DESCRIPTION: Value to move motion origins (1 or 0) */
  addUShortListOption("MOVE_MOTION_ORIGIN", nMoveMotion_Origin, MoveMotion_Origin);

  /* DESCRIPTION: Before each computation, implicitly smooth the nodal coordinates */
  addUnsignedShortOption("SMOOTH_GEOMETRY", SmoothNumGrid, 0);

  /*!\par CONFIG_CATEGORY: Aeroelastic Simulation (Typical Section Model) \ingroup Config*/
  /*--- Options related to aeroelastic simulations using the Typical Section Model) ---*/
  /* DESCRIPTION: The flutter speed index (modifies the freestream condition) */
  addDoubleOption("FLUTTER_SPEED_INDEX", FlutterSpeedIndex, 0.6);
  /* DESCRIPTION: Natural frequency of the spring in the plunging direction (rad/s). */
  addDoubleOption("PLUNGE_NATURAL_FREQUENCY", PlungeNaturalFrequency, 100);
  /* DESCRIPTION: Natural frequency of the spring in the pitching direction (rad/s). */
  addDoubleOption("PITCH_NATURAL_FREQUENCY", PitchNaturalFrequency, 100);
  /* DESCRIPTION: The airfoil mass ratio. */
  addDoubleOption("AIRFOIL_MASS_RATIO", AirfoilMassRatio, 60);
  /* DESCRIPTION: Distance in semichords by which the center of gravity lies behind the elastic axis. */
  addDoubleOption("CG_LOCATION", CG_Location, 1.8);
  /* DESCRIPTION: The radius of gyration squared (expressed in semichords) of the typical section about the elastic axis. */
  addDoubleOption("RADIUS_GYRATION_SQUARED", RadiusGyrationSquared, 3.48);
  /* DESCRIPTION: Solve the aeroelastic equations every given number of internal iterations. */
  addUnsignedShortOption("AEROELASTIC_ITER", AeroelasticIter, 3);

  /*!\par CONFIG_CATEGORY: Optimization Problem*/

  /* DESCRIPTION: Scale the line search in the optimizer */
  addDoubleOption("OPT_RELAX_FACTOR", Opt_RelaxFactor, 1.0);

  /* DESCRIPTION: Bound the line search in the optimizer */
  addDoubleOption("OPT_LINE_SEARCH_BOUND", Opt_LineSearch_Bound, 1E6);

  /*!\par CONFIG_CATEGORY: Wind Gust \ingroup Config*/
  /*--- Options related to wind gust simulations ---*/

  /* DESCRIPTION: Apply a wind gust */
  addBoolOption("WIND_GUST", Wind_Gust, false);
  /* DESCRIPTION: Type of gust */
  addEnumOption("GUST_TYPE", Gust_Type, Gust_Type_Map, NO_GUST);
  /* DESCRIPTION: Gust wavelenght (meters) */
  addDoubleOption("GUST_WAVELENGTH", Gust_WaveLength, 0.0);
  /* DESCRIPTION: Number of gust periods */
  addDoubleOption("GUST_PERIODS", Gust_Periods, 1.0);
  /* DESCRIPTION: Gust amplitude (m/s) */
  addDoubleOption("GUST_AMPL", Gust_Ampl, 0.0);
  /* DESCRIPTION: Time at which to begin the gust (sec) */
  addDoubleOption("GUST_BEGIN_TIME", Gust_Begin_Time, 0.0);
  /* DESCRIPTION: Location at which the gust begins (meters) */
  addDoubleOption("GUST_BEGIN_LOC", Gust_Begin_Loc, 0.0);
  /* DESCRIPTION: Direction of the gust X or Y dir */
  addEnumOption("GUST_DIR", Gust_Dir, Gust_Dir_Map, Y_DIR);

  /* Fixed values for turbulence quantities to keep them at inflow conditions. */
  /* DESCRIPTION: Fix turbulence quantities to far-field values inside an upstream half-space. */
  addBoolOption("TURB_FIXED_VALUES", Turb_Fixed_Values, false);
  /* DESCRIPTION: Shift of the fixed values half-space, in length units in the direction of far-field velocity. */
  addDoubleOption("TURB_FIXED_VALUES_DOMAIN", Turb_Fixed_Values_MaxScalarProd, numeric_limits<su2double>::lowest());

  /* Harmonic Balance config */
  /* DESCRIPTION: Omega_HB = 2*PI*frequency - frequencies for Harmonic Balance method */
  addDoubleListOption("OMEGA_HB", nOmega_HB, Omega_HB);

  /*!\par CONFIG_CATEGORY: Equivalent Area \ingroup Config*/
  /*--- Options related to the equivalent area ---*/

  /* DESCRIPTION: Evaluate equivalent area on the Near-Field  */
  addBoolOption("EQUIV_AREA", EquivArea, false);
  ea_lim[0] = 0.0; ea_lim[1] = 1.0; ea_lim[2] = 1.0;
  /* DESCRIPTION: Integration limits of the equivalent area ( xmin, xmax, Dist_NearField ) */
  addDoubleArrayOption("EA_INT_LIMIT", 3, ea_lim);
  /* DESCRIPTION: Equivalent area scaling factor */
  addDoubleOption("EA_SCALE_FACTOR", EA_ScaleFactor, 1.0);

  // these options share nDV as their size in the option references; not a good idea
  /*!\par CONFIG_CATEGORY: Grid deformation \ingroup Config*/
  /*--- Options related to the grid deformation ---*/

  /* DESCRIPTION: Kind of deformation */
  addEnumListOption("DV_KIND", nDV, Design_Variable, Param_Map);
  /* DESCRIPTION: Marker of the surface to which we are going apply the shape deformation */
  addStringListOption("DV_MARKER", nMarker_DV, Marker_DV);
  /* DESCRIPTION: Parameters of the shape deformation
   - FFD_CONTROL_POINT_2D ( FFDBox ID, i_Ind, j_Ind, x_Disp, y_Disp )
   - FFD_RADIUS_2D ( FFDBox ID )
   - FFD_CAMBER_2D ( FFDBox ID, i_Ind )
   - FFD_THICKNESS_2D ( FFDBox ID, i_Ind )
   - HICKS_HENNE ( Lower Surface (0)/Upper Surface (1)/Only one Surface (2), x_Loc )
   - SURFACE_BUMP ( x_start, x_end, x_Loc )
   - CST ( Lower Surface (0)/Upper Surface (1), Kulfan parameter number, Total number of Kulfan parameters for surface )
   - NACA_4DIGITS ( 1st digit, 2nd digit, 3rd and 4th digit )
   - PARABOLIC ( Center, Thickness )
   - TRANSLATION ( x_Disp, y_Disp, z_Disp )
   - ROTATION ( x_Orig, y_Orig, z_Orig, x_End, y_End, z_End )
   - OBSTACLE ( Center, Bump size )
   - SPHERICAL ( ControlPoint_Index, Theta_Disp, R_Disp )
   - FFD_CONTROL_POINT ( FFDBox ID, i_Ind, j_Ind, k_Ind, x_Disp, y_Disp, z_Disp )
   - FFD_TWIST ( FFDBox ID, x_Orig, y_Orig, z_Orig, x_End, y_End, z_End )
   - FFD_TWIST_2D ( FFDBox ID, x_Orig, y_Orig, z_Orig, x_End, y_End, z_End )
   - FFD_ROTATION ( FFDBox ID, x_Orig, y_Orig, z_Orig, x_End, y_End, z_End )
   - FFD_CONTROL_SURFACE ( FFDBox ID, x_Orig, y_Orig, z_Orig, x_End, y_End, z_End )
   - FFD_CAMBER ( FFDBox ID, i_Ind, j_Ind )
   - FFD_THICKNESS ( FFDBox ID, i_Ind, j_Ind ) */
  addDVParamOption("DV_PARAM", nDV, ParamDV, FFDTag, Design_Variable);
  /* DESCRIPTION: New value of the shape deformation */
  addDVValueOption("DV_VALUE", nDV_Value, DV_Value, nDV, ParamDV, Design_Variable);
  /* DESCRIPTION: Provide a file of surface positions from an external parameterization. */
  addStringOption("DV_FILENAME", DV_Filename, string("surface_positions.dat"));
  /* DESCRIPTION: File of sensitivities as an unordered ASCII file with rows of x, y, z, dJ/dx, dJ/dy, dJ/dz for each volume grid point. */
  addStringOption("DV_UNORDERED_SENS_FILENAME", DV_Unordered_Sens_Filename, string("unordered_sensitivity.dat"));
  /* DESCRIPTION: File of sensitivities as an ASCII file with rows of x, y, z, dJ/dx, dJ/dy, dJ/dz for each surface grid point. */
  addStringOption("DV_SENS_FILENAME", DV_Sens_Filename, string("surface_sensitivity.dat"));
  /*!\brief OUTPUT_FORMAT \n DESCRIPTION: I/O format for output plots. \n OPTIONS: see \link Output_Map \endlink \n DEFAULT: TECPLOT \ingroup Config */
  addEnumOption("DV_SENSITIVITY_FORMAT", Sensitivity_FileFormat, Sensitivity_Map, SU2_NATIVE);
  /* DESCRIPTION: Hold the grid fixed in a region */
  addBoolOption("HOLD_GRID_FIXED", Hold_GridFixed, false);
  grid_fix[0] = -1E15; grid_fix[1] = -1E15; grid_fix[2] = -1E15;
  grid_fix[3] =  1E15; grid_fix[4] =  1E15; grid_fix[5] =  1E15;
  /* DESCRIPTION: Coordinates of the box where the grid will be deformed (Xmin, Ymin, Zmin, Xmax, Ymax, Zmax) */
  addDoubleArrayOption("HOLD_GRID_FIXED_COORD", 6, grid_fix);

  /*!\par CONFIG_CATEGORY: Deformable mesh \ingroup Config*/
  /*--- option related to deformable meshes ---*/
  /* DESCRIPTION: Decide whether the mesh will undergo deformations */
  addBoolOption("DEFORM_MESH", Deform_Mesh, false);
  /* DESCRIPTION: Print the residuals during mesh deformation to the console */
  addBoolOption("DEFORM_CONSOLE_OUTPUT", Deform_Output, false);
  /* DESCRIPTION: Number of nonlinear deformation iterations (surface deformation increments) */
  addUnsignedLongOption("DEFORM_NONLINEAR_ITER", GridDef_Nonlinear_Iter, 1);
  /* DESCRIPTION: Deform coefficient (-1.0 to 0.5) */
  addDoubleOption("DEFORM_COEFF", Deform_Coeff, 1E6);
  /* DESCRIPTION: Deform limit in m or inches */
  addDoubleOption("DEFORM_LIMIT", Deform_Limit, 1E6);
  /* DESCRIPTION: Type of element stiffness imposed for FEA mesh deformation (INVERSE_VOLUME, WALL_DISTANCE, CONSTANT_STIFFNESS) */
  addEnumOption("DEFORM_STIFFNESS_TYPE", Deform_StiffnessType, Deform_Stiffness_Map, SOLID_WALL_DISTANCE);
  /* DESCRIPTION: Poisson's ratio for constant stiffness FEA method of grid deformation */
  addDoubleOption("DEFORM_ELASTICITY_MODULUS", Deform_ElasticityMod, 2E11);
  /* DESCRIPTION: Young's modulus and Poisson's ratio for constant stiffness FEA method of grid deformation */
  addDoubleOption("DEFORM_POISSONS_RATIO", Deform_PoissonRatio, 0.3);
  /* DESCRIPTION: Size of the layer of highest stiffness for wall distance-based mesh stiffness */
  addDoubleOption("DEFORM_STIFF_LAYER_SIZE", Deform_StiffLayerSize, 0.0);
  /*  DESCRIPTION: Linear solver for the mesh deformation\n OPTIONS: see \link Linear_Solver_Map \endlink \n DEFAULT: FGMRES \ingroup Config*/
  addEnumOption("DEFORM_LINEAR_SOLVER", Kind_Deform_Linear_Solver, Linear_Solver_Map, FGMRES);
  /*  \n DESCRIPTION: Preconditioner for the Krylov linear solvers \n OPTIONS: see \link Linear_Solver_Prec_Map \endlink \n DEFAULT: LU_SGS \ingroup Config*/
  addEnumOption("DEFORM_LINEAR_SOLVER_PREC", Kind_Deform_Linear_Solver_Prec, Linear_Solver_Prec_Map, ILU);
  /* DESCRIPTION: Minimum error threshold for the linear solver for the implicit formulation */
  addDoubleOption("DEFORM_LINEAR_SOLVER_ERROR", Deform_Linear_Solver_Error, 1E-14);
  /* DESCRIPTION: Maximum number of iterations of the linear solver for the implicit formulation */
  addUnsignedLongOption("DEFORM_LINEAR_SOLVER_ITER", Deform_Linear_Solver_Iter, 1000);

  /*!\par CONFIG_CATEGORY: Rotorcraft problem \ingroup Config*/
  /*--- option related to rotorcraft problems ---*/

  /* DESCRIPTION: MISSING ---*/
  addDoubleOption("CYCLIC_PITCH", Cyclic_Pitch, 0.0);
  /* DESCRIPTION: MISSING ---*/
  addDoubleOption("COLLECTIVE_PITCH", Collective_Pitch, 0.0);

  /*!\par CONFIG_CATEGORY: FEM flow solver definition \ingroup Config*/
  /*--- Options related to the finite element flow solver---*/

<<<<<<< HEAD
  /* DESCRIPTION: Riemann solver used for DG (ISMAIL-ROE, ROE, LAX-FRIEDRICH, AUSM, AUSMPW+, HLLC, VAN_LEER) */
  addEnumOption("RIEMANN_SOLVER_FEM", Riemann_Solver_FEM, Upwind_Map, UPWIND::ISMAIL_ROE);
=======
  /* DESCRIPTION: Riemann solver used for DG (ROE, LAX-FRIEDRICH, AUSM, HLLC, VAN_LEER) */
  addEnumOption("RIEMANN_SOLVER_FEM", Riemann_Solver_FEM, Upwind_Map, UPWIND::ROE);
>>>>>>> 8aa27dca
  /* DESCRIPTION: Constant factor applied for quadrature with straight elements (2.0 by default) */
  addDoubleOption("QUADRATURE_FACTOR_STRAIGHT_FEM", Quadrature_Factor_Straight, 2.0);
  /* DESCRIPTION: Constant factor applied for quadrature with curved elements (3.0 by default) */
  addDoubleOption("QUADRATURE_FACTOR_CURVED_FEM", Quadrature_Factor_Curved, 3.0);
  /* DESCRIPTION: Factor applied during quadrature in time for ADER-DG. (2.0 by default) */
  addDoubleOption("QUADRATURE_FACTOR_TIME_ADER_DG", Quadrature_Factor_Time_ADER_DG, 2.0);
  /* DESCRIPTION: Factor for the symmetrizing terms in the DG FEM discretization (1.0 by default) */
  addDoubleOption("THETA_INTERIOR_PENALTY_DG_FEM", Theta_Interior_Penalty_DGFEM, 1.0);
  /* DESCRIPTION: Compute the entropy in the fluid model (YES, NO) */
  addBoolOption("COMPUTE_ENTROPY_FLUID_MODEL", Compute_Entropy, true);
  /* DESCRIPTION: Only compute the exact Jacobian of the spatial discretization (NO, YES) */
  addBoolOption("JACOBIAN_SPATIAL_DISCRETIZATION_ONLY", Jacobian_Spatial_Discretization_Only, false);

  /* DESCRIPTION: Use P-sequencing for FEM DG (YES, NO). */
  addBoolOption("USE_P_SEQUENCING_DG", UsePSequencing_DG, true);
  /* DESCRIPTION: Number of iterations per polynomial degree when P-sequencing is used. */
  addUnsignedLongOption("ITER_P_SEQUENCING_DG", nIterPSequencing_DG, 100);

  /*!\par CONFIG_CATEGORY: FEA solver \ingroup Config*/
  /*--- Options related to the FEA solver ---*/

  /*!\brief FEA_FILENAME \n DESCRIPTION: Filename to input for element-based properties \n Default: element_properties.dat \ingroup Config */
  addStringOption("FEA_FILENAME", FEA_FileName, string("default_element_properties.dat"));
  /* DESCRIPTION: Determine if advanced features are used from the element-based FEA analysis (NO, YES = experimental) */
  addBoolOption("FEA_ADVANCED_MODE", FEAAdvancedMode, false);

  /* DESCRIPTION: Modulus of elasticity */
  addDoubleListOption("ELASTICITY_MODULUS", nElasticityMod, ElasticityMod);
  /* DESCRIPTION: Poisson ratio */
  addDoubleListOption("POISSON_RATIO", nPoissonRatio, PoissonRatio);
  /* DESCRIPTION: Material density */
  addDoubleListOption("MATERIAL_DENSITY", nMaterialDensity, MaterialDensity);
  /* DESCRIPTION: Knowles B constant */
  addDoubleOption("KNOWLES_B", Knowles_B, 1.0);
  /* DESCRIPTION: Knowles N constant */
  addDoubleOption("KNOWLES_N", Knowles_N, 1.0);

  /*  DESCRIPTION: Include DE effects
  *  Options: NO, YES \ingroup Config */
  addBoolOption("DE_EFFECTS", DE_Effects, false);
  /*!\brief ELECTRIC_FIELD_CONST \n DESCRIPTION: Value of the Dielectric Elastomer constant */
  addDoubleListOption("ELECTRIC_FIELD_CONST", nElectric_Constant, Electric_Constant);
  /* DESCRIPTION: Modulus of the Electric Fields */
  addDoubleListOption("ELECTRIC_FIELD_MOD", nElectric_Field, Electric_Field_Mod);
  /* DESCRIPTION: Direction of the Electic Fields */
  addDoubleListOption("ELECTRIC_FIELD_DIR", nDim_Electric_Field, Electric_Field_Dir);

  /*!\brief DESIGN_VARIABLE_FEA
   *  \n DESCRIPTION: Design variable for FEA problems \n OPTIONS: See \link DVFEA_Map \endlink \n DEFAULT VENKATAKRISHNAN \ingroup Config */
  addEnumOption("DESIGN_VARIABLE_FEA", Kind_DV_FEA, DVFEA_Map, NODV_FEA);

  /*  DESCRIPTION: Consider a reference solution for the structure (optimization applications)
  *  Options: NO, YES \ingroup Config */
  addBoolOption("REFERENCE_GEOMETRY", RefGeom, false);
  /*!\brief REFERENCE_GEOMETRY_PENALTY\n DESCRIPTION: Penalty weight value for the objective function \ingroup Config*/
  addDoubleOption("REFERENCE_GEOMETRY_PENALTY", RefGeom_Penalty, 1E6);
  /*!\brief REFERENCE_GEOMETRY_FILENAME \n DESCRIPTION: Reference geometry filename \n Default: reference_geometry.dat \ingroup Config */
  addStringOption("REFERENCE_GEOMETRY_FILENAME", RefGeom_FEMFileName, string("reference_geometry.dat"));
  /*!\brief REFERENCE_GEOMETRY_FORMAT \n DESCRIPTION: Format of the reference geometry file \n OPTIONS: see \link Input_Ref_Map \endlink \n DEFAULT: SU2 \ingroup Config*/
  addEnumOption("REFERENCE_GEOMETRY_FORMAT", RefGeom_FileFormat, Input_Ref_Map, SU2_REF);
  /*!\brief REFERENCE_GEOMETRY_SURFACE\n DESCRIPTION: If true consider only the surfaces where loads are applied. \ingroup Config*/
  addBoolOption("REFERENCE_GEOMETRY_SURFACE", RefGeomSurf, false);

  /*!\brief TOTAL_DV_PENALTY\n DESCRIPTION: Penalty weight value to maintain the total sum of DV constant \ingroup Config*/
  addDoubleOption("TOTAL_DV_PENALTY", DV_Penalty, 0);

  /*!\brief REFERENCE_NODE\n  DESCRIPTION: Reference node for the structure (optimization applications) */
  addUnsignedLongOption("REFERENCE_NODE", refNodeID, 0);
  /*!\brief REFERENCE_NODE_DISPLACEMENT\n DESCRIPTION: Target displacement of the reference node \ingroup Config*/
  addDoubleListOption("REFERENCE_NODE_DISPLACEMENT", nDim_RefNode, RefNode_Displacement);
  /*!\brief REFERENCE_NODE_PENALTY\n DESCRIPTION: Penalty weight value for the objective function \ingroup Config*/
  addDoubleOption("REFERENCE_NODE_PENALTY", RefNode_Penalty, 1E3);

  /*!\brief STRESS_PENALTY_PARAM\n DESCRIPTION: Maximum allowed stress and KS exponent for structural optimization \ingroup Config*/
  addDoubleArrayOption("STRESS_PENALTY_PARAM", 2, StressPenaltyParam.data());

  /*!\brief REGIME_TYPE \n  DESCRIPTION: Geometric condition \n OPTIONS: see \link Struct_Map \endlink \ingroup Config*/
  addEnumOption("GEOMETRIC_CONDITIONS", Kind_Struct_Solver, Struct_Map, STRUCT_DEFORMATION::SMALL);
  /*!\brief REGIME_TYPE \n  DESCRIPTION: Material model \n OPTIONS: see \link Material_Map \endlink \ingroup Config*/
  addEnumOption("MATERIAL_MODEL", Kind_Material, Material_Map, STRUCT_MODEL::LINEAR_ELASTIC);
  /*!\brief REGIME_TYPE \n  DESCRIPTION: Compressibility of the material \n OPTIONS: see \link MatComp_Map \endlink \ingroup Config*/
  addEnumOption("MATERIAL_COMPRESSIBILITY", Kind_Material_Compress, MatComp_Map, STRUCT_COMPRESS::COMPRESSIBLE);

  /*  DESCRIPTION: Consider a prestretch in the structural domain
  *  Options: NO, YES \ingroup Config */
  addBoolOption("PRESTRETCH", Prestretch, false);
  /*!\brief PRESTRETCH_FILENAME \n DESCRIPTION: Filename to input for prestretching membranes \n Default: prestretch_file.dat \ingroup Config */
  addStringOption("PRESTRETCH_FILENAME", Prestretch_FEMFileName, string("prestretch_file.dat"));

  /* DESCRIPTION: Iterative method for non-linear structural analysis */
  addEnumOption("NONLINEAR_FEM_SOLUTION_METHOD", Kind_SpaceIteScheme_FEA, Space_Ite_Map_FEA, STRUCT_SPACE_ITE::NEWTON);
  /* DESCRIPTION: Formulation for bidimensional elasticity solver */
  addEnumOption("FORMULATION_ELASTICITY_2D", Kind_2DElasForm, ElasForm_2D, STRUCT_2DFORM::PLANE_STRAIN);
  /*  DESCRIPTION: Apply dead loads
  *  Options: NO, YES \ingroup Config */
  addBoolOption("DEAD_LOAD", DeadLoad, false);
  /*  DESCRIPTION: Temporary: pseudo static analysis (no density in dynamic analysis)
  *  Options: NO, YES \ingroup Config */
  addBoolOption("PSEUDO_STATIC", PseudoStatic, false);
  /* DESCRIPTION: Dynamic or static structural analysis */
  addEnumOption("DYNAMIC_ANALYSIS", Dynamic_Analysis, Dynamic_Map, STATIC);
  /* DESCRIPTION: Time Step for dynamic analysis (s) */
  addDoubleOption("DYN_TIMESTEP", Delta_DynTime, 0.0);
  /* DESCRIPTION: Total Physical Time for dual time stepping simulations (s) */
  addDoubleOption("DYN_TIME", Total_DynTime, 1.0);
  /* DESCRIPTION: Parameter alpha for Newmark scheme (s) */
  addDoubleOption("NEWMARK_BETA", Newmark_beta, 0.25);
  /* DESCRIPTION: Parameter delta for Newmark scheme (s) */
  addDoubleOption("NEWMARK_GAMMA", Newmark_gamma, 0.5);
  /* DESCRIPTION: Apply the load as a ramp */
  addBoolOption("RAMP_LOADING", Ramp_Load, false);
  /* DESCRIPTION: Time while the load is to be increased linearly */
  addDoubleOption("RAMP_TIME", Ramp_Time, 1.0);
  /* DESCRIPTION: Transfer method used for multiphysics problems */
  addEnumOption("DYNAMIC_LOAD_TRANSFER", Dynamic_LoadTransfer, Dyn_Transfer_Method_Map, POL_ORDER_1);

  /* DESCRIPTION: Newmark - Generalized alpha - coefficients */
  addDoubleListOption("TIME_INT_STRUCT_COEFFS", nIntCoeffs, Int_Coeffs);

  /*  DESCRIPTION: Apply dead loads. Options: NO, YES \ingroup Config */
  addBoolOption("INCREMENTAL_LOAD", IncrementalLoad, false);
  /* DESCRIPTION: Maximum number of increments of the  */
  addUnsignedLongOption("NUMBER_INCREMENTS", IncLoad_Nincrements, 10);

  inc_crit[0] = 0.0; inc_crit[1] = 0.0; inc_crit[2] = 0.0;
  /* DESCRIPTION: Definition of the  UTOL RTOL ETOL*/
  addDoubleArrayOption("INCREMENTAL_CRITERIA", 3, inc_crit);

  /* DESCRIPTION: Use of predictor */
  addBoolOption("PREDICTOR", Predictor, false);
  /* DESCRIPTION: Order of the predictor */
  addUnsignedShortOption("PREDICTOR_ORDER", Pred_Order, 0);

  /* DESCRIPTION: Topology optimization options */
  addBoolOption("TOPOLOGY_OPTIMIZATION", topology_optimization, false);
  addStringOption("TOPOL_OPTIM_OUTFILE", top_optim_output_file, string("element_derivatives.dat"));
  addDoubleOption("TOPOL_OPTIM_SIMP_EXPONENT", simp_exponent, 1.0);
  addDoubleOption("TOPOL_OPTIM_SIMP_MINSTIFF", simp_minimum_stiffness, 0.001);
  addEnumListOption("TOPOL_OPTIM_FILTER_KERNEL", top_optim_nKernel, top_optim_kernels, Filter_Kernel_Map);
  addDoubleListOption("TOPOL_OPTIM_FILTER_RADIUS", top_optim_nRadius, top_optim_filter_radius);
  addDoubleListOption("TOPOL_OPTIM_KERNEL_PARAM", top_optim_nKernelParams, top_optim_kernel_params);
  addUnsignedShortOption("TOPOL_OPTIM_SEARCH_LIMIT", top_optim_search_lim, 0);
  addEnumOption("TOPOL_OPTIM_PROJECTION_TYPE", top_optim_proj_type, Projection_Function_Map, ENUM_PROJECTION_FUNCTION::NONE);
  addDoubleOption("TOPOL_OPTIM_PROJECTION_PARAM", top_optim_proj_param, 0.0);

  /* CONFIG_CATEGORY: FSI solver */
  /*--- Options related to the FSI solver ---*/

  /* DESCRIPTION: ID of the region we want to compute the sensitivities using direct differentiation */
  addUnsignedShortOption("FEA_ID_DIRECTDIFF", nID_DV, 0);

  /* DESCRIPTION: Restart from a steady state (sets grid velocities to 0 when loading the restart). */
  addBoolOption("RESTART_STEADY_STATE", SteadyRestart, false);

  /*!\par CONFIG_CATEGORY: Multizone definition \ingroup Config*/
  /*--- Options related to multizone problems ---*/

  /* DESCRIPTION List of config files for each zone in a multizone setup with SOLVER=MULTIPHYSICS
   * Order here has to match the order in the meshfile if just one is used. */
  addStringListOption("CONFIG_LIST", nConfig_Files, Config_Filenames);

  /* DESCRIPTION: Determines if the multizone problem is solved for time-domain. */
  addBoolOption("TIME_DOMAIN", Time_Domain, false);
  /* DESCRIPTION: Number of outer iterations in the multizone problem. */
  addUnsignedLongOption("OUTER_ITER", nOuterIter, 1);
  /* DESCRIPTION: Number of inner iterations in each multizone block. */
  addUnsignedLongOption("INNER_ITER", nInnerIter, 1);
  /* DESCRIPTION: Number of time steps solved in the multizone problem. */
  addUnsignedLongOption("TIME_ITER", nTimeIter, 1);
  /* DESCRIPTION: Number of iterations in each single-zone block. */
  addUnsignedLongOption("ITER", nIter, 1000);
  /* DESCRIPTION: Restart iteration in the multizone problem. */
  addUnsignedLongOption("RESTART_ITER", Restart_Iter, 1);
  /* DESCRIPTION: Minimum error threshold for the linear solver for the implicit formulation */
  addDoubleOption("TIME_STEP", Time_Step, 0.0);
  /* DESCRIPTION: Total Physical Time for time-domain problems (s) */
  addDoubleOption("MAX_TIME", Max_Time, 1.0);
  /* DESCRIPTION: Determines if the single-zone driver is used. (TEMPORARY) */
  addBoolOption("SINGLEZONE_DRIVER", SinglezoneDriver, true);
  /* DESCRIPTION: Determines if the special output is written out */
  addBoolOption("SPECIAL_OUTPUT", SpecialOutput, false);

  /* DESCRIPTION: Determines if the convergence history of each individual zone is written to screen */
  addBoolOption("WRT_ZONE_CONV", Wrt_ZoneConv, false);
  /* DESCRIPTION: Determines if the convergence history of each individual zone is written to file */
  addBoolOption("WRT_ZONE_HIST", Wrt_ZoneHist, false);

  /* DESCRIPTION: Determines if the special output is written out */
  addBoolOption("WRT_FORCES_BREAKDOWN", Wrt_ForcesBreakdown, false);


  /*!\par KIND_INTERPOLATION \n
   * DESCRIPTION: Type of interpolation to use for multi-zone problems. \n OPTIONS: see \link Interpolator_Map \endlink
   * Sets Kind_Interpolation \ingroup Config
   */
  addEnumOption("KIND_INTERPOLATION", Kind_Interpolation, Interpolator_Map, INTERFACE_INTERPOLATOR::NEAREST_NEIGHBOR);

  /*  DESCRIPTION: Use conservative approach for interpolating between meshes. */
  addBoolOption("CONSERVATIVE_INTERPOLATION", ConservativeInterpolation, true);

  addUnsignedShortOption("NUM_NEAREST_NEIGHBORS", NumNearestNeighbors, 1);

  /*!\par KIND_INTERPOLATION \n
   * DESCRIPTION: Type of radial basis function to use for radial basis function interpolation. \n OPTIONS: see \link RadialBasis_Map \endlink
   * Sets Kind_RadialBasis \ingroup Config
   */
  addEnumOption("KIND_RADIAL_BASIS_FUNCTION", Kind_RadialBasisFunction, RadialBasisFunction_Map, RADIAL_BASIS::WENDLAND_C2);

  /*  DESCRIPTION: Use polynomial term in radial basis function interpolation.
  *  Options: NO, YES \ingroup Config */
  addBoolOption("RADIAL_BASIS_FUNCTION_POLYNOMIAL_TERM", RadialBasisFunction_PolynomialOption, true);

  /* DESCRIPTION: Radius for radial basis function. */
  addDoubleOption("RADIAL_BASIS_FUNCTION_PARAMETER", RadialBasisFunction_Parameter, 1.0);

  /* DESCRIPTION: Tolerance to prune small coefficients from the RBF interpolation matrix. */
  addDoubleOption("RADIAL_BASIS_FUNCTION_PRUNE_TOLERANCE", RadialBasisFunction_PruneTol, 1e-6);

   /*!\par INLETINTERPOLATION \n
   * DESCRIPTION: Type of spanwise interpolation to use for the inlet face. \n OPTIONS: see \link Inlet_SpanwiseInterpolation_Map \endlink
   * Sets Kind_InletInterpolation \ingroup Config
   */
  addEnumOption("INLET_INTERPOLATION_FUNCTION",Kind_InletInterpolationFunction, Inlet_SpanwiseInterpolation_Map, INLET_SPANWISE_INTERP::NONE);

   /*!\par INLETINTERPOLATION \n
   * DESCRIPTION: Type of spanwise interpolation to use for the inlet face. \n OPTIONS: see \link Inlet_SpanwiseInterpolation_Map \endlink
   * Sets Kind_InletInterpolation \ingroup Config
   */
  addEnumOption("INLET_INTERPOLATION_DATA_TYPE", Kind_Inlet_InterpolationType, Inlet_SpanwiseInterpolationType_Map, INLET_INTERP_TYPE::VR_VTHETA);

  addBoolOption("PRINT_INLET_INTERPOLATED_DATA", PrintInlet_InterpolatedData, false);

  /* DESCRIPTION: Number of FSI iterations during which a ramp is applied */
  addUnsignedShortOption("RAMP_FSI_ITER", nIterFSI_Ramp, 2);
  /* DESCRIPTION: Aitken's static relaxation factor */
  addDoubleOption("STAT_RELAX_PARAMETER", AitkenStatRelax, 0.4);
  /* DESCRIPTION: Aitken's dynamic maximum relaxation factor for the first iteration */
  addDoubleOption("AITKEN_DYN_MAX_INITIAL", AitkenDynMaxInit, 0.5);
  /* DESCRIPTION: Aitken's dynamic minimum relaxation factor for the first iteration */
  addDoubleOption("AITKEN_DYN_MIN_INITIAL", AitkenDynMinInit, 0.5);
  /* DESCRIPTION: Kind of relaxation */
  addEnumOption("BGS_RELAXATION", Kind_BGS_RelaxMethod, AitkenForm_Map, BGS_RELAXATION::NONE);
  /* DESCRIPTION: Relaxation required */
  addBoolOption("RELAXATION", Relaxation, false);

  /*!\par CONFIG_CATEGORY: Radiation solver \ingroup Config*/
  /*--- Options related to the radiation solver ---*/

  /* DESCRIPTION: Type of radiation model */
  addEnumOption("RADIATION_MODEL", Kind_Radiation, Radiation_Map, RADIATION_MODEL::NONE);

  /* DESCRIPTION: Kind of initialization of the P1 model  */
  addEnumOption("P1_INITIALIZATION", Kind_P1_Init, P1_Init_Map, P1_INIT::TEMPERATURE);

  /* DESCRIPTION: Absorption coefficient */
  addDoubleOption("ABSORPTION_COEFF", Absorption_Coeff, 1.0);
  /* DESCRIPTION: Scattering coefficient */
  addDoubleOption("SCATTERING_COEFF", Scattering_Coeff, 0.0);

  /* DESCRIPTION: Apply a volumetric heat source as a source term (NO, YES) in the form of an ellipsoid*/
  addBoolOption("HEAT_SOURCE", HeatSource, false);
  /* DESCRIPTION: Value of the volumetric heat source */
  addDoubleOption("HEAT_SOURCE_VAL", ValHeatSource, 0.0);
  /* DESCRIPTION: Rotation of the volumetric heat source respect to Z axis */
  addDoubleOption("HEAT_SOURCE_ROTATION_Z", Heat_Source_Rot_Z, 0.0);
  /* DESCRIPTION: Position of heat source center (Heat_Source_Center_X, Heat_Source_Center_Y, Heat_Source_Center_Z) */
  hs_center[0] = 0.0; hs_center[1] = 0.0; hs_center[2] = 0.0;
  addDoubleArrayOption("HEAT_SOURCE_CENTER", 3, hs_center);
  /* DESCRIPTION: Vector of heat source radii (Heat_Source_Axes_A, Heat_Source_Axes_B, Heat_Source_Axes_C) */
  hs_axes[0] = 1.0; hs_axes[1] = 1.0; hs_axes[2] = 1.0;
  addDoubleArrayOption("HEAT_SOURCE_AXES", 3, hs_axes);

  /*!\brief MARKER_EMISSIVITY DESCRIPTION: Wall emissivity of the marker for radiation purposes \n
   * Format: ( marker, emissivity of the marker, ... ) \ingroup Config  */
  addStringDoubleListOption("MARKER_EMISSIVITY", nMarker_Emissivity, Marker_Emissivity, Wall_Emissivity);

  /* DESCRIPTION:  Courant-Friedrichs-Lewy condition of the finest grid in radiation solvers */
  addDoubleOption("CFL_NUMBER_RAD", CFL_Rad, 1.0);

  /*!\par CONFIG_CATEGORY: Heat solver \ingroup Config*/
  /*--- options related to the heat solver ---*/

  /* DESCRIPTION: CHT interface coupling methods */
  /*  Options: NO, YES \ingroup Config */
  addEnumOption("CHT_COUPLING_METHOD", Kind_CHT_Coupling, CHT_Coupling_Map, CHT_COUPLING::DIRECT_TEMPERATURE_ROBIN_HEATFLUX);

  /*!\par CONFIG_CATEGORY: Visualize Control Volumes \ingroup Config*/
  /*--- options related to visualizing control volumes ---*/

  /* DESCRIPTION: Node number for the CV to be visualized */
  addLongOption("VISUALIZE_CV", Visualize_CV, -1);

  /*!\par CONFIG_CATEGORY: Inverse design problem \ingroup Config*/
  /*--- options related to inverse design problem ---*/

  /* DESCRIPTION: Evaluate inverse design on the surface  */
  addBoolOption("INV_DESIGN_CP", InvDesign_Cp, false);

  /* DESCRIPTION: Evaluate inverse design on the surface  */
  addBoolOption("INV_DESIGN_HEATFLUX", InvDesign_HeatFlux, false);

  /*!\par CONFIG_CATEGORY: Unsupported options \ingroup Config*/
  /*--- Options that are experimental and not intended for general use ---*/

  /* DESCRIPTION: Write extra output */
  addBoolOption("EXTRA_OUTPUT", ExtraOutput, false);

  /* DESCRIPTION: Write extra heat output for a given zone heat solver zone */
  addLongOption("EXTRA_HEAT_ZONE_OUTPUT", ExtraHeatOutputZone, -1);

  /*--- options related to the FFD problem ---*/
  /*!\par CONFIG_CATEGORY:FFD point inversion \ingroup Config*/

  /* DESCRIPTION: Fix I plane */
  addShortListOption("FFD_FIX_I", nFFD_Fix_IDir, FFD_Fix_IDir);

  /* DESCRIPTION: Fix J plane */
  addShortListOption("FFD_FIX_J", nFFD_Fix_JDir, FFD_Fix_JDir);

  /* DESCRIPTION: Fix K plane */
  addShortListOption("FFD_FIX_K", nFFD_Fix_KDir, FFD_Fix_KDir);

  /* DESCRIPTION: FFD symmetry plane (j=0) */
  addBoolOption("FFD_SYMMETRY_PLANE", FFD_Symmetry_Plane, false);

  /* DESCRIPTION: Define different coordinates systems for the FFD */
  addEnumOption("FFD_COORD_SYSTEM", FFD_CoordSystem, CoordSystem_Map, CARTESIAN);

  /* DESCRIPTION: Axis information for the spherical and cylindrical coord system */
  ffd_axis[0] = 0.0; ffd_axis[1] = 0.0; ffd_axis[2] =0.0;
  addDoubleArrayOption("FFD_AXIS", 3, ffd_axis);

  /* DESCRIPTION: Number of total iterations in the FFD point inversion */
  addUnsignedShortOption("FFD_ITERATIONS", nFFD_Iter, 500);

  /* DESCRIPTION: Free surface damping coefficient */
  addDoubleOption("FFD_TOLERANCE", FFD_Tol, 1E-10);

  /* DESCRIPTION: Procedure to prevent self-intersections within the FFD box based on Jacobian determinant */
  addBoolOption("FFD_INTPREV", FFD_IntPrev, NO);

  /* DESCRIPTION: Number of total iterations in the convexity check procedure */
  addUnsignedShortOption("FFD_INTPREV_ITER", FFD_IntPrev_MaxIter, 10);

  /* DESCRIPTION: Recursion depth in the FFD self-intersection prevention */
  addUnsignedShortOption("FFD_INTPREV_DEPTH", FFD_IntPrev_MaxDepth, 3);

  /* DESCRIPTION: Convexity check on all mesh elements */
  addBoolOption("CONVEXITY_CHECK", ConvexityCheck, NO);

  /* DESCRIPTION: Number of total iterations in the convexity check procedure */
  addUnsignedShortOption("CONVEXITY_CHECK_ITER", ConvexityCheck_MaxIter, 10);

  /* DESCRIPTION: Recursion depth in the FFD self-intersection prevention */
  addUnsignedShortOption("CONVEXITY_CHECK_DEPTH", ConvexityCheck_MaxDepth, 3);

  /* DESCRIPTION: Definition of the FFD boxes */
  addFFDDefOption("FFD_DEFINITION", nFFDBox, CoordFFDBox, TagFFDBox);

  /* DESCRIPTION: Definition of the FFD boxes */
  addFFDDegreeOption("FFD_DEGREE", nFFDBox, DegreeFFDBox);

  /* DESCRIPTION: Surface continuity at the intersection with the FFD */
  addEnumOption("FFD_CONTINUITY", FFD_Continuity, Continuity_Map, DERIVATIVE_2ND);

  /* DESCRIPTION: Kind of blending for the FFD definition */
  addEnumOption("FFD_BLENDING", FFD_Blending, Blending_Map, BEZIER );

  /* DESCRIPTION: Order of the BSplines for BSpline Blending function */
  ffd_coeff[0] = 2; ffd_coeff[1] = 2; ffd_coeff[2] = 2;
  addDoubleArrayOption("FFD_BSPLINE_ORDER", 3, ffd_coeff);

  /*--- Options for the automatic differentiation methods ---*/
  /*!\par CONFIG_CATEGORY: Automatic Differentation options\ingroup Config*/

  /* DESCRIPTION: Direct differentiation mode (forward) */
  addEnumOption("DIRECT_DIFF", DirectDiff, DirectDiff_Var_Map, NO_DERIVATIVE);

  /* DESCRIPTION: Automatic differentiation mode (reverse) */
  addBoolOption("AUTO_DIFF", AD_Mode, NO);

  /* DESCRIPTION: Preaccumulation in the AD mode. */
  addBoolOption("PREACC", AD_Preaccumulation, YES);

  /*--- options that are used in the python optimization scripts. These have no effect on the c++ toolsuite ---*/
  /*!\par CONFIG_CATEGORY:Python Options\ingroup Config*/

  /* DESCRIPTION: Gradient method */
  addPythonOption("GRADIENT_METHOD");

  /* DESCRIPTION: Geometrical Parameter */
  addPythonOption("GEO_PARAM");

  /* DESCRIPTION: Setup for design variables */
  addPythonOption("DEFINITION_DV");

  /* DESCRIPTION: Maximum number of iterations */
  addPythonOption("OPT_ITERATIONS");

  /* DESCRIPTION: Requested accuracy */
  addPythonOption("OPT_ACCURACY");

  /*!\brief OPT_COMBINE_OBJECTIVE
   *  \n DESCRIPTION: Flag specifying whether to internally combine a multi-objective function or treat separately */
  addPythonOption("OPT_COMBINE_OBJECTIVE");

  /* DESCRIPTION: Current value of the design variables */
  addPythonOption("DV_VALUE_NEW");

  /* DESCRIPTION: Previous value of the design variables */
  addPythonOption("DV_VALUE_OLD");

  /* DESCRIPTION: Number of partitions of the mesh */
  addPythonOption("NUMBER_PART");

  /* DESCRIPTION: Optimization objective function with optional scaling factor*/
  addPythonOption("OPT_OBJECTIVE");

  /* DESCRIPTION: Optimization constraint functions with optional scaling factor */
  addPythonOption("OPT_CONSTRAINT");

  /* DESCRIPTION: Finite different step for gradient estimation */
  addPythonOption("FIN_DIFF_STEP");

  /* DESCRIPTION: Verbosity of the python scripts to Stdout */
  addPythonOption("CONSOLE");

  /* DESCRIPTION: Flag specifying if the mesh was decomposed */
  addPythonOption("DECOMPOSED");

  /* DESCRIPTION: Optimization gradient factor */
  addPythonOption("OPT_GRADIENT_FACTOR");

  /* DESCRIPTION: Upper bound for the optimizer */
  addPythonOption("OPT_BOUND_UPPER");

  /* DESCRIPTION: Lower bound for the optimizer */
  addPythonOption("OPT_BOUND_LOWER");

  /* DESCRIPTION: Number of zones of the problem */
  addPythonOption("NZONES");

  /* DESCRIPTION: ParMETIS load balancing tolerance */
  addDoubleOption("PARMETIS_TOLERANCE", ParMETIS_tolerance, 0.02);

  /* DESCRIPTION: ParMETIS load balancing weight for points */
  addLongOption("PARMETIS_POINT_WEIGHT", ParMETIS_pointWgt, 0);

  /* DESCRIPTION: ParMETIS load balancing weight for edges (equiv. to neighbors) */
  addLongOption("PARMETIS_EDGE_WEIGHT", ParMETIS_edgeWgt, 1);

  /*--- options that are used in the Hybrid RANS/LES Simulations  ---*/
  /*!\par CONFIG_CATEGORY:Hybrid_RANSLES Options\ingroup Config*/

  /* DESCRIPTION: Starting Iteration for windowing approach */
  addUnsignedLongOption("WINDOW_START_ITER", StartWindowIteration, 0);

  /* DESCRIPTION: Window (weight) function for the cost-functional in the reverse sweep */
  addEnumOption("WINDOW_FUNCTION", Kind_WindowFct, Window_Map, WINDOW_FUNCTION::SQUARE);

  /* DESCRIPTION: DES Constant */
  addDoubleOption("DES_CONST", Const_DES, 0.65);

  /* DESCRIPTION: Specify Hybrid RANS/LES model */
  addEnumOption("HYBRID_RANSLES", Kind_HybridRANSLES, HybridRANSLES_Map, NO_HYBRIDRANSLES);

  /* DESCRIPTION: Roe with low dissipation for unsteady flows */
  addEnumOption("ROE_LOW_DISSIPATION", Kind_RoeLowDiss, RoeLowDiss_Map, NO_ROELOWDISS);

  /* DESCRIPTION: Compute Average for unsteady simulations */
  addBoolOption("COMPUTE_AVERAGE", Compute_Average, false);

  /* DESCRIPTION: Multipoint design Mach number*/
  addPythonOption("MULTIPOINT_MACH_NUMBER");

  /* DESCRIPTION: Multipoint design Weight */
  addPythonOption("MULTIPOINT_WEIGHT");

  /* DESCRIPTION: Multipoint design Angle of Attack */
  addPythonOption("MULTIPOINT_AOA");

  /* DESCRIPTION: Multipoint design Sideslip angle */
  addPythonOption("MULTIPOINT_SIDESLIP_ANGLE");

  /* DESCRIPTION: Multipoint design target CL*/
  addPythonOption("MULTIPOINT_TARGET_CL");

  /* DESCRIPTION: Multipoint design Reynolds number */
  addPythonOption("MULTIPOINT_REYNOLDS_NUMBER");

  /* DESCRIPTION: Multipoint design freestream temperature */
  addPythonOption("MULTIPOINT_FREESTREAM_TEMPERATURE");

  /* DESCRIPTION: Multipoint design freestream pressure */
  addPythonOption("MULTIPOINT_FREESTREAM_PRESSURE");

  /* DESCRIPTION: Multipoint design for outlet quantities (varying back pressure or mass flow operating points). */
  addPythonOption("MULTIPOINT_OUTLET_VALUE");

  /* DESCRIPTION: Multipoint mesh filenames, if using different meshes for each point */
  addPythonOption("MULTIPOINT_MESH_FILENAME");

  /*--- options that are used for the output ---*/
  /*!\par CONFIG_CATEGORY:Output Options\ingroup Config*/

  /* DESCRIPTION: Type of screen output */
  addStringListOption("SCREEN_OUTPUT", nScreenOutput, ScreenOutput);
  /* DESCRIPTION: Type of output printed to the history file */
  addStringListOption("HISTORY_OUTPUT", nHistoryOutput, HistoryOutput);
  /* DESCRIPTION: Type of output printed to the volume solution file */
  addStringListOption("VOLUME_OUTPUT", nVolumeOutput, VolumeOutput);

  /* DESCRIPTION: History writing frequency (INNER_ITER) */
  addUnsignedLongOption("HISTORY_WRT_FREQ_INNER", HistoryWrtFreq[2], 1);
  /* DESCRIPTION: History writing frequency (OUTER_ITER) */
  addUnsignedLongOption("HISTORY_WRT_FREQ_OUTER", HistoryWrtFreq[1], 1);
  /* DESCRIPTION: History writing frequency (TIME_ITER) */
  addUnsignedLongOption("HISTORY_WRT_FREQ_TIME", HistoryWrtFreq[0], 1);

  /* DESCRIPTION: Screen writing frequency (INNER_ITER) */
  addUnsignedLongOption("SCREEN_WRT_FREQ_INNER", ScreenWrtFreq[2], 1);
  /* DESCRIPTION: Screen writing frequency (OUTER_ITER) */
  addUnsignedLongOption("SCREEN_WRT_FREQ_OUTER", ScreenWrtFreq[1], 1);
  /* DESCRIPTION: Screen writing frequency (TIME_ITER) */
  addUnsignedLongOption("SCREEN_WRT_FREQ_TIME", ScreenWrtFreq[0], 1);
  /* DESCRIPTION: list of writing frequencies for each file type (length same as nVolumeOutputFiles) */
  addULongListOption("OUTPUT_WRT_FREQ", nVolumeOutputFrequencies, VolumeOutputFrequencies);

  /* DESCRIPTION: Volume solution files */
  addEnumListOption("OUTPUT_FILES", nVolumeOutputFiles, VolumeOutputFiles, Output_Map);

  /* DESCRIPTION: Parameter to perturb eigenvalues */
  addDoubleOption("UQ_DELTA_B", uq_delta_b, 1.0);

  /* DESCRIPTION: Parameter to determine kind of perturbation */
  addUnsignedShortOption("UQ_COMPONENT", eig_val_comp, 1);

  /* DESCRIPTION: Parameter to perturb eigenvalues */
  addDoubleOption("UQ_URLX", uq_urlx, 0.1);

  /* DESCRIPTION: Permuting eigenvectors for UQ analysis */
  addBoolOption("UQ_PERMUTE", uq_permute, false);

  /* DESCRIPTION: Number of calls to 'Build' that trigger re-factorization (0 means only once). */
  addUnsignedLongOption("PASTIX_FACTORIZATION_FREQUENCY", pastix_fact_freq, 1);

  /* DESCRIPTION: 0 - Quiet, 1 - During factorization and cleanup, 2 - Even more detail. */
  addUnsignedShortOption("PASTIX_VERBOSITY_LEVEL", pastix_verb_lvl, 0);

  /* DESCRIPTION: Level of fill for PaStiX incomplete LU factorization. */
  addUnsignedShortOption("PASTIX_FILL_LEVEL", pastix_fill_lvl, 1);

  /* DESCRIPTION: Size of the edge groups colored for thread parallel edge loops (0 forces the reducer strategy). */
  addUnsignedLongOption("EDGE_COLORING_GROUP_SIZE", edgeColorGroupSize, 512);

  /*--- options that are used for libROM ---*/
  /*!\par CONFIG_CATEGORY:libROM options \ingroup Config*/

  /*!\brief SAVE_LIBROM \n DESCRIPTION: Flag for saving data with libROM. */
  addBoolOption("SAVE_LIBROM", libROM, false);

  /*!\brief LIBROM_BASE_FILENAME \n DESCRIPTION: Output base file name for libROM   \ingroup Config*/
  addStringOption("LIBROM_BASE_FILENAME", libROMbase_FileName, string("su2"));

  /*!\brief BASIS_GENERATION \n DESCRIPTION: Flag for saving data with libROM. */
  addEnumOption("BASIS_GENERATION", POD_Basis_Gen, POD_Map, POD_KIND::STATIC);

  /*!\brief MAX_BASIS_DIM \n DESCRIPTION: Maximum number of basis vectors.*/
  addUnsignedShortOption("MAX_BASIS_DIM", maxBasisDim, 100);

  /*!\brief ROM_SAVE_FREQ \n DESCRIPTION: How often to save snapshots for unsteady problems.*/
  addUnsignedShortOption("ROM_SAVE_FREQ", rom_save_freq, 1);

  /* END_CONFIG_OPTIONS */

}

void CConfig::SetConfig_Parsing(char case_filename[MAX_STRING_SIZE]) {

  ifstream case_file;

  /*--- Read the configuration file ---*/

  case_file.open(case_filename, ios::in);

  if (case_file.fail()) {
    SU2_MPI::Error("The configuration file (.cfg) is missing!!", CURRENT_FUNCTION);
  }

  SetConfig_Parsing(case_file);

  case_file.close();

}

void CConfig::SetConfig_Parsing(istream& config_buffer){

  string text_line, option_name;
  vector<string> option_value;

  string errorString;

  const int max_err_count = 30; // Maximum number of errors to print before stopping
  int err_count = 0;  // How many errors have we found in the config file
  int line_count = 1;

  map<string, bool> included_options;

  /*--- Parse the configuration file and set the options ---*/

  while (getline (config_buffer, text_line)) {

    if (err_count >= max_err_count) {
      errorString.append("Too many errors, stopping parse.");
      break;
    }

     PrintingToolbox::trim(text_line);

    /*--- Check if there is a line continuation character at the
     * end of the current line or somewhere in between (the rest is ignored then).
     * If yes, read until there is a line without one or an empty line.
     * If there is a statement after a cont. char
     * throw an error. ---*/

     if (text_line.size() && (text_line.front() != '%')){
       while (text_line.back() == '\\' ||
              (PrintingToolbox::split(text_line, '\\').size() > 1)){
         string tmp;
         getline (config_buffer, tmp);
         line_count++;
         if (tmp.find_first_of('=') != string::npos){
           errorString.append("Line " + to_string(line_count)  + ": Statement found after continuation character.\n");
         }
         PrintingToolbox::trim(tmp);
         if (tmp.front() != '%'){
           text_line = PrintingToolbox::split(text_line, '\\')[0];
           text_line += " " + tmp;
         }
       }
     }

    if (TokenizeString(text_line, option_name, option_value)) {
      /*--- See if it's a python option ---*/

      if (option_map.find(option_name) == option_map.end()) {
          string newString;
          newString.append("Line " + to_string(line_count)  + " " + option_name);
          newString.append(": invalid option name");
          newString.append(". Check current SU2 options in config_template.cfg.");
          newString.append("\n");
          if (!option_name.compare("RELAXATION_FACTOR_ADJFLOW"))
            newString.append("Option RELAXATION_FACTOR_ADJFLOW is now RELAXATION_FACTOR_ADJOINT, "
                             "and it also applies to discrete adjoint problems.\n\n");
          else if (!option_name.compare("WRT_MESH_QUALITY"))
            newString.append("WRT_MESH_QUALITY is deprecated. Use VOLUME_OUTPUT= (MESH_QUALITY, ...) instead.\n\n");
          else if (!option_name.compare("VISUALIZE_SURFACE_DEF"))
            newString.append("VISUALIZE_SURFACE_DEF is deprecated. Simply add a surface format to OUTPUT_FILES.\n\n");
          else if (!option_name.compare("VISUALIZE_VOLUME_DEF"))
            newString.append("VISUALIZE_VOLUME_DEF is deprecated. Simply add a volume format to OUTPUT_FILES.\n\n");
          else if (!option_name.compare("WRT_BINARY_RESTART"))
            newString.append("WRT_BINARY_RESTART is deprecated. The type of restart is determined from the OUTPUT_FILES list.\n\n");
          else if (!option_name.compare("WRT_RESIDUALS"))
            newString.append("WRT_RESIDUALS is deprecated. Use VOLUME_OUTPUT= ( RESIDUAL, ... ) instead.\n\n");
          else if (!option_name.compare("WRT_LIMITERS"))
            newString.append("WRT_LIMITERS is deprecated. Use VOLUME_OUTPUT= ( LIMITER, ... ) instead.\n\n");
          else if (!option_name.compare("WRT_CON_FREQ"))
            newString.append("WRT_CON_FREQ is deprecated. Use SCREEN_WRT_FREQ_INNER or SCREEN_WRT_FREQ_OUTER for multizone cases instead.\n\n");
          else if (!option_name.compare("WRT_CON_FREQ_DUALTIME"))
            newString.append("WRT_CON_FREQ_DUALTIME is deprecated. Use SCREEN_WRT_FREQ_TIME instead.\n\n");
          else if (!option_name.compare("WRT_SRF_SOL"))
            newString.append("WRT_SRF_SOL is deprecated. Simply add a surface format to OUTPUT_FILES.\n\n");
          else if (!option_name.compare("WRT_CSV_SOL"))
            newString.append("WRT_CSV_SOL is deprecated. Simply add a CSV format to OUTPUT_FILES.\n\n");
          else if (!option_name.compare("WRT_SOL_FREQ"))
            newString.append("WRT_SOL_FREQ is deprecated. Use OUTPUT_WRT_FREQ instead.\n\n");
          else if (!option_name.compare("WRT_SOL_FREQ_DUALTIME"))
            newString.append("WRT_SOL_FREQ_DUALTIME is deprecated. Use OUTPUT_WRT_FREQ instead.\n\n");
          else if (!option_name.compare("UNST_RESTART_ITER"))
            newString.append("UNST_RESTART_ITER is deprecated. Use RESTART_ITER instead.\n\n");
          else if (!option_name.compare("DYN_RESTART_ITER"))
            newString.append("DYN_RESTART_ITER is deprecated. Use RESTART_ITER instead.\n\n");
          else if (!option_name.compare("CONV_CRITERIA"))
            newString.append("CONV_CRITERIA is deprecated. SU2 will choose the criteria automatically based on the CONV_FIELD.\n"
                             "RESIDUAL for any RMS_* BGS_* value. CAUCHY for coefficients like DRAG etc.\n\n");
          else if (!option_name.compare("THERMAL_DIFFUSIVITY"))
            newString.append("THERMAL_DIFFUSIVITY is deprecated. See the INC_ENERGY_EQUATION options instead.\n\n");
          else if (!option_name.compare("THERMAL_DIFFUSIVITY_SOLID"))
            newString.append("THERMAL_DIFFUSIVITY_SOLID is deprecated. Set THERMAL_CONDUCTIVITY_CONSTANT, MATERIAL_DENSITY and SPECIFIC_HEAT_CP instead.\n\n");
          else if (!option_name.compare("SOLID_THERMAL_CONDUCTIVITY"))
            newString.append("SOLID_THERMAL_CONDUCTIVITY is deprecated. Use THERMAL_CONDUCTIVITY_CONSTANT instead.\n\n");
          else if (!option_name.compare("SOLID_DENSITY"))
            newString.append("SOLID_DENSITY is deprecated. Use MATERIAL_DENSITY instead.\n\n");
          else if (!option_name.compare("SOLID_TEMPERATURE_INIT"))
            newString.append("SOLID_TEMPERATURE_INIT is deprecated. Use FREESTREAM_TEMPERATURE instead.\n\n");
          else if (!option_name.compare("SA_QCR"))
            newString.append("SA_QCR is deprecated. Use SA_OPTIONS=QCR2000 instead.\n\n");
          else {
            /*--- Find the most likely candidate for the unrecognized option, based on the length
             of start and end character sequences shared by candidates and the option. ---*/
            auto countMatchChars = [&option_name](const string& candidate) {
              const size_t sz1 = option_name.size(), sz2 = candidate.size();
              size_t nMatch = 0;
              for (size_t i=0; i<min(sz1,sz2); ++i) {
                if (option_name[i] == candidate[i]) nMatch++;
                else break;
              }
              for (size_t i=0; i<min(sz1,sz2); ++i) {
                if (option_name[sz1-1-i] == candidate[sz2-1-i]) nMatch++;
                else break;
              }
              return nMatch;
            };
            string match;
            size_t maxScore = 0;
            for (auto& candidate : option_map) {
              auto score = countMatchChars(candidate.first);
              if (score > maxScore) {
                maxScore = score;
                match = candidate.first;
              }
            }
            newString.append("Did you mean ");
            newString.append(match);
            newString.append("?\n");
          }
          errorString.append(newString);
          err_count++;
          line_count++;
        continue;
      }

      /*--- Option exists, check if the option has already been in the config file ---*/

      if (included_options.find(option_name) != included_options.end()) {
        string newString;
        newString.append("Line " + to_string(line_count)  + " " + option_name);
        newString.append(": option appears twice");
        newString.append("\n");
        errorString.append(newString);
        err_count++;
        line_count++;
        continue;
      }

      /*--- New found option. Add it to the map, and delete from all options ---*/

      included_options.insert(pair<string, bool>(option_name, true));
      all_options.erase(option_name);

      /*--- Set the value and check error ---*/

      string out = option_map[option_name]->SetValue(option_value);
      if (out.compare("") != 0) {
        /*--- valid option, but deprecated value ---*/
        if (!option_name.compare("KIND_TURB_MODEL")) {
          if (option_value[0] == "SST_SUST")
            errorString.append("Option KIND_TURB_MODEL=SST_SUST is deprecated. Use KIND_TURB_MODEL=SST, SST_OPTIONS=SUSTAINING instead.\n");
          else if (option_value[0] == "SA_NEG")
            errorString.append("Option KIND_TURB_MODEL=SA_NEG is deprecated. Use KIND_TURB_MODEL=SA, SA_OPTIONS=NEGATIVE instead.\n");
          else if (option_value[0] == "SA_E")
            errorString.append("Option KIND_TURB_MODEL=SA_E is deprecated. Use KIND_TURB_MODEL=SA, SA_OPTIONS=EDWARDS instead.\n");
          else if (option_value[0] == "SA_COMP")
            errorString.append("Option KIND_TURB_MODEL=SA_COMP is deprecated. Use KIND_TURB_MODEL=SA, SA_OPTIONS=COMPRESSIBILITY instead.\n");
          else if (option_value[0] == "SA_E_COMP")
            errorString.append("Option KIND_TURB_MODEL=SA_E_COMP is deprecated. Use KIND_TURB_MODEL=SA, SA_OPTIONS=EDWARDS,COMPRESSIBILITY instead.\n");
        } else if (!option_name.compare("KIND_TRANS_MODEL")) {
          if (option_value[0] == "BC")
            errorString.append("Option KIND_TRANS_MODEL=BC is deprecated. Use KIND_TURB_MODEL=SA, SA_OPTIONS=BCM instead.\n");
        }
        errorString.append(out);
        errorString.append("\n");
        err_count++;
      }
    }
    line_count++;
  }

  /*--- See if there were any errors parsing the config file ---*/

  if (errorString.size() != 0) {
    SU2_MPI::Error(errorString, CURRENT_FUNCTION);
  }
}

void CConfig::SetDefaultFromConfig(CConfig *config){

  map<string, bool> noInheritance = {{"SCREEN_OUTPUT", true},{"HISTORY_OUTPUT", true}};

  map<string, bool>::iterator iter = all_options.begin(), curr_iter;

  while (iter != all_options.end()){
    curr_iter = iter++;
    if (config->option_map[curr_iter->first]->GetValue().size() > 0 && !noInheritance[curr_iter->first]){
      option_map[curr_iter->first]->SetValue(config->option_map[curr_iter->first]->GetValue());
      all_options.erase(curr_iter);
    }
  }
}

void CConfig::SetDefault(){

  /*--- Set the default values for all of the options that weren't set ---*/

  for (map<string, bool>::iterator iter = all_options.begin(); iter != all_options.end(); ++iter) {
    if (option_map[iter->first]->GetValue().size() == 0)
      option_map[iter->first]->SetDefault();
  }
}

bool CConfig::SetRunTime_Parsing(char case_filename[MAX_STRING_SIZE]) {
  string text_line, option_name;
  ifstream case_file;
  vector<string> option_value;

  /*--- Read the configuration file ---*/

  case_file.open(case_filename, ios::in);

  if (case_file.fail()) { return false; }

  string errorString;

  int err_count = 0;  // How many errors have we found in the config file
  const int max_err_count = 30; // Maximum number of errors to print before stopping

  map<string, bool> included_options;

  /*--- Parse the configuration file and set the options ---*/

  while (getline (case_file, text_line)) {

    if (err_count >= max_err_count) {
      errorString.append("Too many errors, stopping parse.");
      break;
    }

    if (TokenizeString(text_line, option_name, option_value)) {

      if (option_map.find(option_name) == option_map.end()) {

        /*--- See if it's a python option ---*/

        string newString;
        newString.append(option_name);
        newString.append(": invalid option name");
        newString.append("\n");
        errorString.append(newString);
        err_count++;
        continue;
      }

      /*--- Option exists, check if the option has already been in the config file ---*/

      if (included_options.find(option_name) != included_options.end()) {
        string newString;
        newString.append(option_name);
        newString.append(": option appears twice");
        newString.append("\n");
        errorString.append(newString);
        err_count++;
        continue;
      }

      /*--- New found option. Add it to the map, and delete from all options ---*/

      included_options.insert(pair<string, bool>(option_name, true));
      all_options.erase(option_name);

      /*--- Set the value and check error ---*/

      string out = option_map[option_name]->SetValue(option_value);
      if (out.compare("") != 0) {
        errorString.append(out);
        errorString.append("\n");
        err_count++;
      }

    }
  }

  /*--- Set the default values for all of the options that weren't set ---*/

  for (map<string, bool>::iterator iter = all_options.begin(); iter != all_options.end(); ++iter) {
    option_map[iter->first]->SetDefault();
  }

  /*--- See if there were any errors parsing the runtime file ---*/

  if (errorString.size() != 0) {
    SU2_MPI::Error(errorString, CURRENT_FUNCTION);
  }

  case_file.close();

  return true;

}

void CConfig::SetHeader(SU2_COMPONENT val_software) const{

  if ((iZone == 0) && (rank == MASTER_NODE)){
    cout << endl << "-------------------------------------------------------------------------" << endl;
    cout << "|    ___ _   _ ___                                                      |" << endl;
    cout << "|   / __| | | |_  )   Release 7.5.1 \"Blackbird\"                         |" << endl;
    cout << "|   \\__ \\ |_| |/ /                                                      |" << endl;
    switch (val_software) {
    case SU2_COMPONENT::SU2_CFD: cout << "|   |___/\\___//___|   Suite (Computational Fluid Dynamics Code)         |" << endl; break;
    case SU2_COMPONENT::SU2_DEF: cout << "|   |___/\\___//___|   Suite (Mesh Deformation Code)                     |" << endl; break;
    case SU2_COMPONENT::SU2_DOT: cout << "|   |___/\\___//___|   Suite (Gradient Projection Code)                  |" << endl; break;
    case SU2_COMPONENT::SU2_GEO: cout << "|   |___/\\___//___|   Suite (Geometry Definition Code)                  |" << endl; break;
    case SU2_COMPONENT::SU2_SOL: cout << "|   |___/\\___//___|   Suite (Solution Exporting Code)                   |" << endl; break;
    }

    cout << "|                                                                       |" << endl;
    cout <<"-------------------------------------------------------------------------" << endl;
    cout << "| SU2 Project Website: https://su2code.github.io                        |" << endl;
    cout << "|                                                                       |" << endl;
    cout << "| The SU2 Project is maintained by the SU2 Foundation                   |" << endl;
    cout << "| (http://su2foundation.org)                                            |" << endl;
    cout <<"-------------------------------------------------------------------------" << endl;
    cout << "| Copyright 2012-2023, SU2 Contributors                                 |" << endl;
    cout << "|                                                                       |" << endl;
    cout << "| SU2 is free software; you can redistribute it and/or                  |" << endl;
    cout << "| modify it under the terms of the GNU Lesser General Public            |" << endl;
    cout << "| License as published by the Free Software Foundation; either          |" << endl;
    cout << "| version 2.1 of the License, or (at your option) any later version.    |" << endl;
    cout << "|                                                                       |" << endl;
    cout << "| SU2 is distributed in the hope that it will be useful,                |" << endl;
    cout << "| but WITHOUT ANY WARRANTY; without even the implied warranty of        |" << endl;
    cout << "| MERCHANTABILITY or FITNESS FOR A PARTICULAR PURPOSE. See the GNU      |" << endl;
    cout << "| Lesser General Public License for more details.                       |" << endl;
    cout << "|                                                                       |" << endl;
    cout << "| You should have received a copy of the GNU Lesser General Public      |" << endl;
    cout << "| License along with SU2. If not, see <http://www.gnu.org/licenses/>.   |" << endl;
    cout <<"-------------------------------------------------------------------------" << endl;
  }

}

void CConfig::SetnZone(){

  /*--- Just as a clarification --- */

  if (Multizone_Problem == NO && Kind_Solver != MAIN_SOLVER::MULTIPHYSICS){
    nZone = 1;
  }

  if (Kind_Solver == MAIN_SOLVER::MULTIPHYSICS){
    Multizone_Problem = YES;
    if (nConfig_Files == 0){
      SU2_MPI::Error("CONFIG_LIST must be provided if PHYSICAL_PROBLEM=MULTIPHYSICS", CURRENT_FUNCTION);
    }
  }

  if (Multizone_Problem == YES){

    /*--- Some basic multizone checks ---*/

    if (nMarker_ZoneInterface % 2 != 0){
      SU2_MPI::Error("Number of markers in MARKER_ZONE_INTERFACE must be a multiple of 2", CURRENT_FUNCTION);
    }

    SinglezoneDriver  = NO;

    if (Multizone_Mesh){

      /*--- Get the number of zones from the mesh file --- */

      nZone = GetnZone(Mesh_FileName, Mesh_FileFormat);

      /*--- If config list is set, make sure number matches number of zones in mesh file --- */

      if (nConfig_Files != 0 && (nZone != nConfig_Files)){
        SU2_MPI::Error("Number of CONFIG_LIST must match number of zones in mesh file.", CURRENT_FUNCTION);
      }
    } else {

      /*--- Number of zones is determined from the number of config files provided --- */

      if (nConfig_Files == 0){
        SU2_MPI::Error("If MULTIZONE_MESH is set to YES, you must provide a list of config files using CONFIG_LIST option", CURRENT_FUNCTION);
      }
      nZone = nConfig_Files;

    }

    /*--- Check if subconfig files exist --- */

    if (nConfig_Files != 0){
      for (unsigned short iConfig = 0; iConfig < nConfig_Files; iConfig++){
        ifstream f(Config_Filenames[iConfig].c_str());
        if (!f.good()){
          SU2_MPI::Error("Config file " + Config_Filenames[iConfig] + " defined in CONFIG_FILES does not exist", CURRENT_FUNCTION);
        }
      }
    }

  }

}

void CConfig::SetPostprocessing(SU2_COMPONENT val_software, unsigned short val_izone, unsigned short val_nDim) {

  unsigned short iCFL, iMarker;
  bool ideal_gas = ((Kind_FluidModel == STANDARD_AIR) ||
                    (Kind_FluidModel == IDEAL_GAS) ||
                    (Kind_FluidModel == INC_IDEAL_GAS) ||
                    (Kind_FluidModel == FLUID_MIXTURE) ||
                    (Kind_FluidModel == INC_IDEAL_GAS_POLY) ||
                    (Kind_FluidModel == CONSTANT_DENSITY));
  bool noneq_gas = ((Kind_FluidModel == MUTATIONPP) ||
                    (Kind_FluidModel == SU2_NONEQ));
  bool standard_air = ((Kind_FluidModel == STANDARD_AIR));
  bool nemo = GetNEMOProblem();

  if (nZone > 1){
    Multizone_Problem = YES;
  }

  /*--- Set the default output files ---*/
  if (!OptionIsSet("OUTPUT_FILES")){
    nVolumeOutputFiles = 3;
    VolumeOutputFiles = new OUTPUT_TYPE[nVolumeOutputFiles];
    VolumeOutputFiles[0] = OUTPUT_TYPE::RESTART_BINARY;
    VolumeOutputFiles[1] = OUTPUT_TYPE::PARAVIEW_XML;
    VolumeOutputFiles[2] = OUTPUT_TYPE::SURFACE_PARAVIEW_XML;
  }

  /*--- Set the default output frequencies ---*/
  if (!OptionIsSet("OUTPUT_WRT_FREQ")){
    nVolumeOutputFrequencies = nVolumeOutputFiles;
    VolumeOutputFrequencies = new unsigned long [nVolumeOutputFrequencies];

    /*---  Using default frequency of 250 for all files when steady, and 1 for unsteady. ---*/
    for (auto iVolumeFreq = 0; iVolumeFreq < nVolumeOutputFrequencies; iVolumeFreq++){
      VolumeOutputFrequencies[iVolumeFreq] = Time_Domain ? 1 : 250;
    }
  } else if (nVolumeOutputFrequencies < nVolumeOutputFiles) {
    /*--- If there are fewer frequencies than files, repeat the last frequency.
     *    This is useful to define 1 frequency for the restart file and 1 frequency for all the visualization files.  ---*/
    auto* newFrequencies = new unsigned long[nVolumeOutputFiles];
    for (unsigned short i = 0; i < nVolumeOutputFrequencies; ++i) {
      newFrequencies[i] = VolumeOutputFrequencies[i];
    }
    for (auto i = nVolumeOutputFrequencies; i < nVolumeOutputFiles; ++i) {
      newFrequencies[i] = newFrequencies[i-1];
    }
    delete [] VolumeOutputFrequencies;
    VolumeOutputFrequencies = newFrequencies;
    nVolumeOutputFrequencies = nVolumeOutputFiles;
  }

  /*--- Check if SU2 was build with TecIO support, as that is required for Tecplot Binary output. ---*/
#ifndef HAVE_TECIO
  for (unsigned short iVolumeFile = 0; iVolumeFile < nVolumeOutputFiles; iVolumeFile++){
    if (VolumeOutputFiles[iVolumeFile] == OUTPUT_TYPE::TECPLOT_BINARY ||
        VolumeOutputFiles[iVolumeFile] == OUTPUT_TYPE::SURFACE_TECPLOT_BINARY) {
      SU2_MPI::Error(string("Tecplot binary file requested in option OUTPUT_FILES but SU2 was built without TecIO support.\n"), CURRENT_FUNCTION);
    }
  }
#endif

  /*--- Check if SU2 was build with CGNS support, as that is required for CGNS output. ---*/
#ifndef HAVE_CGNS
  for (unsigned short iVolumeFile = 0; iVolumeFile < nVolumeOutputFiles; iVolumeFile++) {
    if (VolumeOutputFiles[iVolumeFile] == OUTPUT_TYPE::CGNS ||
        VolumeOutputFiles[iVolumeFile] == OUTPUT_TYPE::SURFACE_CGNS) {
      SU2_MPI::Error(string("CGNS file requested in option OUTPUT_FILES but SU2 was built without CGNS support.\n"),CURRENT_FUNCTION);
    }
  }
#endif

  /*--- Check if CoolProp is used with non-dimensionalization. ---*/
  if (Kind_FluidModel == COOLPROP && Ref_NonDim != DIMENSIONAL) {
    SU2_MPI::Error("CoolProp can not be used with non-dimensionalization.", CURRENT_FUNCTION);
  }

  /*--- STL_BINARY output not implemented yet, but already a value in option_structure.hpp---*/
  for (unsigned short iVolumeFile = 0; iVolumeFile < nVolumeOutputFiles; iVolumeFile++) {
    if (VolumeOutputFiles[iVolumeFile] == OUTPUT_TYPE::STL_BINARY){
      SU2_MPI::Error(string("OUTPUT_FILES: 'STL_BINARY' output not implemented. Use 'STL' for ASCII output.\n"), CURRENT_FUNCTION);
    }
    if (val_nDim == 2 && (VolumeOutputFiles[iVolumeFile] == OUTPUT_TYPE::STL_ASCII || VolumeOutputFiles[iVolumeFile] == OUTPUT_TYPE::STL_BINARY)) {
      SU2_MPI::Error(string("OUTPUT_FILES: 'STL(_BINARY)' output only reasonable for 3D cases.\n"), CURRENT_FUNCTION);
    }
  }

  /*--- Check if MESH_QUALITY is requested in VOLUME_OUTPUT and set the config boolean accordingly. ---*/
  Wrt_MeshQuality = false;
  for (unsigned short iField = 0; iField < nVolumeOutput; iField++) {
    if(VolumeOutput[iField].find("MESH_QUALITY") != string::npos) {
      Wrt_MeshQuality = true;
    }
  }

  /*--- Check if MULTIGRID is requested in VOLUME_OUTPUT and set the config boolean accordingly. ---*/
  Wrt_MultiGrid = false;
  for (unsigned short iField = 0; iField < nVolumeOutput; iField++) {
    if(VolumeOutput[iField].find("MULTIGRID") != string::npos) {
      Wrt_MultiGrid = true;
    }
  }

  if (Kind_Solver == MAIN_SOLVER::NAVIER_STOKES && Kind_Turb_Model != TURB_MODEL::NONE){
    SU2_MPI::Error("KIND_TURB_MODEL must be NONE if SOLVER= NAVIER_STOKES", CURRENT_FUNCTION);
  }
  if (Kind_Solver == MAIN_SOLVER::INC_NAVIER_STOKES && Kind_Turb_Model != TURB_MODEL::NONE){
    SU2_MPI::Error("KIND_TURB_MODEL must be NONE if SOLVER= INC_NAVIER_STOKES", CURRENT_FUNCTION);
  }
  if (Kind_Solver == MAIN_SOLVER::RANS && Kind_Turb_Model == TURB_MODEL::NONE){
    SU2_MPI::Error("A turbulence model must be specified with KIND_TURB_MODEL if SOLVER= RANS", CURRENT_FUNCTION);
  }
  if (Kind_Solver == MAIN_SOLVER::INC_RANS && Kind_Turb_Model == TURB_MODEL::NONE){
    SU2_MPI::Error("A turbulence model must be specified with KIND_TURB_MODEL if SOLVER= INC_RANS", CURRENT_FUNCTION);
  }

  /*--- Postprocess SST_OPTIONS into structure. ---*/
  if (Kind_Turb_Model == TURB_MODEL::SST) {
    sstParsedOptions = ParseSSTOptions(SST_Options, nSST_Options, rank);
  } else if (Kind_Turb_Model == TURB_MODEL::SA) {
    saParsedOptions = ParseSAOptions(SA_Options, nSA_Options, rank);
  }

  /*--- Check if turbulence model can be used for AXISYMMETRIC case---*/
  if (Axisymmetric && Kind_Turb_Model != TURB_MODEL::NONE && Kind_Turb_Model != TURB_MODEL::SST){
    SU2_MPI::Error("Axisymmetry is currently only supported for KIND_TURB_MODEL chosen as SST", CURRENT_FUNCTION);
  }

  /*--- Postprocess LM_OPTIONS into structure. ---*/
  if (Kind_Trans_Model == TURB_TRANS_MODEL::LM) {
    lmParsedOptions = ParseLMOptions(LM_Options, nLM_Options, rank, Kind_Turb_Model);

    /*--- Check if problem is 2D and LM2015 has been selected ---*/
    if (lmParsedOptions.LM2015 && val_nDim == 2) {
      SU2_MPI::Error("LM2015 is available only for 3D problems", CURRENT_FUNCTION);
    }
  }

  /*--- Set the boolean Wall_Functions equal to true if there is a
   definition for the wall founctions ---*/

  Wall_Functions = false;
  if (nMarker_WallFunctions > 0) {
    for (iMarker = 0; iMarker < nMarker_WallFunctions; iMarker++) {
      if (Kind_WallFunctions[iMarker] != WALL_FUNCTIONS::NONE)
        Wall_Functions = true;

      if ((Kind_WallFunctions[iMarker] == WALL_FUNCTIONS::ADAPTIVE_FUNCTION) ||
          (Kind_WallFunctions[iMarker] == WALL_FUNCTIONS::SCALABLE_FUNCTION) ||
          (Kind_WallFunctions[iMarker] == WALL_FUNCTIONS::NONEQUILIBRIUM_MODEL))
        SU2_MPI::Error(string("For RANS problems, use NONE, STANDARD_WALL_FUNCTION or EQUILIBRIUM_WALL_MODEL.\n"), CURRENT_FUNCTION);

      if (Kind_WallFunctions[iMarker] == WALL_FUNCTIONS::STANDARD_FUNCTION) {
        if (!((Kind_Solver == MAIN_SOLVER::RANS) || (Kind_Solver == MAIN_SOLVER::INC_RANS)))
          SU2_MPI::Error(string("Wall model STANDARD_FUNCTION only available for RANS or INC_RANS.\n"), CURRENT_FUNCTION);
        if (nRough_Wall != 0)
          SU2_MPI::Error(string("Wall model STANDARD_FUNCTION and WALL_ROUGHNESS migh not be compatible. Checking required!\n"), CURRENT_FUNCTION);
      }

    }
  }

  /*--- Initialize the AoA and Sideslip variables for the incompressible
   solver. This is typically unused (often internal flows). Also fixed CL
   mode for incompressible flows is not implemented ---*/

  if (Kind_Solver == MAIN_SOLVER::INC_EULER ||
      Kind_Solver == MAIN_SOLVER::INC_NAVIER_STOKES ||
      Kind_Solver == MAIN_SOLVER::INC_RANS) {

    /*--- Compute x-velocity with a safegaurd for 0.0. ---*/

    su2double Vx = 1e-10;
    if (vel_init[0] != 0.0) {
      Vx = vel_init[0];
    }

    /*--- Compute the angle-of-attack and sideslip. ---*/

    su2double alpha = 0.0, beta = 0.0;
    if (val_nDim == 2) {
      alpha = atan(vel_init[1]/Vx)*180.0/PI_NUMBER;
    } else {
      alpha = atan(vel_init[2]/Vx)*180.0/PI_NUMBER;
      beta  = atan(vel_init[1]/Vx)*180.0/PI_NUMBER;
    }

    /*--- Set alpha and beta in the config class. ---*/

    SetAoA(alpha);
    SetAoS(beta);

    if (Fixed_CL_Mode) {
      SU2_MPI::Error(string("Fixed CL mode not implemented for the incompressible solver. \n"), CURRENT_FUNCTION);
    }

    /*--- Inc CHT simulation, but energy equation of fluid is inactive. ---*/
    if (Multizone_Problem && (nMarker_CHTInterface > 0) && !Energy_Equation)
      SU2_MPI::Error(string("You probably want to set INC_ENERGY_EQUATION= YES for the fluid solver. \n"), CURRENT_FUNCTION);
  }

  /*--- By default, in 2D we should use TWOD_AIRFOIL (independenly from the input file) ---*/

  if (val_nDim == 2) Geo_Description = TWOD_AIRFOIL;

  /*--- Store the SU2 module that we are executing. ---*/

  Kind_SU2 = val_software;

  /*--- Set limiter for no MUSCL reconstructions ---*/

  auto SetScalarDefaults = [](bool muscl, unsigned short& KindConvScheme, UPWIND& KindUpwind, LIMITER& KindLimiter) {
    if (KindConvScheme == NO_CONVECTIVE) {
      KindConvScheme = SPACE_UPWIND;
      KindUpwind = UPWIND::SCALAR_UPWIND;
    } else if (KindConvScheme == SPACE_CENTERED) {
      SU2_MPI::Error("Centered schemes are not available for scalar transport", CURRENT_FUNCTION);
    }
    if (!muscl) KindLimiter = LIMITER::NONE;
  };
  SetScalarDefaults(MUSCL_Turb, Kind_ConvNumScheme_Turb, Kind_Upwind_Turb, Kind_SlopeLimit_Turb);
  SetScalarDefaults(MUSCL_Heat, Kind_ConvNumScheme_Heat, Kind_Upwind_Heat, Kind_SlopeLimit_Heat);
  SetScalarDefaults(MUSCL_Species, Kind_ConvNumScheme_Species, Kind_Upwind_Species, Kind_SlopeLimit_Species);

  if (!MUSCL_Flow || (Kind_ConvNumScheme_Flow == SPACE_CENTERED)) Kind_SlopeLimit_Flow = LIMITER::NONE;
  if (!MUSCL_AdjFlow || (Kind_ConvNumScheme_AdjFlow == SPACE_CENTERED)) Kind_SlopeLimit_AdjFlow = LIMITER::NONE;
  if (!MUSCL_AdjTurb || (Kind_ConvNumScheme_AdjTurb == SPACE_CENTERED)) Kind_SlopeLimit_AdjTurb = LIMITER::NONE;

  /*--- Set the default for thrust in ActDisk ---*/

  if ((Kind_ActDisk == NET_THRUST) || (Kind_ActDisk == BC_THRUST)
      || (Kind_ActDisk == DRAG_MINUS_THRUST) || (Kind_ActDisk == MASSFLOW)
      || (Kind_ActDisk == POWER))
    ActDisk_Jump = RATIO;

  /*--- Error-catching and automatic array adjustments for objective, marker, and weights arrays --- */

  /*--- If Kind_Obj has not been specified, these arrays need to take a default --*/

  if (Weight_ObjFunc == nullptr && Kind_ObjFunc == nullptr) {
    Kind_ObjFunc = new unsigned short[1];
    Kind_ObjFunc[0] = DRAG_COEFFICIENT;
    Weight_ObjFunc = new su2double[1];
    Weight_ObjFunc[0] = 1.0;
    nObj=1;
    nObjW=1;
  }

  /*--- Maker sure that arrays are the same length ---*/

  if (nObj>0) {
    if (nMarker_Monitoring!=nObj && Marker_Monitoring!= nullptr) {
      if (nMarker_Monitoring==1) {
        /*-- If only one marker was listed with multiple objectives, set that marker as the marker for each objective ---*/
        nMarker_Monitoring = nObj;
        string marker = Marker_Monitoring[0];
        delete[] Marker_Monitoring;
        Marker_Monitoring = new string[nMarker_Monitoring];
        for (iMarker=0; iMarker<nMarker_Monitoring; iMarker++)
          Marker_Monitoring[iMarker] = marker;
      }
      else if(nObj==1){
        /*--- If one objective and more than one marker: repeat objective over each marker, evenly weighted ---*/
        unsigned int obj = Kind_ObjFunc[0];
        su2double wt=1.0;
        delete[] Kind_ObjFunc;
        if (Weight_ObjFunc!=nullptr){
         wt = Weight_ObjFunc[0];
         delete[] Weight_ObjFunc;
        }
        Kind_ObjFunc = new short unsigned int[nMarker_Monitoring];
        Weight_ObjFunc = new su2double[nMarker_Monitoring];
        for (unsigned short iObj=0; iObj<nMarker_Monitoring; iObj++){
          Kind_ObjFunc[iObj] = obj;
          Weight_ObjFunc[iObj] = wt;
        }
        nObjW = nObj;
      }
      else if(nObj>1) {
        SU2_MPI::Error("When using more than one OBJECTIVE_FUNCTION, MARKER_MONITORING must be the same length or length 1.\n"
                       "For multiple surfaces per objective, either use one objective or list the objective multiple times.\n"
                       "For multiple objectives per marker either use one marker or list the marker multiple times.\n"
                       "Similar rules apply for multi-objective optimization using OPT_OBJECTIVE rather than OBJECTIVE_FUNCTION.",
                       CURRENT_FUNCTION);
      }
    }
  }

  /*-- Correct for case where Weight_ObjFunc has not been provided or has length < kind_objfunc---*/

  if (nObjW<nObj) {
    if (Weight_ObjFunc!= nullptr && nObjW>1) {
      SU2_MPI::Error("The option OBJECTIVE_WEIGHT must either have the same length as OBJECTIVE_FUNCTION,\n"
                     "be lenght 1, or be deleted from the config file (equal weights will be applied).", CURRENT_FUNCTION);
    }
    Weight_ObjFunc = new su2double[nObj];
    for (unsigned short iObj=0; iObj<nObj; iObj++)
      Weight_ObjFunc[iObj] = 1.0;
  }

  /*--- One final check for multi-objective with the set of objectives
   that are not counted per-surface. We will disable multi-objective here. ---*/

  if (nObj > 1) {
    unsigned short Obj_0 = Kind_ObjFunc[0];
    for (unsigned short iObj=1; iObj<nObj; iObj++){
      switch(Kind_ObjFunc[iObj]) {
        case INVERSE_DESIGN_PRESSURE:
        case INVERSE_DESIGN_HEATFLUX:
        case THRUST_COEFFICIENT:
        case TORQUE_COEFFICIENT:
        case FIGURE_OF_MERIT:
        case SURFACE_TOTAL_PRESSURE:
        case SURFACE_STATIC_PRESSURE:
        case SURFACE_STATIC_TEMPERATURE:
        case SURFACE_MASSFLOW:
        case SURFACE_UNIFORMITY:
        case SURFACE_SECONDARY:
        case SURFACE_MOM_DISTORTION:
        case SURFACE_SECOND_OVER_UNIFORM:
        case SURFACE_PRESSURE_DROP:
        case SURFACE_SPECIES_0:
        case SURFACE_SPECIES_VARIANCE:
        case CUSTOM_OBJFUNC:
          if (Kind_ObjFunc[iObj] != Obj_0) {
            SU2_MPI::Error("The following objectives can only be used for the first surface in a multi-objective \n"
                           "problem or as a single objective applied to multiple monitoring markers:\n"
                           "INVERSE_DESIGN_PRESSURE, INVERSE_DESIGN_HEATFLUX, THRUST_COEFFICIENT, TORQUE_COEFFICIENT\n"
                           "FIGURE_OF_MERIT, SURFACE_TOTAL_PRESSURE, SURFACE_STATIC_PRESSURE, SURFACE_MASSFLOW\n"
                           "SURFACE_UNIFORMITY, SURFACE_SECONDARY, SURFACE_MOM_DISTORTION, SURFACE_SECOND_OVER_UNIFORM\n"
                           "SURFACE_PRESSURE_DROP, SURFACE_STATIC_TEMPERATURE, SURFACE_SPECIES_0\n"
                           "SURFACE_SPECIES_VARIANCE, CUSTOM_OBJFUNC.\n", CURRENT_FUNCTION);
          }
          break;
        default:
          break;
      }
    }
  }

  if (Kind_ObjFunc[0] == CUSTOM_OBJFUNC && CustomObjFunc.empty() && !Multizone_Problem) {
    SU2_MPI::Error("The expression for the custom objective function was not set.\n"
                   "For example, CUSTOM_OBJFUNC= LIFT/DRAG", CURRENT_FUNCTION);
  }

  /*--- Check for unsteady problem ---*/

  if ((TimeMarching == TIME_MARCHING::TIME_STEPPING ||
       TimeMarching == TIME_MARCHING::DT_STEPPING_1ST ||
       TimeMarching == TIME_MARCHING::DT_STEPPING_2ND) && !Time_Domain){
    SU2_MPI::Error("TIME_DOMAIN must be set to YES if TIME_MARCHING is "
                   "TIME_STEPPING, DUAL_TIME_STEPPING-1ST_ORDER or DUAL_TIME_STEPPING-2ND_ORDER", CURRENT_FUNCTION);
  }

  if (Time_Domain){
    Delta_UnstTime = Time_Step;
    Delta_DynTime  = Time_Step;

    if (TimeMarching == TIME_MARCHING::TIME_STEPPING){ InnerIter = 1; }

    /*--- Set History write freq for inner and outer iteration to zero by default, so only time iterations write. ---*/
    if (!OptionIsSet("HISTORY_WRT_FREQ_INNER")) { HistoryWrtFreq[2] = 0; }
    if (!OptionIsSet("HISTORY_WRT_FREQ_OUTER")) { HistoryWrtFreq[1] = 0; }

    if (Restart == NO) {
      Restart_Iter = 0;
    } else {
      if(nTimeIter <= Restart_Iter) SU2_MPI::Error("TIME_ITER must be larger than RESTART_ITER.", CURRENT_FUNCTION);
    }

    /*--- WINDOW_START_ITER must be larger than or equal to: RESTART_ITER. Otherwise, the running average is wrong. ---*/
    if (OptionIsSet("WINDOW_START_ITER")) {
      if (StartWindowIteration < Restart_Iter) {
        SU2_MPI::Error("WINDOW_START_ITER must be larger than or equal to: RESTART_ITER!", CURRENT_FUNCTION);
      }
    } else {
      /*--- Enforced default behavior: start of the window is the first new iteration. ---*/
      if (rank == MASTER_NODE) cout << "WARNING: Setting WINDOW_START_ITER = RESTART_ITER for meaningful running average.\n";
      StartWindowIteration = Restart_Iter;
    }

    if (Time_Step <= 0.0 && Unst_CFL == 0.0){ SU2_MPI::Error("Invalid value for TIME_STEP.", CURRENT_FUNCTION); }
  } else {
    nTimeIter = 1;
    Time_Step = 0;

    /*--- Entry 0 corresponds to unsteady simulation so for steady simulation are just set to 1. ---*/
    ScreenWrtFreq[0]  = 1;
    HistoryWrtFreq[0] = 1;

    if (TimeMarching != TIME_MARCHING::HARMONIC_BALANCE) { TimeMarching = TIME_MARCHING::STEADY; }
  }

  if (Time_Domain && !GetWrt_Restart_Overwrite()){
    SU2_MPI::Error("Appending iterations to the filename (WRT_RESTART_OVERWRITE=NO) is incompatible with transient problems.", CURRENT_FUNCTION);
  }
  if (Time_Domain && !GetWrt_Surface_Overwrite()){
    SU2_MPI::Error("Appending iterations to the filename (WRT_SURFACE_OVERWRITE=NO) is incompatible with transient problems.", CURRENT_FUNCTION);
  }
  if (Time_Domain && !GetWrt_Volume_Overwrite()){
    SU2_MPI::Error("Appending iterations to the filename (WRT_VOLUME_OVERWRITE=NO) is incompatible with transient problems.", CURRENT_FUNCTION);
  }


  /*--- Ensure that Discard_InFiles is false, owerwise the gradient could be wrong ---*/

  if ((ContinuousAdjoint || DiscreteAdjoint) && Fixed_CL_Mode && !Eval_dOF_dCX)
    Discard_InFiles = false;

  /*--- Deactivate the multigrid in the adjoint problem ---*/

  if ((ContinuousAdjoint && !MG_AdjointFlow) ||
      (TimeMarching == TIME_MARCHING::TIME_STEPPING)) { nMGLevels = 0; }

  if (Kind_Solver == MAIN_SOLVER::EULER ||
      Kind_Solver == MAIN_SOLVER::NAVIER_STOKES ||
      Kind_Solver == MAIN_SOLVER::RANS ||
      Kind_Solver == MAIN_SOLVER::NEMO_EULER ||
      Kind_Solver == MAIN_SOLVER::NEMO_NAVIER_STOKES ||
      Kind_Solver == MAIN_SOLVER::FEM_EULER ||
      Kind_Solver == MAIN_SOLVER::FEM_NAVIER_STOKES ||
      Kind_Solver == MAIN_SOLVER::FEM_RANS ||
      Kind_Solver == MAIN_SOLVER::FEM_LES){
    Kind_Regime = ENUM_REGIME::COMPRESSIBLE;
  } else if (Kind_Solver == MAIN_SOLVER::INC_EULER ||
             Kind_Solver == MAIN_SOLVER::INC_NAVIER_STOKES ||
             Kind_Solver == MAIN_SOLVER::INC_RANS ||
             Kind_Solver == MAIN_SOLVER::FEM_INC_EULER ||
             Kind_Solver == MAIN_SOLVER::FEM_INC_NAVIER_STOKES ||
             Kind_Solver == MAIN_SOLVER::FEM_INC_RANS ||
             Kind_Solver == MAIN_SOLVER::FEM_INC_LES){
    Kind_Regime = ENUM_REGIME::INCOMPRESSIBLE;
  }  else {
    Kind_Regime = ENUM_REGIME::NO_FLOW;
  }

  if ((rank == MASTER_NODE) && ContinuousAdjoint && (Ref_NonDim == DIMENSIONAL) && (Kind_SU2 == SU2_COMPONENT::SU2_CFD)) {
    cout << "WARNING: The adjoint solver should use a non-dimensional flow solution." << endl;
  }

  /*--- Initialize non-physical points/reconstructions to zero ---*/

  Nonphys_Points   = 0;
  Nonphys_Reconstr = 0;

  /*--- Set the number of external iterations to 1 for the steady state problem ---*/

  if (Kind_Solver == MAIN_SOLVER::FEM_ELASTICITY) {
    nMGLevels = 0;
    if (Kind_Struct_Solver == STRUCT_DEFORMATION::SMALL){
      MinLogResidual = log10(Linear_Solver_Error);
    }
  }

  Radiation = (Kind_Radiation != RADIATION_MODEL::NONE);

  /*--- Check for unsupported features. ---*/

  if ((Kind_Solver != MAIN_SOLVER::EULER && Kind_Solver != MAIN_SOLVER::NAVIER_STOKES && Kind_Solver != MAIN_SOLVER::RANS) && (TimeMarching == TIME_MARCHING::HARMONIC_BALANCE)){
    SU2_MPI::Error("Harmonic Balance not yet implemented for the incompressible solver.", CURRENT_FUNCTION);
  }

  /*--- Check for Fluid model consistency ---*/

  if (standard_air) {
    if (Gamma != 1.4 || Gas_Constant != 287.058) {
      Gamma = 1.4;
      Gas_Constant = 287.058;
    }
  }

/*--- Set default values for various fluid properties. ---*/

  const su2double Molecular_Weight_Default = 28.96;
  const su2double Mu_Constant_Default = (SystemMeasurements == SI) ? 1.716E-5 : (1.716E-5 / 47.88025898);
  const su2double Mu_Ref_Default = Mu_Constant_Default;
  const su2double Mu_Temperature_Ref_Default = (SystemMeasurements == SI) ? 273.15 : (273.15 * 1.8);
  const su2double Mu_S_Default = (SystemMeasurements == SI) ? 110.4 : (110.4 * 1.8);
  const su2double Specific_Heat_Cp_Default = 1004.703;
  const su2double Thermal_Conductivity_Constant_Default = (SystemMeasurements == SI) ? 2.57E-2 : (2.57E-2 * 0.577789317);
  const su2double Prandtl_Lam_Default = 0.72;
  const su2double Prandtl_Turb_Default = 0.9;
  const su2double Lewis_Number_Default = 1.0;

  auto SetDefaultIfEmpty = [](su2double*& array, unsigned short& size, const su2double& default_val) {
    if (array == nullptr) {
      array = new su2double[1];
      array[0] = default_val;
      size = 1;
    }
  };

  SetDefaultIfEmpty(Molecular_Weight, nMolecular_Weight, Molecular_Weight_Default);
  SetDefaultIfEmpty(Specific_Heat_Cp, nSpecific_Heat_Cp, Specific_Heat_Cp_Default);
  SetDefaultIfEmpty(Mu_Constant, nMu_Constant, Mu_Constant_Default);
  if (Mu_Ref == nullptr && Mu_Temperature_Ref == nullptr && Mu_S == nullptr) {
    SetDefaultIfEmpty(Mu_Ref, nMu_Ref, Mu_Ref_Default);
    SetDefaultIfEmpty(Mu_Temperature_Ref, nMu_Temperature_Ref, Mu_Temperature_Ref_Default);
    SetDefaultIfEmpty(Mu_S, nMu_S, Mu_S_Default);
  }
  SetDefaultIfEmpty(Thermal_Conductivity_Constant, nThermal_Conductivity_Constant,
                    Thermal_Conductivity_Constant_Default);
  SetDefaultIfEmpty(Prandtl_Lam, nPrandtl_Lam, Prandtl_Lam_Default);
  SetDefaultIfEmpty(Prandtl_Turb, nPrandtl_Turb, Prandtl_Turb_Default);
  SetDefaultIfEmpty(Constant_Lewis_Number, nConstant_Lewis_Number, Lewis_Number_Default);

  /*--- Check whether inputs for FLUID_MIXTURE are correctly specified. ---*/

    if (Kind_FluidModel == FLUID_MIXTURE) {
      /*--- Check whether the number of entries of each specified fluid property equals the number of transported scalar
       equations solved + 1. nMolecular_Weight and nSpecific_Heat_Cp are used because it is required for the fluid mixing models.
       * Cp is required in case of MIXTURE_FLUID_MODEL because the energy equation needs to be active.--- */
      if (nMolecular_Weight != nSpecies_Init + 1 || nSpecific_Heat_Cp != nSpecies_Init + 1) {
        SU2_MPI::Error(
            "The use of FLUID_MIXTURE requires the number of entries for MOLECULAR_WEIGHT and SPECIFIC_HEAT_CP,\n"
            "to be equal to the number of entries of SPECIES_INIT + 1",
            CURRENT_FUNCTION);
      }
      /*--- Check whether the density model used is correct, in the case of FLUID_MIXTURE the density model must be
       VARIABLE. Otherwise, if the density model is CONSTANT, the scalars will not have influence the mixture density
       and it will remain constant through the complete domain. --- */
      if (Kind_DensityModel != INC_DENSITYMODEL::VARIABLE) {
        SU2_MPI::Error("The use of FLUID_MIXTURE requires the INC_DENSITY_MODEL option to be VARIABLE",
                       CURRENT_FUNCTION);
      }

      switch (Kind_ViscosityModel) {
        case VISCOSITYMODEL::CONSTANT:
          if (nMu_Constant != nSpecies_Init + 1) {
            SU2_MPI::Error(
                "The use of FLUID_MIXTURE requires the number of entries for MU_CONSTANT,\n"
                "to be equal to the number of entries of SPECIES_INIT + 1",
                CURRENT_FUNCTION);
          }
          break;
        case VISCOSITYMODEL::SUTHERLAND:
          if ((nMu_Ref != nSpecies_Init + 1) || (nMu_Temperature_Ref != nSpecies_Init + 1) ||
              (nMu_S != nSpecies_Init + 1)) {
            SU2_MPI::Error(
                "The use of FLUID_MIXTURE requires the number of entries for MU_REF, MU_T_REF and "
                "SUTHERLAND_CONSTANT,\n"
                "to be equal to the number of entries of SPECIES_INIT + 1",
                CURRENT_FUNCTION);
          }
          break;
        default:
          if (nSpecies_Init + 1 != 1) SU2_MPI::Error("Viscosity model not available.", CURRENT_FUNCTION);
          break;
      }

      switch (Kind_ConductivityModel) {
        case CONDUCTIVITYMODEL::CONSTANT:
          if ((Kind_ConductivityModel_Turb == CONDUCTIVITYMODEL_TURB::CONSTANT_PRANDTL) &&
              (Kind_Turb_Model != TURB_MODEL::NONE)) {
            if ((nThermal_Conductivity_Constant != nSpecies_Init + 1) || (nPrandtl_Turb != nSpecies_Init + 1)) {
              SU2_MPI::Error(
                  "The use of FLUID_MIXTURE requires the number of entries for THERMAL_CONDUCTIVITY_CONSTANT and "
                  "PRANDTL_TURB,\n"
                  "to be equal to the number of entries of SPECIES_INIT + 1",
                  CURRENT_FUNCTION);
            }
          } else {
            if (nThermal_Conductivity_Constant != nSpecies_Init + 1) {
              SU2_MPI::Error(
                  "The use of FLUID_MIXTURE requires the number of entries for THERMAL_CONDUCTIVITY_CONSTANT,\n"
                  "to be equal to the number of entries of SPECIES_INIT + 1",
                  CURRENT_FUNCTION);
            }
          }
          break;
        case CONDUCTIVITYMODEL::CONSTANT_PRANDTL:
          if (Kind_ConductivityModel_Turb == CONDUCTIVITYMODEL_TURB::CONSTANT_PRANDTL) {
            if ((nPrandtl_Lam != nSpecies_Init + 1) || (nPrandtl_Turb != nSpecies_Init + 1)) {
              SU2_MPI::Error(
                  "The use of FLUID_MIXTURE requires the number of entries for PRANDTL_LAM and PRANDTL_TURB,\n"
                  "to be equal to the number of entries of SPECIES_INIT + 1",
                  CURRENT_FUNCTION);
            }
          } else {
            if (nPrandtl_Lam != nSpecies_Init + 1) {
              SU2_MPI::Error(
                  "The use of FLUID_MIXTURE requires the number of entries for PRANDTL_LAM,\n"
                  "to be equal to the number of entries of SPECIES_INIT + 1",
                  CURRENT_FUNCTION);
            }
          }
          break;
        default:
          if (nSpecies_Init + 1 != 1) SU2_MPI::Error("Conductivity model not available.", CURRENT_FUNCTION);
          break;
      }
    }

    /*--- Check for Measurement System ---*/

    if (SystemMeasurements == US && !standard_air) {
      SU2_MPI::Error("Only STANDARD_AIR fluid model can be used with US Measurement System", CURRENT_FUNCTION);
    }

    if (Kind_FluidModel == SU2_NONEQ && (Kind_TransCoeffModel != TRANSCOEFFMODEL::WILKE && Kind_TransCoeffModel != TRANSCOEFFMODEL::SUTHERLAND) ) {
      SU2_MPI::Error("Only WILKE and SUTHERLAND transport models are stable for the NEMO solver using SU2TClib. Use Mutation++ instead.", CURRENT_FUNCTION);
    }

    if (Kind_FluidModel == MUTATIONPP &&
        (Kind_TransCoeffModel != TRANSCOEFFMODEL::WILKE && Kind_TransCoeffModel != TRANSCOEFFMODEL::CHAPMANN_ENSKOG)) {
      SU2_MPI::Error("Only WILKE and Chapmann-Enskog transport model can be used with Mutation++ at the moment.",
                     CURRENT_FUNCTION);
    }

    if (!ideal_gas && !nemo) {
      if (Kind_Upwind_Flow != UPWIND::ROE && Kind_Upwind_Flow != UPWIND::HLLC && Kind_Centered_Flow != CENTERED::JST) {
        SU2_MPI::Error("Only ROE Upwind, HLLC Upwind scheme, and JST scheme can be used for Non-Ideal Compressible Fluids", CURRENT_FUNCTION);
      }
    }

    if (GetBoolTurbomachinery()) {
      nBlades = new su2double[nZone];
      FreeStreamTurboNormal = new su2double[3];
    }

    /*--- Check if Giles are used with turbo markers ---*/

    if (nMarker_Giles > 0 && !GetBoolTurbomachinery()) {
      SU2_MPI::Error("Giles Boundary conditions can only be used with turbomachinery markers", CURRENT_FUNCTION);
    }

    /*--- Check for Boundary condition available for NICFD ---*/

    if ((!ideal_gas) && (!noneq_gas)) {
      if (nMarker_Inlet != 0) {
        SU2_MPI::Error(
            "Riemann Boundary conditions or Giles must be used for inlet and outlet with Not Ideal Compressible "
            "Fluids ",
            CURRENT_FUNCTION);
      }
      if (nMarker_Outlet != 0) {
        SU2_MPI::Error("Riemann Boundary conditions or Giles must be used outlet with Not Ideal Compressible Fluids ",
                       CURRENT_FUNCTION);
      }

      if (nMarker_FarField != 0) {
        SU2_MPI::Error("Riemann Boundary conditions or Giles must be used outlet with Not Ideal Compressible Fluids ",
                       CURRENT_FUNCTION);
      }
    }

    /*--- Check for Boundary condition available for NICF ---*/

    if (ideal_gas && (Kind_Solver != MAIN_SOLVER::INC_EULER && Kind_Solver != MAIN_SOLVER::INC_NAVIER_STOKES &&
                      Kind_Solver != MAIN_SOLVER::INC_RANS)) {
      if (SystemMeasurements == US && standard_air) {
        if (Kind_ViscosityModel != VISCOSITYMODEL::SUTHERLAND) {
          SU2_MPI::Error("Only SUTHERLAND viscosity model can be used with US Measurement", CURRENT_FUNCTION);
        }
      }
      if (Kind_ConductivityModel != CONDUCTIVITYMODEL::CONSTANT_PRANDTL) {
        SU2_MPI::Error("Only CONSTANT_PRANDTL thermal conductivity model can be used with STANDARD_AIR and IDEAL_GAS",
                       CURRENT_FUNCTION);
      }
    }
    /*--- Check for Boundary condition option agreement ---*/
  if (Kind_InitOption == REYNOLDS){
    if ((Kind_Solver == MAIN_SOLVER::NAVIER_STOKES || Kind_Solver == MAIN_SOLVER::RANS) && Reynolds <=0){
      SU2_MPI::Error("Reynolds number required for NAVIER_STOKES and RANS !!", CURRENT_FUNCTION);
    }
  }

  if (nKind_SurfaceMovement != nMarker_Moving) {
    SU2_MPI::Error("Number of SURFACE_MOVEMENT must match number of MARKER_MOVING", CURRENT_FUNCTION);
  }

  if (TimeMarching == TIME_MARCHING::TIME_STEPPING){
    nIter      = 1;
    nInnerIter  = 1;
  }

  if (!Multizone_Problem){
    ScreenWrtFreq[1]  = 0;
    HistoryWrtFreq[1] = 0;
    if (!Time_Domain){
      /*--- If not running multizone or unsteady, INNER_ITER and ITER are interchangeable,
       * but precedence will be given to INNER_ITER if both options are present. ---*/
      if (!OptionIsSet("INNER_ITER")){
        nInnerIter = nIter;
      }
    }
  }


  if ((Multizone_Problem || Time_Domain) && OptionIsSet("ITER")){
    SU2_MPI::Error("ITER must not be used when running multizone and/or unsteady problems.\n"
                   "Use TIME_ITER, OUTER_ITER or INNER_ITER to specify number of time iterations,\n"
                   "outer iterations or inner iterations, respectively.", CURRENT_FUNCTION);
  }

  /*--- If we're solving a purely steady problem with no prescribed grid
   movement (both rotating frame and moving walls can be steady), make sure that
   there is no grid motion ---*/

  if (GetGrid_Movement()){
    if ((Kind_SU2 == SU2_COMPONENT::SU2_CFD || Kind_SU2 == SU2_COMPONENT::SU2_SOL) &&
        (TimeMarching == TIME_MARCHING::STEADY && !Time_Domain)){

      if((Kind_GridMovement != ROTATING_FRAME) &&
         (Kind_GridMovement != STEADY_TRANSLATION) &&
         (Kind_GridMovement != NONE)){
        SU2_MPI::Error("Unsupported kind of grid movement for steady state problems.", CURRENT_FUNCTION);
      }
      for (iMarker = 0; iMarker < nMarker_Moving; iMarker++){
        if (Kind_SurfaceMovement[iMarker] != MOVING_WALL){
          SU2_MPI::Error("Unsupported kind of surface movement for steady state problems.", CURRENT_FUNCTION);
        }
      }
    }
  }

  /*--- The Line Search should be applied only in the deformation stage. ---*/

  if (Kind_SU2 != SU2_COMPONENT::SU2_DEF) {
    Opt_RelaxFactor = 1.0;
  }

  /*--- If it is not specified, set the mesh motion mach number
   equal to the freestream value. ---*/

  if (GetDynamic_Grid() && Mach_Motion == 0.0)
    Mach_Motion = Mach;

  /*--- Set the boolean flag if we are in a rotating frame (source term). ---*/

  Rotating_Frame = (Kind_GridMovement == ROTATING_FRAME);

  /*--- In case the grid movement parameters have not been declared in the
   config file, set them equal to zero for safety. Also check to make sure
   that for each option, a value has been declared for each moving marker. ---*/

  if (nMarker_Moving > 0){
    if (nMarkerMotion_Origin == 0){
      nMarkerMotion_Origin = 3*nMarker_Moving;
      MarkerMotion_Origin = new su2double[nMarkerMotion_Origin] ();
    }
    if (nMarkerMotion_Origin/3 != nMarker_Moving){
      SU2_MPI::Error("Number of SURFACE_MOTION_ORIGIN must be three times the number of MARKER_MOVING, (x,y,z) per marker.", CURRENT_FUNCTION);
    }
    if (nMarkerTranslation == 0){
      nMarkerTranslation = 3*nMarker_Moving;
      MarkerTranslation_Rate = new su2double[nMarkerTranslation] ();
    }
    if (nMarkerTranslation/3 != nMarker_Moving){
      SU2_MPI::Error("Number of SURFACE_TRANSLATION_RATE must be three times the number of MARKER_MOVING, (x,y,z) per marker.", CURRENT_FUNCTION);
    }
    if (nMarkerRotation_Rate == 0){
      nMarkerRotation_Rate = 3*nMarker_Moving;
      MarkerRotation_Rate = new su2double[nMarkerRotation_Rate] ();
    }
    if (nMarkerRotation_Rate/3 != nMarker_Moving){
      SU2_MPI::Error("Number of SURFACE_ROTATION_RATE must be three times the number of MARKER_MOVING, (x,y,z) per marker.", CURRENT_FUNCTION);
    }
    if (nMarkerPlunging_Ampl == 0){
      nMarkerPlunging_Ampl = 3*nMarker_Moving;
      MarkerPlunging_Ampl = new su2double[nMarkerPlunging_Ampl] ();
    }
    if (nMarkerPlunging_Ampl/3 != nMarker_Moving){
      SU2_MPI::Error("Number of SURFACE_PLUNGING_AMPL must be three times the number of MARKER_MOVING, (x,y,z) per marker.", CURRENT_FUNCTION);
    }
    if (nMarkerPlunging_Omega == 0){
      nMarkerPlunging_Omega = 3*nMarker_Moving;
      MarkerPlunging_Omega = new su2double[nMarkerPlunging_Omega] ();
    }
    if (nMarkerPlunging_Omega/3 != nMarker_Moving){
      SU2_MPI::Error("Number of SURFACE_PLUNGING_OMEGA must be three times the number of MARKER_MOVING, (x,y,z) per marker.", CURRENT_FUNCTION);
    }
    if (nMarkerPitching_Ampl == 0){
      nMarkerPitching_Ampl = 3*nMarker_Moving;
      MarkerPitching_Ampl = new su2double[nMarkerPitching_Ampl] ();
    }
    if (nMarkerPitching_Ampl/3 != nMarker_Moving){
      SU2_MPI::Error("Number of SURFACE_PITCHING_AMPL must be three times the number of MARKER_MOVING, (x,y,z) per marker.", CURRENT_FUNCTION);
    }
    if (nMarkerPitching_Omega == 0){
      nMarkerPitching_Omega = 3*nMarker_Moving;
      MarkerPitching_Omega = new su2double[nMarkerPitching_Omega] ();
    }
    if (nMarkerPitching_Omega/3 != nMarker_Moving){
      SU2_MPI::Error("Number of SURFACE_PITCHING_OMEGA must be three times the number of MARKER_MOVING, (x,y,z) per marker.", CURRENT_FUNCTION);
    }
    if (nMarkerPitching_Phase == 0){
      nMarkerPitching_Phase = 3*nMarker_Moving;
      MarkerPitching_Phase = new su2double[nMarkerPitching_Phase] ();
    }
    if (nMarkerPitching_Phase/3 != nMarker_Moving){
      SU2_MPI::Error("Number of SURFACE_PITCHING_PHASE must be three times the number of MARKER_MOVING, (x,y,z) per marker.", CURRENT_FUNCTION);
    }

    if (nMoveMotion_Origin == 0){
      nMoveMotion_Origin = nMarker_Moving;
      MoveMotion_Origin = new unsigned short[nMoveMotion_Origin];
      for (iMarker = 0; iMarker < nMarker_Moving; iMarker++){
        MoveMotion_Origin[iMarker] = NO;
      }
    }
    if (nMoveMotion_Origin != nMarker_Moving){
      SU2_MPI::Error("Number of MOVE_MOTION_ORIGIN must match number of MARKER_MOVING.", CURRENT_FUNCTION);
    }
  }

  /*-- Setting Harmonic Balance period from the config file */

  if (TimeMarching == TIME_MARCHING::HARMONIC_BALANCE) {
    HarmonicBalance_Period = GetHarmonicBalance_Period();
    if (HarmonicBalance_Period < 0)  {
      SU2_MPI::Error("Not a valid value for time period!!", CURRENT_FUNCTION);
    }
    /* Initialize the Harmonic balance Frequency pointer */
    if (Omega_HB == nullptr) {
      Omega_HB = new su2double[nOmega_HB];
      for (unsigned short iZone = 0; iZone < nOmega_HB; iZone++ )
        Omega_HB[iZone] = 0.0;
  } else {
      if (nOmega_HB != nTimeInstances) {
        SU2_MPI::Error("Length of omega_HB  must match the number TIME_INSTANCES!!" , CURRENT_FUNCTION);
      }
    }
  }

  /*--- Force number of span-wise section to 1 if 2D case ---*/
  if(val_nDim ==2){
    nSpanWiseSections_User=1;
    Kind_SpanWise= EQUISPACED;
  }

  /*--- Set number of TurboPerformance markers ---*/
  if(nMarker_Turbomachinery > 0){
    if(nMarker_Turbomachinery > 1){
      nMarker_TurboPerformance = nMarker_Turbomachinery + SU2_TYPE::Int(nMarker_Turbomachinery/2) + 1;
    }else{
      nMarker_TurboPerformance = nMarker_Turbomachinery;
    }
  } else {
    nMarker_TurboPerformance = 0;
    nSpanWiseSections =1;
  }

  /*--- Set number of TurboPerformance markers ---*/
  if(nMarker_Turbomachinery != 0){
    nSpan_iZones = new unsigned short[nZone];
  }

  /*--- Set number of TurboPerformance markers ---*/
  if(GetGrid_Movement() && RampRotatingFrame && !DiscreteAdjoint){
    FinalRotation_Rate_Z = Rotation_Rate[2];
    if(abs(FinalRotation_Rate_Z) > 0.0){
      Rotation_Rate[2] = rampRotFrame_coeff[0];
    }
  }

  if(RampOutletPressure && !DiscreteAdjoint){
    for (iMarker = 0; iMarker < nMarker_Giles; iMarker++){
      if (Kind_Data_Giles[iMarker] == STATIC_PRESSURE || Kind_Data_Giles[iMarker] == STATIC_PRESSURE_1D || Kind_Data_Giles[iMarker] == RADIAL_EQUILIBRIUM ){
        FinalOutletPressure = Giles_Var1[iMarker];
        Giles_Var1[iMarker] = rampOutPres_coeff[0];
      }
    }
    for (iMarker = 0; iMarker < nMarker_Riemann; iMarker++){
      if (Kind_Data_Riemann[iMarker] == STATIC_PRESSURE || Kind_Data_Riemann[iMarker] == RADIAL_EQUILIBRIUM){
        FinalOutletPressure = Riemann_Var1[iMarker];
        Riemann_Var1[iMarker] = rampOutPres_coeff[0];
      }
    }
  }

  /*--- Check on extra Relaxation factor for Giles---*/
  if(extrarelfac[1] > 0.5){
    extrarelfac[1] = 0.5;
  }
    /*--- Use the various rigid-motion input frequencies to determine the period to be used with harmonic balance cases.
     There are THREE types of motion to consider, namely: rotation, pitching, and plunging.
     The largest period of motion is the one to be used for harmonic balance  calculations. ---*/

  /*if (Unsteady_Simulation == HARMONIC_BALANCE) {
    if (!(GetGrid_Movement())) {
      // No grid movement - Time period from config file //
      HarmonicBalance_Period = GetHarmonicBalance_Period();
    }

    else {
      unsigned short N_MOTION_TYPES = 3;
      su2double *periods;
      periods = new su2double[N_MOTION_TYPES];

      //--- rotation: ---//

      su2double Omega_mag_rot = sqrt(pow(Rotation_Rate_X[ZONE_0],2)+pow(Rotation_Rate_Y[ZONE_0],2)+pow(Rotation_Rate_Z[ZONE_0],2));
      if (Omega_mag_rot > 0)
          periods[0] = 2*PI_NUMBER/Omega_mag_rot;
      else
          periods[0] = 0.0;

      //--- pitching: ---//

      su2double Omega_mag_pitch = sqrt(pow(Pitching_Omega_X[ZONE_0],2)+pow(Pitching_Omega_Y[ZONE_0],2)+pow(Pitching_Omega_Z[ZONE_0],2));
      if (Omega_mag_pitch > 0)
          periods[1] = 2*PI_NUMBER/Omega_mag_pitch;
      else
          periods[1] = 0.0;

      //--- plunging: ---//

      su2double Omega_mag_plunge = sqrt(pow(Plunging_Omega_X[ZONE_0],2)+pow(Plunging_Omega_Y[ZONE_0],2)+pow(Plunging_Omega_Z[ZONE_0],2));
      if (Omega_mag_plunge > 0)
          periods[2] = 2*PI_NUMBER/Omega_mag_plunge;
      else
          periods[2] = 0.0;

      //--- determine which period is largest ---//

      unsigned short iVar;
      HarmonicBalance_Period = 0.0;
      for (iVar = 0; iVar < N_MOTION_TYPES; iVar++) {
          if (periods[iVar] > HarmonicBalance_Period)
              HarmonicBalance_Period = periods[iVar];
      }

      delete periods;
    }

  }*/


  /*--- In case the moment origin coordinates have not been declared in the
   config file, set them equal to zero for safety. Also check to make sure
   that for each marker, a value has been declared for the moment origin.
   Unless only one value was specified, then set this value for all the markers
   being monitored. ---*/


  if ((nRefOriginMoment_X != nRefOriginMoment_Y) || (nRefOriginMoment_X != nRefOriginMoment_Z) ) {
    SU2_MPI::Error("ERROR: Length of REF_ORIGIN_MOMENT_X, REF_ORIGIN_MOMENT_Y and REF_ORIGIN_MOMENT_Z must be the same!!", CURRENT_FUNCTION);
  }

  if (RefOriginMoment_X == nullptr) {
    RefOriginMoment_X = new su2double[nMarker_Monitoring];
    for (iMarker = 0; iMarker < nMarker_Monitoring; iMarker++ )
      RefOriginMoment_X[iMarker] = 0.0;
  } else {
    if (nRefOriginMoment_X == 1) {

      su2double aux_RefOriginMoment_X = RefOriginMoment_X[0];
      delete [] RefOriginMoment_X;
      RefOriginMoment_X = new su2double[nMarker_Monitoring];
      nRefOriginMoment_X = nMarker_Monitoring;

      for (iMarker = 0; iMarker < nMarker_Monitoring; iMarker++ )
        RefOriginMoment_X[iMarker] = aux_RefOriginMoment_X;
    }
    else if (nRefOriginMoment_X != nMarker_Monitoring) {
      SU2_MPI::Error("ERROR: Length of REF_ORIGIN_MOMENT_X must match number of Monitoring Markers!!", CURRENT_FUNCTION);
    }
  }

  if (RefOriginMoment_Y == nullptr) {
    RefOriginMoment_Y = new su2double[nMarker_Monitoring];
    for (iMarker = 0; iMarker < nMarker_Monitoring; iMarker++ )
      RefOriginMoment_Y[iMarker] = 0.0;
  } else {
    if (nRefOriginMoment_Y == 1) {

      su2double aux_RefOriginMoment_Y = RefOriginMoment_Y[0];
      delete [] RefOriginMoment_Y;
      RefOriginMoment_Y = new su2double[nMarker_Monitoring];
      nRefOriginMoment_Y = nMarker_Monitoring;

      for (iMarker = 0; iMarker < nMarker_Monitoring; iMarker++ )
        RefOriginMoment_Y[iMarker] = aux_RefOriginMoment_Y;
    }
    else if (nRefOriginMoment_Y != nMarker_Monitoring) {
      SU2_MPI::Error("ERROR: Length of REF_ORIGIN_MOMENT_Y must match number of Monitoring Markers!!", CURRENT_FUNCTION);
    }
  }

  if (RefOriginMoment_Z == nullptr) {
    RefOriginMoment_Z = new su2double[nMarker_Monitoring];
    for (iMarker = 0; iMarker < nMarker_Monitoring; iMarker++ )
      RefOriginMoment_Z[iMarker] = 0.0;
  } else {
    if (nRefOriginMoment_Z == 1) {

      su2double aux_RefOriginMoment_Z = RefOriginMoment_Z[0];
      delete [] RefOriginMoment_Z;
      RefOriginMoment_Z = new su2double[nMarker_Monitoring];
      nRefOriginMoment_Z = nMarker_Monitoring;

      for (iMarker = 0; iMarker < nMarker_Monitoring; iMarker++ )
        RefOriginMoment_Z[iMarker] = aux_RefOriginMoment_Z;
    }
    else if (nRefOriginMoment_Z != nMarker_Monitoring) {
      SU2_MPI::Error("ERROR: Length of REF_ORIGIN_MOMENT_Z must match number of Monitoring Markers!!", CURRENT_FUNCTION);
    }
  }

  /*--- Set the boolean flag if we are carrying out an aeroelastic simulation. ---*/

  if (GetGrid_Movement() && (GetSurface_Movement(AEROELASTIC) || GetSurface_Movement(AEROELASTIC_RIGID_MOTION))) Aeroelastic_Simulation = true;
  else Aeroelastic_Simulation = false;

  /*--- Initializing the size for the solutions of the Aeroelastic problem. ---*/


  if (GetGrid_Movement() && Aeroelastic_Simulation) {
    Aeroelastic_np1.resize(nMarker_Monitoring);
    Aeroelastic_n.resize(nMarker_Monitoring);
    Aeroelastic_n1.resize(nMarker_Monitoring);
    for (iMarker = 0; iMarker < nMarker_Monitoring; iMarker++) {
      Aeroelastic_np1[iMarker].resize(2);
      Aeroelastic_n[iMarker].resize(2);
      Aeroelastic_n1[iMarker].resize(2);
      for (int i =0; i<2; i++) {
        Aeroelastic_np1[iMarker][i].resize(2);
        Aeroelastic_n[iMarker][i].resize(2);
        Aeroelastic_n1[iMarker][i].resize(2);
        for (int j=0; j<2; j++) {
          Aeroelastic_np1[iMarker][i][j] = 0.0;
          Aeroelastic_n[iMarker][i][j] = 0.0;
          Aeroelastic_n1[iMarker][i][j] = 0.0;
        }
      }
    }
  }

  /*--- Allocate memory for the plunge and pitch and initialized them to zero ---*/

  if (GetGrid_Movement() && Aeroelastic_Simulation) {
    Aeroelastic_pitch = new su2double[nMarker_Monitoring];
    Aeroelastic_plunge = new su2double[nMarker_Monitoring];
    for (iMarker = 0; iMarker < nMarker_Monitoring; iMarker++ ) {
      Aeroelastic_pitch[iMarker] = 0.0;
      Aeroelastic_plunge[iMarker] = 0.0;
    }
  }

  FinestMesh = MESH_0;
  if (MGCycle == FULLMG_CYCLE) FinestMesh = nMGLevels;

  if ((Kind_Solver == MAIN_SOLVER::NAVIER_STOKES) &&
      (Kind_Turb_Model != TURB_MODEL::NONE))
    Kind_Solver = MAIN_SOLVER::RANS;

  if ((Kind_Solver == MAIN_SOLVER::INC_NAVIER_STOKES) &&
      (Kind_Turb_Model != TURB_MODEL::NONE))
    Kind_Solver = MAIN_SOLVER::INC_RANS;

  if (Kind_Solver == MAIN_SOLVER::EULER ||
      Kind_Solver == MAIN_SOLVER::INC_EULER ||
      Kind_Solver == MAIN_SOLVER::NEMO_EULER ||
      Kind_Solver == MAIN_SOLVER::FEM_EULER)
    Kind_Turb_Model = TURB_MODEL::NONE;

  Kappa_2nd_Flow = jst_coeff[0];
  Kappa_4th_Flow = jst_coeff[1];
  Kappa_2nd_AdjFlow = jst_adj_coeff[0];
  Kappa_4th_AdjFlow = jst_adj_coeff[1];

  /*--- Make the MG_PreSmooth, MG_PostSmooth, and MG_CorrecSmooth
   arrays consistent with nMGLevels ---*/

  unsigned short * tmp_smooth = new unsigned short[nMGLevels+1];

  if ((nMG_PreSmooth != nMGLevels+1) && (nMG_PreSmooth != 0)) {
    if (nMG_PreSmooth > nMGLevels+1) {

      /*--- Truncate by removing unnecessary elements at the end ---*/

      for (unsigned int i = 0; i <= nMGLevels; i++)
        tmp_smooth[i] = MG_PreSmooth[i];
      delete [] MG_PreSmooth;
      MG_PreSmooth=nullptr;
    }
    else {

      /*--- Add additional elements equal to last element ---*/

      for (unsigned int i = 0; i < nMG_PreSmooth; i++)
        tmp_smooth[i] = MG_PreSmooth[i];
      for (unsigned int i = nMG_PreSmooth; i <= nMGLevels; i++)
        tmp_smooth[i] = MG_PreSmooth[nMG_PreSmooth-1];
      delete [] MG_PreSmooth;
      MG_PreSmooth=nullptr;
    }

    nMG_PreSmooth = nMGLevels+1;
    MG_PreSmooth = new unsigned short[nMG_PreSmooth];
    for (unsigned int i = 0; i < nMG_PreSmooth; i++)
      MG_PreSmooth[i] = tmp_smooth[i];
  }
  if ((nMGLevels != 0) && (nMG_PreSmooth == 0)) {
    delete [] MG_PreSmooth;
    nMG_PreSmooth = nMGLevels+1;
    MG_PreSmooth = new unsigned short[nMG_PreSmooth];
    for (unsigned int i = 0; i < nMG_PreSmooth; i++)
      MG_PreSmooth[i] = i+1;
  }

  if ((nMG_PostSmooth != nMGLevels+1) && (nMG_PostSmooth != 0)) {
    if (nMG_PostSmooth > nMGLevels+1) {

      /*--- Truncate by removing unnecessary elements at the end ---*/

      for (unsigned int i = 0; i <= nMGLevels; i++)
        tmp_smooth[i] = MG_PostSmooth[i];
      delete [] MG_PostSmooth;
      MG_PostSmooth=nullptr;
    }
    else {

      /*--- Add additional elements equal to last element ---*/

      for (unsigned int i = 0; i < nMG_PostSmooth; i++)
        tmp_smooth[i] = MG_PostSmooth[i];
      for (unsigned int i = nMG_PostSmooth; i <= nMGLevels; i++)
        tmp_smooth[i] = MG_PostSmooth[nMG_PostSmooth-1];
      delete [] MG_PostSmooth;
      MG_PostSmooth=nullptr;
    }

    nMG_PostSmooth = nMGLevels+1;
    MG_PostSmooth = new unsigned short[nMG_PostSmooth];
    for (unsigned int i = 0; i < nMG_PostSmooth; i++)
      MG_PostSmooth[i] = tmp_smooth[i];

  }

  if ((nMGLevels != 0) && (nMG_PostSmooth == 0)) {
    delete [] MG_PostSmooth;
    nMG_PostSmooth = nMGLevels+1;
    MG_PostSmooth = new unsigned short[nMG_PostSmooth];
    for (unsigned int i = 0; i < nMG_PostSmooth; i++)
      MG_PostSmooth[i] = 0;
  }

  if ((nMG_CorrecSmooth != nMGLevels+1) && (nMG_CorrecSmooth != 0)) {
    if (nMG_CorrecSmooth > nMGLevels+1) {

      /*--- Truncate by removing unnecessary elements at the end ---*/

      for (unsigned int i = 0; i <= nMGLevels; i++)
        tmp_smooth[i] = MG_CorrecSmooth[i];
      delete [] MG_CorrecSmooth;
      MG_CorrecSmooth = nullptr;
    }
    else {

      /*--- Add additional elements equal to last element ---*/

      for (unsigned int i = 0; i < nMG_CorrecSmooth; i++)
        tmp_smooth[i] = MG_CorrecSmooth[i];
      for (unsigned int i = nMG_CorrecSmooth; i <= nMGLevels; i++)
        tmp_smooth[i] = MG_CorrecSmooth[nMG_CorrecSmooth-1];
      delete [] MG_CorrecSmooth;
      MG_CorrecSmooth = nullptr;
    }
    nMG_CorrecSmooth = nMGLevels+1;
    MG_CorrecSmooth = new unsigned short[nMG_CorrecSmooth];
    for (unsigned int i = 0; i < nMG_CorrecSmooth; i++)
      MG_CorrecSmooth[i] = tmp_smooth[i];
  }

  if ((nMGLevels != 0) && (nMG_CorrecSmooth == 0)) {
    delete [] MG_CorrecSmooth;
    nMG_CorrecSmooth = nMGLevels+1;
    MG_CorrecSmooth = new unsigned short[nMG_CorrecSmooth];
    for (unsigned int i = 0; i < nMG_CorrecSmooth; i++)
      MG_CorrecSmooth[i] = 0;
  }

  /*--- Override MG Smooth parameters ---*/

  if (nMG_PreSmooth != 0) MG_PreSmooth[MESH_0] = 1;
  if (nMG_PostSmooth != 0) {
    MG_PostSmooth[MESH_0] = 0;
    MG_PostSmooth[nMGLevels] = 0;
  }
  if (nMG_CorrecSmooth != 0) MG_CorrecSmooth[nMGLevels] = 0;

  if (Restart) MGCycle = V_CYCLE;

  if (ContinuousAdjoint) {
    if (Kind_Solver == MAIN_SOLVER::EULER) Kind_Solver = MAIN_SOLVER::ADJ_EULER;
    if (Kind_Solver == MAIN_SOLVER::NAVIER_STOKES) Kind_Solver = MAIN_SOLVER::ADJ_NAVIER_STOKES;
    if (Kind_Solver == MAIN_SOLVER::RANS) Kind_Solver = MAIN_SOLVER::ADJ_RANS;
  }

  nCFL = nMGLevels+1;
  CFL = new su2double[nCFL];
  CFL[0] = CFLFineGrid;

  /*--- Overwrite P-sequencing to false if a restart is carried out. ---*/
  if (Restart) UsePSequencing_DG = false;

  /*--- Handle optional CFL adapt parameter values ---*/

  if (nCFL_AdaptParam < default_cfl_adapt.size()) {
    auto newParam = new su2double [default_cfl_adapt.size()];
    for (iCFL = 0; iCFL < default_cfl_adapt.size(); ++iCFL) {
      if (iCFL < nCFL_AdaptParam) newParam[iCFL] = CFL_AdaptParam[iCFL];
      else newParam[iCFL] = default_cfl_adapt[iCFL];
    }
    swap(newParam, CFL_AdaptParam);
    delete [] newParam;
    nCFL_AdaptParam = default_cfl_adapt.size();
  }

  /*--- Evaluate when the Cl should be evaluated ---*/

  Iter_Fixed_CM        = SU2_TYPE::Int(nInnerIter / (su2double(Update_iH)+1));
  Iter_Fixed_NetThrust = SU2_TYPE::Int(nInnerIter / (su2double(Update_BCThrust)+1));

  /*--- Setting relaxation factor and CFL for the adjoint runs ---*/

  if (ContinuousAdjoint) {
    CFL[0] = CFL[0] * CFLRedCoeff_AdjFlow;
    CFL_AdaptParam[2] *= CFLRedCoeff_AdjFlow;
    CFL_AdaptParam[3] *= CFLRedCoeff_AdjFlow;
    Iter_Fixed_CM = SU2_TYPE::Int(su2double (Iter_Fixed_CM) / CFLRedCoeff_AdjFlow);
    Iter_Fixed_NetThrust = SU2_TYPE::Int(su2double (Iter_Fixed_NetThrust) / CFLRedCoeff_AdjFlow);
  }

  if ((DiscreteAdjoint) && (Inconsistent_Disc)) {
    Kind_ConvNumScheme_Flow = Kind_ConvNumScheme_AdjFlow;
    Kind_Centered_Flow = Kind_Centered_AdjFlow;
    Kind_Upwind_Flow = Kind_Upwind_AdjFlow;
    Kappa_2nd_Flow = jst_adj_coeff[0];
    Kappa_4th_Flow = jst_adj_coeff[1];
  }

  if (Update_AoA_Iter_Limit == 0 && Fixed_CL_Mode) {
    SU2_MPI::Error("ERROR: Please specify non-zero UPDATE_AOA_ITER_LIMIT.", CURRENT_FUNCTION);
  }
  if (Iter_Fixed_CM == 0) { Iter_Fixed_CM = nInnerIter+1; Update_iH = 0; }
  if (Iter_Fixed_NetThrust == 0) { Iter_Fixed_NetThrust = nInnerIter+1; Update_BCThrust = 0; }

  for (iCFL = 1; iCFL < nCFL; iCFL++)
    CFL[iCFL] = CFL[iCFL-1];

  if (nRKStep == 0) {
    nRKStep = 1;
    RK_Alpha_Step = new su2double[1]; RK_Alpha_Step[0] = 1.0;
  }

  /* Correct the number of time levels for time accurate local time
     stepping, if needed.  */
  if (nLevels_TimeAccurateLTS == 0)  nLevels_TimeAccurateLTS =  1;
  if (nLevels_TimeAccurateLTS  > 15) nLevels_TimeAccurateLTS = 15;

  /* Check that no time accurate local time stepping is specified for time
     integration schemes other than ADER. */
  if (Kind_TimeIntScheme_FEM_Flow != ADER_DG && nLevels_TimeAccurateLTS != 1) {

    if (rank==MASTER_NODE) {
      cout << endl << "WARNING: "
           << nLevels_TimeAccurateLTS << " levels specified for time accurate local time stepping." << endl
           << "Time accurate local time stepping is only possible for ADER, hence this option is not used." << endl
           << endl;
    }

    nLevels_TimeAccurateLTS = 1;
  }

  if (Kind_TimeIntScheme_FEM_Flow == ADER_DG) {

    TimeMarching = TIME_MARCHING::TIME_STEPPING;  // Only time stepping for ADER.

    /* If time accurate local time stepping is used, make sure that an unsteady
       CFL is specified. If not, terminate. */
    if (nLevels_TimeAccurateLTS != 1) {
      if(Unst_CFL == 0.0)
        SU2_MPI::Error("ERROR: Unsteady CFL not specified for time accurate local time stepping.",
                       CURRENT_FUNCTION);
    }

    /* Determine the location of the ADER time DOFs, which are the Gauss-Legendre
       integration points corresponding to the number of time DOFs. */
    vector<passivedouble> GLPoints(nTimeDOFsADER_DG), GLWeights(nTimeDOFsADER_DG);
    CGaussJacobiQuadrature GaussJacobi;
    GaussJacobi.GetQuadraturePoints(0.0, 0.0, -1.0, 1.0, GLPoints, GLWeights);

    TimeDOFsADER_DG = new passivedouble[nTimeDOFsADER_DG];
    for(unsigned short i=0; i<nTimeDOFsADER_DG; ++i)
      TimeDOFsADER_DG[i] = GLPoints[i];

    /* Determine the number of integration points in time, their locations
       on the interval [-1..1] and their integration weights. */
    unsigned short orderExact = ceil(Quadrature_Factor_Time_ADER_DG*(nTimeDOFsADER_DG-1));
    nTimeIntegrationADER_DG = orderExact/2 + 1;
    nTimeIntegrationADER_DG = max(nTimeIntegrationADER_DG, nTimeDOFsADER_DG);

    GLPoints.resize(nTimeIntegrationADER_DG);
    GLWeights.resize(nTimeIntegrationADER_DG);
    GaussJacobi.GetQuadraturePoints(0.0, 0.0, -1.0, 1.0, GLPoints, GLWeights);

    TimeIntegrationADER_DG    = new passivedouble[nTimeIntegrationADER_DG];
    WeightsIntegrationADER_DG = new passivedouble[nTimeIntegrationADER_DG];
    for(unsigned short i=0; i<nTimeIntegrationADER_DG; ++i) {
      TimeIntegrationADER_DG[i]    = GLPoints[i];
      WeightsIntegrationADER_DG[i] = GLWeights[i];
    }
  }

  if(Kind_TimeIntScheme_Turb != EULER_IMPLICIT &&
     Kind_TimeIntScheme_Turb != EULER_EXPLICIT){
    SU2_MPI::Error("Only TIME_DISCRE_TURB = EULER_IMPLICIT, EULER_EXPLICIT have been implemented.", CURRENT_FUNCTION);
  }

  /*--- When a rectangular or box grid is used, overrule the quadrature factor
        of curved element, because there are no curved elements present
        in these grids. ---*/
  if((Mesh_FileFormat == RECTANGLE) || (Mesh_FileFormat == BOX))
    Quadrature_Factor_Curved = Quadrature_Factor_Straight;

  if (nIntCoeffs == 0) {
    nIntCoeffs = 2;
    Int_Coeffs = new su2double[2]; Int_Coeffs[0] = 0.25; Int_Coeffs[1] = 0.5;
  }

  if (nElasticityMod == 0) {
    nElasticityMod = 1;
    ElasticityMod = new su2double[1]; ElasticityMod[0] = 2E11;
  }

  if (nPoissonRatio == 0) {
    nPoissonRatio = 1;
    PoissonRatio = new su2double[1]; PoissonRatio[0] = 0.30;
  }

  if (nMaterialDensity == 0) {
    nMaterialDensity = 1;
    MaterialDensity = new su2double[1]; MaterialDensity[0] = 7854;
  }

  if (nElectric_Constant == 0) {
    nElectric_Constant = 1;
    Electric_Constant = new su2double[1]; Electric_Constant[0] = 0.0;
  }

  if (nElectric_Field == 0) {
    nElectric_Field = 1;
    Electric_Field_Mod = new su2double[1]; Electric_Field_Mod[0] = 0.0;
  }

  if (nDim_RefNode == 0) {
    nDim_RefNode = 3;
    RefNode_Displacement = new su2double[3];
    RefNode_Displacement[0] = 0.0; RefNode_Displacement[1] = 0.0; RefNode_Displacement[2] = 0.0;
  }

  if (nDim_Electric_Field == 0) {
    nDim_Electric_Field = 2;
    Electric_Field_Dir = new su2double[2]; Electric_Field_Dir[0] = 0.0;  Electric_Field_Dir[1] = 1.0;
  }

  if ((Kind_SU2 == SU2_COMPONENT::SU2_CFD) && (Kind_Solver == MAIN_SOLVER::NONE)) {
    SU2_MPI::Error("PHYSICAL_PROBLEM must be set in the configuration file", CURRENT_FUNCTION);
  }

  /*--- Set a flag for viscous simulations ---*/

  Viscous = (( Kind_Solver == MAIN_SOLVER::NAVIER_STOKES          ) ||
             ( Kind_Solver == MAIN_SOLVER::NEMO_NAVIER_STOKES     ) ||
             ( Kind_Solver == MAIN_SOLVER::ADJ_NAVIER_STOKES      ) ||
             ( Kind_Solver == MAIN_SOLVER::RANS                   ) ||
             ( Kind_Solver == MAIN_SOLVER::ADJ_RANS               ) ||
             ( Kind_Solver == MAIN_SOLVER::FEM_NAVIER_STOKES      ) ||
             ( Kind_Solver == MAIN_SOLVER::FEM_RANS               ) ||
             ( Kind_Solver == MAIN_SOLVER::FEM_LES                ) ||
             ( Kind_Solver == MAIN_SOLVER::INC_NAVIER_STOKES      ) ||
             ( Kind_Solver == MAIN_SOLVER::INC_RANS               ) ||
             ( Kind_Solver == MAIN_SOLVER::FEM_INC_NAVIER_STOKES  ) ||
             ( Kind_Solver == MAIN_SOLVER::FEM_INC_RANS           ) ||
             ( Kind_Solver == MAIN_SOLVER::FEM_INC_LES            ) );

  /*--- To avoid boundary intersections, let's add a small constant to the planes. ---*/

  if (Geo_Description == NACELLE) {
    for (unsigned short iSections = 0; iSections < nLocationStations; iSections++) {
      if (LocationStations[iSections] == 0) LocationStations[iSections] = 1E-6;
      if (LocationStations[iSections] == 360) LocationStations[iSections] = 359.999999;
    }
  }
  else {
    for (unsigned short iSections = 0; iSections < nLocationStations; iSections++) {
      LocationStations[iSections] += EPS;
    }
    geo_loc[0] += EPS;
    geo_loc[1] += EPS;
  }

  /*--- Length based parameter for slope limiters uses a default value of
   1.0m ---*/

  RefElemLength = 1.0;
  if (SystemMeasurements == US) RefElemLength /= 0.3048;

  /*--- Re-scale the length based parameters. The US system uses feet,
   but SU2 assumes that the grid is in inches ---*/

  if ((SystemMeasurements == US) && (Kind_SU2 == SU2_COMPONENT::SU2_CFD)) {

    for (iMarker = 0; iMarker < nMarker_Monitoring; iMarker++) {
      RefOriginMoment_X[iMarker] = RefOriginMoment_X[iMarker]/12.0;
      RefOriginMoment_Y[iMarker] = RefOriginMoment_Y[iMarker]/12.0;
      RefOriginMoment_Z[iMarker] = RefOriginMoment_Z[iMarker]/12.0;
    }

    for (iMarker = 0; iMarker < nMarker_Moving; iMarker++){
      for (unsigned short iDim = 0; iDim < 3; iDim++){
        MarkerMotion_Origin[3*iMarker+iDim] /= 12.0;
      }
    }

    RefLength = RefLength/12.0;

    if ((val_nDim == 2) && (!Axisymmetric)) RefArea = RefArea/12.0;
    else RefArea = RefArea/144.0;
    Length_Reynolds = Length_Reynolds/12.0;
    Highlite_Area = Highlite_Area/144.0;
    SemiSpan = SemiSpan/12.0;

    ea_lim[0] /= 12.0;
    ea_lim[1] /= 12.0;
    ea_lim[2] /= 12.0;

    if (Geo_Description != NACELLE) {
      for (unsigned short iSections = 0; iSections < nLocationStations; iSections++) {
        LocationStations[iSections] = LocationStations[iSections]/12.0;
      }
      geo_loc[0] /= 12.0;
      geo_loc[1] /= 12.0;
    }

    for (int i=0; i<7; ++i) eng_cyl[i] /= 12.0;
  }

  if(Turb_Fixed_Values && !OptionIsSet("TURB_FIXED_VALUES_DOMAIN")){
    SU2_MPI::Error("TURB_FIXED_VALUES activated, but no domain set with TURB_FIXED_VALUES_DOMAIN.", CURRENT_FUNCTION);
  }

  /*--- Check for constant lift mode. Initialize the update flag for
   the AoA with each iteration to false  ---*/

  if (Fixed_CL_Mode) Update_AoA = false;

  if (DirectDiff != NO_DERIVATIVE) {
#ifndef CODI_FORWARD_TYPE
    if (Kind_SU2 == SU2_COMPONENT::SU2_CFD) {
      SU2_MPI::Error("SU2_CFD: Config option DIRECT_DIFF= YES requires AD support.\n"
                     "Please use SU2_CFD_DIRECTDIFF (meson.py ... -Denable-directdiff=true ...).",
                     CURRENT_FUNCTION);
    }
#endif
    /*--- Initialize the derivative values ---*/
    switch (DirectDiff) {
      case D_MACH:
        SU2_TYPE::SetDerivative(Mach, 1.0);
        break;
      case D_AOA:
        SU2_TYPE::SetDerivative(AoA, 1.0);
        break;
      case D_SIDESLIP:
        SU2_TYPE::SetDerivative(AoS, 1.0);
        break;
      case D_REYNOLDS:
        SU2_TYPE::SetDerivative(Reynolds, 1.0);
        break;
      case D_TURB2LAM:
       SU2_TYPE::SetDerivative(TurbIntensityAndViscRatioFreeStream[1], 1.0);
        break;
      default:
        /*--- All other cases are handled in the specific solver ---*/
        break;
      }
  }

#if defined CODI_REVERSE_TYPE
  AD_Mode = YES;

  AD::PreaccEnabled = AD_Preaccumulation;

#else
  if (AD_Mode == YES) {
    SU2_MPI::Error("Config option AUTO_DIFF= YES requires AD support.\n"
                   "Please use SU2_???_AD (meson.py ... -Denable-autodiff=true ...).",
                   CURRENT_FUNCTION);
  }
#endif

  delete [] tmp_smooth;

  /*--- Make sure that implicit time integration is disabled
        for the FEM fluid solver (numerics). ---*/
  if ((Kind_Solver == MAIN_SOLVER::FEM_EULER)         ||
      (Kind_Solver == MAIN_SOLVER::FEM_NAVIER_STOKES) ||
      (Kind_Solver == MAIN_SOLVER::FEM_RANS)          ||
      (Kind_Solver == MAIN_SOLVER::FEM_LES)) {
     Kind_TimeIntScheme_Flow = Kind_TimeIntScheme_FEM_Flow;
  }

  /*--- Set up the time stepping / unsteady CFL options. ---*/
  if ((TimeMarching == TIME_MARCHING::TIME_STEPPING) && (Unst_CFL != 0.0)) {
    for (iCFL = 0; iCFL < nCFL; iCFL++)
      CFL[iCFL] = Unst_CFL;
  }


  /*--- If it is a fixed mode problem, then we will add Iter_dCL_dAlpha iterations to
    evaluate the derivatives with respect to a change in the AoA and CL ---*/

  if (!ContinuousAdjoint & !DiscreteAdjoint) {
    if (Fixed_CL_Mode) nInnerIter += Iter_dCL_dAlpha;
  }

  /* --- Set Finite Difference mode to false by default --- */

  Finite_Difference_Mode = false;

  /*--- If there are not design variables defined in the file ---*/

  if (nDV == 0) {
    nDV = 1;
    Design_Variable = new unsigned short [nDV];
    Design_Variable[0] = NO_DEFORMATION;
  }

  /*--- Checks for incompressible flow problems. ---*/

  if (Kind_Solver == MAIN_SOLVER::INC_EULER) {
    /*--- Force inviscid problems to use constant density and disable energy. ---*/
    if (Kind_DensityModel != INC_DENSITYMODEL::CONSTANT || Energy_Equation == true) {
      SU2_MPI::Error("Inviscid incompressible problems must be constant density (no energy eqn.).\n Use DENSITY_MODEL= CONSTANT and ENERGY_EQUATION= NO.", CURRENT_FUNCTION);
    }
  }

  /*--- Default values should recover original incompressible behavior (for old config files). ---*/

  if (Kind_Solver == MAIN_SOLVER::INC_EULER || Kind_Solver == MAIN_SOLVER::INC_NAVIER_STOKES || Kind_Solver == MAIN_SOLVER::INC_RANS) {
    if ((Kind_DensityModel == INC_DENSITYMODEL::CONSTANT) || (Kind_DensityModel == INC_DENSITYMODEL::BOUSSINESQ))
      Kind_FluidModel = CONSTANT_DENSITY;
  }

  /*--- Energy equation must be active for any fluid models other than constant density. ---*/

  if ((Kind_DensityModel != INC_DENSITYMODEL::CONSTANT) && (Kind_Species_Model==SPECIES_MODEL::NONE)) Energy_Equation = true;

  if (Kind_DensityModel == INC_DENSITYMODEL::BOUSSINESQ) {
    Energy_Equation = true;
    if (Body_Force) {
      SU2_MPI::Error("Body force and Boussinesq source terms are not currently compatible.", CURRENT_FUNCTION);
    }
  }

  if (Kind_DensityModel == INC_DENSITYMODEL::VARIABLE) {
    if (Kind_FluidModel != INC_IDEAL_GAS && Kind_FluidModel != INC_IDEAL_GAS_POLY && Kind_FluidModel != FLUID_MIXTURE) {
      SU2_MPI::Error("Variable density incompressible solver limited to ideal gases.\n Check the fluid model options (use INC_IDEAL_GAS, INC_IDEAL_GAS_POLY).", CURRENT_FUNCTION);
    }
  }

  if (Kind_Solver != MAIN_SOLVER::INC_EULER && Kind_Solver != MAIN_SOLVER::INC_NAVIER_STOKES && Kind_Solver != MAIN_SOLVER::INC_RANS) {
    if ((Kind_FluidModel == CONSTANT_DENSITY) || (Kind_FluidModel == INC_IDEAL_GAS) || (Kind_FluidModel == INC_IDEAL_GAS_POLY)) {
      SU2_MPI::Error("Fluid model not compatible with compressible flows.\n CONSTANT_DENSITY/INC_IDEAL_GAS/INC_IDEAL_GAS_POLY are for incompressible only.", CURRENT_FUNCTION);
    }
  }

  if (Kind_Solver == MAIN_SOLVER::INC_NAVIER_STOKES || Kind_Solver == MAIN_SOLVER::INC_RANS) {
    if (Kind_ViscosityModel == VISCOSITYMODEL::SUTHERLAND) {
      if ((Kind_FluidModel != INC_IDEAL_GAS) && (Kind_FluidModel != INC_IDEAL_GAS_POLY) && (Kind_FluidModel != FLUID_MIXTURE)) {
        SU2_MPI::Error("Sutherland's law only valid for ideal gases in incompressible flows.\n Must use VISCOSITY_MODEL=CONSTANT_VISCOSITY and set viscosity with\n MU_CONSTANT, or use DENSITY_MODEL= VARIABLE with FLUID_MODEL= INC_IDEAL_GAS or INC_IDEAL_GAS_POLY for VISCOSITY_MODEL=SUTHERLAND.\n NOTE: FREESTREAM_VISCOSITY is no longer used for incompressible flows!", CURRENT_FUNCTION);
      }
    }
  }

  /*--- Vorticity confinement feature currently not supported for incompressible or non-equilibrium model or axisymmetric flows. ---*/

  if ((Kind_Solver == MAIN_SOLVER::INC_EULER
    || Kind_Solver == MAIN_SOLVER::INC_NAVIER_STOKES
    || Kind_Solver == MAIN_SOLVER::INC_RANS
    || Kind_Solver == MAIN_SOLVER::NEMO_EULER
    || Kind_Solver == MAIN_SOLVER::NEMO_NAVIER_STOKES
    || Axisymmetric)
    && VorticityConfinement) {
    SU2_MPI::Error("Vorticity confinement feature currently not supported for incompressible or non-equilibrium model or axisymmetric flows.", CURRENT_FUNCTION);
  }

  /*--- Check the coefficients for the polynomial models. ---*/

  if (Kind_Solver != MAIN_SOLVER::INC_EULER && Kind_Solver != MAIN_SOLVER::INC_NAVIER_STOKES && Kind_Solver != MAIN_SOLVER::INC_RANS) {
    if ((Kind_ViscosityModel == VISCOSITYMODEL::POLYNOMIAL) || (Kind_ConductivityModel == CONDUCTIVITYMODEL::POLYNOMIAL) || (Kind_FluidModel == INC_IDEAL_GAS_POLY)) {
      SU2_MPI::Error("POLYNOMIAL_VISCOSITY and POLYNOMIAL_CONDUCTIVITY are for incompressible only currently.", CURRENT_FUNCTION);
    }
  }

  if ((Kind_Solver == MAIN_SOLVER::INC_EULER || Kind_Solver == MAIN_SOLVER::INC_NAVIER_STOKES || Kind_Solver == MAIN_SOLVER::INC_RANS) && (Kind_FluidModel == INC_IDEAL_GAS_POLY)) {
    su2double sum = 0.0;
    for (unsigned short iVar = 0; iVar < N_POLY_COEFFS; iVar++) {
      sum += GetCp_PolyCoeff(iVar);
    }
    if ((N_POLY_COEFFS < 1) || (sum == 0.0))
      SU2_MPI::Error(string("CP_POLYCOEFFS not set for fluid model INC_IDEAL_GAS_POLY. \n"), CURRENT_FUNCTION);
  }

  if (((Kind_Solver == MAIN_SOLVER::INC_EULER || Kind_Solver == MAIN_SOLVER::INC_NAVIER_STOKES || Kind_Solver == MAIN_SOLVER::INC_RANS)) && (Kind_ViscosityModel == VISCOSITYMODEL::POLYNOMIAL)) {
    su2double sum = 0.0;
    for (unsigned short iVar = 0; iVar < N_POLY_COEFFS; iVar++) {
      sum += GetMu_PolyCoeff(iVar);
    }
    if ((N_POLY_COEFFS < 1) || (sum == 0.0))
      SU2_MPI::Error(string("MU_POLYCOEFFS not set for viscosity model POLYNOMIAL_VISCOSITY. \n"), CURRENT_FUNCTION);
  }

  if ((Kind_Solver == MAIN_SOLVER::INC_EULER || Kind_Solver == MAIN_SOLVER::INC_NAVIER_STOKES || Kind_Solver == MAIN_SOLVER::INC_RANS) && (Kind_ConductivityModel == CONDUCTIVITYMODEL::POLYNOMIAL)) {
    su2double sum = 0.0;
    for (unsigned short iVar = 0; iVar < N_POLY_COEFFS; iVar++) {
      sum += GetKt_PolyCoeff(iVar);
    }
    if ((N_POLY_COEFFS < 1) || (sum == 0.0))
      SU2_MPI::Error(string("KT_POLYCOEFFS not set for conductivity model POLYNOMIAL_CONDUCTIVITY. \n"), CURRENT_FUNCTION);
  }

  /*--- Incompressible solver currently limited to SI units. ---*/

  if ((Kind_Solver == MAIN_SOLVER::INC_EULER || Kind_Solver == MAIN_SOLVER::INC_NAVIER_STOKES || Kind_Solver == MAIN_SOLVER::INC_RANS) && (SystemMeasurements == US)) {
    SU2_MPI::Error("Must use SI units for incompressible solver.", CURRENT_FUNCTION);
  }

  /*--- Check that the non-dim type is valid. ---*/

  if ((Kind_Solver == MAIN_SOLVER::INC_EULER || Kind_Solver == MAIN_SOLVER::INC_NAVIER_STOKES || Kind_Solver == MAIN_SOLVER::INC_RANS)) {
    if ((Ref_Inc_NonDim != INITIAL_VALUES) && (Ref_Inc_NonDim != REFERENCE_VALUES) && (Ref_Inc_NonDim != DIMENSIONAL)) {
      SU2_MPI::Error("Incompressible non-dim. scheme invalid.\n Must use INITIAL_VALUES, REFERENCE_VALUES, or DIMENSIONAL.", CURRENT_FUNCTION);
    }
  }

  /*--- Check that the incompressible inlets are correctly specified. ---*/

  if ((Kind_Solver == MAIN_SOLVER::INC_EULER || Kind_Solver == MAIN_SOLVER::INC_NAVIER_STOKES || Kind_Solver == MAIN_SOLVER::INC_RANS) && (nMarker_Inlet != 0)) {
    if (nMarker_Inlet != nInc_Inlet) {
      SU2_MPI::Error("Inlet types for incompressible problem improperly specified.\n Use INC_INLET_TYPE= VELOCITY_INLET or PRESSURE_INLET.\n Must list a type for each inlet marker, including duplicates, e.g.,\n INC_INLET_TYPE= VELOCITY_INLET VELOCITY_INLET PRESSURE_INLET", CURRENT_FUNCTION);
    }
    for (unsigned short iInlet = 0; iInlet < nInc_Inlet; iInlet++){
      if ((Kind_Inc_Inlet[iInlet] != INLET_TYPE::VELOCITY_INLET) && (Kind_Inc_Inlet[iInlet] != INLET_TYPE::PRESSURE_INLET)) {
        SU2_MPI::Error("Undefined incompressible inlet type. VELOCITY_INLET or PRESSURE_INLET possible.", CURRENT_FUNCTION);
      }
    }
  }

  /*--- Check that the incompressible inlets are correctly specified. ---*/

  if ((Kind_Solver == MAIN_SOLVER::INC_EULER || Kind_Solver == MAIN_SOLVER::INC_NAVIER_STOKES || Kind_Solver == MAIN_SOLVER::INC_RANS) && (nMarker_Outlet != 0)) {
    if (nMarker_Outlet != nInc_Outlet) {
      SU2_MPI::Error("Outlet types for incompressible problem improperly specified.\n Use INC_OUTLET_TYPE= PRESSURE_OUTLET or MASS_FLOW_OUTLET.\n Must list a type for each inlet marker, including duplicates, e.g.,\n INC_OUTLET_TYPE= PRESSURE_OUTLET PRESSURE_OUTLET MASS_FLOW_OUTLET", CURRENT_FUNCTION);
    }
    for (unsigned short iInlet = 0; iInlet < nInc_Outlet; iInlet++){
      if ((Kind_Inc_Outlet[iInlet] != INC_OUTLET_TYPE::PRESSURE_OUTLET) && (Kind_Inc_Outlet[iInlet] != INC_OUTLET_TYPE::MASS_FLOW_OUTLET)) {
        SU2_MPI::Error("Undefined incompressible outlet type. PRESSURE_OUTLET or MASS_FLOW_OUTLET possible.", CURRENT_FUNCTION);
      }
    }
  }

  /*--- Assert that there are two markers being analyzed if the
   pressure drop objective function is selected. ---*/

  for (unsigned short iObj = 0; iObj < nObj; iObj++) {
    if ((Kind_ObjFunc[iObj] == SURFACE_PRESSURE_DROP) && (nMarker_Analyze < 2)) {
      SU2_MPI::Error("Must list the first two markers for the pressure drop objective function.\n Expected format: MARKER_ANALYZE= (outlet_name, inlet_name, ...).", CURRENT_FUNCTION);
    }
  }

  /*--- Check feasibility for Streamwise Periodic flow ---*/
  if (Kind_Streamwise_Periodic != ENUM_STREAMWISE_PERIODIC::NONE) {
    if (Kind_Regime != ENUM_REGIME::INCOMPRESSIBLE)
      SU2_MPI::Error("Streamwise Periodic Flow currently only implemented for incompressible flow.", CURRENT_FUNCTION);
    if (Kind_Solver == MAIN_SOLVER::INC_EULER)
      SU2_MPI::Error("Streamwise Periodic Flow + Incompressible Euler: Not tested yet.", CURRENT_FUNCTION);
    if (nMarker_PerBound == 0)
      SU2_MPI::Error("A MARKER_PERIODIC pair has to be set with KIND_STREAMWISE_PERIODIC != NONE.", CURRENT_FUNCTION);
    if (Energy_Equation && Streamwise_Periodic_Temperature && nMarker_Isothermal != 0)
      SU2_MPI::Error("No MARKER_ISOTHERMAL marker allowed with STREAMWISE_PERIODIC_TEMPERATURE= YES, only MARKER_HEATFLUX & MARKER_SYM.", CURRENT_FUNCTION);
    if (Ref_Inc_NonDim != DIMENSIONAL)
      SU2_MPI::Error("Streamwise Periodicity only works with \"INC_NONDIM= DIMENSIONAL\", the nondimensionalization with source terms doesn;t work in general.", CURRENT_FUNCTION);
    if (Axisymmetric)
      SU2_MPI::Error("Streamwise Periodicity terms does not not have axisymmetric corrections.", CURRENT_FUNCTION);
    if (!Energy_Equation) Streamwise_Periodic_Temperature = false;
  } else {
    /*--- Safety measure ---*/
    Streamwise_Periodic_Temperature = false;
  }

  if (nRough_Wall > 0) {
    /*--- Validate name of the markers. ---*/
    for (iMarker = 0; iMarker < nRough_Wall; ++iMarker) {
      auto CheckMarker = [&](unsigned short nMarker, const string* markerName) {
        for (auto jMarker = 0u; jMarker < nMarker; ++jMarker) {
          if (markerName[jMarker].compare(Marker_RoughWall[iMarker]) == 0) {
            return true;
          }
        }
        return false;
      };
      if (!CheckMarker(nMarker_HeatFlux, Marker_HeatFlux) &&
          !CheckMarker(nMarker_Isothermal, Marker_Isothermal) &&
          !CheckMarker(nMarker_HeatTransfer, Marker_HeatTransfer) &&
          !CheckMarker(nMarker_CHTInterface, Marker_CHTInterface)) {
        SU2_MPI::Error("Marker " + Marker_RoughWall[iMarker] + " is not a viscous wall.", CURRENT_FUNCTION);
      }
    }
  }

  /*--- Handle default options for topology optimization ---*/

  if (topology_optimization && top_optim_nKernel==0) {
    top_optim_nKernel = 1;
    top_optim_kernels = new ENUM_FILTER_KERNEL [1];
    top_optim_kernels[0] = ENUM_FILTER_KERNEL::CONICAL_WEIGHT;
  }

  if (top_optim_nKernel != 0) {
    /*--- Set default value of kernel parameters ---*/
    if (top_optim_nKernelParams == 0) {
      top_optim_nKernelParams = top_optim_nKernel;
      top_optim_kernel_params = new su2double [top_optim_nKernel];
      for (unsigned short i=0; i<top_optim_nKernel; ++i) top_optim_kernel_params[i] = 1.0;
    }
    /*--- Broadcast the only value provided ---*/
    else if (top_optim_nKernelParams==1 && top_optim_nKernel>1) {
      su2double tmp = top_optim_kernel_params[0];
      delete [] top_optim_kernel_params;
      top_optim_nKernelParams = top_optim_nKernel;
      top_optim_kernel_params = new su2double [top_optim_nKernel];
      for (unsigned short i=0; i<top_optim_nKernel; ++i) top_optim_kernel_params[i] = tmp;
    }
    /*--- Numbers do not match ---*/
    else if (top_optim_nKernelParams != top_optim_nKernel) {
      SU2_MPI::Error("Different number of topology filter kernels and respective parameters.", CURRENT_FUNCTION);
    }

    /*--- Set default value of filter radius ---*/
    if (top_optim_nRadius == 0) {
      top_optim_nRadius = top_optim_nKernel;
      top_optim_filter_radius = new su2double [top_optim_nKernel];
      for (unsigned short i=0; i<top_optim_nKernel; ++i) top_optim_filter_radius[i] = 1.0e-6;
    }
    /*--- Broadcast the only value provided ---*/
    else if (top_optim_nRadius==1 && top_optim_nKernel>1) {
      su2double tmp = top_optim_filter_radius[0];
      delete [] top_optim_filter_radius;
      top_optim_nRadius = top_optim_nKernel;
      top_optim_filter_radius = new su2double [top_optim_nKernel];
      for (unsigned short i=0; i<top_optim_nKernel; ++i) top_optim_filter_radius[i] = tmp;
    }
    /*--- Numbers do not match ---*/
    else if (top_optim_nRadius != top_optim_nKernel) {
      SU2_MPI::Error("Different number of topology filter kernels and respective radii.", CURRENT_FUNCTION);
    }
  }

  /*--- If we are executing SU2_DOT in surface file mode, then
   force the projected surface sensitivity file to be written. ---*/

  Wrt_Projected_Sensitivity = false;
  if ((Kind_SU2 == SU2_COMPONENT::SU2_DOT) && (Design_Variable[0] == SURFACE_FILE)) {
    Wrt_Projected_Sensitivity = true;
  }

  /*--- Delay the output until exit for minimal communication mode. ---*/

  if (Comm_Level != COMM_FULL) {

    /*--- Disable the use of Comm_Level = NONE until we have properly
     implemented it. ---*/

    if (Comm_Level == COMM_NONE)
      SU2_MPI::Error("COMM_LEVEL = NONE not yet implemented.", CURRENT_FUNCTION);
  }

  /*--- Check the conductivity model. Deactivate the turbulent component
   if we are not running RANS. ---*/

  if ((Kind_Solver != MAIN_SOLVER::RANS) &&
      (Kind_Solver != MAIN_SOLVER::ADJ_RANS) &&
      (Kind_Solver != MAIN_SOLVER::DISC_ADJ_RANS) &&
      (Kind_Solver != MAIN_SOLVER::INC_RANS) &&
      (Kind_Solver != MAIN_SOLVER::DISC_ADJ_INC_RANS)){
    Kind_ConductivityModel_Turb = CONDUCTIVITYMODEL_TURB::NONE;
  }

  /* Set a default for the size of the RECTANGLE / BOX grid sizes. */

  if (nMesh_Box_Size == 0) {
    nMesh_Box_Size = 3;
    Mesh_Box_Size = new short [nMesh_Box_Size];
    Mesh_Box_Size[0] = 33;
    Mesh_Box_Size[1] = 33;
    Mesh_Box_Size[2] = 33;
  } else if (nMesh_Box_Size != 3) {
    SU2_MPI::Error(string("MESH_BOX_SIZE specified without 3 values.\n"),
                   CURRENT_FUNCTION);
  }

  /* Force the lowest memory preconditioner when direct solvers are used. */

  auto isPastix = [](unsigned short kindSolver) {
    return kindSolver == PASTIX_LDLT || kindSolver == PASTIX_LU;
  };

  if (isPastix(Kind_Linear_Solver)) Kind_Linear_Solver_Prec = LU_SGS;
  if (isPastix(Kind_DiscAdj_Linear_Solver)) Kind_DiscAdj_Linear_Prec = LU_SGS;
  if (isPastix(Kind_Deform_Linear_Solver)) Kind_Deform_Linear_Solver_Prec = LU_SGS;


  if (DiscreteAdjoint) {
#if !defined CODI_REVERSE_TYPE
    if (Kind_SU2 == SU2_COMPONENT::SU2_CFD) {
      SU2_MPI::Error(string("SU2_CFD: Config option MATH_PROBLEM= DISCRETE_ADJOINT requires AD support!\n") +
                     string("Please use SU2_CFD_AD (configuration/compilation is done using the preconfigure.py script)."),
                     CURRENT_FUNCTION);
    }
#endif

    /*--- Use the same linear solver on the primal as the one used in the adjoint. ---*/
    Kind_Linear_Solver = Kind_DiscAdj_Linear_Solver;
    Kind_Linear_Solver_Prec = Kind_DiscAdj_Linear_Prec;

    if (Time_Domain) {

      Restart_Flow = false;

      if (Unst_AdjointIter- long(nTimeIter) < 0){
        SU2_MPI::Error(string("Invalid iteration number requested for unsteady adjoint.\n" ) +
                       string("Make sure EXT_ITER is larger or equal than UNST_ADJOINT_ITER."),
                       CURRENT_FUNCTION);
      }

      /*--- If the averaging interval is not set, we average over all time-steps ---*/

      if (Iter_Avg_Objective == 0.0) {
        Iter_Avg_Objective = nTimeIter;
      }

    }

    /*--- Note that this is deliberately done at the end of this routine! ---*/
    switch(Kind_Solver) {
      case MAIN_SOLVER::EULER:
        Kind_Solver = MAIN_SOLVER::DISC_ADJ_EULER;
        break;
      case MAIN_SOLVER::RANS:
        Kind_Solver = MAIN_SOLVER::DISC_ADJ_RANS;
        break;
      case MAIN_SOLVER::NAVIER_STOKES:
        Kind_Solver = MAIN_SOLVER::DISC_ADJ_NAVIER_STOKES;
        break;
      case MAIN_SOLVER::INC_EULER:
        Kind_Solver = MAIN_SOLVER::DISC_ADJ_INC_EULER;
        break;
      case MAIN_SOLVER::INC_RANS:
        Kind_Solver = MAIN_SOLVER::DISC_ADJ_INC_RANS;
        break;
      case MAIN_SOLVER::INC_NAVIER_STOKES:
        Kind_Solver = MAIN_SOLVER::DISC_ADJ_INC_NAVIER_STOKES;
        break;
      case MAIN_SOLVER::FEM_EULER :
        Kind_Solver = MAIN_SOLVER::DISC_ADJ_FEM_EULER;
        break;
      case MAIN_SOLVER::FEM_RANS :
        Kind_Solver = MAIN_SOLVER::DISC_ADJ_FEM_RANS;
        break;
      case MAIN_SOLVER::FEM_NAVIER_STOKES :
        Kind_Solver = MAIN_SOLVER::DISC_ADJ_FEM_NS;
        break;
      case MAIN_SOLVER::FEM_ELASTICITY:
        Kind_Solver = MAIN_SOLVER::DISC_ADJ_FEM;
        break;
      case MAIN_SOLVER::HEAT_EQUATION:
        Kind_Solver = MAIN_SOLVER::DISC_ADJ_HEAT;
        break;
      default:
        break;
    }

    RampOutletPressure = false;
    RampRotatingFrame = false;
  }

  /* 2nd-order MUSCL is not possible for the continuous adjoint
   turbulence model. */

  if (MUSCL_AdjTurb) {
    SU2_MPI::Error(string("MUSCL_ADJTURB= YES not currently supported.\n") +
                   string("Please select MUSCL_ADJTURB= NO (first-order)."),
                   CURRENT_FUNCTION);
  }

  /* Check for whether we need a second gradient method to calculate
   gradients for uwpind reconstruction. Set additional booleans to
   minimize overhead as appropriate. */

  if (MUSCL_Flow || MUSCL_Turb || MUSCL_Species || MUSCL_Heat || MUSCL_AdjFlow) {

    ReconstructionGradientRequired = true;

    if ((Kind_Gradient_Method_Recon == NO_GRADIENT) ||
        (Kind_Gradient_Method_Recon == Kind_Gradient_Method)) {

      /* The default behavior if no reconstruction gradient is specified
       is to use the same gradient as needed for the viscous/source terms
       without recomputation. If they are using the same method, then
       we also want to avoid recomputation. */

      ReconstructionGradientRequired = false;
      Kind_Gradient_Method_Recon     = Kind_Gradient_Method;
    }

  }

  if (ReconstructionGradientRequired && GetFluidProblem() && Kind_ConvNumScheme_Flow == SPACE_CENTERED)
    SU2_MPI::Error("For centered schemes the option NUM_METHOD_GRAD_RECON should not be set.", CURRENT_FUNCTION);

  /* Simpler boolean to control allocation of least-squares memory. */

  LeastSquaresRequired = false;
  if ((Kind_Gradient_Method_Recon == LEAST_SQUARES) ||
      (Kind_Gradient_Method_Recon == WEIGHTED_LEAST_SQUARES) ||
      (Kind_Gradient_Method       == LEAST_SQUARES) ||
      (Kind_Gradient_Method       == WEIGHTED_LEAST_SQUARES)) {
    LeastSquaresRequired = true;
  }

  if (Kind_Gradient_Method == LEAST_SQUARES) {
    SU2_MPI::Error(string("LEAST_SQUARES gradient method not allowed for viscous / source terms.\n") +
                   string("Please select either WEIGHTED_LEAST_SQUARES or GREEN_GAUSS."),
                   CURRENT_FUNCTION);
  }

  /* Protect against using CFL adaption for non-flow or certain
   unsteady flow problems. */

  if (CFL_Adapt && !GetFluidProblem()) {
    SU2_MPI::Error(string("CFL adaption only available for finite-volume fluid solvers.\n") +
                   string("Please select CFL_ADAPT = NO."),
                   CURRENT_FUNCTION);
  }

  if (CFL_Adapt && (TimeMarching == TIME_MARCHING::TIME_STEPPING)) {
    SU2_MPI::Error(string("CFL adaption not available for TIME_STEPPING integration.\n") +
                   string("Please select CFL_ADAPT = NO."),
                   CURRENT_FUNCTION);
  }

  /* Protect against using incorrect CFL adaption parameters. */

  if (CFL_Adapt && (CFL_AdaptParam[0] > 1.0)) {
    SU2_MPI::Error(string("CFL adaption factor down should be less than 1.0."), CURRENT_FUNCTION);
  }

  if (CFL_Adapt && (CFL_AdaptParam[1] < 1.0)) {
    SU2_MPI::Error(string("CFL adaption factor up should be greater than 1.0."), CURRENT_FUNCTION);
  }

  if (CFL_Adapt && (CFL_AdaptParam[2] > CFL_AdaptParam[3])) {
    SU2_MPI::Error(string("CFL adaption minimum CFL is larger than the maximum CFL."), CURRENT_FUNCTION);
  }

  /*--- 0 in the config file means "disable" which can be done using a very large group. ---*/
  if (edgeColorGroupSize==0) edgeColorGroupSize = 1<<30;

  /*--- Specifying a deforming surface requires a mesh deformation solver. ---*/
  if (GetSurface_Movement(DEFORMING)) Deform_Mesh = true;

  if (GetGasModel() == "ARGON") {monoatomic = true;}
  else {monoatomic = false;}

  /*--- Set number of Turbulence Variables. ---*/
  switch (TurbModelFamily(Kind_Turb_Model)) {
    case TURB_FAMILY::NONE:
      nTurbVar = 0; break;
    case TURB_FAMILY::SA:
      nTurbVar = 1; break;
    case TURB_FAMILY::KW:
      nTurbVar = 2; break;
  }
  /*--- Check whether the number of entries of the MARKER_INLET_TURBULENT equals the number of turbulent properties
       used for the respective turbulent model. nTurb_Properties must be equal to 1 or 2 depending on whether SA or
       SST model are used.--- */
  if (Marker_Inlet_Turb != nullptr && Kind_Turb_Model == TURB_MODEL::SST && nTurb_Properties != 2)
    SU2_MPI::Error(
        "The use of MARKER_INLET_TURBULENT requires the number of entries when SST Model is used \n"
        "to be equal to 2 : Turbulent intensity and ratio turbulent to laminar viscosity",
        CURRENT_FUNCTION);

  /*--- Checks for additional species transport. ---*/
  if (Kind_Species_Model == SPECIES_MODEL::SPECIES_TRANSPORT) {
    if (Kind_Solver != MAIN_SOLVER::INC_NAVIER_STOKES &&
        Kind_Solver != MAIN_SOLVER::INC_RANS &&
        Kind_Solver != MAIN_SOLVER::DISC_ADJ_INC_NAVIER_STOKES &&
        Kind_Solver != MAIN_SOLVER::DISC_ADJ_INC_RANS &&
        Kind_Solver != MAIN_SOLVER::NAVIER_STOKES &&
        Kind_Solver != MAIN_SOLVER::RANS &&
        Kind_Solver != MAIN_SOLVER::DISC_ADJ_NAVIER_STOKES &&
        Kind_Solver != MAIN_SOLVER::DISC_ADJ_RANS &&
        Kind_Solver != MAIN_SOLVER::MULTIPHYSICS)
      SU2_MPI::Error("Species transport currently only available for compressible and incompressible flow.", CURRENT_FUNCTION);

    /*--- Species specific OF currently can only handle one entry in Marker_Analyze. ---*/
    for (unsigned short iObj = 0; iObj < nObj; iObj++) {
      if ((Kind_ObjFunc[iObj] == SURFACE_SPECIES_0 ||
           Kind_ObjFunc[iObj] == SURFACE_SPECIES_VARIANCE) &&
          nMarker_Analyze > 1) {
        SU2_MPI::Error("SURFACE_SPECIES_0 and SURFACE_SPECIES_VARIANCE currently can only handle one entry to MARKER_ANALYZE.", CURRENT_FUNCTION);
      }
    }

    if(Kind_TimeIntScheme_Species != EULER_IMPLICIT &&
       Kind_TimeIntScheme_Species != EULER_EXPLICIT){
      SU2_MPI::Error("Only TIME_DISCRE_TURB = EULER_IMPLICIT, EULER_EXPLICIT have been implemented in the scalar solver.", CURRENT_FUNCTION);
    }

    /*--- If Species clipping is on, make sure bounds are given by the user. ---*/
    if (Species_Clipping)
      if (!(OptionIsSet("SPECIES_CLIPPING_MIN") && OptionIsSet("SPECIES_CLIPPING_MAX")))
        SU2_MPI::Error("SPECIES_CLIPPING= YES requires the options SPECIES_CLIPPING_MIN/MAX to set the clipping values.", CURRENT_FUNCTION);

    /*--- Make sure a Diffusivity has been set for Constant Diffusivity. ---*/
    if (Kind_Diffusivity_Model == DIFFUSIVITYMODEL::CONSTANT_DIFFUSIVITY &&
        !(OptionIsSet("DIFFUSIVITY_CONSTANT")))
      SU2_MPI::Error("A DIFFUSIVITY_CONSTANT=<value> has to be set with DIFFUSIVITY_MODEL= CONSTANT_DIFFUSIVITY.", CURRENT_FUNCTION);

    /*--- Check whether the number of entries of the constant Lewis number equals the number of transported scalar
       equations solved. nConstant_Lewis_Number is used because it is required for the diffusivity fluid mixing
       models--- */
    if (Kind_Diffusivity_Model == DIFFUSIVITYMODEL::CONSTANT_LEWIS && nConstant_Lewis_Number != nSpecies_Init)
      SU2_MPI::Error(
          "The use of CONSTANT_LEWIS requires the number of entries for CONSTANT_LEWIS_NUMBER ,\n"
          "to be equal to the number of entries of SPECIES_INIT",
          CURRENT_FUNCTION);

    // Helper function that checks scalar variable bounds,
    auto checkScalarBounds = [&](su2double scalar, string name, su2double lowerBound, su2double upperBound) {
      if (scalar < lowerBound || scalar > upperBound)
        SU2_MPI::Error(string("Variable: ") + name + string(", is out of bounds."), CURRENT_FUNCTION);
    };

    /*--- Some options have to provide as many entries as there are additional species equations. ---*/
    /*--- Fill a vector with the entires and then check if each element is equal to the first one. ---*/
    std::vector<unsigned short> nSpecies_options;
    nSpecies_options.push_back(nSpecies_Init);
    if (Species_Clipping)
      nSpecies_options.insert(nSpecies_options.end(), {nSpecies_Clipping_Min, nSpecies_Clipping_Max});
    if (nMarker_Inlet_Species > 0)
      nSpecies_options.push_back(nSpecies_per_Inlet);
    // Add more options for size check here.

    /*--- nSpecies_Init is the master, but it simply checks for consistency. ---*/
    for (auto elem : nSpecies_options)
      if (nSpecies_options[0] != elem)
        SU2_MPI::Error("Make sure all species inputs have the same size.", CURRENT_FUNCTION);

    /*--- Once consistency is checked set the var that is used throughout the code. ---*/
    nSpecies = nSpecies_Init;

    /*--- Check whether some variables (or their sums) are in physical bounds. [0,1] for species related quantities. ---*/
    su2double Species_Init_Sum = 0.0;
    for (unsigned short iSpecies = 0; iSpecies < nSpecies; iSpecies++) {
      checkScalarBounds(Species_Init[iSpecies], "SPECIES_INIT individual", 0.0, 1.0);
      Species_Init_Sum += Species_Init[iSpecies];
    }
    checkScalarBounds(Species_Init_Sum, "SPECIES_INIT sum", 0.0, 1.0);

    for (unsigned short iMarker = 0; iMarker < nMarker_Inlet_Species; iMarker++) {
      su2double Inlet_SpeciesVal_Sum = 0.0;
      for (unsigned short iSpecies = 0; iSpecies < nSpecies; iSpecies++) {
        checkScalarBounds(Inlet_SpeciesVal[iMarker][iSpecies], "MARKER_INLET_SPECIES individual", 0.0, 1.0);
        Inlet_SpeciesVal_Sum += Inlet_SpeciesVal[iMarker][iSpecies];
      }
      checkScalarBounds(Inlet_SpeciesVal_Sum, "MARKER_INLET_SPECIES sum", 0.0, 1.0);
    }

  } // species transport checks

  if (Kind_Regime == ENUM_REGIME::COMPRESSIBLE && GetBounded_Scalar()) {
    SU2_MPI::Error("BOUNDED_SCALAR discretization can only be used for incompressible problems.", CURRENT_FUNCTION);
  }
}

void CConfig::SetMarkers(SU2_COMPONENT val_software) {

  unsigned short iMarker_All, iMarker_CfgFile, iMarker_Euler, iMarker_Custom,
  iMarker_FarField, iMarker_SymWall, iMarker_PerBound,
  iMarker_NearFieldBound, iMarker_Fluid_InterfaceBound,
  iMarker_Inlet, iMarker_Riemann, iMarker_Giles, iMarker_Outlet,
  iMarker_Smoluchowski_Maxwell,
  iMarker_Isothermal,iMarker_HeatFlux,iMarker_HeatTansfer,
  iMarker_EngineInflow, iMarker_EngineExhaust, iMarker_Damper,
  iMarker_Displacement, iMarker_Load, iMarker_FlowLoad, iMarker_Internal,
  iMarker_Monitoring, iMarker_Designing, iMarker_GeoEval, iMarker_Plotting, iMarker_Analyze,
  iMarker_DV, iMarker_Moving, iMarker_SobolevBC, iMarker_PyCustom, iMarker_Supersonic_Inlet, iMarker_Supersonic_Outlet,
  iMarker_Clamped, iMarker_ZoneInterface, iMarker_CHTInterface, iMarker_Load_Dir, iMarker_Disp_Dir, iMarker_Load_Sine,
  iMarker_Fluid_Load, iMarker_Deform_Mesh, iMarker_Deform_Mesh_Sym_Plane,
  iMarker_ActDiskInlet, iMarker_ActDiskOutlet,
  iMarker_Turbomachinery, iMarker_MixingPlaneInterface;

  int size = SINGLE_NODE;
  SU2_MPI::Comm_size(SU2_MPI::GetComm(), &size);

  /*--- Compute the total number of markers in the config file ---*/
  nMarker_CfgFile = nMarker_Euler + nMarker_FarField + nMarker_SymWall +
  nMarker_PerBound + nMarker_NearFieldBound + nMarker_Fluid_InterfaceBound +
  nMarker_CHTInterface + nMarker_Inlet + nMarker_Riemann + nMarker_Smoluchowski_Maxwell +
  nMarker_Giles + nMarker_Outlet + nMarker_Isothermal +
  nMarker_HeatFlux + nMarker_HeatTransfer +
  nMarker_EngineInflow + nMarker_EngineExhaust + nMarker_Internal +
  nMarker_Supersonic_Inlet + nMarker_Supersonic_Outlet + nMarker_Displacement + nMarker_Load +
  nMarker_FlowLoad + nMarker_Custom + nMarker_Damper + nMarker_Fluid_Load +
  nMarker_Clamped + nMarker_Load_Sine + nMarker_Load_Dir + nMarker_Disp_Dir +
  nMarker_ActDiskInlet + nMarker_ActDiskOutlet + nMarker_ZoneInterface;

  /*--- Add the possible send/receive domains ---*/

  nMarker_Max = nMarker_CfgFile + OVERHEAD*size;

  /*--- Basic dimensionalization of the markers (worst scenario) ---*/

  nMarker_All = nMarker_Max;

  /*--- Allocate the memory (markers in each domain) ---*/

  Marker_All_TagBound       = new string[nMarker_All];    // Store the tag that correspond with each marker.
  Marker_All_SendRecv       = new short[nMarker_All] ();   // +#domain (send), -#domain (receive).
  Marker_All_KindBC         = new unsigned short[nMarker_All] (); // Store the kind of boundary condition.
  Marker_All_Monitoring     = new unsigned short[nMarker_All] (); // Store whether the boundary should be monitored.
  Marker_All_Designing      = new unsigned short[nMarker_All] (); // Store whether the boundary should be designed.
  Marker_All_Plotting       = new unsigned short[nMarker_All] (); // Store whether the boundary should be plotted.
  Marker_All_Analyze        = new unsigned short[nMarker_All] (); // Store whether the boundary should be plotted.
  Marker_All_ZoneInterface  = new unsigned short[nMarker_All] (); // Store whether the boundary is in the FSI interface.
  Marker_All_GeoEval        = new unsigned short[nMarker_All] (); // Store whether the boundary should be geometry evaluation.
  Marker_All_DV             = new unsigned short[nMarker_All] (); // Store whether the boundary should be affected by design variables.
  Marker_All_Moving         = new unsigned short[nMarker_All] (); // Store whether the boundary should be in motion.
  Marker_All_Deform_Mesh    = new unsigned short[nMarker_All] (); // Store whether the boundary is deformable.
  Marker_All_Deform_Mesh_Sym_Plane = new unsigned short[nMarker_All] (); //Store wheter the boundary will follow the deformation
  Marker_All_Fluid_Load     = new unsigned short[nMarker_All] (); // Store whether the boundary computes/applies fluid loads.
  Marker_All_PyCustom       = new unsigned short[nMarker_All] (); // Store whether the boundary is Python customizable.
  Marker_All_PerBound       = new short[nMarker_All] ();          // Store whether the boundary belongs to a periodic boundary.
  Marker_All_Turbomachinery       = new unsigned short[nMarker_All] (); // Store whether the boundary is in needed for Turbomachinery computations.
  Marker_All_TurbomachineryFlag   = new unsigned short[nMarker_All] (); // Store whether the boundary has a flag for Turbomachinery computations.
  Marker_All_MixingPlaneInterface = new unsigned short[nMarker_All] (); // Store whether the boundary has a in the MixingPlane interface.
  Marker_All_SobolevBC      = new unsigned short[nMarker_All] (); // Store wether the boundary should apply to the gradient smoothing.

  for (iMarker_All = 0; iMarker_All < nMarker_All; iMarker_All++) {
    Marker_All_TagBound[iMarker_All] = "SEND_RECEIVE";
  }

  /*--- Allocate the memory (markers in the config file) ---*/

  Marker_CfgFile_TagBound             = new string[nMarker_CfgFile];
  Marker_CfgFile_KindBC               = new unsigned short[nMarker_CfgFile] ();
  Marker_CfgFile_Monitoring           = new unsigned short[nMarker_CfgFile] ();
  Marker_CfgFile_Designing            = new unsigned short[nMarker_CfgFile] ();
  Marker_CfgFile_Plotting             = new unsigned short[nMarker_CfgFile] ();
  Marker_CfgFile_Analyze              = new unsigned short[nMarker_CfgFile] ();
  Marker_CfgFile_GeoEval              = new unsigned short[nMarker_CfgFile] ();
  Marker_CfgFile_ZoneInterface        = new unsigned short[nMarker_CfgFile] ();
  Marker_CfgFile_DV                   = new unsigned short[nMarker_CfgFile] ();
  Marker_CfgFile_Moving               = new unsigned short[nMarker_CfgFile] ();
  Marker_CfgFile_Deform_Mesh          = new unsigned short[nMarker_CfgFile] ();
  Marker_CfgFile_Deform_Mesh_Sym_Plane= new unsigned short[nMarker_CfgFile] ();
  Marker_CfgFile_Fluid_Load           = new unsigned short[nMarker_CfgFile] ();
  Marker_CfgFile_PerBound             = new unsigned short[nMarker_CfgFile] ();
  Marker_CfgFile_Turbomachinery       = new unsigned short[nMarker_CfgFile] ();
  Marker_CfgFile_TurbomachineryFlag   = new unsigned short[nMarker_CfgFile] ();
  Marker_CfgFile_MixingPlaneInterface = new unsigned short[nMarker_CfgFile] ();
  Marker_CfgFile_PyCustom             = new unsigned short[nMarker_CfgFile] ();
  Marker_CfgFile_SobolevBC            = new unsigned short[nMarker_CfgFile] ();

  for (iMarker_CfgFile = 0; iMarker_CfgFile < nMarker_CfgFile; iMarker_CfgFile++) {
    Marker_CfgFile_TagBound[iMarker_CfgFile] = "SEND_RECEIVE";
  }

  /*--- Allocate memory to store surface information (Analyze BC) ---*/

  Surface_MassFlow = new su2double[nMarker_Analyze] ();
  Surface_Mach = new su2double[nMarker_Analyze] ();
  Surface_Temperature = new su2double[nMarker_Analyze] ();
  Surface_Pressure = new su2double[nMarker_Analyze] ();
  Surface_Density = new su2double[nMarker_Analyze] ();
  Surface_Enthalpy = new su2double[nMarker_Analyze] ();
  Surface_NormalVelocity = new su2double[nMarker_Analyze] ();
  Surface_Uniformity = new su2double[nMarker_Analyze] ();
  Surface_SecondaryStrength = new su2double[nMarker_Analyze] ();
  Surface_SecondOverUniform = new su2double[nMarker_Analyze] ();
  Surface_MomentumDistortion = new su2double[nMarker_Analyze] ();
  Surface_TotalTemperature = new su2double[nMarker_Analyze] ();
  Surface_TotalPressure = new su2double[nMarker_Analyze] ();
  Surface_PressureDrop = new su2double[nMarker_Analyze] ();
  Surface_Species_0 = new su2double[nMarker_Analyze] ();
  Surface_Species_Variance = new su2double[nMarker_Analyze] ();
  Surface_DC60 = new su2double[nMarker_Analyze] ();
  Surface_IDC = new su2double[nMarker_Analyze] ();
  Surface_IDC_Mach = new su2double[nMarker_Analyze] ();
  Surface_IDR = new su2double[nMarker_Analyze] ();

  /*--- Populate the marker information in the config file (all domains) ---*/

  iMarker_CfgFile = 0;
  for (iMarker_Euler = 0; iMarker_Euler < nMarker_Euler; iMarker_Euler++) {
    Marker_CfgFile_TagBound[iMarker_CfgFile] = Marker_Euler[iMarker_Euler];
    Marker_CfgFile_KindBC[iMarker_CfgFile] = EULER_WALL;
    iMarker_CfgFile++;
  }

  for (iMarker_FarField = 0; iMarker_FarField < nMarker_FarField; iMarker_FarField++) {
    Marker_CfgFile_TagBound[iMarker_CfgFile] = Marker_FarField[iMarker_FarField];
    Marker_CfgFile_KindBC[iMarker_CfgFile] = FAR_FIELD;
    iMarker_CfgFile++;
  }

  for (iMarker_SymWall = 0; iMarker_SymWall < nMarker_SymWall; iMarker_SymWall++) {
    Marker_CfgFile_TagBound[iMarker_CfgFile] = Marker_SymWall[iMarker_SymWall];
    Marker_CfgFile_KindBC[iMarker_CfgFile] = SYMMETRY_PLANE;
    iMarker_CfgFile++;
  }

  for (iMarker_PerBound = 0; iMarker_PerBound < nMarker_PerBound; iMarker_PerBound++) {
    Marker_CfgFile_TagBound[iMarker_CfgFile] = Marker_PerBound[iMarker_PerBound];
    Marker_CfgFile_KindBC[iMarker_CfgFile] = PERIODIC_BOUNDARY;
    Marker_CfgFile_PerBound[iMarker_CfgFile] = iMarker_PerBound + 1;
    iMarker_CfgFile++;
  }

  ActDisk_DeltaPress = new su2double[nMarker_ActDiskInlet] ();
  ActDisk_DeltaTemp = new su2double[nMarker_ActDiskInlet] ();
  ActDisk_TotalPressRatio = new su2double[nMarker_ActDiskInlet] ();
  ActDisk_TotalTempRatio = new su2double[nMarker_ActDiskInlet] ();
  ActDisk_StaticPressRatio = new su2double[nMarker_ActDiskInlet] ();
  ActDisk_StaticTempRatio = new su2double[nMarker_ActDiskInlet] ();
  ActDisk_Power = new su2double[nMarker_ActDiskInlet] ();
  ActDisk_MassFlow = new su2double[nMarker_ActDiskInlet] ();
  ActDisk_Mach = new su2double[nMarker_ActDiskInlet] ();
  ActDisk_Force = new su2double[nMarker_ActDiskInlet] ();
  ActDisk_NetThrust = new su2double[nMarker_ActDiskInlet] ();
  ActDisk_BCThrust = new su2double[nMarker_ActDiskInlet] ();
  ActDisk_BCThrust_Old = new su2double[nMarker_ActDiskInlet] ();
  ActDisk_GrossThrust = new su2double[nMarker_ActDiskInlet] ();
  ActDisk_Area = new su2double[nMarker_ActDiskInlet] ();
  ActDisk_ReverseMassFlow = new su2double[nMarker_ActDiskInlet] ();

  ActDiskInlet_MassFlow = new su2double[nMarker_ActDiskInlet] ();
  ActDiskInlet_Temperature = new su2double[nMarker_ActDiskInlet] ();
  ActDiskInlet_TotalTemperature = new su2double[nMarker_ActDiskInlet] ();
  ActDiskInlet_Pressure = new su2double[nMarker_ActDiskInlet] ();
  ActDiskInlet_TotalPressure = new su2double[nMarker_ActDiskInlet] ();
  ActDiskInlet_RamDrag = new su2double[nMarker_ActDiskInlet] ();
  ActDiskInlet_Force = new su2double[nMarker_ActDiskInlet] ();
  ActDiskInlet_Power = new su2double[nMarker_ActDiskInlet] ();

  for (iMarker_ActDiskInlet = 0; iMarker_ActDiskInlet < nMarker_ActDiskInlet; iMarker_ActDiskInlet++) {
    Marker_CfgFile_TagBound[iMarker_CfgFile] = Marker_ActDiskInlet[iMarker_ActDiskInlet];
    Marker_CfgFile_KindBC[iMarker_CfgFile] = ACTDISK_INLET;
    iMarker_CfgFile++;
  }

  ActDiskOutlet_MassFlow = new su2double[nMarker_ActDiskOutlet] ();
  ActDiskOutlet_Temperature = new su2double[nMarker_ActDiskOutlet] ();
  ActDiskOutlet_TotalTemperature = new su2double[nMarker_ActDiskOutlet] ();
  ActDiskOutlet_Pressure = new su2double[nMarker_ActDiskOutlet] ();
  ActDiskOutlet_TotalPressure = new su2double[nMarker_ActDiskOutlet] ();
  ActDiskOutlet_GrossThrust = new su2double[nMarker_ActDiskOutlet] ();
  ActDiskOutlet_Force = new su2double[nMarker_ActDiskOutlet] ();
  ActDiskOutlet_Power = new su2double[nMarker_ActDiskOutlet] ();

  for (iMarker_ActDiskOutlet = 0; iMarker_ActDiskOutlet < nMarker_ActDiskOutlet; iMarker_ActDiskOutlet++) {
    Marker_CfgFile_TagBound[iMarker_CfgFile] = Marker_ActDiskOutlet[iMarker_ActDiskOutlet];
    Marker_CfgFile_KindBC[iMarker_CfgFile] = ACTDISK_OUTLET;
    iMarker_CfgFile++;
  }

  Outlet_MassFlow = new su2double[nMarker_Outlet] ();
  Outlet_Density  = new su2double[nMarker_Outlet] ();
  Outlet_Area     = new su2double[nMarker_Outlet] ();

  for (iMarker_NearFieldBound = 0; iMarker_NearFieldBound < nMarker_NearFieldBound; iMarker_NearFieldBound++) {
    Marker_CfgFile_TagBound[iMarker_CfgFile] = Marker_NearFieldBound[iMarker_NearFieldBound];
    Marker_CfgFile_KindBC[iMarker_CfgFile] = NEARFIELD_BOUNDARY;
    iMarker_CfgFile++;
  }

  for (iMarker_Fluid_InterfaceBound = 0; iMarker_Fluid_InterfaceBound < nMarker_Fluid_InterfaceBound; iMarker_Fluid_InterfaceBound++) {
    Marker_CfgFile_TagBound[iMarker_CfgFile] = Marker_Fluid_InterfaceBound[iMarker_Fluid_InterfaceBound];
    Marker_CfgFile_KindBC[iMarker_CfgFile] = FLUID_INTERFACE;
    iMarker_CfgFile++;
  }

  for (iMarker_CHTInterface = 0; iMarker_CHTInterface < nMarker_CHTInterface; iMarker_CHTInterface++) {
    Marker_CfgFile_TagBound[iMarker_CfgFile] = Marker_CHTInterface[iMarker_CHTInterface];
    Marker_CfgFile_KindBC[iMarker_CfgFile] = CHT_WALL_INTERFACE;
    iMarker_CfgFile++;
  }

  for (iMarker_Inlet = 0; iMarker_Inlet < nMarker_Inlet; iMarker_Inlet++) {
    Marker_CfgFile_TagBound[iMarker_CfgFile] = Marker_Inlet[iMarker_Inlet];
    Marker_CfgFile_KindBC[iMarker_CfgFile] = INLET_FLOW;
    iMarker_CfgFile++;
  }

  for (iMarker_Riemann = 0; iMarker_Riemann < nMarker_Riemann; iMarker_Riemann++) {
    Marker_CfgFile_TagBound[iMarker_CfgFile] = Marker_Riemann[iMarker_Riemann];
    Marker_CfgFile_KindBC[iMarker_CfgFile] = RIEMANN_BOUNDARY;
    iMarker_CfgFile++;
  }

  for (iMarker_Giles = 0; iMarker_Giles < nMarker_Giles; iMarker_Giles++) {
    Marker_CfgFile_TagBound[iMarker_CfgFile] = Marker_Giles[iMarker_Giles];
    Marker_CfgFile_KindBC[iMarker_CfgFile] = GILES_BOUNDARY;
    iMarker_CfgFile++;
  }

  Engine_Power       = new su2double[nMarker_EngineInflow] ();
  Engine_Mach        = new su2double[nMarker_EngineInflow] ();
  Engine_Force       = new su2double[nMarker_EngineInflow] ();
  Engine_NetThrust   = new su2double[nMarker_EngineInflow] ();
  Engine_GrossThrust = new su2double[nMarker_EngineInflow] ();
  Engine_Area        = new su2double[nMarker_EngineInflow] ();

  Inflow_Mach = new su2double[nMarker_EngineInflow] ();
  Inflow_Pressure = new su2double[nMarker_EngineInflow] ();
  Inflow_MassFlow = new su2double[nMarker_EngineInflow] ();
  Inflow_ReverseMassFlow = new su2double[nMarker_EngineInflow] ();
  Inflow_TotalPressure = new su2double[nMarker_EngineInflow] ();
  Inflow_Temperature = new su2double[nMarker_EngineInflow] ();
  Inflow_TotalTemperature = new su2double[nMarker_EngineInflow] ();
  Inflow_RamDrag = new su2double[nMarker_EngineInflow] ();
  Inflow_Force = new su2double[nMarker_EngineInflow] ();
  Inflow_Power = new su2double[nMarker_EngineInflow] ();

  for (iMarker_EngineInflow = 0; iMarker_EngineInflow < nMarker_EngineInflow; iMarker_EngineInflow++) {
    Marker_CfgFile_TagBound[iMarker_CfgFile] = Marker_EngineInflow[iMarker_EngineInflow];
    Marker_CfgFile_KindBC[iMarker_CfgFile] = ENGINE_INFLOW;
    iMarker_CfgFile++;
  }

  Exhaust_Pressure = new su2double[nMarker_EngineExhaust] ();
  Exhaust_Temperature = new su2double[nMarker_EngineExhaust] ();
  Exhaust_MassFlow = new su2double[nMarker_EngineExhaust] ();
  Exhaust_TotalPressure = new su2double[nMarker_EngineExhaust] ();
  Exhaust_TotalTemperature = new su2double[nMarker_EngineExhaust] ();
  Exhaust_GrossThrust = new su2double[nMarker_EngineExhaust] ();
  Exhaust_Force = new su2double[nMarker_EngineExhaust] ();
  Exhaust_Power = new su2double[nMarker_EngineExhaust] ();

  for (iMarker_EngineExhaust = 0; iMarker_EngineExhaust < nMarker_EngineExhaust; iMarker_EngineExhaust++) {
    Marker_CfgFile_TagBound[iMarker_CfgFile] = Marker_EngineExhaust[iMarker_EngineExhaust];
    Marker_CfgFile_KindBC[iMarker_CfgFile] = ENGINE_EXHAUST;
    iMarker_CfgFile++;
  }

  for (iMarker_Supersonic_Inlet = 0; iMarker_Supersonic_Inlet < nMarker_Supersonic_Inlet; iMarker_Supersonic_Inlet++) {
    Marker_CfgFile_TagBound[iMarker_CfgFile] = Marker_Supersonic_Inlet[iMarker_Supersonic_Inlet];
    Marker_CfgFile_KindBC[iMarker_CfgFile] = SUPERSONIC_INLET;
    iMarker_CfgFile++;
  }

  for (iMarker_Supersonic_Outlet = 0; iMarker_Supersonic_Outlet < nMarker_Supersonic_Outlet; iMarker_Supersonic_Outlet++) {
    Marker_CfgFile_TagBound[iMarker_CfgFile] = Marker_Supersonic_Outlet[iMarker_Supersonic_Outlet];
    Marker_CfgFile_KindBC[iMarker_CfgFile] = SUPERSONIC_OUTLET;
    iMarker_CfgFile++;
  }

  for (iMarker_Internal = 0; iMarker_Internal < nMarker_Internal; iMarker_Internal++) {
    Marker_CfgFile_TagBound[iMarker_CfgFile] = Marker_Internal[iMarker_Internal];
    Marker_CfgFile_KindBC[iMarker_CfgFile] = INTERNAL_BOUNDARY;
    iMarker_CfgFile++;
  }

  for (iMarker_Custom = 0; iMarker_Custom < nMarker_Custom; iMarker_Custom++) {
    Marker_CfgFile_TagBound[iMarker_CfgFile] = Marker_Custom[iMarker_Custom];
    Marker_CfgFile_KindBC[iMarker_CfgFile] = CUSTOM_BOUNDARY;
    iMarker_CfgFile++;
  }

  for (iMarker_Outlet = 0; iMarker_Outlet < nMarker_Outlet; iMarker_Outlet++) {
    Marker_CfgFile_TagBound[iMarker_CfgFile] = Marker_Outlet[iMarker_Outlet];
    Marker_CfgFile_KindBC[iMarker_CfgFile] = OUTLET_FLOW;
    iMarker_CfgFile++;
  }

  for (iMarker_Isothermal = 0; iMarker_Isothermal < nMarker_Isothermal; iMarker_Isothermal++) {
    Marker_CfgFile_TagBound[iMarker_CfgFile] = Marker_Isothermal[iMarker_Isothermal];
    Marker_CfgFile_KindBC[iMarker_CfgFile] = ISOTHERMAL;
    iMarker_CfgFile++;
  }

  for (iMarker_Smoluchowski_Maxwell = 0; iMarker_Smoluchowski_Maxwell < nMarker_Smoluchowski_Maxwell; iMarker_Smoluchowski_Maxwell++) {
    Marker_CfgFile_TagBound[iMarker_CfgFile] = Marker_Smoluchowski_Maxwell[iMarker_Smoluchowski_Maxwell];
    Marker_CfgFile_KindBC[iMarker_CfgFile] = SMOLUCHOWSKI_MAXWELL;
    iMarker_CfgFile++;
  }

  for (iMarker_HeatFlux = 0; iMarker_HeatFlux < nMarker_HeatFlux; iMarker_HeatFlux++) {
    Marker_CfgFile_TagBound[iMarker_CfgFile] = Marker_HeatFlux[iMarker_HeatFlux];
    Marker_CfgFile_KindBC[iMarker_CfgFile] = HEAT_FLUX;
    iMarker_CfgFile++;
  }

  for (iMarker_HeatTansfer = 0; iMarker_HeatTansfer < nMarker_HeatTransfer; iMarker_HeatTansfer++) {
    Marker_CfgFile_TagBound[iMarker_CfgFile] = Marker_HeatTransfer[iMarker_HeatTansfer];
    Marker_CfgFile_KindBC[iMarker_CfgFile] = HEAT_TRANSFER;
    iMarker_CfgFile++;
  }

  for (iMarker_Clamped = 0; iMarker_Clamped < nMarker_Clamped; iMarker_Clamped++) {
    Marker_CfgFile_TagBound[iMarker_CfgFile] = Marker_Clamped[iMarker_Clamped];
    Marker_CfgFile_KindBC[iMarker_CfgFile] = CLAMPED_BOUNDARY;
    iMarker_CfgFile++;
  }

  for (iMarker_Displacement = 0; iMarker_Displacement < nMarker_Displacement; iMarker_Displacement++) {
    Marker_CfgFile_TagBound[iMarker_CfgFile] = Marker_Displacement[iMarker_Displacement];
    Marker_CfgFile_KindBC[iMarker_CfgFile] = DISPLACEMENT_BOUNDARY;
    iMarker_CfgFile++;
  }

  for (iMarker_Load = 0; iMarker_Load < nMarker_Load; iMarker_Load++) {
    Marker_CfgFile_TagBound[iMarker_CfgFile] = Marker_Load[iMarker_Load];
    Marker_CfgFile_KindBC[iMarker_CfgFile] = LOAD_BOUNDARY;
    iMarker_CfgFile++;
  }

  for (iMarker_Damper = 0; iMarker_Damper < nMarker_Damper; iMarker_Damper++) {
    Marker_CfgFile_TagBound[iMarker_CfgFile] = Marker_Damper[iMarker_Damper];
    Marker_CfgFile_KindBC[iMarker_CfgFile] = DAMPER_BOUNDARY;
    iMarker_CfgFile++;
  }

  for (iMarker_Load_Dir = 0; iMarker_Load_Dir < nMarker_Load_Dir; iMarker_Load_Dir++) {
    Marker_CfgFile_TagBound[iMarker_CfgFile] = Marker_Load_Dir[iMarker_Load_Dir];
    Marker_CfgFile_KindBC[iMarker_CfgFile] = LOAD_DIR_BOUNDARY;
    iMarker_CfgFile++;
  }

  for (iMarker_Disp_Dir = 0; iMarker_Disp_Dir < nMarker_Disp_Dir; iMarker_Disp_Dir++) {
    Marker_CfgFile_TagBound[iMarker_CfgFile] = Marker_Disp_Dir[iMarker_Disp_Dir];
    Marker_CfgFile_KindBC[iMarker_CfgFile] = DISP_DIR_BOUNDARY;
    iMarker_CfgFile++;
  }

  for (iMarker_Load_Sine = 0; iMarker_Load_Sine < nMarker_Load_Sine; iMarker_Load_Sine++) {
    Marker_CfgFile_TagBound[iMarker_CfgFile] = Marker_Load_Sine[iMarker_Load_Sine];
    Marker_CfgFile_KindBC[iMarker_CfgFile] = LOAD_SINE_BOUNDARY;
    iMarker_CfgFile++;
  }

  for (iMarker_Fluid_Load = 0; iMarker_Fluid_Load < nMarker_Fluid_Load; iMarker_Fluid_Load++) {
    Marker_CfgFile_TagBound[iMarker_CfgFile] = Marker_Fluid_Load[iMarker_Fluid_Load];
    iMarker_CfgFile++;
  }

  for (iMarker_FlowLoad = 0; iMarker_FlowLoad < nMarker_FlowLoad; iMarker_FlowLoad++) {
    Marker_CfgFile_TagBound[iMarker_CfgFile] = Marker_FlowLoad[iMarker_FlowLoad];
    Marker_CfgFile_KindBC[iMarker_CfgFile] = FLOWLOAD_BOUNDARY;
    iMarker_CfgFile++;
  }

  for (iMarker_CfgFile = 0; iMarker_CfgFile < nMarker_CfgFile; iMarker_CfgFile++) {
    Marker_CfgFile_Monitoring[iMarker_CfgFile] = NO;
    for (iMarker_Monitoring = 0; iMarker_Monitoring < nMarker_Monitoring; iMarker_Monitoring++)
      if (Marker_CfgFile_TagBound[iMarker_CfgFile] == Marker_Monitoring[iMarker_Monitoring])
        Marker_CfgFile_Monitoring[iMarker_CfgFile] = YES;
  }

  for (iMarker_CfgFile = 0; iMarker_CfgFile < nMarker_CfgFile; iMarker_CfgFile++) {
    Marker_CfgFile_GeoEval[iMarker_CfgFile] = NO;
    for (iMarker_GeoEval = 0; iMarker_GeoEval < nMarker_GeoEval; iMarker_GeoEval++)
      if (Marker_CfgFile_TagBound[iMarker_CfgFile] == Marker_GeoEval[iMarker_GeoEval])
        Marker_CfgFile_GeoEval[iMarker_CfgFile] = YES;
  }

  for (iMarker_CfgFile = 0; iMarker_CfgFile < nMarker_CfgFile; iMarker_CfgFile++) {
    Marker_CfgFile_Designing[iMarker_CfgFile] = NO;
    for (iMarker_Designing = 0; iMarker_Designing < nMarker_Designing; iMarker_Designing++)
      if (Marker_CfgFile_TagBound[iMarker_CfgFile] == Marker_Designing[iMarker_Designing])
        Marker_CfgFile_Designing[iMarker_CfgFile] = YES;
  }

  for (iMarker_CfgFile = 0; iMarker_CfgFile < nMarker_CfgFile; iMarker_CfgFile++) {
    Marker_CfgFile_Plotting[iMarker_CfgFile] = NO;
    for (iMarker_Plotting = 0; iMarker_Plotting < nMarker_Plotting; iMarker_Plotting++)
      if (Marker_CfgFile_TagBound[iMarker_CfgFile] == Marker_Plotting[iMarker_Plotting])
        Marker_CfgFile_Plotting[iMarker_CfgFile] = YES;
  }

  for (iMarker_CfgFile = 0; iMarker_CfgFile < nMarker_CfgFile; iMarker_CfgFile++) {
    Marker_CfgFile_Analyze[iMarker_CfgFile] = NO;
    for (iMarker_Analyze = 0; iMarker_Analyze < nMarker_Analyze; iMarker_Analyze++)
      if (Marker_CfgFile_TagBound[iMarker_CfgFile] == Marker_Analyze[iMarker_Analyze])
        Marker_CfgFile_Analyze[iMarker_CfgFile] = YES;
  }

  /*--- Identification of multi-physics interface markers ---*/

  for (iMarker_CfgFile = 0; iMarker_CfgFile < nMarker_CfgFile; iMarker_CfgFile++) {
    Marker_CfgFile_ZoneInterface[iMarker_CfgFile] = NO;
    for (iMarker_ZoneInterface = 0; iMarker_ZoneInterface < nMarker_ZoneInterface; iMarker_ZoneInterface++)
      if (Marker_CfgFile_TagBound[iMarker_CfgFile] == Marker_ZoneInterface[iMarker_ZoneInterface])
        Marker_CfgFile_ZoneInterface[iMarker_CfgFile] = YES;
  }

  /*--- Identification of Turbomachinery markers and flag them---*/

  for (iMarker_CfgFile = 0; iMarker_CfgFile < nMarker_CfgFile; iMarker_CfgFile++) {
    unsigned short indexMarker=0;
    Marker_CfgFile_Turbomachinery[iMarker_CfgFile] = NO;
    Marker_CfgFile_TurbomachineryFlag[iMarker_CfgFile] = NO;
    for (iMarker_Turbomachinery = 0; iMarker_Turbomachinery < nMarker_Turbomachinery; iMarker_Turbomachinery++){
      if (Marker_CfgFile_TagBound[iMarker_CfgFile] == Marker_TurboBoundIn[iMarker_Turbomachinery]){
        indexMarker=(iMarker_Turbomachinery+1);
        Marker_CfgFile_Turbomachinery[iMarker_CfgFile] = indexMarker;
        Marker_CfgFile_TurbomachineryFlag[iMarker_CfgFile] = INFLOW;
      }
      if (Marker_CfgFile_TagBound[iMarker_CfgFile] == Marker_TurboBoundOut[iMarker_Turbomachinery]){
        indexMarker=(iMarker_Turbomachinery+1);
        Marker_CfgFile_Turbomachinery[iMarker_CfgFile] = indexMarker;
        Marker_CfgFile_TurbomachineryFlag[iMarker_CfgFile] = OUTFLOW;
      }
    }
  }

  /*--- Identification of MixingPlane interface markers ---*/

  for (iMarker_CfgFile = 0; iMarker_CfgFile < nMarker_CfgFile; iMarker_CfgFile++) {
    unsigned short indexMarker=0;
    Marker_CfgFile_MixingPlaneInterface[iMarker_CfgFile] = NO;
    for (iMarker_MixingPlaneInterface = 0; iMarker_MixingPlaneInterface < nMarker_MixingPlaneInterface; iMarker_MixingPlaneInterface++)
      if (Marker_CfgFile_TagBound[iMarker_CfgFile] == Marker_MixingPlaneInterface[iMarker_MixingPlaneInterface])
        indexMarker=(int)(iMarker_MixingPlaneInterface/2+1);
    Marker_CfgFile_MixingPlaneInterface[iMarker_CfgFile] = indexMarker;
  }

  for (iMarker_CfgFile = 0; iMarker_CfgFile < nMarker_CfgFile; iMarker_CfgFile++) {
    Marker_CfgFile_DV[iMarker_CfgFile] = NO;
    for (iMarker_DV = 0; iMarker_DV < nMarker_DV; iMarker_DV++)
      if (Marker_CfgFile_TagBound[iMarker_CfgFile] == Marker_DV[iMarker_DV])
        Marker_CfgFile_DV[iMarker_CfgFile] = YES;
  }

  /*--- Add an extra check for DV_MARKER to make sure that any given marker
   *    name is recognized as an existing boundary in the problem. ---*/

  for (iMarker_DV = 0; iMarker_DV < nMarker_DV; iMarker_DV++) {
    bool found = false;
    for (iMarker_CfgFile = 0; iMarker_CfgFile < nMarker_CfgFile; iMarker_CfgFile++) {
      if (Marker_CfgFile_TagBound[iMarker_CfgFile] == Marker_DV[iMarker_DV]) {
        found = true;
        break;
      }
    }

    if(!found) {
      if (nZone==1)
        SU2_MPI::Error("DV_MARKER contains marker names that do not exist in the lists of BCs in the config file.", CURRENT_FUNCTION);
      // In case of multiple zones, the markers might appear only in zonal config and not in the Master.
      // A loop over all zones would need to be included which is not straight forward as this can only be
      // checked once all zonal configs are read.
      else if (rank == MASTER_NODE)
        cout << "Warning: DV_MARKER contains marker names that do not exist in the lists of BCs of the master config file.\n"
                "Make sure the marker names exist in the zonal config files" << endl;
    }
  }

  for (iMarker_CfgFile = 0; iMarker_CfgFile < nMarker_CfgFile; iMarker_CfgFile++) {
    Marker_CfgFile_Moving[iMarker_CfgFile] = NO;
    for (iMarker_Moving = 0; iMarker_Moving < nMarker_Moving; iMarker_Moving++)
      if (Marker_CfgFile_TagBound[iMarker_CfgFile] == Marker_Moving[iMarker_Moving])
        Marker_CfgFile_Moving[iMarker_CfgFile] = YES;
  }

  for (iMarker_CfgFile = 0; iMarker_CfgFile < nMarker_CfgFile; iMarker_CfgFile++) {
    Marker_CfgFile_Deform_Mesh[iMarker_CfgFile] = NO;
    for (iMarker_Deform_Mesh = 0; iMarker_Deform_Mesh < nMarker_Deform_Mesh; iMarker_Deform_Mesh++)
      if (Marker_CfgFile_TagBound[iMarker_CfgFile] == Marker_Deform_Mesh[iMarker_Deform_Mesh])
        Marker_CfgFile_Deform_Mesh[iMarker_CfgFile] = YES;
  }

  for (iMarker_CfgFile = 0; iMarker_CfgFile < nMarker_CfgFile; iMarker_CfgFile++) {
    Marker_CfgFile_Deform_Mesh_Sym_Plane[iMarker_CfgFile] = NO;
    for (iMarker_Deform_Mesh_Sym_Plane = 0; iMarker_Deform_Mesh_Sym_Plane < nMarker_Deform_Mesh_Sym_Plane; iMarker_Deform_Mesh_Sym_Plane++)
      if (Marker_CfgFile_TagBound[iMarker_CfgFile] == Marker_Deform_Mesh_Sym_Plane[iMarker_Deform_Mesh_Sym_Plane])
        Marker_CfgFile_Deform_Mesh_Sym_Plane[iMarker_CfgFile] = YES;
  }

  for (iMarker_CfgFile = 0; iMarker_CfgFile < nMarker_CfgFile; iMarker_CfgFile++) {
    Marker_CfgFile_Fluid_Load[iMarker_CfgFile] = NO;
    for (iMarker_Fluid_Load = 0; iMarker_Fluid_Load < nMarker_Fluid_Load; iMarker_Fluid_Load++)
      if (Marker_CfgFile_TagBound[iMarker_CfgFile] == Marker_Fluid_Load[iMarker_Fluid_Load])
        Marker_CfgFile_Fluid_Load[iMarker_CfgFile] = YES;
  }

  for (iMarker_CfgFile=0; iMarker_CfgFile < nMarker_CfgFile; iMarker_CfgFile++) {
    Marker_CfgFile_PyCustom[iMarker_CfgFile] = NO;
    for(iMarker_PyCustom=0; iMarker_PyCustom < nMarker_PyCustom; iMarker_PyCustom++)
      if (Marker_CfgFile_TagBound[iMarker_CfgFile] == Marker_PyCustom[iMarker_PyCustom])
        Marker_CfgFile_PyCustom[iMarker_CfgFile] = YES;
  }

  for (iMarker_CfgFile = 0; iMarker_CfgFile < nMarker_CfgFile; iMarker_CfgFile++) {
    Marker_CfgFile_SobolevBC[iMarker_CfgFile] = NO;
    for (iMarker_SobolevBC = 0; iMarker_SobolevBC < nMarker_SobolevBC; iMarker_SobolevBC++)
      if (Marker_CfgFile_TagBound[iMarker_CfgFile] == Marker_SobolevBC[iMarker_SobolevBC])
        Marker_CfgFile_SobolevBC[iMarker_CfgFile] = YES;
  }

}

void CConfig::SetOutput(SU2_COMPONENT val_software, unsigned short val_izone) {

  unsigned short iMarker_Euler, iMarker_Custom, iMarker_FarField,
  iMarker_SymWall, iMarker_PerBound, iMarker_NearFieldBound,
  iMarker_Fluid_InterfaceBound, iMarker_Inlet, iMarker_Riemann,
  iMarker_Deform_Mesh, iMarker_Deform_Mesh_Sym_Plane, iMarker_Fluid_Load,
  iMarker_Smoluchowski_Maxwell, iWall_Catalytic,
  iMarker_Giles, iMarker_Outlet, iMarker_Isothermal, iMarker_HeatFlux, iMarker_HeatTransfer,
  iMarker_EngineInflow, iMarker_EngineExhaust, iMarker_Displacement, iMarker_Damper,
  iMarker_Load, iMarker_FlowLoad, iMarker_Internal, iMarker_Monitoring,
  iMarker_Designing, iMarker_GeoEval, iMarker_Plotting, iMarker_Analyze, iMarker_DV, iDV_Value,
  iMarker_ZoneInterface, iMarker_PyCustom, iMarker_Load_Dir, iMarker_Disp_Dir, iMarker_Load_Sine, iMarker_Clamped,
  iMarker_Moving, iMarker_Supersonic_Inlet, iMarker_Supersonic_Outlet, iMarker_ActDiskInlet,
  iMarker_Emissivity,
  iMarker_ActDiskOutlet, iMarker_MixingPlaneInterface,
  iMarker_SobolevBC;

  bool fea = ((Kind_Solver == MAIN_SOLVER::FEM_ELASTICITY) || (Kind_Solver == MAIN_SOLVER::DISC_ADJ_FEM));

  cout << endl <<"----------------- Physical Case Definition ( Zone "  << iZone << " ) -------------------" << endl;
  if (val_software == SU2_COMPONENT::SU2_CFD) {
    if (FSI_Problem)
     cout << "Fluid-Structure Interaction." << endl;

    if (DiscreteAdjoint) {
     cout <<"Discrete Adjoint equations using Algorithmic Differentiation\n";
     cout <<"based on the physical case: ";
    }
    switch (Kind_Solver) {
      case MAIN_SOLVER::EULER:     case MAIN_SOLVER::DISC_ADJ_EULER:
      case MAIN_SOLVER::INC_EULER: case MAIN_SOLVER::DISC_ADJ_INC_EULER:
      case MAIN_SOLVER::FEM_EULER: case MAIN_SOLVER::DISC_ADJ_FEM_EULER:
        if (Kind_Regime == ENUM_REGIME::COMPRESSIBLE) cout << "Compressible Euler equations." << endl;
        if (Kind_Regime == ENUM_REGIME::INCOMPRESSIBLE) cout << "Incompressible Euler equations." << endl;
        break;
      case MAIN_SOLVER::NAVIER_STOKES:     case MAIN_SOLVER::DISC_ADJ_NAVIER_STOKES:
      case MAIN_SOLVER::INC_NAVIER_STOKES: case MAIN_SOLVER::DISC_ADJ_INC_NAVIER_STOKES:
      case MAIN_SOLVER::FEM_NAVIER_STOKES: case MAIN_SOLVER::DISC_ADJ_FEM_NS:
      case MAIN_SOLVER::FEM_INC_NAVIER_STOKES:
        if (Kind_Regime == ENUM_REGIME::COMPRESSIBLE) cout << "Compressible Laminar Navier-Stokes' equations." << endl;
        if (Kind_Regime == ENUM_REGIME::INCOMPRESSIBLE) cout << "Incompressible Laminar Navier-Stokes' equations." << endl;
        break;
      case MAIN_SOLVER::RANS:         case MAIN_SOLVER::DISC_ADJ_RANS:
      case MAIN_SOLVER::INC_RANS:     case MAIN_SOLVER::DISC_ADJ_INC_RANS:
      case MAIN_SOLVER::FEM_RANS:     case MAIN_SOLVER::DISC_ADJ_FEM_RANS:
      case MAIN_SOLVER::FEM_INC_RANS:
        if (Kind_Regime == ENUM_REGIME::COMPRESSIBLE) cout << "Compressible RANS equations." << endl;
        if (Kind_Regime == ENUM_REGIME::INCOMPRESSIBLE) cout << "Incompressible RANS equations." << endl;
        cout << "Turbulence model: ";
        switch (Kind_Turb_Model) {
          case TURB_MODEL::NONE: break;
          case TURB_MODEL::SA:
            switch (saParsedOptions.version) {
              case SA_OPTIONS::NEG:
                cout << "Negative-";
                break;
              case SA_OPTIONS::EDW:
                cout << "Edwards-";
                break;
              default:
                break;
            }
            cout << "Spalart-Allmaras";

            if (!saParsedOptions.ft2) cout << "-noft2";
            if (saParsedOptions.rot) cout << "-R";
            if (saParsedOptions.comp) cout << "-comp";
            if (saParsedOptions.qcr2000) cout << "-QCR2000";
            if (saParsedOptions.bc) cout << "-BCM";
            cout << endl;
            break;
          case TURB_MODEL::SST:
            cout << "Menter's k-omega SST";
            if (sstParsedOptions.version == SST_OPTIONS::V1994) cout << "-1994";
            else cout << "-2003";
            if (sstParsedOptions.modified) cout << "m";
            if (sstParsedOptions.sust) cout << " with sustaining terms, and";

            switch (sstParsedOptions.production) {
              case SST_OPTIONS::KL:
                cout << " with Kato-Launder production";
                break;
              case SST_OPTIONS::V:
                cout << " with Vorticity production";
                break;
              case SST_OPTIONS::UQ:
                cout << "\nperturbing the Reynold's Stress Matrix towards " << eig_val_comp << " component turbulence";
                if (uq_permute) cout << " (permuting eigenvectors)";
                break;
              default:
                cout << " with no production modification";
                break;
            }
            cout << "." << endl;
            break;
        }
        switch (Kind_Trans_Model) {
          case TURB_TRANS_MODEL::NONE:  break;
          case TURB_TRANS_MODEL::LM: {
            cout << "Transition model: Langtry and Menter's 4 equation model";
            if (lmParsedOptions.LM2015) {
              cout << " w/ cross-flow corrections (2015)" << endl;
            } else {
              cout << " (2009)" << endl;
            }
            break;
          }
        }
        if (Kind_Trans_Model == TURB_TRANS_MODEL::LM) {

          cout << "Correlation Functions: ";
          switch (lmParsedOptions.Correlation) {
            case TURB_TRANS_CORRELATION::MALAN: cout << "Malan et al. (2009)" << endl;  break;
            case TURB_TRANS_CORRELATION::SULUKSNA: cout << "Suluksna et al. (2009)" << endl;  break;
            case TURB_TRANS_CORRELATION::KRAUSE: cout << "Krause et al. (2008)" << endl;  break;
            case TURB_TRANS_CORRELATION::KRAUSE_HYPER: cout << "Krause et al. (2008, paper)" << endl;  break;
            case TURB_TRANS_CORRELATION::MEDIDA_BAEDER: cout << "Medida and Baeder (2011)" << endl;  break;
            case TURB_TRANS_CORRELATION::MEDIDA: cout << "Medida PhD (2014)" << endl;  break;
            case TURB_TRANS_CORRELATION::MENTER_LANGTRY: cout << "Menter and Langtry (2009)" << endl;  break;
            case TURB_TRANS_CORRELATION::DEFAULT:
              switch (Kind_Turb_Model) {
                case TURB_MODEL::SA: cout << "Malan et al. (2009)" << endl;  break;
                case TURB_MODEL::SST: cout << "Menter and Langtry (2009)" << endl;  break;
                case TURB_MODEL::NONE: SU2_MPI::Error("No turbulence model has been selected but LM transition model is active.", CURRENT_FUNCTION); break;
              }
              break;
          }
        }
        cout << "Hybrid RANS/LES: ";
        switch (Kind_HybridRANSLES) {
          case NO_HYBRIDRANSLES: cout << "No Hybrid RANS/LES" << endl; break;
          case SA_DES:   cout << "Detached Eddy Simulation (DES97) " << endl; break;
          case SA_DDES:  cout << "Delayed Detached Eddy Simulation (DDES) with Standard SGS" << endl; break;
          case SA_ZDES:  cout << "Delayed Detached Eddy Simulation (DDES) with Vorticity-based SGS" << endl; break;
          case SA_EDDES: cout << "Delayed Detached Eddy Simulation (DDES) with Shear-layer Adapted SGS" << endl; break;
        }
        break;
      case MAIN_SOLVER::NEMO_EULER:
        if (Kind_Regime == ENUM_REGIME::COMPRESSIBLE) cout << "Compressible two-temperature thermochemical non-equilibrium Euler equations." << endl;
        if (Kind_FluidModel == SU2_NONEQ){
          if ((GasModel != "N2") && (GasModel != "AIR-5") && (GasModel != "AIR-7") && (GasModel != "ARGON"))
          SU2_MPI::Error("The GAS_MODEL given as input is not valid. Choose one of the options: N2, AIR-5, AIR-7, ARGON.", CURRENT_FUNCTION);
        }
        break;
      case MAIN_SOLVER::NEMO_NAVIER_STOKES:
        if (Kind_Regime == ENUM_REGIME::COMPRESSIBLE) cout << "Compressible two-temperature thermochemical non-equilibrium Navier-Stokes equations." << endl;
        if (Kind_FluidModel == SU2_NONEQ){
          if ((GasModel != "N2") && (GasModel != "AIR-5") && (GasModel != "ARGON"))
          SU2_MPI::Error("The GAS_MODEL given as input is not valid. Choose one of the options: N2, AIR-5, ARGON.", CURRENT_FUNCTION);
        }
        break;
      case MAIN_SOLVER::FEM_LES:
      case MAIN_SOLVER::FEM_INC_LES:
        if (Kind_Regime == ENUM_REGIME::COMPRESSIBLE)   cout << "Compressible LES equations." << endl;
        if (Kind_Regime == ENUM_REGIME::INCOMPRESSIBLE) cout << "Incompressible LES equations." << endl;
        cout << "LES Subgrid Scale model: ";
        switch (Kind_SGS_Model) {
          case TURB_SGS_MODEL::IMPLICIT_LES: cout << "Implicit LES" << endl; break;
          case TURB_SGS_MODEL::SMAGORINSKY:  cout << "Smagorinsky " << endl; break;
          case TURB_SGS_MODEL::WALE:         cout << "WALE"         << endl; break;
          case TURB_SGS_MODEL::VREMAN:       cout << "VREMAN"         << endl; break;
          default:
            SU2_MPI::Error("Subgrid Scale model not specified.", CURRENT_FUNCTION);

        }
        break;
      case MAIN_SOLVER::FEM_ELASTICITY: case MAIN_SOLVER::DISC_ADJ_FEM:
        if (Kind_Struct_Solver == STRUCT_DEFORMATION::SMALL) cout << "Geometrically linear elasticity solver." << endl;
        if (Kind_Struct_Solver == STRUCT_DEFORMATION::LARGE) cout << "Geometrically non-linear elasticity solver." << endl;
        if (Kind_Material == STRUCT_MODEL::LINEAR_ELASTIC) cout << "Linear elastic material." << endl;
        if (Kind_Material == STRUCT_MODEL::NEO_HOOKEAN) {
          if (Kind_Material_Compress == STRUCT_COMPRESS::COMPRESSIBLE)
            cout << "Compressible Neo-Hookean material model." << endl;
        }
        break;
      case MAIN_SOLVER::ADJ_EULER: cout << "Continuous Euler adjoint equations." << endl; break;
      case MAIN_SOLVER::ADJ_NAVIER_STOKES:
        if (Frozen_Visc_Cont)
          cout << "Continuous Navier-Stokes adjoint equations with frozen (laminar) viscosity." << endl;
        else
          cout << "Continuous Navier-Stokes adjoint equations." << endl;
        break;
      case MAIN_SOLVER::ADJ_RANS:
        if (Frozen_Visc_Cont)
          cout << "Continuous RANS adjoint equations with frozen (laminar and eddy) viscosity." << endl;
        else
          cout << "Continuous RANS adjoint equations." << endl;
        break;
      case MAIN_SOLVER::HEAT_EQUATION: case MAIN_SOLVER::DISC_ADJ_HEAT:
        cout << "Heat solver" << endl;
        break;
      case MAIN_SOLVER::MULTIPHYSICS:
        cout << "Multiphysics solver" << endl;
        break;
      default:
        SU2_MPI::Error("No valid solver was chosen", CURRENT_FUNCTION);

    }

    if ((Kind_Regime == ENUM_REGIME::COMPRESSIBLE) && (Kind_Solver != MAIN_SOLVER::FEM_ELASTICITY)) {
      cout << "Mach number: " << Mach <<"."<< endl;
      cout << "Angle of attack (AoA): " << AoA <<" deg, and angle of sideslip (AoS): " << AoS <<" deg."<< endl;
      if ((Kind_Solver == MAIN_SOLVER::NAVIER_STOKES) || (Kind_Solver == MAIN_SOLVER::ADJ_NAVIER_STOKES) ||
          (Kind_Solver == MAIN_SOLVER::RANS) || (Kind_Solver == MAIN_SOLVER::ADJ_RANS) ||
          (Kind_Solver == MAIN_SOLVER::NEMO_NAVIER_STOKES))
        cout << "Reynolds number: " << Reynolds <<". Reference length "  << Length_Reynolds << "." << endl;
      if (Fixed_CL_Mode) {
        cout << "Fixed CL mode, target value: " << Target_CL << "." << endl;
      }
    }

    if (EquivArea) {
      cout <<"The equivalent area is going to be evaluated on the near-field."<< endl;
      cout <<"The lower integration limit is "<<ea_lim[0]<<", and the upper is "<<ea_lim[1]<<"."<< endl;
      cout <<"The near-field is situated at "<<ea_lim[2]<<"."<< endl;
    }

    if (GetGrid_Movement()) {
      cout << "Performing a dynamic mesh simulation: ";
      switch (Kind_GridMovement) {
        case NO_MOVEMENT:     cout << "no direct movement." << endl; break;
        case RIGID_MOTION:    cout << "rigid mesh motion." << endl; break;
        case ROTATING_FRAME:  cout << "rotating reference frame." << endl; break;
        case EXTERNAL:        cout << "externally prescribed motion." << endl; break;
      }
    }

    if (Restart) {
      if (Read_Binary_Restart) cout << "Reading and writing binary SU2 native restart files." << endl;
      else cout << "Reading and writing ASCII SU2 native restart files." << endl;
      if (!ContinuousAdjoint && Kind_Solver != MAIN_SOLVER::FEM_ELASTICITY) cout << "Read flow solution from: " << Solution_FileName << "." << endl;
      if (ContinuousAdjoint) cout << "Read adjoint solution from: " << Solution_AdjFileName << "." << endl;
    }
    else {
        if (fea) cout << "No restart solution, initialize from undeformed configuration." << endl;
        else cout << "No restart solution, use the values at infinity (freestream)." << endl;
    }

    if (ContinuousAdjoint)
      cout << "Read flow solution from: " << Solution_FileName << "." << endl;

    if (!fea){
      if (Kind_Regime == ENUM_REGIME::COMPRESSIBLE) {
        if (Ref_NonDim == DIMENSIONAL) { cout << "Dimensional simulation." << endl; }
        else if (Ref_NonDim == FREESTREAM_PRESS_EQ_ONE) { cout << "Non-Dimensional simulation (P=1.0, Rho=1.0, T=1.0 at the farfield)." << endl; }
        else if (Ref_NonDim == FREESTREAM_VEL_EQ_MACH) { cout << "Non-Dimensional simulation (V=Mach, Rho=1.0, T=1.0 at the farfield)." << endl; }
        else if (Ref_NonDim == FREESTREAM_VEL_EQ_ONE) { cout << "Non-Dimensional simulation (V=1.0, Rho=1.0, T=1.0 at the farfield)." << endl; }
    } else if (Kind_Regime == ENUM_REGIME::INCOMPRESSIBLE) {
        if (Ref_Inc_NonDim == DIMENSIONAL) { cout << "Dimensional simulation." << endl; }
        else if (Ref_Inc_NonDim == INITIAL_VALUES) { cout << "Non-Dimensional simulation using intialization values." << endl; }
        else if (Ref_Inc_NonDim == REFERENCE_VALUES) { cout << "Non-Dimensional simulation using user-specified reference values." << endl; }
      }

      if (RefArea == 0.0) cout << "The reference area will be computed using y(2D) or z(3D) projection." << endl;
      else { cout << "The reference area is " << RefArea;
        if (SystemMeasurements == US) cout << " ft^2." << endl; else cout << " m^2." << endl;
      }

      if (SemiSpan == 0.0) cout << "The semi-span will be computed using the max y(3D) value." << endl;
      else { cout << "The semi-span length area is " << SemiSpan;
        if (SystemMeasurements == US) cout << " ft." << endl; else cout << " m." << endl;
      }

      cout << "The reference length is " << RefLength;
      if (SystemMeasurements == US) cout << " ft." << endl; else cout << " m." << endl;

      if (nMarker_Monitoring != 0){
        if ((nRefOriginMoment_X > 1) || (nRefOriginMoment_Y > 1) || (nRefOriginMoment_Z > 1)) {
          cout << "Surface(s) where the force coefficients are evaluated and \n";
          cout << "their reference origin for moment computation: \n";

          for (iMarker_Monitoring = 0; iMarker_Monitoring < nMarker_Monitoring; iMarker_Monitoring++) {
            cout << "   - " << Marker_Monitoring[iMarker_Monitoring] << " (" << RefOriginMoment_X[iMarker_Monitoring] <<", "<<RefOriginMoment_Y[iMarker_Monitoring] <<", "<< RefOriginMoment_Z[iMarker_Monitoring] << ")";
            if (iMarker_Monitoring < nMarker_Monitoring-1) cout << ".\n";
            else {
              if (SystemMeasurements == US) cout <<" ft."<< endl;
              else cout <<" m."<< endl;
            }

          }
        }
        else {
          cout << "Reference origin for moment evaluation is (" << RefOriginMoment_X[0] << ", " << RefOriginMoment_Y[0] << ", " << RefOriginMoment_Z[0] << ")." << endl;
          cout << "Surface(s) where the force coefficients are evaluated: ";
          for (iMarker_Monitoring = 0; iMarker_Monitoring < nMarker_Monitoring; iMarker_Monitoring++) {
            cout << Marker_Monitoring[iMarker_Monitoring];
            if (iMarker_Monitoring < nMarker_Monitoring-1) cout << ", ";
            else cout <<"."<< endl;
          }
          cout<< endl;
        }
      }
    }

    if (nMarker_Designing != 0) {
      cout << "Surface(s) where the objective function is evaluated: ";
      for (iMarker_Designing = 0; iMarker_Designing < nMarker_Designing; iMarker_Designing++) {
        cout << Marker_Designing[iMarker_Designing];
        if (iMarker_Designing < nMarker_Designing-1) cout << ", ";
        else cout <<".";
      }
      cout<< endl;
    }

    if (nMarker_Plotting != 0) {
      cout << "Surface(s) plotted in the output file: ";
      for (iMarker_Plotting = 0; iMarker_Plotting < nMarker_Plotting; iMarker_Plotting++) {
        cout << Marker_Plotting[iMarker_Plotting];
        if (iMarker_Plotting < nMarker_Plotting-1) cout << ", ";
        else cout <<".";
      }
      cout<< endl;
    }

    if (nMarker_Analyze != 0) {
      cout << "Surface(s) to be analyzed in detail: ";
      for (iMarker_Analyze = 0; iMarker_Analyze < nMarker_Analyze; iMarker_Analyze++) {
        cout << Marker_Analyze[iMarker_Analyze];
        if (iMarker_Analyze < nMarker_Analyze-1) cout << ", ";
        else cout <<".";
      }
      cout<< endl;
    }

    if (nMarker_ZoneInterface != 0) {
      cout << "Surface(s) acting as an interface among zones: ";
      for (iMarker_ZoneInterface = 0; iMarker_ZoneInterface < nMarker_ZoneInterface; iMarker_ZoneInterface++) {
        cout << Marker_ZoneInterface[iMarker_ZoneInterface];
        if (iMarker_ZoneInterface < nMarker_ZoneInterface-1) cout << ", ";
        else cout <<".";
      }
      cout<<endl;
    }

    if(nMarker_PyCustom != 0) {
      cout << "Surface(s) that are customizable in Python: ";
      for(iMarker_PyCustom=0; iMarker_PyCustom < nMarker_PyCustom; iMarker_PyCustom++){
        cout << Marker_PyCustom[iMarker_PyCustom];
        if (iMarker_PyCustom < nMarker_PyCustom-1) cout << ", ";
        else cout << ".";
      }
      cout << endl;
    }

    if (nMarker_DV != 0) {
      cout << "Surface(s) affected by the design variables: ";
      for (iMarker_DV = 0; iMarker_DV < nMarker_DV; iMarker_DV++) {
        cout << Marker_DV[iMarker_DV];
        if (iMarker_DV < nMarker_DV-1) cout << ", ";
        else cout <<".";
      }
      cout<< endl;
    }

    if (nMarker_Moving != 0) {
      cout << "Surface(s) in motion: ";
      for (iMarker_Moving = 0; iMarker_Moving < nMarker_Moving; iMarker_Moving++) {
        cout << Marker_Moving[iMarker_Moving];
        if (iMarker_Moving < nMarker_Moving-1) cout << ", ";
        else cout <<".";
      }
      cout<< endl;
    }

  }

  if (val_software == SU2_COMPONENT::SU2_GEO) {
    if (nMarker_GeoEval != 0) {
      cout << "Surface(s) where the geometrical based functions is evaluated: ";
      for (iMarker_GeoEval = 0; iMarker_GeoEval < nMarker_GeoEval; iMarker_GeoEval++) {
        cout << Marker_GeoEval[iMarker_GeoEval];
        if (iMarker_GeoEval < nMarker_GeoEval-1) cout << ", ";
        else cout <<".";
      }
      cout<< endl;
    }
  }

  cout << "Input mesh file name: " << Mesh_FileName << endl;

  if (val_software == SU2_COMPONENT::SU2_DOT) {
    if (DiscreteAdjoint) {
      cout << "Input sensitivity file name: " << GetObjFunc_Extension(Solution_AdjFileName) << "." << endl;
    }else {
    cout << "Input sensitivity file name: " << SurfAdjCoeff_FileName << "." << endl;
  }
  }

  if (val_software == SU2_COMPONENT::SU2_DEF) {
    cout << endl <<"---------------- Grid deformation parameters ( Zone "  << iZone << " )  ----------------" << endl;
    cout << "Grid deformation using a linear elasticity method." << endl;

    if (Hold_GridFixed == YES) cout << "Hold some regions of the mesh fixed (hardcode implementation)." << endl;
  }

  if (val_software == SU2_COMPONENT::SU2_DOT) {
  cout << endl <<"-------------- Surface deformation parameters ( Zone "  << iZone << " ) ----------------" << endl;
  }

  if (((val_software == SU2_COMPONENT::SU2_DEF) || (val_software == SU2_COMPONENT::SU2_DOT)) && (Design_Variable[0] != NO_DEFORMATION)) {

    for (unsigned short iDV = 0; iDV < nDV; iDV++) {


      if ((Design_Variable[iDV] != NO_DEFORMATION) &&
          (Design_Variable[iDV] != FFD_SETTING) &&
          (Design_Variable[iDV] != SCALE_GRID) &&
          (Design_Variable[iDV] != TRANSLATE_GRID) &&
          (Design_Variable[iDV] != ROTATE_GRID) &&
          (Design_Variable[iDV] != SURFACE_FILE)) {

        if (iDV == 0)
          cout << "Design variables definition (markers <-> value <-> param):" << endl;

        switch (Design_Variable[iDV]) {
          case FFD_CONTROL_POINT_2D:  cout << "FFD 2D (control point) <-> "; break;
          case FFD_CAMBER_2D:         cout << "FFD 2D (camber) <-> "; break;
          case FFD_THICKNESS_2D:      cout << "FFD 2D (thickness) <-> "; break;
          case FFD_TWIST_2D:          cout << "FFD 2D (twist) <-> "; break;
          case HICKS_HENNE:           cout << "Hicks Henne <-> " ; break;
          case SURFACE_BUMP:          cout << "Surface bump <-> " ; break;
          case ANGLE_OF_ATTACK:       cout << "Angle of attack <-> " ; break;
          case CST:                   cout << "Kulfan parameter number (CST) <-> " ; break;
          case TRANSLATION:           cout << "Translation design variable."; break;
          case SCALE:                 cout << "Scale design variable."; break;
          case NACA_4DIGITS:          cout << "NACA four digits <-> "; break;
          case PARABOLIC:             cout << "Parabolic <-> "; break;
          case AIRFOIL:               cout << "Airfoil <-> "; break;
          case ROTATION:              cout << "Rotation <-> "; break;
          case FFD_CONTROL_POINT:     cout << "FFD (control point) <-> "; break;
          case FFD_NACELLE:           cout << "FFD (nacelle) <-> "; break;
          case FFD_GULL:              cout << "FFD (gull) <-> "; break;
          case FFD_TWIST:             cout << "FFD (twist) <-> "; break;
          case FFD_ROTATION:          cout << "FFD (rotation) <-> "; break;
          case FFD_CONTROL_SURFACE:   cout << "FFD (control surface) <-> "; break;
          case FFD_CAMBER:            cout << "FFD (camber) <-> "; break;
          case FFD_THICKNESS:         cout << "FFD (thickness) -> "; break;
          case FFD_ANGLE_OF_ATTACK:   cout << "FFD (angle of attack) <-> "; break;
        }

        for (iMarker_DV = 0; iMarker_DV < nMarker_DV; iMarker_DV++) {
          cout << Marker_DV[iMarker_DV];
          if (iMarker_DV < nMarker_DV-1) cout << ", ";
          else cout << " <-> ";
        }

        for (iDV_Value = 0; iDV_Value < nDV_Value[iDV]; iDV_Value++) {
          cout << DV_Value[iDV][iDV_Value];
          if (iDV_Value != nDV_Value[iDV]-1) cout << ", ";
        }
        cout << " <-> ";

        if ((Design_Variable[iDV] == NO_DEFORMATION) ||
            (Design_Variable[iDV] == FFD_SETTING) ||
            (Design_Variable[iDV] == SCALE) ) nParamDV = 0;
        if (Design_Variable[iDV] == ANGLE_OF_ATTACK) nParamDV = 1;
        if ((Design_Variable[iDV] == FFD_CAMBER_2D) ||
            (Design_Variable[iDV] == FFD_THICKNESS_2D) ||
            (Design_Variable[iDV] == HICKS_HENNE) ||
            (Design_Variable[iDV] == PARABOLIC) ||
            (Design_Variable[iDV] == AIRFOIL) ||
            (Design_Variable[iDV] == FFD_GULL) ||
            (Design_Variable[iDV] == FFD_ANGLE_OF_ATTACK) ) nParamDV = 2;
        if ((Design_Variable[iDV] ==  TRANSLATION) ||
            (Design_Variable[iDV] ==  NACA_4DIGITS) ||
            (Design_Variable[iDV] ==  CST) ||
            (Design_Variable[iDV] ==  SURFACE_BUMP) ||
            (Design_Variable[iDV] ==  FFD_CAMBER) ||
            (Design_Variable[iDV] ==  FFD_TWIST_2D) ||
            (Design_Variable[iDV] ==  FFD_THICKNESS) ) nParamDV = 3;
        if (Design_Variable[iDV] == FFD_CONTROL_POINT_2D) nParamDV = 5;
        if (Design_Variable[iDV] == ROTATION) nParamDV = 6;
        if ((Design_Variable[iDV] ==  FFD_CONTROL_POINT) ||
            (Design_Variable[iDV] ==  FFD_ROTATION) ||
            (Design_Variable[iDV] ==  FFD_CONTROL_SURFACE) ) nParamDV = 7;
        if (Design_Variable[iDV] == FFD_TWIST) nParamDV = 8;

        for (unsigned short iParamDV = 0; iParamDV < nParamDV; iParamDV++) {

          if (iParamDV == 0) cout << "( ";

          if ((iParamDV == 0) &&
              ((Design_Variable[iDV] == NO_DEFORMATION) ||
               (Design_Variable[iDV] == FFD_SETTING) ||
               (Design_Variable[iDV] == FFD_ANGLE_OF_ATTACK) ||
               (Design_Variable[iDV] == FFD_CONTROL_POINT_2D) ||
               (Design_Variable[iDV] == FFD_CAMBER_2D) ||
               (Design_Variable[iDV] == FFD_THICKNESS_2D) ||
               (Design_Variable[iDV] == FFD_TWIST_2D) ||
               (Design_Variable[iDV] == FFD_CONTROL_POINT) ||
               (Design_Variable[iDV] == FFD_NACELLE) ||
               (Design_Variable[iDV] == FFD_GULL) ||
               (Design_Variable[iDV] == FFD_TWIST) ||
               (Design_Variable[iDV] == FFD_ROTATION) ||
               (Design_Variable[iDV] == FFD_CONTROL_SURFACE) ||
               (Design_Variable[iDV] == FFD_CAMBER) ||
               (Design_Variable[iDV] == FFD_THICKNESS))) cout << FFDTag[iDV];
          else cout << ParamDV[iDV][iParamDV];

          if (iParamDV < nParamDV-1) cout << ", ";
          else cout <<" )"<< endl;

        }

      }

      else if (Design_Variable[iDV] == NO_DEFORMATION) {
        cout << "No deformation of the numerical grid. Just output .su2 file." << endl;
      }

      else if (Design_Variable[iDV] == SCALE_GRID) {
        nParamDV = 0;
        cout << "Scaling of the volume grid by a constant factor." << endl;
      }

      else if (Design_Variable[iDV] == TRANSLATE_GRID) {
        nParamDV = 3;
        cout << "Rigid translation of the volume grid." << endl;
      }

      else if (Design_Variable[iDV] == ROTATE_GRID) {
        nParamDV = 6;
        cout << "Rigid rotation of the volume grid." << endl;
      }

      else if (Design_Variable[iDV] == FFD_SETTING) {

        cout << "Setting the FFD box structure." << endl;
        cout << "FFD boxes definition (FFD tag <-> degree <-> coord):" << endl;

        for (unsigned short iFFDBox = 0; iFFDBox < nFFDBox; iFFDBox++) {

          cout << TagFFDBox[iFFDBox] << " <-> ";

          for (unsigned short iDegreeFFD = 0; iDegreeFFD < 3; iDegreeFFD++) {
            if (iDegreeFFD == 0) cout << "( ";
            cout << DegreeFFDBox[iFFDBox][iDegreeFFD];
            if (iDegreeFFD < 2) cout << ", ";
            else cout <<" )";
          }

          cout << " <-> ";

          for (unsigned short iCoordFFD = 0; iCoordFFD < 24; iCoordFFD++) {
            if (iCoordFFD == 0) cout << "( ";
            cout << CoordFFDBox[iFFDBox][iCoordFFD];
            if (iCoordFFD < 23) cout << ", ";
            else cout <<" )"<< endl;
          }

        }

      }

      else cout << endl;

    }
  }

  if (((val_software == SU2_COMPONENT::SU2_CFD) && ( ContinuousAdjoint || DiscreteAdjoint)) || (val_software == SU2_COMPONENT::SU2_DOT)) {

    cout << endl <<"---------------- Design problem definition  ( Zone "  << iZone << " ) ------------------" << endl;
    if (nObj==1) {
      switch (Kind_ObjFunc[0]) {
        case DRAG_COEFFICIENT:           cout << "CD objective function";
          if (Fixed_CL_Mode) {           cout << " using fixed CL mode, dCD/dCL = " << dCD_dCL << "." << endl; }
          else {                         cout << "." << endl; }
          break;
        case LIFT_COEFFICIENT:           cout << "CL objective function." << endl; break;
        case MOMENT_X_COEFFICIENT:       cout << "CMx objective function" << endl;
          if (Fixed_CL_Mode) {           cout << " using fixed CL mode, dCMx/dCL = " << dCMx_dCL << "." << endl; }
          else {                         cout << "." << endl; }
          break;
        case MOMENT_Y_COEFFICIENT:       cout << "CMy objective function" << endl;
          if (Fixed_CL_Mode) {           cout << " using fixed CL mode, dCMy/dCL = " << dCMy_dCL << "." << endl; }
          else {                         cout << "." << endl; }
          break;
        case MOMENT_Z_COEFFICIENT:       cout << "CMz objective function" << endl;
          if (Fixed_CL_Mode) {           cout << " using fixed CL mode, dCMz/dCL = " << dCMz_dCL << "." << endl; }
          else {                         cout << "." << endl; }
          break;
        case INVERSE_DESIGN_PRESSURE:    cout << "Inverse design (Cp) objective function." << endl; break;
        case INVERSE_DESIGN_HEATFLUX:    cout << "Inverse design (Heat Flux) objective function." << endl; break;
        case SIDEFORCE_COEFFICIENT:      cout << "Side force objective function." << endl; break;
        case EFFICIENCY:                 cout << "CL/CD objective function." << endl; break;
        case EQUIVALENT_AREA:            cout << "Equivalent area objective function. CD weight: " << WeightCd <<"."<< endl;  break;
        case NEARFIELD_PRESSURE:         cout << "Nearfield pressure objective function. CD weight: " << WeightCd <<"."<< endl;  break;
        case FORCE_X_COEFFICIENT:        cout << "X-force objective function." << endl; break;
        case FORCE_Y_COEFFICIENT:        cout << "Y-force objective function." << endl; break;
        case FORCE_Z_COEFFICIENT:        cout << "Z-force objective function." << endl; break;
        case THRUST_COEFFICIENT:         cout << "Thrust objective function." << endl; break;
        case TORQUE_COEFFICIENT:         cout << "Torque efficiency objective function." << endl; break;
        case TOTAL_HEATFLUX:             cout << "Total heat flux objective function." << endl; break;
        case MAXIMUM_HEATFLUX:           cout << "Maximum heat flux objective function." << endl; break;
        case FIGURE_OF_MERIT:            cout << "Rotor Figure of Merit objective function." << endl; break;
        case BUFFET_SENSOR:              cout << "Buffet sensor objective function." << endl; break;
        case SURFACE_TOTAL_PRESSURE:     cout << "Average total pressure objective function." << endl; break;
        case SURFACE_STATIC_PRESSURE:    cout << "Average static pressure objective function." << endl; break;
        case SURFACE_STATIC_TEMPERATURE: cout << "Average static temperature objective function." << endl; break;
        case SURFACE_MASSFLOW:           cout << "Mass flow rate objective function." << endl; break;
        case SURFACE_MACH:               cout << "Mach number objective function." << endl; break;
        case CUSTOM_OBJFUNC:             cout << "Custom objective function." << endl; break;
        case REFERENCE_GEOMETRY:         cout << "Target geometry objective function." << endl; break;
        case REFERENCE_NODE:             cout << "Target node displacement objective function." << endl; break;
        case VOLUME_FRACTION:            cout << "Volume fraction objective function." << endl; break;
        case TOPOL_DISCRETENESS:         cout << "Topology discreteness objective function." << endl; break;
        case TOPOL_COMPLIANCE:           cout << "Topology compliance objective function." << endl; break;
        case STRESS_PENALTY:             cout << "Stress penalty objective function." << endl; break;
      }
    }
    else {
      cout << "Weighted sum objective function." << endl;
    }

  }

  if (val_software == SU2_COMPONENT::SU2_CFD) {

    auto PrintLimiterInfo = [&](const LIMITER kind_limiter) {
      cout << "Second order integration in space, with slope limiter.\n";
      switch (kind_limiter) {
        case LIMITER::NONE:
          cout << "No slope-limiting method. " << endl;
          break;
        case LIMITER::VENKATAKRISHNAN:
          cout << "Venkatakrishnan slope-limiting method, with constant: " << Venkat_LimiterCoeff << ".\n";
          cout << "The reference element size is: " << RefElemLength << ". " << endl;
          break;
        case LIMITER::VENKATAKRISHNAN_WANG:
          cout << "Venkatakrishnan-Wang slope-limiting method, with constant: " << Venkat_LimiterCoeff << "." << endl;
          break;
        case LIMITER::BARTH_JESPERSEN:
          cout << "Barth-Jespersen slope-limiting method." << endl;
          break;
        case LIMITER::VAN_ALBADA_EDGE:
          cout << "Van Albada slope-limiting method implemented by edges." << endl;
          break;
        case LIMITER::SHARP_EDGES:
          cout << "Sharp edges slope-limiting method, with constant: " << Venkat_LimiterCoeff << ".\n";
          cout << "The reference element size is: " << RefElemLength << ".\n";
          cout << "The reference sharp edge distance is: " << AdjSharp_LimiterCoeff*RefElemLength*Venkat_LimiterCoeff << "." << endl;
          break;
        case LIMITER::WALL_DISTANCE:
          cout << "Wall distance slope-limiting method, with constant: " << Venkat_LimiterCoeff << ".\n";
          cout << "The reference element size is: " << RefElemLength << ".\n";
          cout << "The reference wall distance is: " << AdjSharp_LimiterCoeff*RefElemLength*Venkat_LimiterCoeff << "." << endl;
          break;
        default:
          SU2_MPI::Error("Unknown or invalid limiter type.", CURRENT_FUNCTION);
          break;
      }
    };

    cout << endl <<"--------------- Space Numerical Integration ( Zone "  << iZone << " ) ------------------" << endl;

    if (SmoothNumGrid) cout << "There are some smoothing iterations on the grid coordinates." << endl;

    if ((Kind_Solver == MAIN_SOLVER::EULER)          || (Kind_Solver == MAIN_SOLVER::NAVIER_STOKES)          || (Kind_Solver == MAIN_SOLVER::RANS) ||
        (Kind_Solver == MAIN_SOLVER::INC_EULER)      || (Kind_Solver == MAIN_SOLVER::INC_NAVIER_STOKES)      || (Kind_Solver == MAIN_SOLVER::INC_RANS) ||
        (Kind_Solver == MAIN_SOLVER::NEMO_EULER)     || (Kind_Solver == MAIN_SOLVER::NEMO_NAVIER_STOKES)     ||
        (Kind_Solver == MAIN_SOLVER::DISC_ADJ_EULER) || (Kind_Solver == MAIN_SOLVER::DISC_ADJ_NAVIER_STOKES) || (Kind_Solver == MAIN_SOLVER::DISC_ADJ_RANS) ) {

      if (Kind_ConvNumScheme_Flow == SPACE_CENTERED) {
        if (Kind_Centered_Flow == CENTERED::LAX) {
          cout << "Lax-Friedrich scheme (1st order in space) for the flow inviscid terms.\n";
          cout << "Lax viscous coefficients (1st): " << Kappa_1st_Flow << ".\n";
          cout << "First order integration." << endl;
        }
        else {
          cout << "Jameson-Schmidt-Turkel scheme (2nd order in space) for the flow inviscid terms.\n";
          cout << "JST viscous coefficients (2nd & 4th): " << Kappa_2nd_Flow << ", " << Kappa_4th_Flow << ".\n";
          cout << "The method includes a grid stretching correction (p = 0.3)."<< endl;
        }
      }

      if (Kind_ConvNumScheme_Flow == SPACE_UPWIND) {
        if (Kind_Upwind_Flow == UPWIND::ROE)    cout << "Roe (with entropy fix = "<< EntropyFix_Coeff <<") solver for the flow inviscid terms."<< endl;
        if (Kind_Upwind_Flow == UPWIND::TURKEL) cout << "Roe-Turkel solver for the flow inviscid terms."<< endl;
        if (Kind_Upwind_Flow == UPWIND::AUSM)   cout << "AUSM solver for the flow inviscid terms."<< endl;
        if (Kind_Upwind_Flow == UPWIND::HLLC)   cout << "HLLC solver for the flow inviscid terms."<< endl;
        if (Kind_Upwind_Flow == UPWIND::SW)     cout << "Steger-Warming solver for the flow inviscid terms."<< endl;
        if (Kind_Upwind_Flow == UPWIND::MSW)    cout << "Modified Steger-Warming solver for the flow inviscid terms."<< endl;
        if (Kind_Upwind_Flow == UPWIND::CUSP)   cout << "CUSP solver for the flow inviscid terms."<< endl;
        if (Kind_Upwind_Flow == UPWIND::L2ROE)  cout << "L2ROE Low Mach ROE solver for the flow inviscid terms."<< endl;
        if (Kind_Upwind_Flow == UPWIND::LMROE)  cout << "Rieper Low Mach ROE solver for the flow inviscid terms."<< endl;
        if (Kind_Upwind_Flow == UPWIND::SLAU)   cout << "Simple Low-Dissipation AUSM solver for the flow inviscid terms."<< endl;
        if (Kind_Upwind_Flow == UPWIND::SLAU2)  cout << "Simple Low-Dissipation AUSM 2 solver for the flow inviscid terms."<< endl;
        if (Kind_Upwind_Flow == UPWIND::FDS)    cout << "Flux difference splitting (FDS) upwind scheme for the flow inviscid terms."<< endl;
        if (Kind_Upwind_Flow == UPWIND::AUSMPLUSUP)  cout << "AUSM+-up solver for the flow inviscid terms."<< endl;
        if (Kind_Upwind_Flow == UPWIND::AUSMPLUSUP2) cout << "AUSM+-up2 solver for the flow inviscid terms."<< endl;
        if (Kind_Upwind_Flow == UPWIND::AUSMPLUSM)  cout << "AUSM+M solver for the flow inviscid terms."<< endl;

        if (Kind_Solver == MAIN_SOLVER::EULER         || Kind_Solver == MAIN_SOLVER::DISC_ADJ_EULER ||
            Kind_Solver == MAIN_SOLVER::NAVIER_STOKES || Kind_Solver == MAIN_SOLVER::DISC_ADJ_NAVIER_STOKES ||
            Kind_Solver == MAIN_SOLVER::RANS          || Kind_Solver == MAIN_SOLVER::DISC_ADJ_RANS) {
          switch (Kind_RoeLowDiss) {
            case NO_ROELOWDISS: cout << "Standard Roe without low-dissipation function."<< endl; break;
            case NTS: cout << "Roe with NTS low-dissipation function."<< endl; break;
            case FD: cout << "Roe with DDES's FD low-dissipation function."<< endl; break;
            case NTS_DUCROS: cout << "Roe with NTS low-dissipation function + Ducros shock sensor."<< endl; break;
            case FD_DUCROS: cout << "Roe with DDES's FD low-dissipation function + Ducros shock sensor."<< endl; break;
          }
        }

        if (MUSCL_Flow) {
          PrintLimiterInfo(Kind_SlopeLimit_Flow);
        } else {
          cout << "First order integration in space." << endl;
        }

      }

    }

    if ((Kind_Solver == MAIN_SOLVER::RANS) || (Kind_Solver == MAIN_SOLVER::DISC_ADJ_RANS)) {
      if (Kind_ConvNumScheme_Turb == SPACE_UPWIND) {
        if (Kind_Upwind_Turb == UPWIND::SCALAR_UPWIND) cout << "Scalar upwind solver for the turbulence model." << endl;
        if (MUSCL_Turb) {
          PrintLimiterInfo(Kind_SlopeLimit_Turb);
        } else {
          cout << "First order integration in space." << endl;
        }
      }
    }

    if ((Kind_Solver == MAIN_SOLVER::ADJ_EULER) || (Kind_Solver == MAIN_SOLVER::ADJ_NAVIER_STOKES) || (Kind_Solver == MAIN_SOLVER::ADJ_RANS)) {

      if (Kind_ConvNumScheme_AdjFlow == SPACE_CENTERED) {
        if (Kind_Centered_AdjFlow == CENTERED::JST) {
          cout << "Jameson-Schmidt-Turkel scheme for the adjoint inviscid terms."<< endl;
          cout << "JST viscous coefficients (1st, 2nd, & 4th): " << Kappa_1st_AdjFlow
          << ", " << Kappa_2nd_AdjFlow << ", " << Kappa_4th_AdjFlow <<"."<< endl;
          cout << "The method includes a grid stretching correction (p = 0.3)."<< endl;
          cout << "Second order integration." << endl;
        }
        if (Kind_Centered_AdjFlow == CENTERED::LAX) {
          cout << "Lax-Friedrich scheme for the adjoint inviscid terms."<< endl;
          cout << "First order integration." << endl;
        }
      }

      if (Kind_ConvNumScheme_AdjFlow == SPACE_UPWIND) {
        if (Kind_Upwind_AdjFlow == UPWIND::ROE) cout << "Roe (with entropy fix = "<< EntropyFix_Coeff <<") solver for the adjoint inviscid terms."<< endl;
        if (MUSCL_AdjFlow) {
          PrintLimiterInfo(Kind_SlopeLimit_AdjFlow);
        } else {
          cout << "First order integration." << endl;
        }
      }

      cout << "The reference sharp edge distance is: " << AdjSharp_LimiterCoeff*RefElemLength*Venkat_LimiterCoeff <<". "<< endl;

    }

    if ((Kind_Solver == MAIN_SOLVER::ADJ_RANS) && (!Frozen_Visc_Cont)) {
      if (Kind_ConvNumScheme_AdjTurb == SPACE_UPWIND) {
        if (Kind_Upwind_Turb == UPWIND::SCALAR_UPWIND) cout << "Scalar upwind solver for the adjoint turbulence model." << endl;
        if (MUSCL_AdjTurb) {
          PrintLimiterInfo(Kind_SlopeLimit_AdjTurb);
        } else {
          cout << "First order integration." << endl;
        }
      }
    }

    if ((Kind_Solver == MAIN_SOLVER::NAVIER_STOKES) || (Kind_Solver == MAIN_SOLVER::RANS) ||
        (Kind_Solver == MAIN_SOLVER::INC_NAVIER_STOKES) || (Kind_Solver == MAIN_SOLVER::INC_RANS) ||
        (Kind_Solver == MAIN_SOLVER::NEMO_NAVIER_STOKES) ||
        (Kind_Solver == MAIN_SOLVER::DISC_ADJ_INC_NAVIER_STOKES) || (Kind_Solver == MAIN_SOLVER::DISC_ADJ_INC_RANS) ||
        (Kind_Solver == MAIN_SOLVER::DISC_ADJ_NAVIER_STOKES) || (Kind_Solver == MAIN_SOLVER::DISC_ADJ_RANS)) {
        cout << "Average of gradients with correction (viscous flow terms)." << endl;
    }

    if ((Kind_Solver == MAIN_SOLVER::ADJ_NAVIER_STOKES) || (Kind_Solver == MAIN_SOLVER::ADJ_RANS)) {
      cout << "Average of gradients with correction (viscous adjoint terms)." << endl;
    }

    if ((Kind_Solver == MAIN_SOLVER::RANS) || (Kind_Solver == MAIN_SOLVER::DISC_ADJ_RANS) || (Kind_Solver == MAIN_SOLVER::INC_RANS) || (Kind_Solver == MAIN_SOLVER::DISC_ADJ_INC_RANS) ) {
      cout << "Average of gradients with correction (viscous turbulence terms)." << endl;
    }

    if ((Kind_Solver == MAIN_SOLVER::ADJ_RANS) && (!Frozen_Visc_Cont)) {
      cout << "Average of gradients with correction (2nd order) for computation of adjoint viscous turbulence terms." << endl;
      if (Kind_TimeIntScheme_AdjTurb == EULER_IMPLICIT) cout << "Euler implicit method for the turbulent adjoint equation." << endl;
    }

    if(Kind_Solver != MAIN_SOLVER::FEM_EULER          && Kind_Solver != MAIN_SOLVER::FEM_NAVIER_STOKES &&
       Kind_Solver != MAIN_SOLVER::FEM_RANS           && Kind_Solver != MAIN_SOLVER::FEM_LES &&
       Kind_Solver != MAIN_SOLVER::FEM_INC_EULER      && Kind_Solver != MAIN_SOLVER::FEM_INC_NAVIER_STOKES &&
       Kind_Solver != MAIN_SOLVER::FEM_INC_RANS       && Kind_Solver != MAIN_SOLVER::FEM_INC_LES &&
       Kind_Solver != MAIN_SOLVER::DISC_ADJ_FEM_EULER && Kind_Solver != MAIN_SOLVER::DISC_ADJ_FEM_NS &&
       Kind_Solver != MAIN_SOLVER::DISC_ADJ_FEM_RANS) {
      if (!fea){
        switch (Kind_Gradient_Method_Recon) {
          case GREEN_GAUSS: cout << "Gradient for upwind reconstruction: Green-Gauss." << endl; break;
          case LEAST_SQUARES: cout << "Gradient for upwind reconstruction: unweighted Least-Squares." << endl; break;
          case WEIGHTED_LEAST_SQUARES: cout << "Gradient for upwind reconstruction: inverse-distance weighted Least-Squares." << endl; break;
        }
        switch (Kind_Gradient_Method) {
          case GREEN_GAUSS: cout << "Gradient for viscous and source terms: Green-Gauss." << endl; break;
          case LEAST_SQUARES: cout << "Gradient for viscous and source terms: unweighted Least-Squares." << endl; break;
          case WEIGHTED_LEAST_SQUARES: cout << "Gradient for viscous and source terms: inverse-distance weighted Least-Squares." << endl; break;
        }
      }
      else{
        cout << "Spatial discretization using the Finite Element Method." << endl;
      }
    }

    if(Kind_Solver == MAIN_SOLVER::FEM_EULER          || Kind_Solver == MAIN_SOLVER::FEM_NAVIER_STOKES ||
       Kind_Solver == MAIN_SOLVER::FEM_RANS           || Kind_Solver == MAIN_SOLVER::FEM_LES ||
       Kind_Solver == MAIN_SOLVER::FEM_INC_EULER      || Kind_Solver == MAIN_SOLVER::FEM_INC_NAVIER_STOKES ||
       Kind_Solver == MAIN_SOLVER::FEM_INC_RANS       || Kind_Solver == MAIN_SOLVER::FEM_INC_LES ||
       Kind_Solver == MAIN_SOLVER::DISC_ADJ_FEM_EULER || Kind_Solver == MAIN_SOLVER::DISC_ADJ_FEM_NS ||
       Kind_Solver == MAIN_SOLVER::DISC_ADJ_FEM_RANS) {
      if(Kind_FEM_Flow == DG) {
        cout << "Discontinuous Galerkin Finite element solver" << endl;

        switch( Riemann_Solver_FEM ) {
          case UPWIND::ISMAIL_ROE:    cout << "Entropy stable solver of Ismail and Roe" << endl; break;
          case UPWIND::ROE:           cout << "Roe (with entropy fix) solver for inviscid fluxes over the faces" << endl; break;
          case UPWIND::LAX_FRIEDRICH: cout << "Lax-Friedrich solver for inviscid fluxes over the faces" << endl; break;
          case UPWIND::AUSM:          cout << "AUSM solver inviscid fluxes over the faces" << endl; break;
          case UPWIND::HLLC:          cout << "HLLC solver inviscid fluxes over the faces" << endl; break;
          default: break;
        }

        if(Kind_Solver != MAIN_SOLVER::FEM_EULER && Kind_Solver != MAIN_SOLVER::DISC_ADJ_FEM_EULER) {
          cout << "Theta symmetrizing terms interior penalty: " << Theta_Interior_Penalty_DGFEM << endl;
        }
      }

      cout << "Quadrature factor for elements with constant Jacobian:     " << Quadrature_Factor_Straight << endl;
      cout << "Quadrature factor for elements with non-constant Jacobian: " << Quadrature_Factor_Curved << endl;

      if (UsePSequencing_DG) {
        cout << "Number of iterations per polynomial degree in P-sequencing: " << nIterPSequencing_DG << endl;
      }
    }

    cout << endl <<"--------------- Time Numerical Integration  ( Zone "  << iZone << " ) ------------------" << endl;

    if (!fea) {
    switch (TimeMarching) {
      case TIME_MARCHING::STEADY:
        cout << "Local time stepping (steady state simulation)." << endl; break;

      case TIME_MARCHING::TIME_STEPPING:
        cout << "Unsteady simulation using a time stepping strategy."<< endl;
        if (Unst_CFL != 0.0) {
          cout << "Time step computed by the code. Unsteady CFL number: " << Unst_CFL <<"."<< endl;
          if (Delta_UnstTime != 0.0) {
            cout << "Synchronization time provided by the user (s): "<< Delta_UnstTime << "." << endl;
          }
        }
        else cout << "Unsteady time step provided by the user (s): "<< Delta_UnstTime << "." << endl;
        break;

      case TIME_MARCHING::DT_STEPPING_1ST: case TIME_MARCHING::DT_STEPPING_2ND:
        if (TimeMarching == TIME_MARCHING::DT_STEPPING_1ST) cout << "Unsteady simulation, dual time stepping strategy (first order in time)."<< endl;
        if (TimeMarching == TIME_MARCHING::DT_STEPPING_2ND) cout << "Unsteady simulation, dual time stepping strategy (second order in time)."<< endl;
        if (Unst_CFL != 0.0) cout << "Time step computed by the code. Unsteady CFL number: " << Unst_CFL <<"."<< endl;
        else cout << "Unsteady time step provided by the user (s): "<< Delta_UnstTime << "." << endl;
        break;

      default:
        break;
    }
  }
  else {
    if (Time_Domain) {
      cout << "Dynamic structural analysis."<< endl;
      cout << "Time step provided by the user for the dynamic analysis(s): "<< Delta_DynTime << "." << endl;
    } else {
      cout << "Static structural analysis." << endl;
    }
  }

    if ((Kind_Solver == MAIN_SOLVER::EULER) || (Kind_Solver == MAIN_SOLVER::NAVIER_STOKES) || (Kind_Solver == MAIN_SOLVER::RANS) ||
        (Kind_Solver == MAIN_SOLVER::INC_EULER) || (Kind_Solver == MAIN_SOLVER::INC_NAVIER_STOKES) || (Kind_Solver == MAIN_SOLVER::INC_RANS) ||
        (Kind_Solver == MAIN_SOLVER::NEMO_EULER) || (Kind_Solver == MAIN_SOLVER::NEMO_NAVIER_STOKES) ||
        (Kind_Solver == MAIN_SOLVER::DISC_ADJ_INC_EULER) || (Kind_Solver == MAIN_SOLVER::DISC_ADJ_INC_NAVIER_STOKES) || (Kind_Solver == MAIN_SOLVER::DISC_ADJ_INC_RANS) ||
        (Kind_Solver == MAIN_SOLVER::DISC_ADJ_EULER) || (Kind_Solver == MAIN_SOLVER::DISC_ADJ_NAVIER_STOKES) || (Kind_Solver == MAIN_SOLVER::DISC_ADJ_RANS) ||
        (Kind_Solver == MAIN_SOLVER::DISC_ADJ_FEM_EULER) || (Kind_Solver == MAIN_SOLVER::DISC_ADJ_FEM_NS) || (Kind_Solver == MAIN_SOLVER::DISC_ADJ_FEM_RANS)) {
      switch (Kind_TimeIntScheme_Flow) {
        case RUNGE_KUTTA_EXPLICIT:
          cout << "Runge-Kutta explicit method for the flow equations." << endl;
          cout << "Number of steps: " << nRKStep << endl;
          cout << "Alpha coefficients: ";
          for (unsigned short iRKStep = 0; iRKStep < nRKStep; iRKStep++) {
            cout << "\t" << RK_Alpha_Step[iRKStep];
          }
          cout << endl;
          break;
        case EULER_EXPLICIT:
          cout << "Euler explicit method for the flow equations." << endl;
          break;
        case EULER_IMPLICIT:
          cout << "Euler implicit method for the flow equations." << endl;
          if (Kind_FluidModel == MUTATIONPP)
            SU2_MPI::Error("Implicit time scheme is not yet implemented with Mutation++. Use EULER_EXPLICIT.", CURRENT_FUNCTION);
          switch (Kind_Linear_Solver) {
            case BCGSTAB:
            case FGMRES:
            case RESTARTED_FGMRES:
              if (Kind_Linear_Solver == BCGSTAB)
                cout << "BCGSTAB is used for solving the linear system." << endl;
              else
                cout << "FGMRES is used for solving the linear system." << endl;
              switch (Kind_Linear_Solver_Prec) {
                case ILU: cout << "Using a ILU("<< Linear_Solver_ILU_n <<") preconditioning."<< endl; break;
                case LINELET: cout << "Using a linelet preconditioning."<< endl; break;
                case LU_SGS:  cout << "Using a LU-SGS preconditioning."<< endl; break;
                case JACOBI:  cout << "Using a Jacobi preconditioning."<< endl; break;
              }
              break;
            case SMOOTHER:
              switch (Kind_Linear_Solver_Prec) {
                case ILU:     cout << "A ILU(" << Linear_Solver_ILU_n << ")"; break;
                case LINELET: cout << "A Linelet"; break;
                case LU_SGS:  cout << "A LU-SGS"; break;
                case JACOBI:  cout << "A Jacobi"; break;
              }
              cout << " method is used for smoothing the linear system." << endl;
              break;
          }
          cout << "Convergence criteria of the linear solver: "<< Linear_Solver_Error <<"."<< endl;
          cout << "Max number of linear iterations: "<< Linear_Solver_Iter <<"."<< endl;
          break;
        case CLASSICAL_RK4_EXPLICIT:
          cout << "Classical RK4 explicit method for the flow equations." << endl;
          cout << "Number of steps: " << 4 << endl;
          cout << "Time coefficients: {0.5, 0.5, 1, 1}" << endl;
          cout << "Function coefficients: {1/6, 1/3, 1/3, 1/6}" << endl;
          break;
      }
    }

    if (fea) {
      switch (Kind_TimeIntScheme_FEA) {
        case STRUCT_TIME_INT::CD_EXPLICIT:
          cout << "Explicit time integration (NOT IMPLEMENTED YET)." << endl;
          break;
        case STRUCT_TIME_INT::GENERALIZED_ALPHA:
          cout << "Generalized-alpha method." << endl;
          break;
        case STRUCT_TIME_INT::NEWMARK_IMPLICIT:
          if (Dynamic_Analysis) cout << "Newmark implicit method for the structural time integration." << endl;
          switch (Kind_Linear_Solver) {
            case BCGSTAB:
              cout << "BCGSTAB is used for solving the linear system." << endl;
              cout << "Convergence criteria of the linear solver: "<< Linear_Solver_Error <<"."<< endl;
              cout << "Max number of iterations: "<< Linear_Solver_Iter <<"."<< endl;
              break;
            case FGMRES: case RESTARTED_FGMRES:
              cout << "FGMRES is used for solving the linear system." << endl;
              cout << "Convergence criteria of the linear solver: "<< Linear_Solver_Error <<"."<< endl;
              cout << "Max number of iterations: "<< Linear_Solver_Iter <<"."<< endl;
              break;
            case CONJUGATE_GRADIENT:
              cout << "A Conjugate Gradient method is used for solving the linear system." << endl;
              cout << "Convergence criteria of the linear solver: "<< Linear_Solver_Error <<"."<< endl;
              cout << "Max number of iterations: "<< Linear_Solver_Iter <<"."<< endl;
              break;
          }
          break;
      }
    }

    if ((Kind_Solver == MAIN_SOLVER::ADJ_EULER) || (Kind_Solver == MAIN_SOLVER::ADJ_NAVIER_STOKES) || (Kind_Solver == MAIN_SOLVER::ADJ_RANS)) {
      switch (Kind_TimeIntScheme_AdjFlow) {
        case RUNGE_KUTTA_EXPLICIT:
          cout << "Runge-Kutta explicit method for the adjoint equations." << endl;
          cout << "Number of steps: " << nRKStep << endl;
          cout << "Alpha coefficients: ";
          for (unsigned short iRKStep = 0; iRKStep < nRKStep; iRKStep++) {
            cout << "\t" << RK_Alpha_Step[iRKStep];
          }
          cout << endl;
          break;
        case EULER_EXPLICIT: cout << "Euler explicit method for the adjoint equations." << endl; break;
        case EULER_IMPLICIT: cout << "Euler implicit method for the adjoint equations." << endl; break;
      }
    }

    if(Kind_Solver == MAIN_SOLVER::FEM_EULER || Kind_Solver == MAIN_SOLVER::FEM_NAVIER_STOKES ||
       Kind_Solver == MAIN_SOLVER::FEM_RANS  || Kind_Solver == MAIN_SOLVER::FEM_LES) {
      switch (Kind_TimeIntScheme_FEM_Flow) {
        case RUNGE_KUTTA_EXPLICIT:
          cout << "Runge-Kutta explicit method for the flow equations." << endl;
          cout << "Number of steps: " << nRKStep << endl;
          cout << "Alpha coefficients: ";
          for (unsigned short iRKStep = 0; iRKStep < nRKStep; iRKStep++) {
            cout << "\t" << RK_Alpha_Step[iRKStep];
          }
          cout << endl;
          break;
        case CLASSICAL_RK4_EXPLICIT:
          cout << "Classical RK4 explicit method for the flow equations." << endl;
          cout << "Number of steps: " << 4 << endl;
          cout << "Time coefficients: {0.5, 0.5, 1, 1}" << endl;
          cout << "Function coefficients: {1/6, 1/3, 1/3, 1/6}" << endl;
          break;

        case ADER_DG:
          if(nLevels_TimeAccurateLTS == 1)
            cout << "ADER-DG for the flow equations with global time stepping." << endl;
          else
            cout << "ADER-DG for the flow equations with " << nLevels_TimeAccurateLTS
                 << " levels for time accurate local time stepping." << endl;

          switch( Kind_ADER_Predictor ) {
            case ADER_ALIASED_PREDICTOR:
              cout << "An aliased approach is used in the predictor step. " << endl;
              break;
            case ADER_NON_ALIASED_PREDICTOR:
              cout << "A non-aliased approach is used in the predictor step. " << endl;
              break;
          }
          cout << "Number of time DOFs ADER-DG predictor step: " << nTimeDOFsADER_DG << endl;
          cout << "Location of time DOFs ADER-DG on the interval [-1,1]: ";
          for (unsigned short iDOF=0; iDOF<nTimeDOFsADER_DG; iDOF++) {
            cout << "\t" << TimeDOFsADER_DG[iDOF];
          }
          cout << endl;
          cout << "Time quadrature factor for ADER-DG: " << Quadrature_Factor_Time_ADER_DG << endl;
          cout << "Number of time integration points ADER-DG: " << nTimeIntegrationADER_DG << endl;
          cout << "Location of time integration points ADER-DG on the interval [-1,1]: ";
          for (unsigned short iDOF=0; iDOF<nTimeIntegrationADER_DG; iDOF++) {
            cout << "\t" << TimeIntegrationADER_DG[iDOF];
          }
          cout << endl;
          cout << "Weights of time integration points ADER-DG on the interval [-1,1]: ";
          for (unsigned short iDOF=0; iDOF<nTimeIntegrationADER_DG; iDOF++) {
            cout << "\t" << WeightsIntegrationADER_DG[iDOF];
          }
          cout << endl;
          break;
      }
    }

    if (nMGLevels !=0) {

      if (MGCycle == V_CYCLE) cout << "V Multigrid Cycle, with " << nMGLevels << " multigrid levels."<< endl;
      if (MGCycle == W_CYCLE) cout << "W Multigrid Cycle, with " << nMGLevels << " multigrid levels."<< endl;
      if (MGCycle == FULLMG_CYCLE) cout << "Full Multigrid Cycle, with " << nMGLevels << " multigrid levels."<< endl;

      cout << "Damping factor for the residual restriction: " << Damp_Res_Restric <<"."<< endl;
      cout << "Damping factor for the correction prolongation: " << Damp_Correc_Prolong <<"."<< endl;
    }

    if ((Kind_Solver != MAIN_SOLVER::FEM_ELASTICITY) && (Kind_Solver != MAIN_SOLVER::DISC_ADJ_FEM)) {

      if (!CFL_Adapt) cout << "No CFL adaptation." << endl;
      else cout << "CFL adaptation. Factor down: "<< CFL_AdaptParam[0] <<", factor up: "<< CFL_AdaptParam[1]
        <<",\n                lower limit: "<< CFL_AdaptParam[2] <<", upper limit: " << CFL_AdaptParam[3]
        <<",\n                acceptable linear residual: "<< CFL_AdaptParam[4] << "." << endl;

      if (nMGLevels !=0) {
        PrintingToolbox::CTablePrinter MGTable(&std::cout);

        MGTable.AddColumn("MG Level",         10);
        MGTable.AddColumn("Presmooth",     10);
        MGTable.AddColumn("PostSmooth",    10);
        MGTable.AddColumn("CorrectSmooth", 10);
        MGTable.SetAlign(PrintingToolbox::CTablePrinter::RIGHT);
        MGTable.PrintHeader();
        for (unsigned short iLevel = 0; iLevel < nMGLevels+1; iLevel++) {
          MGTable << iLevel << MG_PreSmooth[iLevel] << MG_PostSmooth[iLevel] << MG_CorrecSmooth[iLevel];
        }
        MGTable.PrintFooter();
      }
      if (TimeMarching != TIME_MARCHING::TIME_STEPPING) {
        cout << "Courant-Friedrichs-Lewy number:   ";
        cout.precision(3);
        cout.width(6); cout << CFL[0];
        cout << endl;
      }

    }

    if ((Kind_Solver == MAIN_SOLVER::RANS) || (Kind_Solver == MAIN_SOLVER::DISC_ADJ_RANS) ||
        (Kind_Solver == MAIN_SOLVER::INC_RANS) || (Kind_Solver == MAIN_SOLVER::DISC_ADJ_INC_RANS))
      if (Kind_TimeIntScheme_Turb == EULER_IMPLICIT)
        cout << "Euler implicit time integration for the turbulence model." << endl;
  }

  if (val_software == SU2_COMPONENT::SU2_CFD) {

    cout << endl <<"------------------ Convergence Criteria  ( Zone "  << iZone << " ) ---------------------" << endl;

    cout << "Maximum number of solver subiterations: " << nInnerIter <<"."<< endl;
    if (Multizone_Problem)
      cout << "Maximum number of solver outer iterations: " << nOuterIter <<"."<< endl;
    if (Time_Domain)
      cout << "Maximum number of physical time-steps: " << nTimeIter <<"."<< endl;

    cout << "Begin convergence monitoring at iteration " << StartConv_Iter << "." << endl;
    cout << "Residual minimum value: 1e" << MinLogResidual << "." << endl;
    cout << "Cauchy series min. value: " << Cauchy_Eps << "." << endl;
    cout << "Number of Cauchy elements: " << Cauchy_Elems << "." << endl;
    if(Cauchy_Elems <1){
      SU2_MPI::Error(to_string(Cauchy_Elems) + string(" Cauchy elements are no viable input. Please check your configuration file."), CURRENT_FUNCTION);
    }
    cout << "Begin windowed time average at iteration " << StartWindowIteration << "." << endl;

    if(Wnd_Cauchy_Crit){
      cout << "Begin time convergence monitoring at iteration " << Wnd_StartConv_Iter + StartWindowIteration << "." << endl;
      cout << "Time cauchy series min. value: " << Wnd_Cauchy_Eps << "." << endl;
      cout << "Number of Cauchy elements: " << Wnd_Cauchy_Elems << "." << endl;
      if(Wnd_Cauchy_Elems <1){
        SU2_MPI::Error(to_string(Wnd_Cauchy_Elems) +string(" Cauchy elements are no viable input. Please check your configuration file."), CURRENT_FUNCTION);
      }
    }
  }

  cout << endl <<"-------------------- Output Information ( Zone "  << iZone << " ) ----------------------" << endl;

  if (val_software == SU2_COMPONENT::SU2_CFD) {

    if (nVolumeOutputFiles != 0) {
      cout << "File writing frequency: " << endl;
      PrintingToolbox::CTablePrinter FileFreqTable(&std::cout);
      FileFreqTable.AddColumn("File", 25);
      FileFreqTable.AddColumn("Frequency", 10);
      FileFreqTable.SetAlign(PrintingToolbox::CTablePrinter::RIGHT);
      FileFreqTable.PrintHeader();

      for (auto iFreq = 0; iFreq < nVolumeOutputFiles; iFreq++){
        /*--- find the key belonging to the value in the map---*/
        for (auto& it : Output_Map) {
          if (it.second == VolumeOutputFiles[iFreq]) {
            FileFreqTable << it.first << VolumeOutputFrequencies[iFreq];
            break;
          }
        }
      }

      FileFreqTable.PrintFooter();
    }

    cout << "Writing the convergence history file every " << HistoryWrtFreq[2] <<" inner iterations."<< endl;
    if (Multizone_Problem){
      cout << "Writing the convergence history file every " << HistoryWrtFreq[1] <<" outer iterations."<< endl;
    }
    if (Time_Domain) {
      cout << "Writing the convergence history file every " << HistoryWrtFreq[0] <<" time iterations."<< endl;
    }
    cout << "Writing the screen convergence history every " << ScreenWrtFreq[2] <<" inner iterations."<< endl;
    if (Multizone_Problem){
      cout << "Writing the screen convergence history every " << ScreenWrtFreq[1] <<" outer iterations."<< endl;
    }
    if (Time_Domain) {
      cout << "Writing the screen convergence history every " << ScreenWrtFreq[0] <<" time iterations."<< endl;
    }

    switch (Tab_FileFormat) {
      case TAB_OUTPUT::TAB_CSV: cout << "The tabular file format is CSV (.csv)." << endl; break;
      case TAB_OUTPUT::TAB_TECPLOT: cout << "The tabular file format is Tecplot (.dat)." << endl; break;
    }

    cout << "Convergence history file name: " << Conv_FileName << "." << endl;

    cout << "Forces breakdown file name: " << Breakdown_FileName << "." << endl;


    if (!ContinuousAdjoint && !DiscreteAdjoint) {
      cout << "Surface file name: " << SurfCoeff_FileName << "." << endl;
      cout << "Volume file name: " << Volume_FileName << "." << endl;
      cout << "Restart file name: " << Restart_FileName << "." << endl;
    }

    if (ContinuousAdjoint || DiscreteAdjoint) {
      cout << "Adjoint solution file name: " << Solution_AdjFileName << "." << endl;
      cout << "Restart adjoint file name: " << Restart_AdjFileName << "." << endl;
      cout << "Adjoint variables file name: " << Adj_FileName << "." << endl;
      cout << "Surface adjoint file name: " << SurfAdjCoeff_FileName << "." << endl;
    }

  }

  if (val_software == SU2_COMPONENT::SU2_SOL) {
    switch (Tab_FileFormat) {
      case TAB_OUTPUT::TAB_CSV: cout << "The tabular file format is CSV (.csv)." << endl; break;
      case TAB_OUTPUT::TAB_TECPLOT: cout << "The tabular file format is Tecplot (.dat)." << endl; break;
    }
    cout << "Flow variables file name: " << Volume_FileName << "." << endl;
  }

  if (val_software == SU2_COMPONENT::SU2_DEF) {
    cout << "Output mesh file name: " << Mesh_Out_FileName << ". " << endl;
    switch (GetDeform_Stiffness_Type()) {
      case INVERSE_VOLUME:
        cout << "Cell stiffness scaled by inverse of the cell volume." << endl;
        break;
      case SOLID_WALL_DISTANCE:
        cout << "Cell stiffness scaled by distance to nearest solid surface." << endl;
        break;
      case CONSTANT_STIFFNESS:
        cout << "Imposing constant cell stiffness." << endl;
        break;
    }
  }

  if (val_software == SU2_COMPONENT::SU2_DOT) {
    if (DiscreteAdjoint) {
      cout << "Output Volume Sensitivity file name: " << VolSens_FileName << ". " << endl;
      cout << "Output Surface Sensitivity file name: " << SurfSens_FileName << ". " << endl;
    }
    cout << "Output gradient file name: " << ObjFunc_Grad_FileName << ". " << endl;
  }

  cout << endl <<"------------- Config File Boundary Information ( Zone "  << iZone << " ) ---------------" << endl;

  PrintingToolbox::CTablePrinter BoundaryTable(&std::cout);
  BoundaryTable.AddColumn("Marker Type", 35);
  BoundaryTable.AddColumn("Marker Name", 35);

  BoundaryTable.PrintHeader();

  if (nMarker_Euler != 0) {
    BoundaryTable << "Euler wall";
    for (iMarker_Euler = 0; iMarker_Euler < nMarker_Euler; iMarker_Euler++) {
      BoundaryTable << Marker_Euler[iMarker_Euler];
      if (iMarker_Euler < nMarker_Euler-1)  BoundaryTable << " ";
    }
    BoundaryTable.PrintFooter();
  }

  if (nMarker_FarField != 0) {
    BoundaryTable << "Far-field";
    for (iMarker_FarField = 0; iMarker_FarField < nMarker_FarField; iMarker_FarField++) {
      BoundaryTable << Marker_FarField[iMarker_FarField];
      if (iMarker_FarField < nMarker_FarField-1)  BoundaryTable << " ";
    }
    BoundaryTable.PrintFooter();
  }

  if (nMarker_SymWall != 0) {
    BoundaryTable << "Symmetry plane";
    for (iMarker_SymWall = 0; iMarker_SymWall < nMarker_SymWall; iMarker_SymWall++) {
      BoundaryTable << Marker_SymWall[iMarker_SymWall];
      if (iMarker_SymWall < nMarker_SymWall-1)  BoundaryTable << " ";
    }
    BoundaryTable.PrintFooter();
  }

  if (nMarker_PerBound != 0) {
    BoundaryTable << "Periodic boundary";
    for (iMarker_PerBound = 0; iMarker_PerBound < nMarker_PerBound; iMarker_PerBound++) {
      BoundaryTable << Marker_PerBound[iMarker_PerBound];
      if (iMarker_PerBound < nMarker_PerBound-1)  BoundaryTable << " ";
    }
    BoundaryTable.PrintFooter();
  }

  if (nMarker_NearFieldBound != 0) {
    BoundaryTable << "Near-field boundary";
    for (iMarker_NearFieldBound = 0; iMarker_NearFieldBound < nMarker_NearFieldBound; iMarker_NearFieldBound++) {
      BoundaryTable << Marker_NearFieldBound[iMarker_NearFieldBound];
      if (iMarker_NearFieldBound < nMarker_NearFieldBound-1)  BoundaryTable << " ";
    }
    BoundaryTable.PrintFooter();
  }

  if (nMarker_Deform_Mesh != 0) {
    BoundaryTable << "Deformable mesh boundary";
    for (iMarker_Deform_Mesh = 0; iMarker_Deform_Mesh < nMarker_Deform_Mesh; iMarker_Deform_Mesh++) {
      BoundaryTable << Marker_Deform_Mesh[iMarker_Deform_Mesh];
      if (iMarker_Deform_Mesh < nMarker_Deform_Mesh-1)  BoundaryTable << " ";
    }
    BoundaryTable.PrintFooter();
  }

  if (nMarker_Deform_Mesh_Sym_Plane != 0) {
    BoundaryTable << "Symmetric deformable mesh boundary";
    for (iMarker_Deform_Mesh_Sym_Plane = 0; iMarker_Deform_Mesh_Sym_Plane < nMarker_Deform_Mesh_Sym_Plane; iMarker_Deform_Mesh_Sym_Plane++) {
      BoundaryTable << Marker_Deform_Mesh_Sym_Plane[iMarker_Deform_Mesh_Sym_Plane];
      if (iMarker_Deform_Mesh_Sym_Plane < nMarker_Deform_Mesh_Sym_Plane-1)  BoundaryTable << " ";
    }
    BoundaryTable.PrintFooter();
  }

  if (nMarker_Fluid_Load != 0) {
    BoundaryTable << "Fluid loads boundary";
    for (iMarker_Fluid_Load = 0; iMarker_Fluid_Load < nMarker_Fluid_Load; iMarker_Fluid_Load++) {
      BoundaryTable << Marker_Fluid_Load[iMarker_Fluid_Load];
      if (iMarker_Fluid_Load < nMarker_Fluid_Load-1)  BoundaryTable << " ";
    }
    BoundaryTable.PrintFooter();
  }

  if (nMarker_Fluid_InterfaceBound != 0) {
    BoundaryTable << "Fluid interface boundary";
    for (iMarker_Fluid_InterfaceBound = 0; iMarker_Fluid_InterfaceBound < nMarker_Fluid_InterfaceBound; iMarker_Fluid_InterfaceBound++) {
      BoundaryTable << Marker_Fluid_InterfaceBound[iMarker_Fluid_InterfaceBound];
      if (iMarker_Fluid_InterfaceBound < nMarker_Fluid_InterfaceBound-1)  BoundaryTable << " ";
    }
    BoundaryTable.PrintFooter();
  }

  if (nMarker_FlowLoad != 0) {
    BoundaryTable << "Flow load boundary";
    for (iMarker_FlowLoad = 0; iMarker_FlowLoad < nMarker_FlowLoad; iMarker_FlowLoad++) {
      BoundaryTable << Marker_FlowLoad[iMarker_FlowLoad];
      if (iMarker_FlowLoad < nMarker_FlowLoad-1)  BoundaryTable << " ";
    }
    BoundaryTable.PrintFooter();
  }

  if (nMarker_Internal != 0) {
    BoundaryTable << "Internal boundary";
    for (iMarker_Internal = 0; iMarker_Internal < nMarker_Internal; iMarker_Internal++) {
      BoundaryTable << Marker_Internal[iMarker_Internal];
      if (iMarker_Internal < nMarker_Internal-1)  BoundaryTable << " ";
    }
    BoundaryTable.PrintFooter();
  }

  if (nMarker_Inlet != 0) {
    BoundaryTable << "Inlet boundary";
    for (iMarker_Inlet = 0; iMarker_Inlet < nMarker_Inlet; iMarker_Inlet++) {
      BoundaryTable << Marker_Inlet[iMarker_Inlet];
      if (iMarker_Inlet < nMarker_Inlet-1)  BoundaryTable << " ";
    }
    BoundaryTable.PrintFooter();
  }

  if (nMarker_Inlet_Species != 0) {
    BoundaryTable << "Species Inlet boundary";
    for (iMarker_Inlet = 0; iMarker_Inlet < nMarker_Inlet_Species; iMarker_Inlet++) {
      BoundaryTable << Marker_Inlet[iMarker_Inlet];
      if (iMarker_Inlet < nMarker_Inlet_Species-1)  BoundaryTable << " ";
    }
    BoundaryTable.PrintFooter();
  }

  if (nMarker_Riemann != 0) {
    BoundaryTable << "Riemann boundary";
    for (iMarker_Riemann = 0; iMarker_Riemann < nMarker_Riemann; iMarker_Riemann++) {
      BoundaryTable << Marker_Riemann[iMarker_Riemann];
      if (iMarker_Riemann < nMarker_Riemann-1)  BoundaryTable << " ";
    }
    BoundaryTable.PrintFooter();
  }

  if (nMarker_Giles != 0) {
    BoundaryTable << "Giles boundary";
    for (iMarker_Giles = 0; iMarker_Giles < nMarker_Giles; iMarker_Giles++) {
      BoundaryTable << Marker_Giles[iMarker_Giles];
      if (iMarker_Giles < nMarker_Giles-1)  BoundaryTable << " ";
    }
    BoundaryTable.PrintFooter();
  }

  if (nMarker_MixingPlaneInterface != 0) {
    BoundaryTable << "MixingPlane boundary";
    for (iMarker_MixingPlaneInterface = 0; iMarker_MixingPlaneInterface < nMarker_MixingPlaneInterface; iMarker_MixingPlaneInterface++) {
      BoundaryTable << Marker_MixingPlaneInterface[iMarker_MixingPlaneInterface];
      if (iMarker_MixingPlaneInterface < nMarker_MixingPlaneInterface-1)  BoundaryTable << " ";
    }
    BoundaryTable.PrintFooter();
  }

  if (nMarker_EngineInflow != 0) {
    BoundaryTable << "Engine inflow boundary";
    for (iMarker_EngineInflow = 0; iMarker_EngineInflow < nMarker_EngineInflow; iMarker_EngineInflow++) {
      BoundaryTable << Marker_EngineInflow[iMarker_EngineInflow];
      if (iMarker_EngineInflow < nMarker_EngineInflow-1)  BoundaryTable << " ";
    }
    BoundaryTable.PrintFooter();
  }

  if (nMarker_EngineExhaust != 0) {
    BoundaryTable << "Engine exhaust boundary";
    for (iMarker_EngineExhaust = 0; iMarker_EngineExhaust < nMarker_EngineExhaust; iMarker_EngineExhaust++) {
      BoundaryTable << Marker_EngineExhaust[iMarker_EngineExhaust];
      if (iMarker_EngineExhaust < nMarker_EngineExhaust-1)  BoundaryTable << " ";
    }
    BoundaryTable.PrintFooter();
  }

  if (nMarker_Supersonic_Inlet != 0) {
    BoundaryTable << "Supersonic inlet boundary";
    for (iMarker_Supersonic_Inlet = 0; iMarker_Supersonic_Inlet < nMarker_Supersonic_Inlet; iMarker_Supersonic_Inlet++) {
      BoundaryTable << Marker_Supersonic_Inlet[iMarker_Supersonic_Inlet];
      if (iMarker_Supersonic_Inlet < nMarker_Supersonic_Inlet-1)  BoundaryTable << " ";
    }
    BoundaryTable.PrintFooter();
  }

  if (nMarker_Supersonic_Outlet != 0) {
    BoundaryTable << "Supersonic outlet boundary";
    for (iMarker_Supersonic_Outlet = 0; iMarker_Supersonic_Outlet < nMarker_Supersonic_Outlet; iMarker_Supersonic_Outlet++) {
      BoundaryTable << Marker_Supersonic_Outlet[iMarker_Supersonic_Outlet];
      if (iMarker_Supersonic_Outlet < nMarker_Supersonic_Outlet-1)  BoundaryTable << " ";
    }
    BoundaryTable.PrintFooter();
  }

  if (nMarker_Outlet != 0) {
    BoundaryTable << "Outlet boundary";
    for (iMarker_Outlet = 0; iMarker_Outlet < nMarker_Outlet; iMarker_Outlet++) {
      BoundaryTable << Marker_Outlet[iMarker_Outlet];
      if (iMarker_Outlet < nMarker_Outlet-1)  BoundaryTable << " ";
    }
    BoundaryTable.PrintFooter();
  }

  if (nMarker_Isothermal != 0) {
    BoundaryTable << "Isothermal wall";
    for (iMarker_Isothermal = 0; iMarker_Isothermal < nMarker_Isothermal; iMarker_Isothermal++) {
      BoundaryTable << Marker_Isothermal[iMarker_Isothermal];
      if (iMarker_Isothermal < nMarker_Isothermal-1)  BoundaryTable << " ";
    }
    BoundaryTable.PrintFooter();
  }

  if (nMarker_Smoluchowski_Maxwell != 0) {
    BoundaryTable << "Smoluchowski/Maxwell jump wall";
    for (iMarker_Smoluchowski_Maxwell = 0; iMarker_Smoluchowski_Maxwell < nMarker_Smoluchowski_Maxwell; iMarker_Smoluchowski_Maxwell++) {
      BoundaryTable << Marker_Smoluchowski_Maxwell[iMarker_Smoluchowski_Maxwell];
      if (iMarker_Smoluchowski_Maxwell< nMarker_Smoluchowski_Maxwell-1)  BoundaryTable << " ";
    }
    BoundaryTable.PrintFooter();
  }

  if (nMarker_HeatFlux != 0) {
    BoundaryTable << "Heat flux wall";
    for (iMarker_HeatFlux = 0; iMarker_HeatFlux < nMarker_HeatFlux; iMarker_HeatFlux++) {
      BoundaryTable << Marker_HeatFlux[iMarker_HeatFlux];
      if (iMarker_HeatFlux < nMarker_HeatFlux-1)  BoundaryTable << " ";
    }
    BoundaryTable.PrintFooter();
  }

  if (nMarker_HeatTransfer != 0) {
    BoundaryTable << "Heat transfer wall";
    for (iMarker_HeatTransfer = 0; iMarker_HeatTransfer < nMarker_HeatTransfer; iMarker_HeatTransfer++) {
      BoundaryTable << Marker_HeatTransfer[iMarker_HeatTransfer];
      if (iMarker_HeatTransfer < nMarker_HeatTransfer-1)  BoundaryTable << " ";
    }
    BoundaryTable.PrintFooter();
  }

  if (nWall_Catalytic != 0) {
    BoundaryTable << "Catalytic wall";
    for (iWall_Catalytic = 0; iWall_Catalytic < nWall_Catalytic; iWall_Catalytic++) {
      BoundaryTable << Wall_Catalytic[iWall_Catalytic];
      if (iWall_Catalytic < nWall_Catalytic-1)  BoundaryTable << " ";
    }
    BoundaryTable.PrintFooter();
  }

  if (nMarker_Clamped != 0) {
    BoundaryTable << "Clamped boundary";
    for (iMarker_Clamped = 0; iMarker_Clamped < nMarker_Clamped; iMarker_Clamped++) {
      BoundaryTable << Marker_Clamped[iMarker_Clamped];
      if (iMarker_Clamped < nMarker_Clamped-1)  BoundaryTable << " ";
    }
    BoundaryTable.PrintFooter();
  }

  if (nMarker_Displacement != 0) {
    BoundaryTable << "Displacement boundary";
    for (iMarker_Displacement = 0; iMarker_Displacement < nMarker_Displacement; iMarker_Displacement++) {
      BoundaryTable << Marker_Displacement[iMarker_Displacement];
      if (iMarker_Displacement < nMarker_Displacement-1)  BoundaryTable << " ";
    }
    BoundaryTable.PrintFooter();
  }

  if (nMarker_Load != 0) {
    BoundaryTable << "Normal load boundary";
    for (iMarker_Load = 0; iMarker_Load < nMarker_Load; iMarker_Load++) {
      BoundaryTable << Marker_Load[iMarker_Load];
      if (iMarker_Load < nMarker_Load-1)  BoundaryTable << " ";
    }
    BoundaryTable.PrintFooter();
  }

  if (nMarker_Damper != 0) {
    BoundaryTable << "Damper boundary";
    for (iMarker_Damper = 0; iMarker_Damper < nMarker_Damper; iMarker_Damper++) {
      BoundaryTable << Marker_Damper[iMarker_Damper];
      if (iMarker_Damper < nMarker_Damper-1)  BoundaryTable << " ";
    }
    BoundaryTable.PrintFooter();
  }

  if (nMarker_Load_Dir != 0) {
    BoundaryTable << "Load boundary";
    for (iMarker_Load_Dir = 0; iMarker_Load_Dir < nMarker_Load_Dir; iMarker_Load_Dir++) {
      BoundaryTable << Marker_Load_Dir[iMarker_Load_Dir];
      if (iMarker_Load_Dir < nMarker_Load_Dir-1)  BoundaryTable << " ";
    }
    BoundaryTable.PrintFooter();
  }

  if (nMarker_Disp_Dir != 0) {
    BoundaryTable << "Disp boundary";
    for (iMarker_Disp_Dir = 0; iMarker_Disp_Dir < nMarker_Disp_Dir; iMarker_Disp_Dir++) {
      BoundaryTable << Marker_Disp_Dir[iMarker_Disp_Dir];
      if (iMarker_Disp_Dir < nMarker_Disp_Dir-1)  BoundaryTable << " ";
    }
    BoundaryTable.PrintFooter();
  }

  if (nMarker_Load_Sine != 0) {
    BoundaryTable << "Sine-Wave boundary";
    for (iMarker_Load_Sine = 0; iMarker_Load_Sine < nMarker_Load_Sine; iMarker_Load_Sine++) {
      BoundaryTable << Marker_Load_Sine[iMarker_Load_Sine];
      if (iMarker_Load_Sine < nMarker_Load_Sine-1)  BoundaryTable << " ";
    }
    BoundaryTable.PrintFooter();
  }

  if (nMarker_Emissivity != 0) {
    BoundaryTable << "Radiative boundary";
    for (iMarker_Emissivity = 0; iMarker_Emissivity < nMarker_Emissivity; iMarker_Emissivity++) {
      BoundaryTable << Marker_Emissivity[iMarker_Emissivity]; // << "(" << Wall_Emissivity[iMarker_Emissivity] << ")";
      if (iMarker_Emissivity < nMarker_Emissivity-1)  BoundaryTable << " ";
    }
    BoundaryTable.PrintFooter();
  }

  if (nMarker_Custom != 0) {
    BoundaryTable << "Custom boundary";
    for (iMarker_Custom = 0; iMarker_Custom < nMarker_Custom; iMarker_Custom++) {
      BoundaryTable << Marker_Custom[iMarker_Custom];
      if (iMarker_Custom < nMarker_Custom-1)  BoundaryTable << " ";
    }
    BoundaryTable.PrintFooter();
  }

  if (nMarker_ActDiskInlet != 0) {
    BoundaryTable << "Actuator disk (inlet) boundary";
    for (iMarker_ActDiskInlet = 0; iMarker_ActDiskInlet < nMarker_ActDiskInlet; iMarker_ActDiskInlet++) {
      BoundaryTable << Marker_ActDiskInlet[iMarker_ActDiskInlet];
      if (iMarker_ActDiskInlet < nMarker_ActDiskInlet-1)  BoundaryTable << " ";
    }
    BoundaryTable.PrintFooter();
  }

  if (nMarker_ActDiskOutlet != 0) {
    BoundaryTable << "Actuator disk (outlet) boundary";
    for (iMarker_ActDiskOutlet = 0; iMarker_ActDiskOutlet < nMarker_ActDiskOutlet; iMarker_ActDiskOutlet++) {
      BoundaryTable << Marker_ActDiskOutlet[iMarker_ActDiskOutlet];
      if (iMarker_ActDiskOutlet < nMarker_ActDiskOutlet-1)  BoundaryTable << " ";
    }
    BoundaryTable.PrintFooter();
  }

  if (nMarker_SobolevBC != 0) {
    BoundaryTable << "Sobolev boundary";
    for (iMarker_SobolevBC = 0; iMarker_SobolevBC < nMarker_SobolevBC; iMarker_SobolevBC++) {
      BoundaryTable << Marker_SobolevBC[iMarker_SobolevBC];
      if (iMarker_SobolevBC < nMarker_SobolevBC-1)  BoundaryTable << " ";
    }
    BoundaryTable.PrintFooter();
  }

  if (nMarker_ActDiskOutlet != 0) {
    if (GetKind_ActDisk() == VARIABLE_LOAD) {
      cout << endl << "Actuator disk with variable load." << endl;
      cout << "Actuator disk data read from file: " << GetActDisk_FileName() << endl;
    }
  }

}

bool CConfig::TokenizeString(string & str, string & option_name,
                             vector<string> & option_value) {
  const string delimiters(" (){}:,\t\n\v\f\r");
  // check for comments or empty string
  string::size_type pos, last_pos;
  pos = str.find_first_of("%");
  if ( (str.length() == 0) || (pos == 0) ) {
    // str is empty or a comment line, so no option here
    return false;
  }
  if (pos != string::npos) {
    // remove comment at end if necessary
    str.erase(pos);
  }

  // look for line composed on only delimiters (usually whitespace)
  pos = str.find_first_not_of(delimiters);
  if (pos == string::npos) {
    return false;
  }

  // find the equals sign and split string
  string name_part, value_part;
  pos = str.find("=");
  if (pos == string::npos) {
    cerr << "Error in TokenizeString(): "
    << "line in the configuration file with no \"=\" sign."
    << endl;
    cout << "Look for: " << str << endl;
    cout << "str.length() = " << str.length() << endl;
    throw(-1);
  }
  name_part = str.substr(0, pos);
  value_part = str.substr(pos+1, string::npos);
  //cout << "name_part  = |" << name_part  << "|" << endl;
  //cout << "value_part = |" << value_part << "|" << endl;

  // the first_part should consist of one string with no interior delimiters
  last_pos = name_part.find_first_not_of(delimiters, 0);
  pos = name_part.find_first_of(delimiters, last_pos);
  if ( (name_part.length() == 0) || (last_pos == string::npos) ) {
    cerr << "Error in CConfig::TokenizeString(): "
    << "line in the configuration file with no name before the \"=\" sign."
    << endl;
    throw(-1);
  }
  if (pos == string::npos) pos = name_part.length();
  option_name = name_part.substr(last_pos, pos - last_pos);
  last_pos = name_part.find_first_not_of(delimiters, pos);
  if (last_pos != string::npos) {
    cerr << "Error in TokenizeString(): "
    << "two or more options before an \"=\" sign in the configuration file."
    << endl;
    throw(-1);
  }
  StringToUpperCase(option_name);

  //cout << "option_name = |" << option_name << "|" << endl;
  //cout << "pos = " << pos << ": last_pos = " << last_pos << endl;

  // now fill the option value vector
  option_value.clear();
  last_pos = value_part.find_first_not_of(delimiters, 0);

  // detect a raw string
  if (value_part[last_pos] == '\'' && value_part.back() == '\'') {
    option_value.push_back(value_part.substr(last_pos+1, value_part.size()-last_pos-2));
    return true;
  }

  pos = value_part.find_first_of(delimiters, last_pos);
  while (string::npos != pos || string::npos != last_pos) {
    // add token to the vector<string>
    option_value.push_back(value_part.substr(last_pos, pos - last_pos));
    // skip delimiters
    last_pos = value_part.find_first_not_of(delimiters, pos);
    // find next "non-delimiter"
    pos = value_part.find_first_of(delimiters, last_pos);
  }
  if (option_value.size() == 0) {
    cerr << "Error in TokenizeString(): "
    << "option " << option_name << " in configuration file with no value assigned."
    << endl;
    throw(-1);
  }

#if 0
  cout << "option value(s) = ";
  for (unsigned int i = 0; i < option_value.size(); i++)
    cout << option_value[i] << " ";
  cout << endl;
#endif

  // look for ';' DV delimiters attached to values
  vector<string>::iterator it;
  it = option_value.begin();
  while (it != option_value.end()) {
    if (it->compare(";") == 0) {
      it++;
      continue;
    }

    pos = it->find(';');
    if (pos != string::npos) {
      string before_semi = it->substr(0, pos);
      string after_semi= it->substr(pos+1, string::npos);
      if (before_semi.empty()) {
        *it = ";";
        it++;
        option_value.insert(it, after_semi);
      } else {
        *it = before_semi;
        it++;
        vector<string> to_insert;
        to_insert.push_back(";");
        if (!after_semi.empty())
          to_insert.push_back(after_semi);
        option_value.insert(it, to_insert.begin(), to_insert.end());
      }
      it = option_value.begin(); // go back to beginning; not efficient
      continue;
    } else {
      it++;
    }
  }
#if 0
  cout << "option value(s) = ";
  for (unsigned int i = 0; i < option_value.size(); i++)
    cout << option_value[i] << " ";
  cout << endl;
#endif
  // remove any consecutive ";"
  it = option_value.begin();
  bool semi_at_prev = false;
  while (it != option_value.end()) {
    if (semi_at_prev) {
      if (it->compare(";") == 0) {
        option_value.erase(it);
        it = option_value.begin();
        semi_at_prev = false;
        continue;
      }
    }
    if (it->compare(";") == 0) {
      semi_at_prev = true;
    } else {
      semi_at_prev = false;
    }
    it++;
  }

#if 0
  cout << "option value(s) = ";
  for (unsigned int i = 0; i < option_value.size(); i++)
    cout << option_value[i] << " ";
  cout << endl;
#endif
  return true;
}

unsigned short CConfig::GetMarker_CfgFile_TagBound(string val_marker) const {

  unsigned short iMarker_CfgFile;

  for (iMarker_CfgFile = 0; iMarker_CfgFile < nMarker_CfgFile; iMarker_CfgFile++) {
    if (Marker_CfgFile_TagBound[iMarker_CfgFile] == val_marker)
      return iMarker_CfgFile;
  }
  SU2_MPI::Error(string("The configuration file doesn't have any definition for marker ") + val_marker, CURRENT_FUNCTION);
  return 0;
}

string CConfig::GetMarker_CfgFile_TagBound(unsigned short val_marker) const {
  return Marker_CfgFile_TagBound[val_marker];
}

unsigned short CConfig::GetMarker_CfgFile_KindBC(string val_marker) const {
  unsigned short iMarker_CfgFile;
  for (iMarker_CfgFile = 0; iMarker_CfgFile < nMarker_CfgFile; iMarker_CfgFile++)
    if (Marker_CfgFile_TagBound[iMarker_CfgFile] == val_marker) break;
  return Marker_CfgFile_KindBC[iMarker_CfgFile];
}

unsigned short CConfig::GetMarker_CfgFile_Monitoring(string val_marker) const {
  unsigned short iMarker_CfgFile;
  for (iMarker_CfgFile = 0; iMarker_CfgFile < nMarker_CfgFile; iMarker_CfgFile++)
    if (Marker_CfgFile_TagBound[iMarker_CfgFile] == val_marker) break;
  return Marker_CfgFile_Monitoring[iMarker_CfgFile];
}

unsigned short CConfig::GetMarker_CfgFile_GeoEval(string val_marker) const {
  unsigned short iMarker_CfgFile;
  for (iMarker_CfgFile = 0; iMarker_CfgFile < nMarker_CfgFile; iMarker_CfgFile++)
    if (Marker_CfgFile_TagBound[iMarker_CfgFile] == val_marker) break;
  return Marker_CfgFile_GeoEval[iMarker_CfgFile];
}

unsigned short CConfig::GetMarker_CfgFile_Designing(string val_marker) const {
  unsigned short iMarker_CfgFile;
  for (iMarker_CfgFile = 0; iMarker_CfgFile < nMarker_CfgFile; iMarker_CfgFile++)
    if (Marker_CfgFile_TagBound[iMarker_CfgFile] == val_marker) break;
  return Marker_CfgFile_Designing[iMarker_CfgFile];
}

unsigned short CConfig::GetMarker_CfgFile_Plotting(string val_marker) const {
  unsigned short iMarker_CfgFile;
  for (iMarker_CfgFile = 0; iMarker_CfgFile < nMarker_CfgFile; iMarker_CfgFile++)
    if (Marker_CfgFile_TagBound[iMarker_CfgFile] == val_marker) break;
  return Marker_CfgFile_Plotting[iMarker_CfgFile];
}

unsigned short CConfig::GetMarker_CfgFile_Analyze(string val_marker) const {
  unsigned short iMarker_CfgFile;
  for (iMarker_CfgFile = 0; iMarker_CfgFile < nMarker_CfgFile; iMarker_CfgFile++)
    if (Marker_CfgFile_TagBound[iMarker_CfgFile] == val_marker) break;
  return Marker_CfgFile_Analyze[iMarker_CfgFile];
}

unsigned short CConfig::GetMarker_CfgFile_ZoneInterface(string val_marker) const {
  unsigned short iMarker_CfgFile;
  for (iMarker_CfgFile = 0; iMarker_CfgFile < nMarker_CfgFile; iMarker_CfgFile++)
    if (Marker_CfgFile_TagBound[iMarker_CfgFile] == val_marker) break;
  return Marker_CfgFile_ZoneInterface[iMarker_CfgFile];
}

unsigned short CConfig::GetMarker_CfgFile_Turbomachinery(string val_marker) const {
  unsigned short iMarker_CfgFile;
  for (iMarker_CfgFile = 0; iMarker_CfgFile < nMarker_CfgFile; iMarker_CfgFile++)
    if (Marker_CfgFile_TagBound[iMarker_CfgFile] == val_marker) break;
  return Marker_CfgFile_Turbomachinery[iMarker_CfgFile];
}

unsigned short CConfig::GetMarker_CfgFile_TurbomachineryFlag(string val_marker) const {
  unsigned short iMarker_CfgFile;
  for (iMarker_CfgFile = 0; iMarker_CfgFile < nMarker_CfgFile; iMarker_CfgFile++)
    if (Marker_CfgFile_TagBound[iMarker_CfgFile] == val_marker) break;
  return Marker_CfgFile_TurbomachineryFlag[iMarker_CfgFile];
}

unsigned short CConfig::GetMarker_CfgFile_MixingPlaneInterface(string val_marker) const {
  unsigned short iMarker_CfgFile;
  for (iMarker_CfgFile = 0; iMarker_CfgFile < nMarker_CfgFile; iMarker_CfgFile++)
    if (Marker_CfgFile_TagBound[iMarker_CfgFile] == val_marker) break;
  return Marker_CfgFile_MixingPlaneInterface[iMarker_CfgFile];
}

unsigned short CConfig::GetMarker_CfgFile_DV(string val_marker) const {
  unsigned short iMarker_CfgFile;
  for (iMarker_CfgFile = 0; iMarker_CfgFile < nMarker_CfgFile; iMarker_CfgFile++)
    if (Marker_CfgFile_TagBound[iMarker_CfgFile] == val_marker) break;
  return Marker_CfgFile_DV[iMarker_CfgFile];
}

unsigned short CConfig::GetMarker_CfgFile_Moving(string val_marker) const {
  unsigned short iMarker_CfgFile;
  for (iMarker_CfgFile = 0; iMarker_CfgFile < nMarker_CfgFile; iMarker_CfgFile++)
    if (Marker_CfgFile_TagBound[iMarker_CfgFile] == val_marker) break;
  return Marker_CfgFile_Moving[iMarker_CfgFile];
}

unsigned short CConfig::GetMarker_CfgFile_Deform_Mesh(string val_marker) const {
  unsigned short iMarker_CfgFile;
  for (iMarker_CfgFile = 0; iMarker_CfgFile < nMarker_CfgFile; iMarker_CfgFile++)
    if (Marker_CfgFile_TagBound[iMarker_CfgFile] == val_marker) break;
  return Marker_CfgFile_Deform_Mesh[iMarker_CfgFile];
}

unsigned short CConfig::GetMarker_CfgFile_Deform_Mesh_Sym_Plane(string val_marker) const {
  unsigned short iMarker_CfgFile;
  for (iMarker_CfgFile = 0; iMarker_CfgFile < nMarker_CfgFile; iMarker_CfgFile++)
    if (Marker_CfgFile_TagBound[iMarker_CfgFile] == val_marker) break;
  return Marker_CfgFile_Deform_Mesh_Sym_Plane[iMarker_CfgFile];
}

unsigned short CConfig::GetMarker_CfgFile_Fluid_Load(string val_marker) const {
  unsigned short iMarker_CfgFile;
  for (iMarker_CfgFile = 0; iMarker_CfgFile < nMarker_CfgFile; iMarker_CfgFile++)
    if (Marker_CfgFile_TagBound[iMarker_CfgFile] == val_marker) break;
  return Marker_CfgFile_Fluid_Load[iMarker_CfgFile];
}

unsigned short CConfig::GetMarker_CfgFile_PyCustom(string val_marker) const {
  unsigned short iMarker_CfgFile;
  for (iMarker_CfgFile=0; iMarker_CfgFile < nMarker_CfgFile; iMarker_CfgFile++)
    if (Marker_CfgFile_TagBound[iMarker_CfgFile] == val_marker) break;
  return Marker_CfgFile_PyCustom[iMarker_CfgFile];
}

unsigned short CConfig::GetMarker_CfgFile_PerBound(string val_marker) const {
  unsigned short iMarker_CfgFile;
  for (iMarker_CfgFile = 0; iMarker_CfgFile < nMarker_CfgFile; iMarker_CfgFile++)
    if (Marker_CfgFile_TagBound[iMarker_CfgFile] == val_marker) break;
  return Marker_CfgFile_PerBound[iMarker_CfgFile];
}

unsigned short CConfig::GetMarker_ZoneInterface(string val_marker) const {
  unsigned short iMarker_CfgFile;
  for (iMarker_CfgFile = 0; iMarker_CfgFile < nMarker_CfgFile; iMarker_CfgFile++)
    if (Marker_CfgFile_TagBound[iMarker_CfgFile] == val_marker) break;
  return Marker_CfgFile_ZoneInterface[iMarker_CfgFile];
}

unsigned short CConfig::GetMarker_CfgFile_SobolevBC(string val_marker) const {
  unsigned short iMarker_CfgFile;
  for (iMarker_CfgFile = 0; iMarker_CfgFile < nMarker_CfgFile; iMarker_CfgFile++)
    if (Marker_CfgFile_TagBound[iMarker_CfgFile] == val_marker) break;
  return Marker_CfgFile_SobolevBC[iMarker_CfgFile];
}

bool CConfig::GetViscous_Wall(unsigned short iMarker) const {

  return (Marker_All_KindBC[iMarker] == HEAT_FLUX  ||
          Marker_All_KindBC[iMarker] == ISOTHERMAL ||
          Marker_All_KindBC[iMarker] == HEAT_TRANSFER ||
          Marker_All_KindBC[iMarker] == SMOLUCHOWSKI_MAXWELL ||
          Marker_All_KindBC[iMarker] == CHT_WALL_INTERFACE);
}

bool CConfig::GetCatalytic_Wall(unsigned short iMarker) const {

  bool catalytic = false;
  for (unsigned short iMarker_Catalytic = 0; iMarker_Catalytic < nWall_Catalytic; iMarker_Catalytic++){
    string Catalytic_Tag = Wall_Catalytic[iMarker_Catalytic];
    if (Catalytic_Tag == Marker_All_TagBound[iMarker]) { catalytic = true; break; }
  }

  return catalytic;
}

bool CConfig::GetSolid_Wall(unsigned short iMarker) const {

  return GetViscous_Wall(iMarker) ||
         Marker_All_KindBC[iMarker] == EULER_WALL;
}

void CConfig::SetSurface_Movement(unsigned short iMarker, unsigned short kind_movement) {

  unsigned short* new_surface_movement = new unsigned short[nMarker_Moving + 1];
  string* new_marker_moving = new string[nMarker_Moving+1];

  for (unsigned short iMarker_Moving = 0; iMarker_Moving < nMarker_Moving; iMarker_Moving++){
    new_surface_movement[iMarker_Moving] = Kind_SurfaceMovement[iMarker_Moving];
    new_marker_moving[iMarker_Moving] = Marker_Moving[iMarker_Moving];
  }

  if (nKind_SurfaceMovement > 0){
    delete [] Marker_Moving;
    delete [] Kind_SurfaceMovement;
  }

  Kind_SurfaceMovement = new_surface_movement;
  Marker_Moving        = new_marker_moving;

  Kind_SurfaceMovement[nMarker_Moving] = kind_movement;
  Marker_Moving[nMarker_Moving] = Marker_All_TagBound[iMarker];

  nMarker_Moving++;
  nKind_SurfaceMovement++;

}

CConfig::~CConfig() {

  unsigned long iDV, iMarker;

  /*--- Delete all of the option objects in the global option map ---*/

  for(map<string, COptionBase*>::iterator itr = option_map.begin(); itr != option_map.end(); itr++) {
    delete itr->second;
  }

  delete [] TimeDOFsADER_DG;
  delete [] TimeIntegrationADER_DG;
  delete [] WeightsIntegrationADER_DG;

  /*--- Free memory for Aeroelastic problems. ---*/

  delete[] Aeroelastic_pitch;
  delete[] Aeroelastic_plunge;

  /*--- Marker pointers ---*/

  delete[] Marker_CfgFile_GeoEval;
  delete[] Marker_All_GeoEval;

  delete[] Marker_CfgFile_TagBound;
  delete[] Marker_All_TagBound;

  delete[] Marker_CfgFile_KindBC;
  delete[] Marker_All_KindBC;

  delete[] Marker_CfgFile_Monitoring;
  delete[] Marker_All_Monitoring;

  delete[] Marker_CfgFile_Designing;
  delete[] Marker_All_Designing;

  delete[] Marker_CfgFile_Plotting;
  delete[] Marker_All_Plotting;

  delete[] Marker_CfgFile_Analyze;
  delete[] Marker_All_Analyze;

  delete[] Marker_CfgFile_ZoneInterface;
  delete[] Marker_All_ZoneInterface;

  delete[] Marker_CfgFile_DV;
  delete[] Marker_All_DV;

  delete[] Marker_CfgFile_Moving;
  delete[] Marker_All_Moving;

  delete[] Marker_CfgFile_Deform_Mesh;
  delete[] Marker_All_Deform_Mesh;

  delete[] Marker_CfgFile_Deform_Mesh_Sym_Plane;
  delete[] Marker_All_Deform_Mesh_Sym_Plane;

  delete[] Marker_CfgFile_Fluid_Load;
  delete[] Marker_All_Fluid_Load;

  delete[] Marker_CfgFile_PyCustom;
  delete[] Marker_All_PyCustom;

  delete[] Marker_CfgFile_PerBound;
  delete[] Marker_All_PerBound;

  delete[] Marker_CfgFile_Turbomachinery;
  delete[] Marker_All_Turbomachinery;

  delete[] Marker_CfgFile_TurbomachineryFlag;
  delete[] Marker_All_TurbomachineryFlag;

  delete[] Marker_CfgFile_MixingPlaneInterface;
  delete[] Marker_All_MixingPlaneInterface;

  delete[] Marker_CfgFile_SobolevBC;
  delete[] Marker_All_SobolevBC;

  delete[] Marker_All_SendRecv;

  if (DV_Value != nullptr) {
    for (iDV = 0; iDV < nDV; iDV++) delete[] DV_Value[iDV];
    delete [] DV_Value;
  }

  if (ParamDV != nullptr) {
    for (iDV = 0; iDV < nDV; iDV++) delete[] ParamDV[iDV];
    delete [] ParamDV;
  }

  delete[] Exhaust_Pressure;
  delete[] Exhaust_Temperature;
  delete[] Exhaust_MassFlow;
  delete[] Exhaust_TotalPressure;
  delete[] Exhaust_TotalTemperature;
  delete[] Exhaust_GrossThrust;
  delete[] Exhaust_Force;
  delete[] Exhaust_Power;

  delete[] Inflow_Mach;
  delete[] Inflow_Pressure;
  delete[] Inflow_MassFlow;
  delete[] Inflow_ReverseMassFlow;
  delete[] Inflow_TotalPressure;
  delete[] Inflow_Temperature;
  delete[] Inflow_TotalTemperature;
  delete[] Inflow_RamDrag;
  delete[] Inflow_Force;
  delete[] Inflow_Power;

  delete[] Engine_Power;
  delete[] Engine_Mach;
  delete[] Engine_Force;
  delete[] Engine_NetThrust;
  delete[] Engine_GrossThrust;
  delete[] Engine_Area;

  delete[] ActDiskInlet_MassFlow;
  delete[] ActDiskInlet_Temperature;
  delete[] ActDiskInlet_TotalTemperature;
  delete[] ActDiskInlet_Pressure;
  delete[] ActDiskInlet_TotalPressure;
  delete[] ActDiskInlet_RamDrag;
  delete[] ActDiskInlet_Force;
  delete[] ActDiskInlet_Power;

  delete[] ActDiskOutlet_MassFlow;
  delete[] ActDiskOutlet_Temperature;
  delete[] ActDiskOutlet_TotalTemperature;
  delete[] ActDiskOutlet_Pressure;
  delete[] ActDiskOutlet_TotalPressure;
  delete[] ActDiskOutlet_GrossThrust;
  delete[] ActDiskOutlet_Force;
  delete[] ActDiskOutlet_Power;

  delete[] Outlet_MassFlow;
  delete[] Outlet_Density;
  delete[] Outlet_Area;

  delete[] ActDisk_DeltaPress;
  delete[] ActDisk_DeltaTemp;
  delete[] ActDisk_TotalPressRatio;
  delete[] ActDisk_TotalTempRatio;
  delete[] ActDisk_StaticPressRatio;
  delete[] ActDisk_StaticTempRatio;
  delete[] ActDisk_Power;
  delete[] ActDisk_MassFlow;
  delete[] ActDisk_Mach;
  delete[] ActDisk_Force;
  delete[] ActDisk_NetThrust;
  delete[] ActDisk_BCThrust;
  delete[] ActDisk_BCThrust_Old;
  delete[] ActDisk_GrossThrust;
  delete[] ActDisk_Area;
  delete[] ActDisk_ReverseMassFlow;

  delete[] Surface_MassFlow;
  delete[] Surface_Mach;
  delete[] Surface_Temperature;
  delete[] Surface_Pressure;
  delete[] Surface_Density;
  delete[] Surface_Enthalpy;
  delete[] Surface_NormalVelocity;
  delete[] Surface_Uniformity;
  delete[] Surface_SecondaryStrength;
  delete[] Surface_SecondOverUniform;
  delete[] Surface_MomentumDistortion;
  delete[] Surface_TotalTemperature;
  delete[] Surface_TotalPressure;
  delete[] Surface_PressureDrop;
  delete[] Surface_Species_0;
  delete[] Surface_Species_Variance;
  delete[] Surface_DC60;
  delete[] Surface_IDC;
  delete[] Surface_IDC_Mach;
  delete[] Surface_IDR;

  if (Riemann_FlowDir != nullptr) {
    for (iMarker = 0; iMarker < nMarker_Riemann; iMarker++)
      delete [] Riemann_FlowDir[iMarker];
    delete [] Riemann_FlowDir;
  }

  if (Giles_FlowDir != nullptr) {
    for (iMarker = 0; iMarker < nMarker_Giles; iMarker++)
      delete [] Giles_FlowDir[iMarker];
    delete [] Giles_FlowDir;
  }

  delete[] PlaneTag;
  delete[] CFL;

  /*--- Delete some arrays needed just for initializing options. ---*/

  delete [] FFDTag;
  delete [] nDV_Value;

  delete [] Kind_Data_Riemann;
  delete [] Riemann_Var1;
  delete [] Riemann_Var2;
  delete [] Kind_Data_Giles;
  delete [] Giles_Var1;
  delete [] Giles_Var2;
  delete [] RelaxFactorAverage;
  delete [] RelaxFactorFourier;
  delete [] nSpan_iZones;

  delete [] Marker_TurboBoundIn;
  delete [] Marker_TurboBoundOut;
  delete [] Marker_Riemann;
  delete [] Marker_Giles;

  delete [] nBlades;
  delete [] FreeStreamTurboNormal;
}

string CConfig::GetFilename(string filename, string ext, int timeIter) const {

  /*--- Remove any extension --- */

  unsigned short lastindex = filename.find_last_of(".");
  filename = filename.substr(0, lastindex);

  /*--- Add the extension --- */

  filename = filename + string(ext);

  /*--- Append the zone number if multizone problems ---*/
  if (Multizone_Problem)
    filename = GetMultizone_FileName(filename, GetiZone(), ext);

  /*--- Append the zone number if multiple instance problems ---*/
  if (GetnTimeInstances() > 1)
    filename = GetMultiInstance_FileName(filename, GetiInst(), ext);

  /*--- Append the iteration number for unsteady problems ---*/
  if (GetTime_Domain()){
    filename = GetUnsteady_FileName(filename, timeIter, ext);
  }

  return filename;
}

string CConfig::GetFilename_Iter(const string& filename_iter, unsigned long curInnerIter, unsigned long curOuterIter) const {
  const auto iter = GetMultizone_Problem() ? curOuterIter : curInnerIter;
  std::stringstream iter_ss;
  iter_ss << filename_iter << "_" << std::setw(6) << std::setfill('0') << iter;
  return iter_ss.str();
}

string CConfig::GetUnsteady_FileName(string val_filename, int val_iter, string ext) const {

  string UnstExt="", UnstFilename = val_filename;
  char buffer[50];

  /*--- Check that a positive value iteration is requested (for now). ---*/

  if (val_iter < 0) {
    SU2_MPI::Error("Requesting a negative iteration number for the restart file!!", CURRENT_FUNCTION);
  }

  unsigned short lastindex = UnstFilename.find_last_of(".");
  UnstFilename = UnstFilename.substr(0, lastindex);

  /*--- Append iteration number for unsteady cases ---*/

  if (Time_Domain) {

    if ((val_iter >= 0)    && (val_iter < 10))    SPRINTF (buffer, "_0000%d", val_iter);
    if ((val_iter >= 10)   && (val_iter < 100))   SPRINTF (buffer, "_000%d",  val_iter);
    if ((val_iter >= 100)  && (val_iter < 1000))  SPRINTF (buffer, "_00%d",   val_iter);
    if ((val_iter >= 1000) && (val_iter < 10000)) SPRINTF (buffer, "_0%d",    val_iter);
    if (val_iter >= 10000) SPRINTF (buffer, "_%d", val_iter);
    UnstExt = string(buffer);
  }
  UnstExt += ext;
  UnstFilename.append(UnstExt);

  return UnstFilename;
}

string CConfig::GetMultizone_FileName(string val_filename, int val_iZone, string ext) const {

    string multizone_filename = val_filename;
    char buffer[50];

    unsigned short lastindex = multizone_filename.find_last_of(".");
    multizone_filename = multizone_filename.substr(0, lastindex);

    if (Multizone_Problem) {
        SPRINTF (buffer, "_%d", SU2_TYPE::Int(val_iZone));
        multizone_filename.append(string(buffer));
    }

    multizone_filename += ext;
    return multizone_filename;
}

string CConfig::GetMultizone_HistoryFileName(string val_filename, int val_iZone, string ext) const {

    string multizone_filename = val_filename;
    char buffer[50];
    unsigned short lastindex = multizone_filename.find_last_of(".");
    multizone_filename = multizone_filename.substr(0, lastindex);
    if (Multizone_Problem) {
        SPRINTF (buffer, "_%d", SU2_TYPE::Int(val_iZone));
        multizone_filename.append(string(buffer));
    }
    multizone_filename += ext;
    return multizone_filename;
}

string CConfig::GetMultiInstance_FileName(string val_filename, int val_iInst, string ext) const {

  string multizone_filename = val_filename;
  char buffer[50];

  unsigned short lastindex = multizone_filename.find_last_of(".");
  multizone_filename = multizone_filename.substr(0, lastindex);
  SPRINTF (buffer, "_%d", SU2_TYPE::Int(val_iInst));
  multizone_filename.append(string(buffer));
  multizone_filename += ext;
  return multizone_filename;
}

string CConfig::GetMultiInstance_HistoryFileName(string val_filename, int val_iInst) const {

  string multizone_filename = val_filename;
  char buffer[50];

  unsigned short lastindex = multizone_filename.find_last_of(".");
  multizone_filename = multizone_filename.substr(0, lastindex);
  SPRINTF (buffer, "_%d", SU2_TYPE::Int(val_iInst));
  multizone_filename.append(string(buffer));

  return multizone_filename;
}

string CConfig::GetObjFunc_Extension(string val_filename) const {

  string AdjExt, Filename = val_filename;

  if (ContinuousAdjoint || DiscreteAdjoint) {

    /*--- Remove filename extension (.dat) ---*/

    unsigned short lastindex = Filename.find_last_of(".");
    Filename = Filename.substr(0, lastindex);

    if (nObj==1) {
      switch (Kind_ObjFunc[0]) {
        case DRAG_COEFFICIENT:            AdjExt = "_cd";       break;
        case LIFT_COEFFICIENT:            AdjExt = "_cl";       break;
        case SIDEFORCE_COEFFICIENT:       AdjExt = "_csf";      break;
        case INVERSE_DESIGN_PRESSURE:     AdjExt = "_invpress"; break;
        case INVERSE_DESIGN_HEATFLUX:     AdjExt = "_invheat";  break;
        case MOMENT_X_COEFFICIENT:        AdjExt = "_cmx";      break;
        case MOMENT_Y_COEFFICIENT:        AdjExt = "_cmy";      break;
        case MOMENT_Z_COEFFICIENT:        AdjExt = "_cmz";      break;
        case EFFICIENCY:                  AdjExt = "_eff";      break;
        case EQUIVALENT_AREA:             AdjExt = "_ea";       break;
        case NEARFIELD_PRESSURE:          AdjExt = "_nfp";      break;
        case FORCE_X_COEFFICIENT:         AdjExt = "_cfx";      break;
        case FORCE_Y_COEFFICIENT:         AdjExt = "_cfy";      break;
        case FORCE_Z_COEFFICIENT:         AdjExt = "_cfz";      break;
        case THRUST_COEFFICIENT:          AdjExt = "_ct";       break;
        case TORQUE_COEFFICIENT:          AdjExt = "_cq";       break;
        case TOTAL_HEATFLUX:              AdjExt = "_totheat";  break;
        case MAXIMUM_HEATFLUX:            AdjExt = "_maxheat";  break;
        case AVG_TEMPERATURE:             AdjExt = "_avtp";     break;
        case FIGURE_OF_MERIT:             AdjExt = "_merit";    break;
        case BUFFET_SENSOR:               AdjExt = "_buffet";   break;
        case SURFACE_TOTAL_PRESSURE:      AdjExt = "_pt";       break;
        case SURFACE_STATIC_PRESSURE:     AdjExt = "_pe";       break;
        case SURFACE_STATIC_TEMPERATURE:  AdjExt = "_T";        break;
        case SURFACE_MASSFLOW:            AdjExt = "_mfr";      break;
        case SURFACE_UNIFORMITY:          AdjExt = "_uniform";  break;
        case SURFACE_SECONDARY:           AdjExt = "_second";   break;
        case SURFACE_MOM_DISTORTION:      AdjExt = "_distort";  break;
        case SURFACE_SECOND_OVER_UNIFORM: AdjExt = "_sou";      break;
        case SURFACE_PRESSURE_DROP:       AdjExt = "_dp";       break;
        case SURFACE_SPECIES_0:           AdjExt = "_avgspec0"; break;
        case SURFACE_SPECIES_VARIANCE:    AdjExt = "_specvar";  break;
        case SURFACE_MACH:                AdjExt = "_mach";     break;
        case CUSTOM_OBJFUNC:              AdjExt = "_custom";   break;
        case FLOW_ANGLE_OUT:              AdjExt = "_fao";      break;
        case MASS_FLOW_IN:                AdjExt = "_mfi";      break;
        case ENTROPY_GENERATION:          AdjExt = "_entg";     break;
        case REFERENCE_GEOMETRY:          AdjExt = "_refgeom";  break;
        case REFERENCE_NODE:              AdjExt = "_refnode";  break;
        case VOLUME_FRACTION:             AdjExt = "_volfrac";  break;
        case TOPOL_DISCRETENESS:          AdjExt = "_topdisc";  break;
        case TOPOL_COMPLIANCE:            AdjExt = "_topcomp";  break;
        case STRESS_PENALTY:              AdjExt = "_stress";   break;
      }
    }
    else{
      AdjExt = "_combo";
    }
    Filename.append(AdjExt);

    /*--- Lastly, add the .dat extension ---*/
    Filename.append(".dat");

  }

  return Filename;
}

unsigned short CConfig::GetContainerPosition(unsigned short val_eqsystem) {

  switch (val_eqsystem) {
    case RUNTIME_FLOW_SYS:      return FLOW_SOL;
    case RUNTIME_TURB_SYS:      return TURB_SOL;
    case RUNTIME_TRANS_SYS:     return TRANS_SOL;
    case RUNTIME_SPECIES_SYS:   return SPECIES_SOL;
    case RUNTIME_HEAT_SYS:      return HEAT_SOL;
    case RUNTIME_FEA_SYS:       return FEA_SOL;
    case RUNTIME_ADJFLOW_SYS:   return ADJFLOW_SOL;
    case RUNTIME_ADJTURB_SYS:   return ADJTURB_SOL;
    case RUNTIME_ADJSPECIES_SYS:return ADJSPECIES_SOL;
    case RUNTIME_ADJFEA_SYS:    return ADJFEA_SOL;
    case RUNTIME_RADIATION_SYS: return RAD_SOL;
    case RUNTIME_MULTIGRID_SYS: return 0;
  }
  return 0;
}

void CConfig::SetKind_ConvNumScheme(unsigned short val_kind_convnumscheme,
                                    CENTERED val_kind_centered, UPWIND val_kind_upwind,
                                    LIMITER val_kind_slopelimit, bool val_muscl,
                                    unsigned short val_kind_fem) {
  Kind_ConvNumScheme = val_kind_convnumscheme;
  Kind_Centered = val_kind_centered;
  Kind_Upwind = val_kind_upwind;
  Kind_FEM = val_kind_fem;
  Kind_SlopeLimit = val_kind_slopelimit;
  MUSCL = val_muscl;

}

void CConfig::SetGlobalParam(MAIN_SOLVER val_solver,
                             unsigned short val_system) {

  /*--- Set the simulation global time ---*/

  Current_UnstTime = static_cast<su2double>(TimeIter)*Delta_UnstTime;
  Current_UnstTimeND = static_cast<su2double>(TimeIter)*Delta_UnstTimeND;

  /*--- Set the solver methods ---*/

  auto SetFlowParam = [&]() {
    if (val_system == RUNTIME_FLOW_SYS) {
      SetKind_ConvNumScheme(Kind_ConvNumScheme_Flow, Kind_Centered_Flow,
                            Kind_Upwind_Flow, Kind_SlopeLimit_Flow,
                            MUSCL_Flow, NONE);
      SetKind_TimeIntScheme(Kind_TimeIntScheme_Flow);
    }
  };

  auto SetTurbParam = [&]() {
    if (val_system == RUNTIME_TURB_SYS) {
      SetKind_ConvNumScheme(Kind_ConvNumScheme_Turb, Kind_Centered_Turb,
                            Kind_Upwind_Turb, Kind_SlopeLimit_Turb,
                            MUSCL_Turb, NONE);
      SetKind_TimeIntScheme(Kind_TimeIntScheme_Turb);
    }
  };

  auto SetHeatParam = [&]() {
    if (val_system == RUNTIME_HEAT_SYS) {
      SetKind_ConvNumScheme(Kind_ConvNumScheme_Heat, Kind_Centered_Heat,
                            Kind_Upwind_Heat, Kind_SlopeLimit_Heat, MUSCL_Heat, NONE);
      SetKind_TimeIntScheme(Kind_TimeIntScheme_Heat);
    }
  };

  auto SetSpeciesParam = [&]() {
    if (val_system == RUNTIME_SPECIES_SYS) {
      SetKind_ConvNumScheme(Kind_ConvNumScheme_Species, Kind_Centered_Species,
                            Kind_Upwind_Species, Kind_SlopeLimit_Species,
                            MUSCL_Species, NONE);
      SetKind_TimeIntScheme(Kind_TimeIntScheme_Species);
    }
  };

  auto SetAdjFlowParam = [&]() {
    if (val_system == RUNTIME_ADJFLOW_SYS) {
      SetKind_ConvNumScheme(Kind_ConvNumScheme_AdjFlow, Kind_Centered_AdjFlow,
                            Kind_Upwind_AdjFlow, Kind_SlopeLimit_AdjFlow,
                            MUSCL_AdjFlow, NONE);
      SetKind_TimeIntScheme(Kind_TimeIntScheme_AdjFlow);
    }
  };

  switch (val_solver) {
    case MAIN_SOLVER::EULER: case MAIN_SOLVER::INC_EULER: case MAIN_SOLVER::NEMO_EULER:
    case MAIN_SOLVER::DISC_ADJ_EULER: case MAIN_SOLVER::DISC_ADJ_INC_EULER:
      SetFlowParam();
      break;
    case MAIN_SOLVER::NAVIER_STOKES: case MAIN_SOLVER::INC_NAVIER_STOKES: case MAIN_SOLVER::NEMO_NAVIER_STOKES:
    case MAIN_SOLVER::DISC_ADJ_NAVIER_STOKES: case MAIN_SOLVER::DISC_ADJ_INC_NAVIER_STOKES:
      SetFlowParam();
      SetSpeciesParam();
      SetHeatParam();
      break;
    case MAIN_SOLVER::RANS: case MAIN_SOLVER::INC_RANS:
    case MAIN_SOLVER::DISC_ADJ_RANS: case MAIN_SOLVER::DISC_ADJ_INC_RANS:
      SetFlowParam();
      SetTurbParam();
      SetSpeciesParam();
      SetHeatParam();

      if (val_system == RUNTIME_TRANS_SYS) {
        SetKind_ConvNumScheme(Kind_ConvNumScheme_Turb, Kind_Centered_Turb,
                              Kind_Upwind_Turb, Kind_SlopeLimit_Turb,
                              MUSCL_Turb, NONE);
        SetKind_TimeIntScheme(Kind_TimeIntScheme_Turb);
      }
      break;
    case MAIN_SOLVER::FEM_EULER:
    case MAIN_SOLVER::FEM_INC_EULER:
    case MAIN_SOLVER::FEM_NAVIER_STOKES:
    case MAIN_SOLVER::FEM_INC_NAVIER_STOKES:
    case MAIN_SOLVER::FEM_RANS:
    case MAIN_SOLVER::FEM_INC_RANS:
    case MAIN_SOLVER::FEM_LES:
    case MAIN_SOLVER::FEM_INC_LES:
    case MAIN_SOLVER::DISC_ADJ_FEM_EULER:
    case MAIN_SOLVER::DISC_ADJ_FEM_NS:
    case MAIN_SOLVER::DISC_ADJ_FEM_RANS:
      if (val_system == RUNTIME_FLOW_SYS) {
        SetKind_ConvNumScheme(Kind_ConvNumScheme_FEM_Flow, Kind_Centered_Flow,
                              Kind_Upwind_Flow, Kind_SlopeLimit_Flow,
                              MUSCL_Flow, Kind_FEM_Flow);
        SetKind_TimeIntScheme(Kind_TimeIntScheme_FEM_Flow);
      }
      break;
    case MAIN_SOLVER::ADJ_EULER:
    case MAIN_SOLVER::ADJ_NAVIER_STOKES:
      SetFlowParam();
      SetAdjFlowParam();
      break;
    case MAIN_SOLVER::ADJ_RANS:
      SetFlowParam();
      SetTurbParam();
      SetAdjFlowParam();

      if (val_system == RUNTIME_ADJTURB_SYS) {
        SetKind_ConvNumScheme(Kind_ConvNumScheme_AdjTurb, Kind_Centered_AdjTurb,
                              Kind_Upwind_AdjTurb, Kind_SlopeLimit_AdjTurb,
                              MUSCL_AdjTurb, NONE);
        SetKind_TimeIntScheme(Kind_TimeIntScheme_AdjTurb);
      }
      break;
    case MAIN_SOLVER::HEAT_EQUATION:
    case MAIN_SOLVER::DISC_ADJ_HEAT:
      if (val_system == RUNTIME_HEAT_SYS) {
        SetKind_ConvNumScheme(NONE, CENTERED::NONE, UPWIND::NONE, LIMITER::NONE, NONE, NONE);
        SetKind_TimeIntScheme(Kind_TimeIntScheme_Heat);
      }
      break;

    case MAIN_SOLVER::FEM_ELASTICITY:
    case MAIN_SOLVER::DISC_ADJ_FEM:

      Current_DynTime = static_cast<su2double>(TimeIter)*Delta_DynTime;

      if (val_system == RUNTIME_FEA_SYS) {
        SetKind_ConvNumScheme(NONE, CENTERED::NONE, UPWIND::NONE, LIMITER::NONE, NONE, NONE);
        SetKind_TimeIntScheme(NONE);
      }
      break;

    default:
      break;
  }
}

const su2double* CConfig::GetPeriodicRotCenter(string val_marker) const {
  unsigned short iMarker_PerBound;
  for (iMarker_PerBound = 0; iMarker_PerBound < nMarker_PerBound; iMarker_PerBound++)
    if (Marker_PerBound[iMarker_PerBound] == val_marker) break;
  return Periodic_RotCenter[iMarker_PerBound];
}

const su2double* CConfig::GetPeriodicRotAngles(string val_marker) const {
  unsigned short iMarker_PerBound;
  for (iMarker_PerBound = 0; iMarker_PerBound < nMarker_PerBound; iMarker_PerBound++)
    if (Marker_PerBound[iMarker_PerBound] == val_marker) break;
  return Periodic_RotAngles[iMarker_PerBound];
}

const su2double* CConfig::GetPeriodicTranslation(string val_marker) const {
  unsigned short iMarker_PerBound;
  for (iMarker_PerBound = 0; iMarker_PerBound < nMarker_PerBound; iMarker_PerBound++)
    if (Marker_PerBound[iMarker_PerBound] == val_marker) break;
  return Periodic_Translation[iMarker_PerBound];
}

unsigned short CConfig::GetMarker_Periodic_Donor(string val_marker) const {
  unsigned short iMarker_PerBound, jMarker_PerBound, kMarker_All;

  /*--- Find the marker for this periodic boundary. ---*/
  for (iMarker_PerBound = 0; iMarker_PerBound < nMarker_PerBound; iMarker_PerBound++)
    if (Marker_PerBound[iMarker_PerBound] == val_marker) break;

  /*--- Find corresponding donor. ---*/
  for (jMarker_PerBound = 0; jMarker_PerBound < nMarker_PerBound; jMarker_PerBound++)
    if (Marker_PerBound[jMarker_PerBound] == Marker_PerDonor[iMarker_PerBound]) break;

  /*--- Find and return global marker index for donor boundary. ---*/
  for (kMarker_All = 0; kMarker_All < nMarker_CfgFile; kMarker_All++)
    if (Marker_PerBound[jMarker_PerBound] == Marker_All_TagBound[kMarker_All]) break;

  return kMarker_All;
}

su2double CConfig::GetActDisk_NetThrust(string val_marker) const {
  unsigned short iMarker_ActDisk;
  for (iMarker_ActDisk = 0; iMarker_ActDisk < nMarker_ActDiskInlet; iMarker_ActDisk++)
    if ((Marker_ActDiskInlet[iMarker_ActDisk] == val_marker) ||
        (Marker_ActDiskOutlet[iMarker_ActDisk] == val_marker)) break;
  return ActDisk_NetThrust[iMarker_ActDisk];
}

su2double CConfig::GetActDisk_Power(string val_marker) const {
  unsigned short iMarker_ActDisk;
  for (iMarker_ActDisk = 0; iMarker_ActDisk < nMarker_ActDiskInlet; iMarker_ActDisk++)
    if ((Marker_ActDiskInlet[iMarker_ActDisk] == val_marker) ||
        (Marker_ActDiskOutlet[iMarker_ActDisk] == val_marker)) break;
  return ActDisk_Power[iMarker_ActDisk];
}

su2double CConfig::GetActDisk_MassFlow(string val_marker) const {
  unsigned short iMarker_ActDisk;
  for (iMarker_ActDisk = 0; iMarker_ActDisk < nMarker_ActDiskInlet; iMarker_ActDisk++)
    if ((Marker_ActDiskInlet[iMarker_ActDisk] == val_marker) ||
        (Marker_ActDiskOutlet[iMarker_ActDisk] == val_marker)) break;
  return ActDisk_MassFlow[iMarker_ActDisk];
}

su2double CConfig::GetActDisk_Mach(string val_marker) const {
  unsigned short iMarker_ActDisk;
  for (iMarker_ActDisk = 0; iMarker_ActDisk < nMarker_ActDiskInlet; iMarker_ActDisk++)
    if ((Marker_ActDiskInlet[iMarker_ActDisk] == val_marker) ||
        (Marker_ActDiskOutlet[iMarker_ActDisk] == val_marker)) break;
  return ActDisk_Mach[iMarker_ActDisk];
}

su2double CConfig::GetActDisk_Force(string val_marker) const {
  unsigned short iMarker_ActDisk;
  for (iMarker_ActDisk = 0; iMarker_ActDisk < nMarker_ActDiskInlet; iMarker_ActDisk++)
    if ((Marker_ActDiskInlet[iMarker_ActDisk] == val_marker) ||
        (Marker_ActDiskOutlet[iMarker_ActDisk] == val_marker)) break;
  return ActDisk_Force[iMarker_ActDisk];
}

su2double CConfig::GetActDisk_BCThrust(string val_marker) const {
  unsigned short iMarker_ActDisk;
  for (iMarker_ActDisk = 0; iMarker_ActDisk < nMarker_ActDiskInlet; iMarker_ActDisk++)
    if ((Marker_ActDiskInlet[iMarker_ActDisk] == val_marker) ||
        (Marker_ActDiskOutlet[iMarker_ActDisk] == val_marker)) break;
  return ActDisk_BCThrust[iMarker_ActDisk];
}

su2double CConfig::GetActDisk_BCThrust_Old(string val_marker) const {
  unsigned short iMarker_ActDisk;
  for (iMarker_ActDisk = 0; iMarker_ActDisk < nMarker_ActDiskInlet; iMarker_ActDisk++)
    if ((Marker_ActDiskInlet[iMarker_ActDisk] == val_marker) ||
        (Marker_ActDiskOutlet[iMarker_ActDisk] == val_marker)) break;
  return ActDisk_BCThrust_Old[iMarker_ActDisk];
}

void CConfig::SetActDisk_BCThrust(string val_marker, su2double val_actdisk_bcthrust) {
  unsigned short iMarker_ActDisk;
  for (iMarker_ActDisk = 0; iMarker_ActDisk < nMarker_ActDiskInlet; iMarker_ActDisk++)
    if ((Marker_ActDiskInlet[iMarker_ActDisk] == val_marker) ||
        (Marker_ActDiskOutlet[iMarker_ActDisk] == val_marker)) break;
  ActDisk_BCThrust[iMarker_ActDisk] = val_actdisk_bcthrust;
}

void CConfig::SetActDisk_BCThrust_Old(string val_marker, su2double val_actdisk_bcthrust_old) {
  unsigned short iMarker_ActDisk;
  for (iMarker_ActDisk = 0; iMarker_ActDisk < nMarker_ActDiskInlet; iMarker_ActDisk++)
    if ((Marker_ActDiskInlet[iMarker_ActDisk] == val_marker) ||
        (Marker_ActDiskOutlet[iMarker_ActDisk] == val_marker)) break;
  ActDisk_BCThrust_Old[iMarker_ActDisk] = val_actdisk_bcthrust_old;
}

su2double CConfig::GetActDisk_Area(string val_marker) const {
  unsigned short iMarker_ActDisk;
  for (iMarker_ActDisk = 0; iMarker_ActDisk < nMarker_ActDiskInlet; iMarker_ActDisk++)
    if ((Marker_ActDiskInlet[iMarker_ActDisk] == val_marker) ||
        (Marker_ActDiskOutlet[iMarker_ActDisk] == val_marker)) break;
  return ActDisk_Area[iMarker_ActDisk];
}

su2double CConfig::GetActDisk_ReverseMassFlow(string val_marker) const {
  unsigned short iMarker_ActDisk;
  for (iMarker_ActDisk = 0; iMarker_ActDisk < nMarker_ActDiskInlet; iMarker_ActDisk++)
    if ((Marker_ActDiskInlet[iMarker_ActDisk] == val_marker) ||
        (Marker_ActDiskOutlet[iMarker_ActDisk] == val_marker)) break;
  return ActDisk_ReverseMassFlow[iMarker_ActDisk];
}

su2double CConfig::GetActDisk_PressJump(string val_marker, unsigned short val_value) const {
  unsigned short iMarker_ActDisk;
  for (iMarker_ActDisk = 0; iMarker_ActDisk < nMarker_ActDiskInlet; iMarker_ActDisk++)
    if ((Marker_ActDiskInlet[iMarker_ActDisk] == val_marker) ||
        (Marker_ActDiskOutlet[iMarker_ActDisk] == val_marker)) break;
  return ActDisk_PressJump[iMarker_ActDisk][val_value];
}

su2double CConfig::GetActDisk_TempJump(string val_marker, unsigned short val_value) const {
  unsigned short iMarker_ActDisk;
  for (iMarker_ActDisk = 0; iMarker_ActDisk < nMarker_ActDiskInlet; iMarker_ActDisk++)
    if ((Marker_ActDiskInlet[iMarker_ActDisk] == val_marker) ||
        (Marker_ActDiskOutlet[iMarker_ActDisk] == val_marker)) break;
  return ActDisk_TempJump[iMarker_ActDisk][val_value];;
}

su2double CConfig::GetActDisk_Omega(string val_marker, unsigned short val_value) const {
  unsigned short iMarker_ActDisk;
  for (iMarker_ActDisk = 0; iMarker_ActDisk < nMarker_ActDiskInlet; iMarker_ActDisk++)
    if ((Marker_ActDiskInlet[iMarker_ActDisk] == val_marker) ||
        (Marker_ActDiskOutlet[iMarker_ActDisk] == val_marker)) break;
  return ActDisk_Omega[iMarker_ActDisk][val_value];;
}

su2double CConfig::GetOutlet_MassFlow(string val_marker) const {
  unsigned short iMarker_Outlet;
  for (iMarker_Outlet = 0; iMarker_Outlet < nMarker_Outlet; iMarker_Outlet++)
    if ((Marker_Outlet[iMarker_Outlet] == val_marker)) break;
  return Outlet_MassFlow[iMarker_Outlet];
}

su2double CConfig::GetOutlet_Density(string val_marker) const {
  unsigned short iMarker_Outlet;
  for (iMarker_Outlet = 0; iMarker_Outlet < nMarker_Outlet; iMarker_Outlet++)
    if ((Marker_Outlet[iMarker_Outlet] == val_marker)) break;
  return Outlet_Density[iMarker_Outlet];
}

su2double CConfig::GetOutlet_Area(string val_marker) const {
  unsigned short iMarker_Outlet;
  for (iMarker_Outlet = 0; iMarker_Outlet < nMarker_Outlet; iMarker_Outlet++)
    if ((Marker_Outlet[iMarker_Outlet] == val_marker)) break;
  return Outlet_Area[iMarker_Outlet];
}

unsigned short CConfig::GetMarker_CfgFile_ActDiskOutlet(string val_marker) const {
  unsigned short iMarker_ActDisk, kMarker_All;

  /*--- Find the marker for this actuator disk inlet. ---*/

  for (iMarker_ActDisk = 0; iMarker_ActDisk < nMarker_ActDiskInlet; iMarker_ActDisk++)
    if (Marker_ActDiskInlet[iMarker_ActDisk] == val_marker) break;

  /*--- Find and return global marker index for the actuator disk outlet. ---*/

  for (kMarker_All = 0; kMarker_All < nMarker_CfgFile; kMarker_All++)
    if (Marker_ActDiskOutlet[iMarker_ActDisk] == Marker_CfgFile_TagBound[kMarker_All]) break;

  return kMarker_All;
}

unsigned short CConfig::GetMarker_CfgFile_EngineExhaust(string val_marker) const {
  unsigned short iMarker_Engine, kMarker_All;

  /*--- Find the marker for this engine inflow. ---*/

  for (iMarker_Engine = 0; iMarker_Engine < nMarker_EngineInflow; iMarker_Engine++)
    if (Marker_EngineInflow[iMarker_Engine] == val_marker) break;

  /*--- Find and return global marker index for the engine exhaust. ---*/

  for (kMarker_All = 0; kMarker_All < nMarker_CfgFile; kMarker_All++)
    if (Marker_EngineExhaust[iMarker_Engine] == Marker_CfgFile_TagBound[kMarker_All]) break;

  return kMarker_All;
}

bool CConfig::GetVolumetric_Movement() const {
  bool volumetric_movement = false;

  if (GetSurface_Movement(AEROELASTIC) ||
      GetSurface_Movement(AEROELASTIC_RIGID_MOTION)||
      GetSurface_Movement(EXTERNAL) ||
      GetSurface_Movement(EXTERNAL_ROTATION)){
    volumetric_movement = true;
  }

  if (Kind_SU2 == SU2_COMPONENT::SU2_DEF ||
      Kind_SU2 == SU2_COMPONENT::SU2_DOT ||
      DirectDiff)
  { volumetric_movement = true;}

  return volumetric_movement;
}

bool CConfig::GetSurface_Movement(unsigned short kind_movement) const {
  for (unsigned short iMarkerMoving = 0; iMarkerMoving < nKind_SurfaceMovement; iMarkerMoving++){
    if (Kind_SurfaceMovement[iMarkerMoving] == kind_movement){
      return true;
    }
  }
  return false;
}

unsigned short CConfig::GetMarker_Moving(string val_marker) const {
  unsigned short iMarker_Moving;

  /*--- Find the marker for this moving boundary. ---*/
  for (iMarker_Moving = 0; iMarker_Moving < nMarker_Moving; iMarker_Moving++)
    if (Marker_Moving[iMarker_Moving] == val_marker) break;

  return iMarker_Moving;
}

bool CConfig::GetMarker_Moving_Bool(string val_marker) const {
  unsigned short iMarker_Moving;

  /*--- Find the marker for this moving boundary, if it exists. ---*/
  for (iMarker_Moving = 0; iMarker_Moving < nMarker_Moving; iMarker_Moving++)
    if (Marker_Moving[iMarker_Moving] == val_marker) return true;

  return false;
}

unsigned short CConfig::GetMarker_Deform_Mesh(string val_marker) const {
  unsigned short iMarker_Deform_Mesh;

  /*--- Find the marker for this interface boundary. ---*/
  for (iMarker_Deform_Mesh = 0; iMarker_Deform_Mesh < nMarker_Deform_Mesh; iMarker_Deform_Mesh++)
    if (Marker_Deform_Mesh[iMarker_Deform_Mesh] == val_marker) break;

  return iMarker_Deform_Mesh;
}

unsigned short CConfig::GetMarker_Deform_Mesh_Sym_Plane(string val_marker) const {
  unsigned short iMarker_Deform_Mesh_Sym_Plane;

  /*--- Find the marker for this interface boundary. ---*/
  for (iMarker_Deform_Mesh_Sym_Plane = 0; iMarker_Deform_Mesh_Sym_Plane < nMarker_Deform_Mesh_Sym_Plane; iMarker_Deform_Mesh_Sym_Plane++)
    if (Marker_Deform_Mesh_Sym_Plane[iMarker_Deform_Mesh_Sym_Plane] == val_marker) break;

  return iMarker_Deform_Mesh_Sym_Plane;
}

unsigned short CConfig::GetMarker_Fluid_Load(string val_marker) const {
  unsigned short iMarker_Fluid_Load;

  /*--- Find the marker for this interface boundary. ---*/
  for (iMarker_Fluid_Load = 0; iMarker_Fluid_Load < nMarker_Fluid_Load; iMarker_Fluid_Load++)
    if (Marker_Fluid_Load[iMarker_Fluid_Load] == val_marker) break;

  return iMarker_Fluid_Load;
}

unsigned short CConfig::GetMarker_SobolevBC(string val_marker) const {
  unsigned short iMarker_Sobolev;

  /*--- Find the marker for this moving boundary. ---*/
  for (iMarker_Sobolev = 0; iMarker_Sobolev < nMarker_SobolevBC; iMarker_Sobolev++)
    if (Marker_SobolevBC[iMarker_Sobolev] == val_marker) break;

  return iMarker_Sobolev;
}

su2double CConfig::GetExhaust_Temperature_Target(string val_marker) const {
  unsigned short iMarker_EngineExhaust;
  for (iMarker_EngineExhaust = 0; iMarker_EngineExhaust < nMarker_EngineExhaust; iMarker_EngineExhaust++)
    if (Marker_EngineExhaust[iMarker_EngineExhaust] == val_marker) break;
  return Exhaust_Temperature_Target[iMarker_EngineExhaust];
}

su2double CConfig::GetExhaust_Pressure_Target(string val_marker) const {
  unsigned short iMarker_EngineExhaust;
  for (iMarker_EngineExhaust = 0; iMarker_EngineExhaust < nMarker_EngineExhaust; iMarker_EngineExhaust++)
    if (Marker_EngineExhaust[iMarker_EngineExhaust] == val_marker) break;
  return Exhaust_Pressure_Target[iMarker_EngineExhaust];
}

INLET_TYPE CConfig::GetKind_Inc_Inlet(string val_marker) const {
  unsigned short iMarker_Inlet;
  for (iMarker_Inlet = 0; iMarker_Inlet < nMarker_Inlet; iMarker_Inlet++)
    if (Marker_Inlet[iMarker_Inlet] == val_marker) break;
  return Kind_Inc_Inlet[iMarker_Inlet];
}

INC_OUTLET_TYPE CConfig::GetKind_Inc_Outlet(string val_marker) const {
  unsigned short iMarker_Outlet;
  for (iMarker_Outlet = 0; iMarker_Outlet < nMarker_Outlet; iMarker_Outlet++)
    if (Marker_Outlet[iMarker_Outlet] == val_marker) break;
  return Kind_Inc_Outlet[iMarker_Outlet];
}

su2double CConfig::GetInlet_Ttotal(string val_marker) const {
  unsigned short iMarker_Inlet;
  for (iMarker_Inlet = 0; iMarker_Inlet < nMarker_Inlet; iMarker_Inlet++)
    if (Marker_Inlet[iMarker_Inlet] == val_marker) break;
  return Inlet_Ttotal[iMarker_Inlet];
}

su2double CConfig::GetInlet_Ptotal(string val_marker) const {
  unsigned short iMarker_Inlet;
  for (iMarker_Inlet = 0; iMarker_Inlet < nMarker_Inlet; iMarker_Inlet++)
    if (Marker_Inlet[iMarker_Inlet] == val_marker) break;
  return Inlet_Ptotal[iMarker_Inlet];
}

void CConfig::SetInlet_Ptotal(su2double val_pressure, string val_marker) {
  unsigned short iMarker_Inlet;
  for (iMarker_Inlet = 0; iMarker_Inlet < nMarker_Inlet; iMarker_Inlet++)
    if (Marker_Inlet[iMarker_Inlet] == val_marker)
      Inlet_Ptotal[iMarker_Inlet] = val_pressure;
}

const su2double* CConfig::GetInlet_FlowDir(string val_marker) const {
  unsigned short iMarker_Inlet;
  for (iMarker_Inlet = 0; iMarker_Inlet < nMarker_Inlet; iMarker_Inlet++)
    if (Marker_Inlet[iMarker_Inlet] == val_marker) break;
  return Inlet_FlowDir[iMarker_Inlet];
}

su2double CConfig::GetInlet_Temperature(string val_marker) const {
  unsigned short iMarker_Supersonic_Inlet;
  for (iMarker_Supersonic_Inlet = 0; iMarker_Supersonic_Inlet < nMarker_Supersonic_Inlet; iMarker_Supersonic_Inlet++)
    if (Marker_Supersonic_Inlet[iMarker_Supersonic_Inlet] == val_marker) break;
  return Inlet_Temperature[iMarker_Supersonic_Inlet];
}

su2double CConfig::GetInlet_Pressure(string val_marker) const {
  unsigned short iMarker_Supersonic_Inlet;
  for (iMarker_Supersonic_Inlet = 0; iMarker_Supersonic_Inlet < nMarker_Supersonic_Inlet; iMarker_Supersonic_Inlet++)
    if (Marker_Supersonic_Inlet[iMarker_Supersonic_Inlet] == val_marker) break;
  return Inlet_Pressure[iMarker_Supersonic_Inlet];
}

const su2double* CConfig::GetInlet_Velocity(string val_marker) const {
  unsigned short iMarker_Supersonic_Inlet;
  for (iMarker_Supersonic_Inlet = 0; iMarker_Supersonic_Inlet < nMarker_Supersonic_Inlet; iMarker_Supersonic_Inlet++)
    if (Marker_Supersonic_Inlet[iMarker_Supersonic_Inlet] == val_marker) break;
  return Inlet_Velocity[iMarker_Supersonic_Inlet];
}

const su2double* CConfig::GetInlet_SpeciesVal(string val_marker) const {
  unsigned short iMarker_Inlet_Species;
  for (iMarker_Inlet_Species = 0; iMarker_Inlet_Species < nMarker_Inlet_Species; iMarker_Inlet_Species++)
    if (Marker_Inlet_Species[iMarker_Inlet_Species] == val_marker) break;
  return Inlet_SpeciesVal[iMarker_Inlet_Species];
}

const su2double* CConfig::GetInlet_TurbVal(string val_marker) const {
  /*--- If Turbulent Inlet is not provided for the marker, return free stream values. ---*/
  for (auto iMarker = 0u; iMarker < nMarker_Inlet_Turb; iMarker++) {
    if (Marker_Inlet_Turb[iMarker] == val_marker) return Inlet_TurbVal[iMarker];
  }
  return TurbIntensityAndViscRatioFreeStream;
}

su2double CConfig::GetOutlet_Pressure(string val_marker) const {
  unsigned short iMarker_Outlet;
  for (iMarker_Outlet = 0; iMarker_Outlet < nMarker_Outlet; iMarker_Outlet++)
    if (Marker_Outlet[iMarker_Outlet] == val_marker) break;
  return Outlet_Pressure[iMarker_Outlet];
}

void CConfig::SetOutlet_Pressure(su2double val_pressure, string val_marker) {
  unsigned short iMarker_Outlet;
  for (iMarker_Outlet = 0; iMarker_Outlet < nMarker_Outlet; iMarker_Outlet++)
    if (Marker_Outlet[iMarker_Outlet] == val_marker)
      Outlet_Pressure[iMarker_Outlet] = val_pressure;
}

su2double CConfig::GetRiemann_Var1(string val_marker) const {
  unsigned short iMarker_Riemann;
  for (iMarker_Riemann = 0; iMarker_Riemann < nMarker_Riemann; iMarker_Riemann++)
    if (Marker_Riemann[iMarker_Riemann] == val_marker) break;
  return Riemann_Var1[iMarker_Riemann];
}

su2double CConfig::GetRiemann_Var2(string val_marker) const {
  unsigned short iMarker_Riemann;
  for (iMarker_Riemann = 0; iMarker_Riemann < nMarker_Riemann; iMarker_Riemann++)
    if (Marker_Riemann[iMarker_Riemann] == val_marker) break;
  return Riemann_Var2[iMarker_Riemann];
}

const su2double* CConfig::GetRiemann_FlowDir(string val_marker) const {
  unsigned short iMarker_Riemann;
  for (iMarker_Riemann = 0; iMarker_Riemann < nMarker_Riemann; iMarker_Riemann++)
    if (Marker_Riemann[iMarker_Riemann] == val_marker) break;
  return Riemann_FlowDir[iMarker_Riemann];
}

unsigned short CConfig::GetKind_Data_Riemann(string val_marker) const {
  unsigned short iMarker_Riemann;
  for (iMarker_Riemann = 0; iMarker_Riemann < nMarker_Riemann; iMarker_Riemann++)
    if (Marker_Riemann[iMarker_Riemann] == val_marker) break;
  return Kind_Data_Riemann[iMarker_Riemann];
}

su2double CConfig::GetGiles_Var1(string val_marker) const {
  unsigned short iMarker_Giles;
  for (iMarker_Giles = 0; iMarker_Giles < nMarker_Giles; iMarker_Giles++)
    if (Marker_Giles[iMarker_Giles] == val_marker) break;
  return Giles_Var1[iMarker_Giles];
}

void CConfig::SetGiles_Var1(su2double newVar1, string val_marker) {
  unsigned short iMarker_Giles;
  for (iMarker_Giles = 0; iMarker_Giles < nMarker_Giles; iMarker_Giles++)
    if (Marker_Giles[iMarker_Giles] == val_marker) break;
  Giles_Var1[iMarker_Giles] = newVar1;
}

su2double CConfig::GetGiles_Var2(string val_marker) const {
  unsigned short iMarker_Giles;
  for (iMarker_Giles = 0; iMarker_Giles < nMarker_Giles; iMarker_Giles++)
    if (Marker_Giles[iMarker_Giles] == val_marker) break;
  return Giles_Var2[iMarker_Giles];
}

su2double CConfig::GetGiles_RelaxFactorAverage(string val_marker) const {
  unsigned short iMarker_Giles;
  for (iMarker_Giles = 0; iMarker_Giles < nMarker_Giles; iMarker_Giles++)
    if (Marker_Giles[iMarker_Giles] == val_marker) break;
  return RelaxFactorAverage[iMarker_Giles];
}

su2double CConfig::GetGiles_RelaxFactorFourier(string val_marker) const {
  unsigned short iMarker_Giles;
  for (iMarker_Giles = 0; iMarker_Giles < nMarker_Giles; iMarker_Giles++)
    if (Marker_Giles[iMarker_Giles] == val_marker) break;
  return RelaxFactorFourier[iMarker_Giles];
}

const su2double* CConfig::GetGiles_FlowDir(string val_marker) const {
  unsigned short iMarker_Giles;
  for (iMarker_Giles = 0; iMarker_Giles < nMarker_Giles; iMarker_Giles++)
    if (Marker_Giles[iMarker_Giles] == val_marker) break;
  return Giles_FlowDir[iMarker_Giles];
}

unsigned short CConfig::GetKind_Data_Giles(string val_marker) const {
  unsigned short iMarker_Giles;
  for (iMarker_Giles = 0; iMarker_Giles < nMarker_Giles; iMarker_Giles++)
    if (Marker_Giles[iMarker_Giles] == val_marker) break;
  return Kind_Data_Giles[iMarker_Giles];
}

su2double CConfig::GetPressureOut_BC() const {
  unsigned short iMarker_BC;
  su2double pres_out = 0.0;
  for (iMarker_BC = 0; iMarker_BC < nMarker_Giles; iMarker_BC++){
    if (Kind_Data_Giles[iMarker_BC] == STATIC_PRESSURE || Kind_Data_Giles[iMarker_BC] == STATIC_PRESSURE_1D || Kind_Data_Giles[iMarker_BC] == RADIAL_EQUILIBRIUM ){
      pres_out = Giles_Var1[iMarker_BC];
    }
  }
  for (iMarker_BC = 0; iMarker_BC < nMarker_Riemann; iMarker_BC++){
    if (Kind_Data_Riemann[iMarker_BC] == STATIC_PRESSURE || Kind_Data_Riemann[iMarker_BC] == RADIAL_EQUILIBRIUM){
      pres_out = Riemann_Var1[iMarker_BC];
    }
  }
  return pres_out/Pressure_Ref;
}

void CConfig::SetPressureOut_BC(su2double val_press) {
  unsigned short iMarker_BC;
  for (iMarker_BC = 0; iMarker_BC < nMarker_Giles; iMarker_BC++){
    if (Kind_Data_Giles[iMarker_BC] == STATIC_PRESSURE || Kind_Data_Giles[iMarker_BC] == STATIC_PRESSURE_1D || Kind_Data_Giles[iMarker_BC] == RADIAL_EQUILIBRIUM ){
      Giles_Var1[iMarker_BC] = val_press*Pressure_Ref;
    }
  }
  for (iMarker_BC = 0; iMarker_BC < nMarker_Riemann; iMarker_BC++){
    if (Kind_Data_Riemann[iMarker_BC] == STATIC_PRESSURE || Kind_Data_Riemann[iMarker_BC] == RADIAL_EQUILIBRIUM){
      Riemann_Var1[iMarker_BC] = val_press*Pressure_Ref;
    }
  }
}

su2double CConfig::GetTotalPressureIn_BC() const {
  unsigned short iMarker_BC;
  su2double tot_pres_in = 0.0;
  for (iMarker_BC = 0; iMarker_BC < nMarker_Giles; iMarker_BC++){
    if (Kind_Data_Giles[iMarker_BC] == TOTAL_CONDITIONS_PT || Kind_Data_Giles[iMarker_BC] == TOTAL_CONDITIONS_PT_1D){
      tot_pres_in = Giles_Var1[iMarker_BC];
    }
  }
  for (iMarker_BC = 0; iMarker_BC < nMarker_Riemann; iMarker_BC++){
    if (Kind_Data_Riemann[iMarker_BC] == TOTAL_CONDITIONS_PT ){
      tot_pres_in = Riemann_Var1[iMarker_BC];
    }
  }
  if(nMarker_Inlet == 1 && Kind_Inlet == INLET_TYPE::TOTAL_CONDITIONS){
    tot_pres_in = Inlet_Ptotal[0];
  }
  return tot_pres_in/Pressure_Ref;
}

su2double CConfig::GetTotalTemperatureIn_BC() const {
  unsigned short iMarker_BC;
  su2double tot_temp_in = 0.0;
  for (iMarker_BC = 0; iMarker_BC < nMarker_Giles; iMarker_BC++){
    if (Kind_Data_Giles[iMarker_BC] == TOTAL_CONDITIONS_PT || Kind_Data_Giles[iMarker_BC] == TOTAL_CONDITIONS_PT_1D){
      tot_temp_in = Giles_Var2[iMarker_BC];
    }
  }
  for (iMarker_BC = 0; iMarker_BC < nMarker_Riemann; iMarker_BC++){
    if (Kind_Data_Riemann[iMarker_BC] == TOTAL_CONDITIONS_PT ){
      tot_temp_in = Riemann_Var2[iMarker_BC];
    }
  }

  if(nMarker_Inlet == 1 && Kind_Inlet == INLET_TYPE::TOTAL_CONDITIONS){
    tot_temp_in = Inlet_Ttotal[0];
  }
  return tot_temp_in/Temperature_Ref;
}

void CConfig::SetTotalTemperatureIn_BC(su2double val_temp) {
  unsigned short iMarker_BC;
  for (iMarker_BC = 0; iMarker_BC < nMarker_Giles; iMarker_BC++){
    if (Kind_Data_Giles[iMarker_BC] == TOTAL_CONDITIONS_PT || Kind_Data_Giles[iMarker_BC] == TOTAL_CONDITIONS_PT_1D){
      Giles_Var2[iMarker_BC] = val_temp*Temperature_Ref;
    }
  }
  for (iMarker_BC = 0; iMarker_BC < nMarker_Riemann; iMarker_BC++){
    if (Kind_Data_Riemann[iMarker_BC] == TOTAL_CONDITIONS_PT ){
      Riemann_Var2[iMarker_BC] = val_temp*Temperature_Ref;
    }
  }

  if(nMarker_Inlet == 1 && Kind_Inlet == INLET_TYPE::TOTAL_CONDITIONS){
    Inlet_Ttotal[0] = val_temp*Temperature_Ref;
  }
}

su2double CConfig::GetFlowAngleIn_BC() const {
  unsigned short iMarker_BC;
  su2double alpha_in = 0.0;
  for (iMarker_BC = 0; iMarker_BC < nMarker_Giles; iMarker_BC++){
    if (Kind_Data_Giles[iMarker_BC] == TOTAL_CONDITIONS_PT || Kind_Data_Giles[iMarker_BC] == TOTAL_CONDITIONS_PT_1D){
      alpha_in = atan(Giles_FlowDir[iMarker_BC][1]/Giles_FlowDir[iMarker_BC][0]);
    }
  }
  for (iMarker_BC = 0; iMarker_BC < nMarker_Riemann; iMarker_BC++){
    if (Kind_Data_Riemann[iMarker_BC] == TOTAL_CONDITIONS_PT ){
      alpha_in = atan(Riemann_FlowDir[iMarker_BC][1]/Riemann_FlowDir[iMarker_BC][0]);
    }
  }

  if(nMarker_Inlet == 1 && Kind_Inlet == INLET_TYPE::TOTAL_CONDITIONS){
    alpha_in = atan(Inlet_FlowDir[0][1]/Inlet_FlowDir[0][0]);
  }

  return alpha_in;
}

su2double CConfig::GetIncInlet_BC() const {

  su2double val_out = 0.0;

  if (nMarker_Inlet > 0) {
    if (Kind_Inc_Inlet[0] == INLET_TYPE::VELOCITY_INLET)
      val_out = Inlet_Ptotal[0]/Velocity_Ref;
    else if (Kind_Inc_Inlet[0] == INLET_TYPE::PRESSURE_INLET)
      val_out = Inlet_Ptotal[0]/Pressure_Ref;
  }

  return val_out;
}

void CConfig::SetIncInlet_BC(su2double val_in) {

  if (nMarker_Inlet > 0) {
    if (Kind_Inc_Inlet[0] == INLET_TYPE::VELOCITY_INLET)
      Inlet_Ptotal[0] = val_in*Velocity_Ref;
    else if (Kind_Inc_Inlet[0] == INLET_TYPE::PRESSURE_INLET)
      Inlet_Ptotal[0] = val_in*Pressure_Ref;
  }
}

su2double CConfig::GetIncTemperature_BC() const {

  su2double val_out = 0.0;

  if (nMarker_Inlet > 0)
    val_out = Inlet_Ttotal[0]/Temperature_Ref;

  return val_out;
}

void CConfig::SetIncTemperature_BC(su2double val_temperature) {
  if (nMarker_Inlet > 0)
    Inlet_Ttotal[0] = val_temperature*Temperature_Ref;
}

su2double CConfig::GetIncPressureOut_BC() const {

  su2double pressure_out = 0.0;

  if (nMarker_FarField > 0){
    pressure_out = Pressure_FreeStreamND;
  } else if (nMarker_Outlet > 0) {
    pressure_out = Outlet_Pressure[0]/Pressure_Ref;
  }

  return pressure_out;
}

void CConfig::SetIncPressureOut_BC(su2double val_pressure) {

  if (nMarker_FarField > 0){
    Pressure_FreeStreamND = val_pressure;
  } else if (nMarker_Outlet > 0) {
    Outlet_Pressure[0] = val_pressure*Pressure_Ref;
  }

}

su2double CConfig::GetIsothermal_Temperature(string val_marker) const {

  for (unsigned short iMarker_Isothermal = 0; iMarker_Isothermal < nMarker_Isothermal; iMarker_Isothermal++)
    if (Marker_Isothermal[iMarker_Isothermal] == val_marker)
      return Isothermal_Temperature[iMarker_Isothermal];

  return Isothermal_Temperature[0];
}

su2double CConfig::GetWall_HeatFlux(string val_marker) const {

  for (unsigned short iMarker_HeatFlux = 0; iMarker_HeatFlux < nMarker_HeatFlux; iMarker_HeatFlux++)
    if (Marker_HeatFlux[iMarker_HeatFlux] == val_marker)
      return Heat_Flux[iMarker_HeatFlux];

  return Heat_Flux[0];
}

su2double CConfig::GetWall_HeatTransfer_Coefficient(string val_marker) const {

  for (unsigned short iMarker_HeatTransfer = 0; iMarker_HeatTransfer < nMarker_HeatTransfer; iMarker_HeatTransfer++)
    if (Marker_HeatTransfer[iMarker_HeatTransfer] == val_marker)
      return HeatTransfer_Coeff[iMarker_HeatTransfer];

  return HeatTransfer_Coeff[0];
}

su2double CConfig::GetWall_HeatTransfer_Temperature(string val_marker) const {

  for (unsigned short iMarker_HeatTransfer = 0; iMarker_HeatTransfer < nMarker_HeatTransfer; iMarker_HeatTransfer++)
    if (Marker_HeatTransfer[iMarker_HeatTransfer] == val_marker)
      return HeatTransfer_WallTemp[iMarker_HeatTransfer];

  return HeatTransfer_WallTemp[0];
}

pair<WALL_TYPE, su2double> CConfig::GetWallRoughnessProperties(const string& val_marker) const {
  su2double roughness = 0.0;
  for (auto iMarker = 0u; iMarker < nRough_Wall; iMarker++) {
    if (val_marker.compare(Marker_RoughWall[iMarker]) == 0) {
      roughness = Roughness_Height[iMarker];
      break;
    }
  }
  return make_pair(roughness > 0 ? WALL_TYPE::ROUGH : WALL_TYPE::SMOOTH, roughness);
}

WALL_FUNCTIONS CConfig::GetWallFunction_Treatment(string val_marker) const {

  WALL_FUNCTIONS WallFunction = WALL_FUNCTIONS::NONE;

  for(unsigned short iMarker=0; iMarker<nMarker_WallFunctions; iMarker++) {
    if(Marker_WallFunctions[iMarker] == val_marker) {
      WallFunction = Kind_WallFunctions[iMarker];
      break;
    }
  }

  return WallFunction;
}

const unsigned short* CConfig::GetWallFunction_IntInfo(string val_marker) const {
  unsigned short *intInfo = nullptr;

  for(unsigned short iMarker=0; iMarker<nMarker_WallFunctions; iMarker++) {
    if(Marker_WallFunctions[iMarker] == val_marker) {
      intInfo = IntInfo_WallFunctions[iMarker];
      break;
    }
  }

  return intInfo;
}

const su2double* CConfig::GetWallFunction_DoubleInfo(string val_marker) const {
  su2double *doubleInfo = nullptr;

  for(unsigned short iMarker=0; iMarker<nMarker_WallFunctions; iMarker++) {
    if(Marker_WallFunctions[iMarker] == val_marker) {
      doubleInfo = DoubleInfo_WallFunctions[iMarker];
      break;
    }
  }

  return doubleInfo;
}

su2double CConfig::GetEngineInflow_Target(string val_marker) const {
  unsigned short iMarker_EngineInflow;
  for (iMarker_EngineInflow = 0; iMarker_EngineInflow < nMarker_EngineInflow; iMarker_EngineInflow++)
    if (Marker_EngineInflow[iMarker_EngineInflow] == val_marker) break;
  return EngineInflow_Target[iMarker_EngineInflow];
}

su2double CConfig::GetInflow_Pressure(string val_marker) const {
  unsigned short iMarker_EngineInflow;
  for (iMarker_EngineInflow = 0; iMarker_EngineInflow < nMarker_EngineInflow; iMarker_EngineInflow++)
    if (Marker_EngineInflow[iMarker_EngineInflow] == val_marker) break;
  return Inflow_Pressure[iMarker_EngineInflow];
}

su2double CConfig::GetInflow_MassFlow(string val_marker) const {
  unsigned short iMarker_EngineInflow;
  for (iMarker_EngineInflow = 0; iMarker_EngineInflow < nMarker_EngineInflow; iMarker_EngineInflow++)
    if (Marker_EngineInflow[iMarker_EngineInflow] == val_marker) break;
  return Inflow_MassFlow[iMarker_EngineInflow];
}

su2double CConfig::GetInflow_ReverseMassFlow(string val_marker) const {
  unsigned short iMarker_EngineInflow;
  for (iMarker_EngineInflow = 0; iMarker_EngineInflow < nMarker_EngineInflow; iMarker_EngineInflow++)
    if (Marker_EngineInflow[iMarker_EngineInflow] == val_marker) break;
  return Inflow_ReverseMassFlow[iMarker_EngineInflow];
}

su2double CConfig::GetInflow_TotalPressure(string val_marker) const {
  unsigned short iMarker_EngineInflow;
  for (iMarker_EngineInflow = 0; iMarker_EngineInflow < nMarker_EngineInflow; iMarker_EngineInflow++)
    if (Marker_EngineInflow[iMarker_EngineInflow] == val_marker) break;
  return Inflow_TotalPressure[iMarker_EngineInflow];
}

su2double CConfig::GetInflow_Temperature(string val_marker) const {
  unsigned short iMarker_EngineInflow;
  for (iMarker_EngineInflow = 0; iMarker_EngineInflow < nMarker_EngineInflow; iMarker_EngineInflow++)
    if (Marker_EngineInflow[iMarker_EngineInflow] == val_marker) break;
  return Inflow_Temperature[iMarker_EngineInflow];
}

su2double CConfig::GetInflow_TotalTemperature(string val_marker) const {
  unsigned short iMarker_EngineInflow;
  for (iMarker_EngineInflow = 0; iMarker_EngineInflow < nMarker_EngineInflow; iMarker_EngineInflow++)
    if (Marker_EngineInflow[iMarker_EngineInflow] == val_marker) break;
  return Inflow_TotalTemperature[iMarker_EngineInflow];
}

su2double CConfig::GetInflow_RamDrag(string val_marker) const {
  unsigned short iMarker_EngineInflow;
  for (iMarker_EngineInflow = 0; iMarker_EngineInflow < nMarker_EngineInflow; iMarker_EngineInflow++)
    if (Marker_EngineInflow[iMarker_EngineInflow] == val_marker) break;
  return Inflow_RamDrag[iMarker_EngineInflow];
}

su2double CConfig::GetInflow_Force(string val_marker) const {
  unsigned short iMarker_EngineInflow;
  for (iMarker_EngineInflow = 0; iMarker_EngineInflow < nMarker_EngineInflow; iMarker_EngineInflow++)
    if (Marker_EngineInflow[iMarker_EngineInflow] == val_marker) break;
  return Inflow_Force[iMarker_EngineInflow];
}

su2double CConfig::GetInflow_Power(string val_marker) const {
  unsigned short iMarker_EngineInflow;
  for (iMarker_EngineInflow = 0; iMarker_EngineInflow < nMarker_EngineInflow; iMarker_EngineInflow++)
    if (Marker_EngineInflow[iMarker_EngineInflow] == val_marker) break;
  return Inflow_Power[iMarker_EngineInflow];
}

su2double CConfig::GetInflow_Mach(string val_marker) const {
  unsigned short iMarker_EngineInflow;
  for (iMarker_EngineInflow = 0; iMarker_EngineInflow < nMarker_EngineInflow; iMarker_EngineInflow++)
    if (Marker_EngineInflow[iMarker_EngineInflow] == val_marker) break;
  return Inflow_Mach[iMarker_EngineInflow];
}

su2double CConfig::GetExhaust_Pressure(string val_marker) const {
  unsigned short iMarker_EngineExhaust;
  for (iMarker_EngineExhaust = 0; iMarker_EngineExhaust < nMarker_EngineExhaust; iMarker_EngineExhaust++)
    if (Marker_EngineExhaust[iMarker_EngineExhaust] == val_marker) break;
  return Exhaust_Pressure[iMarker_EngineExhaust];
}

su2double CConfig::GetExhaust_Temperature(string val_marker) const {
  unsigned short iMarker_EngineExhaust;
  for (iMarker_EngineExhaust = 0; iMarker_EngineExhaust < nMarker_EngineExhaust; iMarker_EngineExhaust++)
    if (Marker_EngineExhaust[iMarker_EngineExhaust] == val_marker) break;
  return Exhaust_Temperature[iMarker_EngineExhaust];
}

su2double CConfig::GetExhaust_MassFlow(string val_marker) const {
  unsigned short iMarker_EngineExhaust;
  for (iMarker_EngineExhaust = 0; iMarker_EngineExhaust < nMarker_EngineExhaust; iMarker_EngineExhaust++)
    if (Marker_EngineExhaust[iMarker_EngineExhaust] == val_marker) break;
  return Exhaust_MassFlow[iMarker_EngineExhaust];
}

su2double CConfig::GetExhaust_TotalPressure(string val_marker) const {
  unsigned short iMarker_EngineExhaust;
  for (iMarker_EngineExhaust = 0; iMarker_EngineExhaust < nMarker_EngineExhaust; iMarker_EngineExhaust++)
    if (Marker_EngineExhaust[iMarker_EngineExhaust] == val_marker) break;
  return Exhaust_TotalPressure[iMarker_EngineExhaust];
}

su2double CConfig::GetExhaust_TotalTemperature(string val_marker) const {
  unsigned short iMarker_EngineExhaust;
  for (iMarker_EngineExhaust = 0; iMarker_EngineExhaust < nMarker_EngineExhaust; iMarker_EngineExhaust++)
    if (Marker_EngineExhaust[iMarker_EngineExhaust] == val_marker) break;
  return Exhaust_TotalTemperature[iMarker_EngineExhaust];
}

su2double CConfig::GetExhaust_GrossThrust(string val_marker) const {
  unsigned short iMarker_EngineExhaust;
  for (iMarker_EngineExhaust = 0; iMarker_EngineExhaust < nMarker_EngineExhaust; iMarker_EngineExhaust++)
    if (Marker_EngineExhaust[iMarker_EngineExhaust] == val_marker) break;
  return Exhaust_GrossThrust[iMarker_EngineExhaust];
}

su2double CConfig::GetExhaust_Force(string val_marker) const {
  unsigned short iMarker_EngineExhaust;
  for (iMarker_EngineExhaust = 0; iMarker_EngineExhaust < nMarker_EngineExhaust; iMarker_EngineExhaust++)
    if (Marker_EngineExhaust[iMarker_EngineExhaust] == val_marker) break;
  return Exhaust_Force[iMarker_EngineExhaust];
}

su2double CConfig::GetExhaust_Power(string val_marker) const {
  unsigned short iMarker_EngineExhaust;
  for (iMarker_EngineExhaust = 0; iMarker_EngineExhaust < nMarker_EngineExhaust; iMarker_EngineExhaust++)
    if (Marker_EngineExhaust[iMarker_EngineExhaust] == val_marker) break;
  return Exhaust_Power[iMarker_EngineExhaust];
}

su2double CConfig::GetActDiskInlet_Pressure(string val_marker) const {
  unsigned short iMarker_ActDiskInlet;
  for (iMarker_ActDiskInlet = 0; iMarker_ActDiskInlet < nMarker_ActDiskInlet; iMarker_ActDiskInlet++)
    if (Marker_ActDiskInlet[iMarker_ActDiskInlet] == val_marker) break;
  return ActDiskInlet_Pressure[iMarker_ActDiskInlet];
}

su2double CConfig::GetActDiskInlet_TotalPressure(string val_marker) const {
  unsigned short iMarker_ActDiskInlet;
  for (iMarker_ActDiskInlet = 0; iMarker_ActDiskInlet < nMarker_ActDiskInlet; iMarker_ActDiskInlet++)
    if (Marker_ActDiskInlet[iMarker_ActDiskInlet] == val_marker) break;
  return ActDiskInlet_TotalPressure[iMarker_ActDiskInlet];
}

su2double CConfig::GetActDiskInlet_RamDrag(string val_marker) const {
  unsigned short iMarker_ActDiskInlet;
  for (iMarker_ActDiskInlet = 0; iMarker_ActDiskInlet < nMarker_ActDiskInlet; iMarker_ActDiskInlet++)
    if (Marker_ActDiskInlet[iMarker_ActDiskInlet] == val_marker) break;
  return ActDiskInlet_RamDrag[iMarker_ActDiskInlet];
}

su2double CConfig::GetActDiskInlet_Force(string val_marker) const {
  unsigned short iMarker_ActDiskInlet;
  for (iMarker_ActDiskInlet = 0; iMarker_ActDiskInlet < nMarker_ActDiskInlet; iMarker_ActDiskInlet++)
    if (Marker_ActDiskInlet[iMarker_ActDiskInlet] == val_marker) break;
  return ActDiskInlet_Force[iMarker_ActDiskInlet];
}

su2double CConfig::GetActDiskInlet_Power(string val_marker) const {
  unsigned short iMarker_ActDiskInlet;
  for (iMarker_ActDiskInlet = 0; iMarker_ActDiskInlet < nMarker_ActDiskInlet; iMarker_ActDiskInlet++)
    if (Marker_ActDiskInlet[iMarker_ActDiskInlet] == val_marker) break;
  return ActDiskInlet_Power[iMarker_ActDiskInlet];
}

su2double CConfig::GetActDiskOutlet_Pressure(string val_marker) const {
  unsigned short iMarker_ActDiskOutlet;
  for (iMarker_ActDiskOutlet = 0; iMarker_ActDiskOutlet < nMarker_ActDiskOutlet; iMarker_ActDiskOutlet++)
    if (Marker_ActDiskOutlet[iMarker_ActDiskOutlet] == val_marker) break;
  return ActDiskOutlet_Pressure[iMarker_ActDiskOutlet];
}

su2double CConfig::GetActDiskOutlet_TotalPressure(string val_marker) const {
  unsigned short iMarker_ActDiskOutlet;
  for (iMarker_ActDiskOutlet = 0; iMarker_ActDiskOutlet < nMarker_ActDiskOutlet; iMarker_ActDiskOutlet++)
    if (Marker_ActDiskOutlet[iMarker_ActDiskOutlet] == val_marker) break;
  return ActDiskOutlet_TotalPressure[iMarker_ActDiskOutlet];
}

su2double CConfig::GetActDiskOutlet_GrossThrust(string val_marker) const {
  unsigned short iMarker_ActDiskOutlet;
  for (iMarker_ActDiskOutlet = 0; iMarker_ActDiskOutlet < nMarker_ActDiskOutlet; iMarker_ActDiskOutlet++)
    if (Marker_ActDiskOutlet[iMarker_ActDiskOutlet] == val_marker) break;
  return ActDiskOutlet_GrossThrust[iMarker_ActDiskOutlet];
}

su2double CConfig::GetActDiskOutlet_Force(string val_marker) const {
  unsigned short iMarker_ActDiskOutlet;
  for (iMarker_ActDiskOutlet = 0; iMarker_ActDiskOutlet < nMarker_ActDiskOutlet; iMarker_ActDiskOutlet++)
    if (Marker_ActDiskOutlet[iMarker_ActDiskOutlet] == val_marker) break;
  return ActDiskOutlet_Force[iMarker_ActDiskOutlet];
}

su2double CConfig::GetActDiskOutlet_Power(string val_marker) const {
  unsigned short iMarker_ActDiskOutlet;
  for (iMarker_ActDiskOutlet = 0; iMarker_ActDiskOutlet < nMarker_ActDiskOutlet; iMarker_ActDiskOutlet++)
    if (Marker_ActDiskOutlet[iMarker_ActDiskOutlet] == val_marker) break;
  return ActDiskOutlet_Power[iMarker_ActDiskOutlet];
}

su2double CConfig::GetActDiskInlet_Temperature(string val_marker) const {
  unsigned short iMarker_ActDiskInlet;
  for (iMarker_ActDiskInlet = 0; iMarker_ActDiskInlet < nMarker_ActDiskInlet; iMarker_ActDiskInlet++)
    if (Marker_ActDiskInlet[iMarker_ActDiskInlet] == val_marker) break;
  return ActDiskInlet_Temperature[iMarker_ActDiskInlet];
}

su2double CConfig::GetActDiskInlet_TotalTemperature(string val_marker) const {
  unsigned short iMarker_ActDiskInlet;
  for (iMarker_ActDiskInlet = 0; iMarker_ActDiskInlet < nMarker_ActDiskInlet; iMarker_ActDiskInlet++)
    if (Marker_ActDiskInlet[iMarker_ActDiskInlet] == val_marker) break;
  return ActDiskInlet_TotalTemperature[iMarker_ActDiskInlet];
}

su2double CConfig::GetActDiskOutlet_Temperature(string val_marker) const {
  unsigned short iMarker_ActDiskOutlet;
  for (iMarker_ActDiskOutlet = 0; iMarker_ActDiskOutlet < nMarker_ActDiskOutlet; iMarker_ActDiskOutlet++)
    if (Marker_ActDiskOutlet[iMarker_ActDiskOutlet] == val_marker) break;
  return ActDiskOutlet_Temperature[iMarker_ActDiskOutlet];
}

su2double CConfig::GetActDiskOutlet_TotalTemperature(string val_marker) const {
  unsigned short iMarker_ActDiskOutlet;
  for (iMarker_ActDiskOutlet = 0; iMarker_ActDiskOutlet < nMarker_ActDiskOutlet; iMarker_ActDiskOutlet++)
    if (Marker_ActDiskOutlet[iMarker_ActDiskOutlet] == val_marker) break;
  return ActDiskOutlet_TotalTemperature[iMarker_ActDiskOutlet];
}

su2double CConfig::GetActDiskInlet_MassFlow(string val_marker) const {
  unsigned short iMarker_ActDiskInlet;
  for (iMarker_ActDiskInlet = 0; iMarker_ActDiskInlet < nMarker_ActDiskInlet; iMarker_ActDiskInlet++)
    if (Marker_ActDiskInlet[iMarker_ActDiskInlet] == val_marker) break;
  return ActDiskInlet_MassFlow[iMarker_ActDiskInlet];
}

su2double CConfig::GetActDiskOutlet_MassFlow(string val_marker) const {
  unsigned short iMarker_ActDiskOutlet;
  for (iMarker_ActDiskOutlet = 0; iMarker_ActDiskOutlet < nMarker_ActDiskOutlet; iMarker_ActDiskOutlet++)
    if (Marker_ActDiskOutlet[iMarker_ActDiskOutlet] == val_marker) break;
  return ActDiskOutlet_MassFlow[iMarker_ActDiskOutlet];
}

su2double CConfig::GetDispl_Value(string val_marker) const {
  unsigned short iMarker_Displacement;
  for (iMarker_Displacement = 0; iMarker_Displacement < nMarker_Displacement; iMarker_Displacement++)
    if (Marker_Displacement[iMarker_Displacement] == val_marker) break;
  return Displ_Value[iMarker_Displacement];
}

su2double CConfig::GetLoad_Value(string val_marker) const {
  unsigned short iMarker_Load;
  for (iMarker_Load = 0; iMarker_Load < nMarker_Load; iMarker_Load++)
    if (Marker_Load[iMarker_Load] == val_marker) break;
  return Load_Value[iMarker_Load];
}

su2double CConfig::GetDamper_Constant(string val_marker) const {
  unsigned short iMarker_Damper;
  for (iMarker_Damper = 0; iMarker_Damper < nMarker_Damper; iMarker_Damper++)
    if (Marker_Damper[iMarker_Damper] == val_marker) break;
  return Damper_Constant[iMarker_Damper];
}

su2double CConfig::GetLoad_Dir_Value(string val_marker) const {
  unsigned short iMarker_Load_Dir;
  for (iMarker_Load_Dir = 0; iMarker_Load_Dir < nMarker_Load_Dir; iMarker_Load_Dir++)
    if (Marker_Load_Dir[iMarker_Load_Dir] == val_marker) break;
  return Load_Dir_Value[iMarker_Load_Dir];
}

su2double CConfig::GetLoad_Dir_Multiplier(string val_marker) const {
  unsigned short iMarker_Load_Dir;
  for (iMarker_Load_Dir = 0; iMarker_Load_Dir < nMarker_Load_Dir; iMarker_Load_Dir++)
    if (Marker_Load_Dir[iMarker_Load_Dir] == val_marker) break;
  return Load_Dir_Multiplier[iMarker_Load_Dir];
}

su2double CConfig::GetDisp_Dir_Value(string val_marker) const {
  unsigned short iMarker_Disp_Dir;
  for (iMarker_Disp_Dir = 0; iMarker_Disp_Dir < nMarker_Disp_Dir; iMarker_Disp_Dir++)
    if (Marker_Disp_Dir[iMarker_Disp_Dir] == val_marker) break;
  return Disp_Dir_Value[iMarker_Disp_Dir];
}

su2double CConfig::GetDisp_Dir_Multiplier(string val_marker) const {
  unsigned short iMarker_Disp_Dir;
  for (iMarker_Disp_Dir = 0; iMarker_Disp_Dir < nMarker_Disp_Dir; iMarker_Disp_Dir++)
    if (Marker_Disp_Dir[iMarker_Disp_Dir] == val_marker) break;
  return Disp_Dir_Multiplier[iMarker_Disp_Dir];
}

const su2double* CConfig::GetLoad_Dir(string val_marker) const {
  unsigned short iMarker_Load_Dir;
  for (iMarker_Load_Dir = 0; iMarker_Load_Dir < nMarker_Load_Dir; iMarker_Load_Dir++)
    if (Marker_Load_Dir[iMarker_Load_Dir] == val_marker) break;
  return Load_Dir[iMarker_Load_Dir];
}

const su2double* CConfig::GetDisp_Dir(string val_marker) const {
  unsigned short iMarker_Disp_Dir;
  for (iMarker_Disp_Dir = 0; iMarker_Disp_Dir < nMarker_Disp_Dir; iMarker_Disp_Dir++)
    if (Marker_Disp_Dir[iMarker_Disp_Dir] == val_marker) break;
  return Disp_Dir[iMarker_Disp_Dir];
}

su2double CConfig::GetLoad_Sine_Amplitude(string val_marker) const {
  unsigned short iMarker_Load_Sine;
  for (iMarker_Load_Sine = 0; iMarker_Load_Sine < nMarker_Load_Sine; iMarker_Load_Sine++)
    if (Marker_Load_Sine[iMarker_Load_Sine] == val_marker) break;
  return Load_Sine_Amplitude[iMarker_Load_Sine];
}

su2double CConfig::GetLoad_Sine_Frequency(string val_marker) const {
  unsigned short iMarker_Load_Sine;
  for (iMarker_Load_Sine = 0; iMarker_Load_Sine < nMarker_Load_Sine; iMarker_Load_Sine++)
    if (Marker_Load_Sine[iMarker_Load_Sine] == val_marker) break;
  return Load_Sine_Frequency[iMarker_Load_Sine];
}

const su2double* CConfig::GetLoad_Sine_Dir(string val_marker) const {
  unsigned short iMarker_Load_Sine;
  for (iMarker_Load_Sine = 0; iMarker_Load_Sine < nMarker_Load_Sine; iMarker_Load_Sine++)
    if (Marker_Load_Sine[iMarker_Load_Sine] == val_marker) break;
  return Load_Sine_Dir[iMarker_Load_Sine];
}

su2double CConfig::GetWall_Emissivity(string val_marker) const {

  unsigned short iMarker_Emissivity = 0;

  if (nMarker_Emissivity > 0) {
    for (iMarker_Emissivity = 0; iMarker_Emissivity < nMarker_Emissivity; iMarker_Emissivity++)
      if (Marker_Emissivity[iMarker_Emissivity] == val_marker) break;
  }

  return Wall_Emissivity[iMarker_Emissivity];
}

su2double CConfig::GetFlowLoad_Value(string val_marker) const {
  unsigned short iMarker_FlowLoad;
  for (iMarker_FlowLoad = 0; iMarker_FlowLoad < nMarker_FlowLoad; iMarker_FlowLoad++)
    if (Marker_FlowLoad[iMarker_FlowLoad] == val_marker) break;
  return FlowLoad_Value[iMarker_FlowLoad];
}

short CConfig::FindInterfaceMarker(unsigned short iInterface) const {

  /*--- The names of the two markers that form the interface. ---*/
  const auto& sideA = Marker_ZoneInterface[2*iInterface];
  const auto& sideB = Marker_ZoneInterface[2*iInterface+1];

  for (unsigned short iMarker = 0; iMarker < nMarker_All; iMarker++) {
    /*--- If the marker is sideA or sideB of the interface (order does not matter). ---*/
    const auto& tag = Marker_All_TagBound[iMarker];
    if ((tag == sideA) || (tag == sideB)) return iMarker;
  }
  return -1;
}

unsigned short CConfig::GetOrderExactIntegrationFEM(unsigned short val_nPoly,
                                                    bool           val_JacIsConstant) const {

  /*--- Determine the quadrature factor, which depends
        on whether or not the Jacobian is constant. ---*/
  const su2double fact = val_JacIsConstant ? Quadrature_Factor_Straight : Quadrature_Factor_Curved;

  /*--- Return the appropriate value, which is rounded up. ---*/
  return static_cast<unsigned short>(ceil(val_nPoly*fact));
}

void CConfig::Tick(double *val_start_time) {

#ifdef PROFILE
  *val_start_time = SU2_MPI::Wtime();
#endif

}

void CConfig::Tock(double val_start_time, string val_function_name, int val_group_id) {

#ifdef PROFILE

  double val_stop_time = 0.0, val_elapsed_time = 0.0;

  val_stop_time = SU2_MPI::Wtime();

  /*--- Compute the elapsed time for this subroutine ---*/
  val_elapsed_time = val_stop_time - val_start_time;

  /*--- Store the subroutine name and the elapsed time ---*/
  Profile_Function_tp.push_back(val_function_name);
  Profile_Time_tp.push_back(val_elapsed_time);
  Profile_ID_tp.push_back(val_group_id);

#endif

}

void CConfig::SetProfilingCSV(void) {

#ifdef PROFILE

  int rank = MASTER_NODE;
  int size = SINGLE_NODE;
#ifdef HAVE_MPI
  SU2_MPI::Comm_rank(SU2_MPI::GetComm(), &rank);
  SU2_MPI::Comm_size(SU2_MPI::GetComm(), &size);
#endif

  /*--- Each rank has the same stack trace, so the they have the same
   function calls and ordering in the vectors. We're going to reduce
   the timings from each rank and extract the avg, min, and max timings. ---*/

  /*--- First, create a local mapping, so that we can extract the
   min and max values for each function. ---*/

  for (unsigned int i = 0; i < Profile_Function_tp.size(); i++) {

    /*--- Add the function and initialize if not already stored (the ID
     only needs to be stored the first time).---*/
    if (Profile_Map_tp.find(Profile_Function_tp[i]) == Profile_Map_tp.end()) {

      vector<int> profile; profile.push_back(i);
      Profile_Map_tp.insert(pair<string,vector<int> >(Profile_Function_tp[i],profile));

    } else {

      /*--- This function has already been added, so simply increment the
       number of calls and total time for this function. ---*/

      Profile_Map_tp[Profile_Function_tp[i]].push_back(i);

    }
  }

  /*--- We now have everything gathered by function name, so we can loop over
   each function and store the min/max times. ---*/

  int map_size = 0;
  for (map<string,vector<int> >::iterator it=Profile_Map_tp.begin(); it!=Profile_Map_tp.end(); ++it) {
    map_size++;
  }

  /*--- Allocate and initialize memory ---*/

  double *l_min_red = NULL, *l_max_red = NULL, *l_tot_red = NULL, *l_avg_red = NULL;
  int *n_calls_red = NULL;
  double* l_min = new double[map_size];
  double* l_max = new double[map_size];
  double* l_tot = new double[map_size];
  double* l_avg = new double[map_size];
  int* n_calls  = new int[map_size];
  for (int i = 0; i < map_size; i++)
  {
    l_min[i]   = 1e10;
    l_max[i]   = 0.0;
    l_tot[i]   = 0.0;
    l_avg[i]   = 0.0;
    n_calls[i] = 0;
  }

  /*--- Collect the info for each function from the current rank ---*/

  int func_counter = 0;
  for (map<string,vector<int> >::iterator it=Profile_Map_tp.begin(); it!=Profile_Map_tp.end(); ++it) {

    for (unsigned int i = 0; i < (it->second).size(); i++) {
      n_calls[func_counter]++;
      l_tot[func_counter] += Profile_Time_tp[(it->second)[i]];
      if (Profile_Time_tp[(it->second)[i]] < l_min[func_counter])
        l_min[func_counter] = Profile_Time_tp[(it->second)[i]];
      if (Profile_Time_tp[(it->second)[i]] > l_max[func_counter])
        l_max[func_counter] = Profile_Time_tp[(it->second)[i]];

    }
    l_avg[func_counter] = l_tot[func_counter]/((double)n_calls[func_counter]);
    func_counter++;
  }

  /*--- Now reduce the data ---*/

  if (rank == MASTER_NODE) {
    l_min_red = new double[map_size];
    l_max_red = new double[map_size];
    l_tot_red = new double[map_size];
    l_avg_red = new double[map_size];
    n_calls_red  = new int[map_size];
  }

#ifdef HAVE_MPI
  MPI_Reduce(n_calls, n_calls_red, map_size, MPI_INT, MPI_SUM, MASTER_NODE, SU2_MPI::GetComm());
  MPI_Reduce(l_tot, l_tot_red, map_size, MPI_DOUBLE, MPI_SUM, MASTER_NODE, SU2_MPI::GetComm());
  MPI_Reduce(l_avg, l_avg_red, map_size, MPI_DOUBLE, MPI_SUM, MASTER_NODE, SU2_MPI::GetComm());
  MPI_Reduce(l_min, l_min_red, map_size, MPI_DOUBLE, MPI_MIN, MASTER_NODE, SU2_MPI::GetComm());
  MPI_Reduce(l_max, l_max_red, map_size, MPI_DOUBLE, MPI_MAX, MASTER_NODE, SU2_MPI::GetComm());
#else
  memcpy(n_calls_red, n_calls, map_size*sizeof(int));
  memcpy(l_tot_red,   l_tot,   map_size*sizeof(double));
  memcpy(l_avg_red,   l_avg,   map_size*sizeof(double));
  memcpy(l_min_red,   l_min,   map_size*sizeof(double));
  memcpy(l_max_red,   l_max,   map_size*sizeof(double));
#endif

  /*--- The master rank will write the file ---*/

  if (rank == MASTER_NODE) {

    /*--- Take averages over all ranks on the master ---*/

    for (int i = 0; i < map_size; i++) {
      l_tot_red[i]   = l_tot_red[i]/(double)size;
      l_avg_red[i]   = l_avg_red[i]/(double)size;
      n_calls_red[i] = n_calls_red[i]/size;
    }

    /*--- Now write a CSV file with the processed results ---*/

    ofstream Profile_File;
    Profile_File.precision(15);
    Profile_File.open("profiling.csv");

    /*--- Create the CSV header ---*/

    Profile_File << "\"Function_Name\", \"N_Calls\", \"Avg_Total_Time\", \"Avg_Time\", \"Min_Time\", \"Max_Time\", \"Function_ID\"" << endl;

    /*--- Loop through the map and write the results to the file ---*/

    func_counter = 0;
    for (map<string,vector<int> >::iterator it=Profile_Map_tp.begin(); it!=Profile_Map_tp.end(); ++it) {

      Profile_File << scientific << it->first << ", " << n_calls_red[func_counter] << ", " << l_tot_red[func_counter] << ", " << l_avg_red[func_counter] << ", " << l_min_red[func_counter] << ", " << l_max_red[func_counter] << ", " << (int)Profile_ID_tp[(it->second)[0]] << endl;
      func_counter++;
    }

    Profile_File.close();

  }

  delete [] l_min;
  delete [] l_max;
  delete [] l_avg;
  delete [] l_tot;
  delete [] n_calls;
  if (rank == MASTER_NODE) {
    delete [] l_min_red;
    delete [] l_max_red;
    delete [] l_avg_red;
    delete [] l_tot_red;
    delete [] n_calls_red;
  }

#endif

}

void CConfig::GEMM_Tick(double *val_start_time) const {

#ifdef PROFILE

#ifdef HAVE_MKL
  *val_start_time = dsecnd();
#else
  *val_start_time = SU2_MPI::Wtime();
#endif

#endif

}

void CConfig::GEMM_Tock(double val_start_time, int M, int N, int K) const {

#ifdef PROFILE

  /* Determine the timing value. The actual function called depends on
     the type of executable. */
  double val_stop_time = 0.0;

#ifdef HAVE_MKL
  val_stop_time = dsecnd();
#else
  val_stop_time = SU2_MPI::Wtime();
#endif

  /* Compute the elapsed time. */
  const double val_elapsed_time = val_stop_time - val_start_time;

  /* Create the CLong3T from the M-N-K values and check if it is already
     stored in the map GEMM_Profile_MNK. */
  CLong3T MNK(M, N, K);
  map<CLong3T, int>::iterator MI = GEMM_Profile_MNK.find(MNK);

  if(MI == GEMM_Profile_MNK.end()) {

    /* Entry is not present yet. Create it. */
    const int ind = GEMM_Profile_MNK.size();
    GEMM_Profile_MNK[MNK] = ind;

    GEMM_Profile_NCalls.push_back(1);
    GEMM_Profile_TotTime.push_back(val_elapsed_time);
    GEMM_Profile_MinTime.push_back(val_elapsed_time);
    GEMM_Profile_MaxTime.push_back(val_elapsed_time);
  }
  else {

    /* Entry is already present. Determine its index in the
       map and update the corresponding vectors. */
    const int ind = MI->second;
    ++GEMM_Profile_NCalls[ind];
    GEMM_Profile_TotTime[ind] += val_elapsed_time;
    GEMM_Profile_MinTime[ind]  = min(GEMM_Profile_MinTime[ind], val_elapsed_time);
    GEMM_Profile_MaxTime[ind]  = max(GEMM_Profile_MaxTime[ind], val_elapsed_time);
  }

#endif

}

void CConfig::GEMMProfilingCSV(void) {

#ifdef PROFILE

  /* Initialize the rank to the master node. */
  int rank = MASTER_NODE;

#ifdef HAVE_MPI
  /* Parallel executable. The profiling data must be sent to the master node.
     First determine the rank and size. */
  int size;
  SU2_MPI::Comm_rank(SU2_MPI::GetComm(), &rank);
  SU2_MPI::Comm_size(SU2_MPI::GetComm(), &size);

  /* Check for the master node. */
  if(rank == MASTER_NODE) {

    /* Master node. Loop over the other ranks to receive their data. */
    for(int proc=1; proc<size; ++proc) {

      /* Block until a message from this processor arrives. Determine
         the number of entries in the receive buffers. */
      SU2_MPI::Status status;
      SU2_MPI::Probe(proc, 0, SU2_MPI::GetComm(), &status);

      int nEntries;
      SU2_MPI::Get_count(&status, MPI_LONG, &nEntries);

      /* Allocate the memory for the receive buffers and receive the
         three messages using blocking receives. */
      vector<long>   recvBufNCalls(nEntries);
      vector<double> recvBufTotTime(nEntries);
      vector<double> recvBufMinTime(nEntries);
      vector<double> recvBufMaxTime(nEntries);
      vector<long>   recvBufMNK(3*nEntries);

      SU2_MPI::Recv(recvBufNCalls.data(), recvBufNCalls.size(),
                    MPI_LONG, proc, 0, SU2_MPI::GetComm(), &status);
      SU2_MPI::Recv(recvBufTotTime.data(), recvBufTotTime.size(),
                    MPI_DOUBLE, proc, 1, SU2_MPI::GetComm(), &status);
      SU2_MPI::Recv(recvBufMinTime.data(), recvBufMinTime.size(),
                    MPI_DOUBLE, proc, 2, SU2_MPI::GetComm(), &status);
      SU2_MPI::Recv(recvBufMaxTime.data(), recvBufMaxTime.size(),
                    MPI_DOUBLE, proc, 3, SU2_MPI::GetComm(), &status);
      SU2_MPI::Recv(recvBufMNK.data(), recvBufMNK.size(),
                    MPI_LONG, proc, 4, SU2_MPI::GetComm(), &status);

      /* Loop over the number of entries. */
      for(int i=0; i<nEntries; ++i) {

        /* Create the CLong3T from the M-N-K values and check if it is already
           stored in the map GEMM_Profile_MNK. */
        CLong3T MNK(recvBufMNK[3*i], recvBufMNK[3*i+1], recvBufMNK[3*i+2]);
        map<CLong3T, int>::iterator MI = GEMM_Profile_MNK.find(MNK);

        if(MI == GEMM_Profile_MNK.end()) {

          /* Entry is not present yet. Create it. */
          const int ind = GEMM_Profile_MNK.size();
          GEMM_Profile_MNK[MNK] = ind;

          GEMM_Profile_NCalls.push_back(recvBufNCalls[i]);
          GEMM_Profile_TotTime.push_back(recvBufTotTime[i]);
          GEMM_Profile_MinTime.push_back(recvBufMinTime[i]);
          GEMM_Profile_MaxTime.push_back(recvBufMaxTime[i]);
        }
        else {

          /* Entry is already present. Determine its index in the
             map and update the corresponding vectors. */
          const int ind = MI->second;
          GEMM_Profile_NCalls[ind]  += recvBufNCalls[i];
          GEMM_Profile_TotTime[ind] += recvBufTotTime[i];
          GEMM_Profile_MinTime[ind]  = min(GEMM_Profile_MinTime[ind], recvBufMinTime[i]);
          GEMM_Profile_MaxTime[ind]  = max(GEMM_Profile_MaxTime[ind], recvBufMaxTime[i]);
        }
      }
    }
  }
  else {

    /* Not the master node. Create the send buffer for the MNK data. */
    vector<long> sendBufMNK(3*GEMM_Profile_NCalls.size());
    for(map<CLong3T, int>::iterator MI =GEMM_Profile_MNK.begin();
                                    MI!=GEMM_Profile_MNK.end(); ++MI) {

      const int ind = 3*MI->second;
      sendBufMNK[ind]   = MI->first.long0;
      sendBufMNK[ind+1] = MI->first.long1;
      sendBufMNK[ind+2] = MI->first.long2;
    }

    /* Send the data to the master node using blocking sends. */
    SU2_MPI::Send(GEMM_Profile_NCalls.data(), GEMM_Profile_NCalls.size(),
                  MPI_LONG, MASTER_NODE, 0, SU2_MPI::GetComm());
    SU2_MPI::Send(GEMM_Profile_TotTime.data(), GEMM_Profile_TotTime.size(),
                  MPI_DOUBLE, MASTER_NODE, 1, SU2_MPI::GetComm());
    SU2_MPI::Send(GEMM_Profile_MinTime.data(), GEMM_Profile_MinTime.size(),
                  MPI_DOUBLE, MASTER_NODE, 2, SU2_MPI::GetComm());
    SU2_MPI::Send(GEMM_Profile_MaxTime.data(), GEMM_Profile_MaxTime.size(),
                  MPI_DOUBLE, MASTER_NODE, 3, SU2_MPI::GetComm());
    SU2_MPI::Send(sendBufMNK.data(), sendBufMNK.size(),
                  MPI_LONG, MASTER_NODE, 4, SU2_MPI::GetComm());
  }

#endif

  /*--- The master rank will write the file ---*/
  if (rank == MASTER_NODE) {

    /* Store the elements of the map GEMM_Profile_MNK in
       vectors for post processing reasons. */
    const unsigned int nItems = GEMM_Profile_MNK.size();
    vector<long> M(nItems), N(nItems), K(nItems);
    for(map<CLong3T, int>::iterator MI =GEMM_Profile_MNK.begin();
                                    MI!=GEMM_Profile_MNK.end(); ++MI) {

      const int ind = MI->second;
      M[ind] = MI->first.long0;
      N[ind] = MI->first.long1;
      K[ind] = MI->first.long2;
    }

    /* In order to create a nicer output the profiling data is sorted in
       terms of CPU time spent. Create a vector of pairs for carrying
       out this sort. */
    vector<pair<double, unsigned int> > sortedTime;

    for(unsigned int i=0; i<GEMM_Profile_TotTime.size(); ++i)
      sortedTime.push_back(make_pair(GEMM_Profile_TotTime[i], i));

    sort(sortedTime.begin(), sortedTime.end());

    /* Open the profiling file. */
    ofstream Profile_File;
    Profile_File.precision(15);
    Profile_File.open("gemm_profiling.csv");

    /* Create the CSV header */
    Profile_File << "\"Total_Time\", \"N_Calls\", \"Avg_Time\", \"Min_Time\", \"Max_Time\", \"M\", \"N\", \"K\", \"Avg GFLOPs\"" << endl;

    /* Loop through the different items, where the item with the largest total time is
       written first. As sortedTime is sorted in increasing order, the sequence of
       sortedTime must be reversed. */
    for(vector<pair<double, unsigned int> >::reverse_iterator rit =sortedTime.rbegin();
                                                              rit!=sortedTime.rend(); ++rit) {
      /* Determine the original index in the profiling vectors. */
      const unsigned int ind = rit->second;
      const double AvgTime = GEMM_Profile_TotTime[ind]/GEMM_Profile_NCalls[ind];
      const double GFlops   = 2.0e-9*M[ind]*N[ind]*K[ind]/AvgTime;

      /* Write the data. */
      Profile_File << scientific << GEMM_Profile_TotTime[ind] << ", " << GEMM_Profile_NCalls[ind] << ", "
                   << AvgTime << ", " << GEMM_Profile_MinTime[ind] << ", " << GEMM_Profile_MaxTime[ind] << ", "
                   << M[ind] << ", " << N[ind] << ", " << K[ind] << ", " << GFlops << endl;
    }

    /* Close the file. */
    Profile_File.close();
  }

#endif

}

void CConfig::SetFreeStreamTurboNormal(const su2double* turboNormal){

  FreeStreamTurboNormal[0] = turboNormal[0];
  FreeStreamTurboNormal[1] = turboNormal[1];
  FreeStreamTurboNormal[2] = 0.0;

}

void CConfig::SetMultizone(const CConfig *driver_config, const CConfig* const* config_container){

  for (unsigned short iZone = 0; iZone < nZone; iZone++){

    if (config_container[iZone]->GetTime_Domain() != GetTime_Domain()){
      SU2_MPI::Error("Option TIME_DOMAIN must be the same in all zones.", CURRENT_FUNCTION);
    }
    if (config_container[iZone]->GetnTime_Iter() != GetnTime_Iter()){
      SU2_MPI::Error("Option TIME_ITER must be the same in all zones.", CURRENT_FUNCTION);
    }
    if (config_container[iZone]->GetnOuter_Iter() != GetnOuter_Iter()){
      SU2_MPI::Error("Option OUTER_ITER must be the same in all zones.", CURRENT_FUNCTION);
    }
    if (config_container[iZone]->GetTime_Step() != GetTime_Step()){
      SU2_MPI::Error("Option TIME_STEP must be the same in all zones.", CURRENT_FUNCTION);
    }
    if (config_container[iZone]->GetUnst_CFL() != 0.0){
      SU2_MPI::Error("Option UNST_CFL_NUMBER cannot be used in multizone problems (must be 0),"
                     " use a fixed TIME_STEP instead.", CURRENT_FUNCTION);
    }
    if (config_container[iZone]->GetMultizone_Problem() != GetMultizone_Problem()){
      SU2_MPI::Error("Option MULTIZONE must be the same in all zones.", CURRENT_FUNCTION);
    }
    if (config_container[iZone]->GetMultizone_Mesh() != GetMultizone_Mesh()){
      SU2_MPI::Error("Option MULTIZONE_MESH must be the same in all zones.", CURRENT_FUNCTION);
    }
    if(config_container[iZone]->GetWnd_Cauchy_Crit() == true){
      SU2_MPI::Error("Option WINDOW_CAUCHY_CRIT must be deactivated for multizone problems.", CURRENT_FUNCTION);
    }
  }
  if(driver_config->GetWnd_Cauchy_Crit() == true){
    SU2_MPI::Error("Option WINDOW_CAUCHY_CRIT must be deactivated for multizone problems.", CURRENT_FUNCTION);
  }

  bool multiblockDriver = false;
  for (unsigned short iFiles = 0; iFiles < driver_config->GetnVolumeOutputFiles(); iFiles++){
    if (driver_config->GetVolumeOutputFiles()[iFiles] == OUTPUT_TYPE::PARAVIEW_MULTIBLOCK){
      multiblockDriver = true;
    }
  }

  bool multiblockZone = false;
  for (unsigned short iZone = 0; iZone < nZone; iZone++){
    multiblockZone = false;
    for (unsigned short iFiles = 0; iFiles < config_container[iZone]->GetnVolumeOutputFiles(); iFiles++){
      if (config_container[iZone]->GetVolumeOutputFiles()[iFiles] == OUTPUT_TYPE::PARAVIEW_MULTIBLOCK){
        multiblockZone = true;
      }
    }
    if (multiblockZone != multiblockDriver){
      SU2_MPI::Error("To enable PARAVIEW_MULTIBLOCK output, add it to OUTPUT_FILES option in main config and\n"
                     "remove option from sub-config files.", CURRENT_FUNCTION);
    }
  }

  /*--- Fix the Time Step for all subdomains, for the case of time-dependent problems ---*/
  if (driver_config->GetTime_Domain()){
    Delta_UnstTime = driver_config->GetTime_Step();
    Delta_DynTime  = driver_config->GetTime_Step();

    Time_Domain = true;
  }

  /*------------------------------------------------------------*/
  /*------ Determine the special properties of the problem -----*/
  /*------------------------------------------------------------*/

  bool fluid_zone = false;
  bool structural_zone = false;

  /*--- If there is at least a fluid and a structural zone ---*/
  for (auto iZone = 0u; iZone < nZone; iZone++) {
    fluid_zone |= config_container[iZone]->GetFluidProblem();
    structural_zone |= config_container[iZone]->GetStructuralProblem();
  }

  if (structural_zone) Relaxation = true;

  /*--- If the problem has FSI properties ---*/
  FSI_Problem = fluid_zone && structural_zone;

  Multizone_Residual = true;
}<|MERGE_RESOLUTION|>--- conflicted
+++ resolved
@@ -2339,13 +2339,8 @@
   /*!\par CONFIG_CATEGORY: FEM flow solver definition \ingroup Config*/
   /*--- Options related to the finite element flow solver---*/
 
-<<<<<<< HEAD
   /* DESCRIPTION: Riemann solver used for DG (ISMAIL-ROE, ROE, LAX-FRIEDRICH, AUSM, AUSMPW+, HLLC, VAN_LEER) */
   addEnumOption("RIEMANN_SOLVER_FEM", Riemann_Solver_FEM, Upwind_Map, UPWIND::ISMAIL_ROE);
-=======
-  /* DESCRIPTION: Riemann solver used for DG (ROE, LAX-FRIEDRICH, AUSM, HLLC, VAN_LEER) */
-  addEnumOption("RIEMANN_SOLVER_FEM", Riemann_Solver_FEM, Upwind_Map, UPWIND::ROE);
->>>>>>> 8aa27dca
   /* DESCRIPTION: Constant factor applied for quadrature with straight elements (2.0 by default) */
   addDoubleOption("QUADRATURE_FACTOR_STRAIGHT_FEM", Quadrature_Factor_Straight, 2.0);
   /* DESCRIPTION: Constant factor applied for quadrature with curved elements (3.0 by default) */
