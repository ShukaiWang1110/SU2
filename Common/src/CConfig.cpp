/*!
 * \file CConfig.cpp
 * \brief Main file for managing the config file
 * \author F. Palacios, T. Economon, B. Tracey, H. Kline
 * \version 7.0.8 "Blackbird"
 *
 * SU2 Project Website: https://su2code.github.io
 *
 * The SU2 Project is maintained by the SU2 Foundation
 * (http://su2foundation.org)
 *
 * Copyright 2012-2020, SU2 Contributors (cf. AUTHORS.md)
 *
 * SU2 is free software; you can redistribute it and/or
 * modify it under the terms of the GNU Lesser General Public
 * License as published by the Free Software Foundation; either
 * version 2.1 of the License, or (at your option) any later version.
 *
 * SU2 is distributed in the hope that it will be useful,
 * but WITHOUT ANY WARRANTY; without even the implied warranty of
 * MERCHANTABILITY or FITNESS FOR A PARTICULAR PURPOSE. See the GNU
 * Lesser General Public License for more details.
 *
 * You should have received a copy of the GNU Lesser General Public
 * License along with SU2. If not, see <http://www.gnu.org/licenses/>.
 */

#define ENABLE_MAPS
#include "../include/CConfig.hpp"
#undef ENABLE_MAPS

#include "../include/fem/fem_gauss_jacobi_quadrature.hpp"
#include "../include/toolboxes/classes_multiple_integers.hpp"

#include "../include/basic_types/ad_structure.hpp"
#include "../include/toolboxes/printing_toolbox.hpp"

using namespace PrintingToolbox;

#ifdef PROFILE
#ifdef HAVE_MKL
#include "mkl.h"
#endif
#endif

vector<string> Profile_Function_tp;       /*!< \brief Vector of string names for profiled functions. */
vector<double> Profile_Time_tp;           /*!< \brief Vector of elapsed time for profiled functions. */
vector<double> Profile_ID_tp;             /*!< \brief Vector of group ID number for profiled functions. */
map<string, vector<int> > Profile_Map_tp; /*!< \brief Map containing the final results for profiled functions. */

map<CLong3T, int> GEMM_Profile_MNK;       /*!< \brief Map, which maps the GEMM size to the index where
                                                      the data for this GEMM is stored in several vectors. */
vector<long>   GEMM_Profile_NCalls;       /*!< \brief Vector, which stores the number of calls to this
                                                      GEMM size. */
vector<double> GEMM_Profile_TotTime;      /*!< \brief Total time spent for this GEMM size. */
vector<double> GEMM_Profile_MinTime;      /*!< \brief Minimum time spent for this GEMM size. */
vector<double> GEMM_Profile_MaxTime;      /*!< \brief Maximum time spent for this GEMM size. */

//#pragma omp threadprivate(Profile_Function_tp, Profile_Time_tp, Profile_ID_tp, Profile_Map_tp)


CConfig::CConfig(char case_filename[MAX_STRING_SIZE], unsigned short val_software, bool verb_high) {

  /*--- Set the case name to the base config file name without extension ---*/

  caseName = PrintingToolbox::split(string(case_filename),'.')[0];

  base_config = true;

  /*--- Store MPI rank and size ---*/

  rank = SU2_MPI::GetRank();
  size = SU2_MPI::GetSize();

  iZone = 0;
  nZone = 1;

  Init();

  /*--- Parsing the config file  ---*/

  SetConfig_Parsing(case_filename);

  /*--- Set the default values for all of the options that weren't set ---*/

  SetDefault();

  /*--- Set number of zone ---*/

  SetnZone();

  /*--- Configuration file postprocessing ---*/

  SetPostprocessing(val_software, iZone, 0);

  /*--- Configuration file boundaries/markers setting ---*/

  SetMarkers(val_software);

  /*--- Configuration file output ---*/

  if ((rank == MASTER_NODE) && verb_high)
    SetOutput(val_software, iZone);

}

CConfig::CConfig(istream &case_buffer, unsigned short val_software, bool verb_high) {

  base_config = true;

  iZone = 0;
  nZone = 1;

  Init();

  /*--- Parsing the config file  ---*/

  SetConfig_Parsing(case_buffer);

  /*--- Set the default values for all of the options that weren't set ---*/

  SetDefault();

  /*--- Set number of zone ---*/

  SetnZone();

  /*--- Configuration file postprocessing ---*/

  SetPostprocessing(val_software, iZone, 0);

  /*--- Configuration file boundaries/markers setting ---*/

  SetMarkers(val_software);

  /*--- Configuration file output ---*/

  if ((rank == MASTER_NODE) && verb_high)
    SetOutput(val_software, iZone);

}

CConfig::CConfig(CConfig* config, char case_filename[MAX_STRING_SIZE], unsigned short val_software, unsigned short val_iZone, unsigned short val_nZone, bool verb_high) {

  caseName = config->GetCaseName();

  unsigned short val_nDim;

  base_config = false;

  iZone = val_iZone;
  nZone = val_nZone;

  Init();

  /*--- Parsing the config file  ---*/

  SetConfig_Parsing(case_filename);

  /*--- Set default options from base config ---*/

  SetDefaultFromConfig(config);

  /*--- Set the default values for all of the options that weren't set ---*/

  SetDefault();

  /*--- Get the dimension --- */

  val_nDim = GetnDim(Mesh_FileName, Mesh_FileFormat);

  /*--- Configuration file postprocessing ---*/

  SetPostprocessing(val_software, val_iZone, val_nDim);

  /*--- Configuration file boundaries/markers setting ---*/

  SetMarkers(val_software);

  /*--- Configuration file output ---*/

  if ((rank == MASTER_NODE) && verb_high)
    SetOutput(val_software, val_iZone);

  Multizone_Problem = config->GetMultizone_Problem();

}

CConfig::CConfig(char case_filename[MAX_STRING_SIZE], unsigned short val_software) {

  /*--- Set the case name to the base config file name without extension ---*/

  caseName = PrintingToolbox::split(string(case_filename),'.')[0];

  base_config = true;

  nZone = 1;
  iZone = 0;

  Init();

  /*--- Parsing the config file  ---*/

  SetConfig_Parsing(case_filename);

  /*--- Set the default values for all of the options that weren't set ---*/

  SetDefault();

  /*--- Set number of zones --- */

  SetnZone();

  /*--- Configuration file postprocessing ---*/

  SetPostprocessing(val_software, 0, 1);

  /*--- Configuration file boundaries/markers setting ---*/

  SetMarkers(val_software);

  /*--- Print the header --- */

  SetHeader(val_software);

}

CConfig::CConfig(char case_filename[MAX_STRING_SIZE], CConfig *config) {

  /*--- Set the case name to the base config file name without extension ---*/

  caseName = PrintingToolbox::split(string(case_filename),'.')[0];

  base_config = true;

  bool runtime_file = false;

  Init();

  /*--- Parsing the config file  ---*/

  runtime_file = SetRunTime_Parsing(case_filename);

  /*--- Set the default values for all of the options that weren't set ---*/

  SetDefault();

  /*--- Update original config file ---*/

  if (runtime_file) {
    if (all_options.find("TIME_ITER") == all_options.end())
      config->SetnTime_Iter(nTimeIter);
  }
}

SU2_MPI::Comm CConfig::GetMPICommunicator() const {

  return SU2_Communicator;

}

void CConfig::Init(){

  /*--- Store MPI rank and size ---*/

  rank = SU2_MPI::GetRank();
  size = SU2_MPI::GetSize();

  /*--- Initialize pointers to Null---*/

  SetPointersNull();

  /*--- Reading config options  ---*/

  SetConfig_Options();

}

void CConfig::SetMPICommunicator(SU2_MPI::Comm Communicator) {

  SU2_Communicator = Communicator;

}

void CConfig::addDoubleOption(const string name, su2double & option_field, su2double default_value) {
  // Check if the key is already in the map. If this fails, it is coder error
  // and not user error, so throw.
  assert(option_map.find(name) == option_map.end());

  // Add this option to the list of all the options
  all_options.insert(pair<string, bool>(name, true));

  // Create the parser for a su2double option with a reference to the option_field and the desired
  // default value. This will take the string in the config file, convert it to a su2double, and
  // place that su2double in the memory location specified by the reference.
  COptionBase* val = new COptionDouble(name, option_field, default_value);

  // Create an association between the option name ("CFL") and the parser generated above.
  // During configuration, the parsing script will get the option name, and use this map
  // to find how to parse that option.
  option_map.insert(pair<string, COptionBase *>(name, val));
}

void CConfig::addStringOption(const string name, string & option_field, string default_value) {

  assert(option_map.find(name) == option_map.end());
  all_options.insert(pair<string, bool>(name, true));
  COptionBase* val = new COptionString(name, option_field, default_value);
  option_map.insert(pair<string, COptionBase *>(name, val));
}

void CConfig::addIntegerOption(const string name, int & option_field, int default_value) {
  assert(option_map.find(name) == option_map.end());
  all_options.insert(pair<string, bool>(name, true));
  COptionBase* val = new COptionInt(name, option_field, default_value);
  option_map.insert(pair<string, COptionBase *>(name, val));
}

void CConfig::addUnsignedLongOption(const string name, unsigned long & option_field, unsigned long default_value) {
  assert(option_map.find(name) == option_map.end());
  all_options.insert(pair<string, bool>(name, true));
  COptionBase* val = new COptionULong(name, option_field, default_value);
  option_map.insert(pair<string, COptionBase *>(name, val));
}

void CConfig::addUnsignedShortOption(const string name, unsigned short & option_field, unsigned short default_value) {
  assert(option_map.find(name) == option_map.end());
  all_options.insert(pair<string, bool>(name, true));
  COptionBase* val = new COptionUShort(name, option_field, default_value);
  option_map.insert(pair<string, COptionBase *>(name, val));
}

void CConfig::addLongOption(const string name, long & option_field, long default_value) {
  assert(option_map.find(name) == option_map.end());
  all_options.insert(pair<string, bool>(name, true));
  COptionBase* val = new COptionLong(name, option_field, default_value);
  option_map.insert(pair<string, COptionBase *>(name, val));
}

void CConfig::addBoolOption(const string name, bool & option_field, bool default_value) {
  assert(option_map.find(name) == option_map.end());
  all_options.insert(pair<string, bool>(name, true));
  COptionBase* val = new COptionBool(name, option_field, default_value);
  option_map.insert(pair<string, COptionBase *>(name, val));
}

// enum types work differently than all of the others because there are a small number of valid
// string entries for the type. One must also provide a list of all the valid strings of that type.
template <class Tenum>
void CConfig::addEnumOption(const string name, unsigned short & option_field, const map<string, Tenum> & enum_map, Tenum default_value) {
  assert(option_map.find(name) == option_map.end());
  all_options.insert(pair<string, bool>(name, true));
  COptionBase* val = new COptionEnum<Tenum>(name, enum_map, option_field, default_value);
  option_map.insert(pair<string, COptionBase *>(name, val));
  return;
}

// input_size is the number of options read in from the config file
template <class Tenum>
void CConfig::addEnumListOption(const string name, unsigned short & input_size, unsigned short * & option_field, const map<string, Tenum> & enum_map) {
  input_size = 0;
  assert(option_map.find(name) == option_map.end());
  all_options.insert(pair<string, bool>(name, true));
  COptionBase* val = new COptionEnumList<Tenum>(name, enum_map, option_field, input_size);
  option_map.insert( pair<string, COptionBase*>(name, val) );
}

void CConfig::addDoubleArrayOption(const string name, const int size, su2double * & option_field, su2double * default_value) {
  assert(option_map.find(name) == option_map.end());
  all_options.insert(pair<string, bool>(name, true));
  COptionBase* val = new COptionDoubleArray(name, size, option_field, default_value);
  option_map.insert(pair<string, COptionBase *>(name, val));
}

void CConfig::addDoubleListOption(const string name, unsigned short & size, su2double * & option_field) {
  assert(option_map.find(name) == option_map.end());
  all_options.insert(pair<string, bool>(name, true));
  COptionBase* val = new COptionDoubleList(name, size, option_field);
  option_map.insert(pair<string, COptionBase *>(name, val));
}

void CConfig::addShortListOption(const string name, unsigned short & size, short * & option_field) {
  assert(option_map.find(name) == option_map.end());
  all_options.insert(pair<string, bool>(name, true));
  COptionBase* val = new COptionShortList(name, size, option_field);
  option_map.insert(pair<string, COptionBase *>(name, val));
}

void CConfig::addUShortListOption(const string name, unsigned short & size, unsigned short * & option_field) {
  assert(option_map.find(name) == option_map.end());
  all_options.insert(pair<string, bool>(name, true));
  COptionBase* val = new COptionUShortList(name, size, option_field);
  option_map.insert(pair<string, COptionBase *>(name, val));
}

void CConfig::addStringListOption(const string name, unsigned short & num_marker, string* & option_field) {
  assert(option_map.find(name) == option_map.end());
  all_options.insert(pair<string, bool>(name, true));
  COptionBase* val = new COptionStringList(name, num_marker, option_field);
  option_map.insert(pair<string, COptionBase *>(name, val));
}

void CConfig::addConvectOption(const string name, unsigned short & space_field, unsigned short & centered_field, unsigned short & upwind_field) {
  assert(option_map.find(name) == option_map.end());
  all_options.insert(pair<string, bool>(name, true));
  COptionBase* val = new COptionConvect(name, space_field, centered_field, upwind_field);
  option_map.insert(pair<string, COptionBase *>(name, val));
}

void CConfig::addConvectFEMOption(const string name, unsigned short & space_field, unsigned short & fem_field) {
  assert(option_map.find(name) == option_map.end());
  all_options.insert(pair<string, bool>(name, true));
  COptionBase* val = new COptionFEMConvect(name, space_field, fem_field);
  option_map.insert(pair<string, COptionBase *>(name, val));
}

void CConfig::addMathProblemOption(const string name, bool & ContinuousAdjoint, const bool & ContinuousAdjoint_default,
                          bool & DiscreteAdjoint, const bool & DiscreteAdjoint_default,
                          bool & Restart_Flow, const bool & Restart_Flow_default) {
  assert(option_map.find(name) == option_map.end());
  all_options.insert(pair<string, bool>(name, true));
  COptionBase* val = new COptionMathProblem(name, ContinuousAdjoint, ContinuousAdjoint_default, DiscreteAdjoint, DiscreteAdjoint_default, Restart_Flow, Restart_Flow_default);
  option_map.insert(pair<string, COptionBase *>(name, val));
}

void CConfig::addDVParamOption(const string name, unsigned short & nDV_field, su2double** & paramDV, string* & FFDTag,
                      unsigned short* & design_variable) {
  assert(option_map.find(name) == option_map.end());
  all_options.insert(pair<string, bool>(name, true));
  COptionBase* val = new COptionDVParam(name, nDV_field, paramDV, FFDTag, design_variable);
  option_map.insert(pair<string, COptionBase *>(name, val));
}

void CConfig::addDVValueOption(const string name, unsigned short* & nDVValue_field, su2double** & valueDV, unsigned short & nDV_field,  su2double** & paramDV,
                      unsigned short* & design_variable) {
  assert(option_map.find(name) == option_map.end());
  all_options.insert(pair<string, bool>(name, true));
  COptionBase* val = new COptionDVValue(name, nDVValue_field, valueDV, nDV_field, paramDV, design_variable);
  option_map.insert(pair<string, COptionBase *>(name, val));
}

void CConfig::addFFDDefOption(const string name, unsigned short & nFFD_field, su2double** & coordFFD, string* & FFDTag) {
  assert(option_map.find(name) == option_map.end());
  all_options.insert(pair<string, bool>(name, true));
  COptionBase* val = new COptionFFDDef(name, nFFD_field, coordFFD, FFDTag);
  option_map.insert(pair<string, COptionBase *>(name, val));
}

void CConfig::addFFDDegreeOption(const string name, unsigned short & nFFD_field, unsigned short** & degreeFFD) {
  assert(option_map.find(name) == option_map.end());
  all_options.insert(pair<string, bool>(name, true));
  COptionBase* val = new COptionFFDDegree(name, nFFD_field, degreeFFD);
  option_map.insert(pair<string, COptionBase *>(name, val));
}

void CConfig::addStringDoubleListOption(const string name, unsigned short & list_size, string * & string_field,
                               su2double* & double_field) {
  assert(option_map.find(name) == option_map.end());
  all_options.insert(pair<string, bool>(name, true));
  COptionBase* val = new COptionStringDoubleList(name, list_size, string_field, double_field);
  option_map.insert(pair<string, COptionBase *>(name, val));
}

void CConfig::addInletOption(const string name, unsigned short & nMarker_Inlet, string * & Marker_Inlet,
                    su2double* & Ttotal, su2double* & Ptotal, su2double** & FlowDir) {
  assert(option_map.find(name) == option_map.end());
  all_options.insert(pair<string, bool>(name, true));
  COptionBase* val = new COptionInlet(name, nMarker_Inlet, Marker_Inlet, Ttotal, Ptotal, FlowDir);
  option_map.insert(pair<string, COptionBase *>(name, val));
}

template <class Tenum>
void CConfig::addRiemannOption(const string name, unsigned short & nMarker_Riemann, string * & Marker_Riemann, unsigned short* & option_field, const map<string, Tenum> & enum_map,
                               su2double* & var1, su2double* & var2, su2double** & FlowDir) {
  assert(option_map.find(name) == option_map.end());
  all_options.insert(pair<string, bool>(name, true));
  COptionBase* val = new COptionRiemann<Tenum>(name, nMarker_Riemann, Marker_Riemann, option_field, enum_map, var1, var2, FlowDir);
  option_map.insert(pair<string, COptionBase *>(name, val));
}

template <class Tenum>
void CConfig::addGilesOption(const string name, unsigned short & nMarker_Giles, string * & Marker_Giles, unsigned short* & option_field, const map<string, Tenum> & enum_map,
                             su2double* & var1, su2double* & var2, su2double** & FlowDir, su2double* & relaxfactor1, su2double* & relaxfactor2) {
  assert(option_map.find(name) == option_map.end());
  all_options.insert(pair<string, bool>(name, true));
  COptionBase* val = new COptionGiles<Tenum>(name, nMarker_Giles, Marker_Giles, option_field, enum_map, var1, var2, FlowDir, relaxfactor1, relaxfactor2);
  option_map.insert(pair<string, COptionBase *>(name, val));
}

void CConfig::addExhaustOption(const string name, unsigned short & nMarker_Exhaust, string * & Marker_Exhaust,
                               su2double* & Ttotal, su2double* & Ptotal) {
  assert(option_map.find(name) == option_map.end());
  all_options.insert(pair<string, bool>(name, true));
  COptionBase* val = new COptionExhaust(name, nMarker_Exhaust, Marker_Exhaust, Ttotal, Ptotal);
  option_map.insert(pair<string, COptionBase *>(name, val));
}

void CConfig::addPeriodicOption(const string & name, unsigned short & nMarker_PerBound,
                                string* & Marker_PerBound, string* & Marker_PerDonor,
                                su2double** & RotCenter, su2double** & RotAngles, su2double** & Translation) {
  assert(option_map.find(name) == option_map.end());
  all_options.insert(pair<string, bool>(name, true));
  COptionBase* val = new COptionPeriodic(name, nMarker_PerBound, Marker_PerBound, Marker_PerDonor, RotCenter, RotAngles, Translation);
  option_map.insert(pair<string, COptionBase *>(name, val));
}

void CConfig::addTurboPerfOption(const string & name, unsigned short & nMarker_TurboPerf,
                                 string* & Marker_TurboBoundIn, string* & Marker_TurboBoundOut) {
  assert(option_map.find(name) == option_map.end());
  all_options.insert(pair<string, bool>(name, true));
  COptionBase* val = new COptionTurboPerformance(name, nMarker_TurboPerf, Marker_TurboBoundIn, Marker_TurboBoundOut);
  option_map.insert(pair<string, COptionBase *>(name, val));
}

void CConfig::addActDiskOption(const string & name, unsigned short & nMarker_ActDiskInlet,
                               unsigned short & nMarker_ActDiskOutlet, string* & Marker_ActDiskInlet,
                               string* & Marker_ActDiskOutlet, su2double** & ActDisk_PressJump,
                               su2double** & ActDisk_TempJump, su2double** & ActDisk_Omega) {
  assert(option_map.find(name) == option_map.end());
  all_options.insert(pair<string, bool>(name, true));
  COptionBase* val = new COptionActDisk(name, nMarker_ActDiskInlet, nMarker_ActDiskOutlet, Marker_ActDiskInlet,
                                        Marker_ActDiskOutlet, ActDisk_PressJump, ActDisk_TempJump, ActDisk_Omega);
  option_map.insert(pair<string, COptionBase *>(name, val));
}

void CConfig::addWallFunctionOption(const string &name, unsigned short &list_size, string* &string_field,
                                    unsigned short* &val_Kind_WF, unsigned short** &val_IntInfo_WF,
                                    su2double** &val_DoubleInfo_WF) {
  assert(option_map.find(name) == option_map.end());
  all_options.insert(pair<string, bool>(name, true));
  COptionBase* val = new COptionWallFunction(name, list_size, string_field, val_Kind_WF,
                                             val_IntInfo_WF, val_DoubleInfo_WF);
  option_map.insert(pair<string, COptionBase *>(name, val));
}

void CConfig::addPythonOption(const string name) {
  assert(option_map.find(name) == option_map.end());
  all_options.insert(pair<string, bool>(name, true));
  COptionBase* val = new COptionPython(name);
  option_map.insert(pair<string, COptionBase *>(name, val));
}

unsigned short CConfig::GetnZone(string val_mesh_filename, unsigned short val_format) {

  int nZone = 1; /* Default value if nothing is specified. */

  switch (val_format) {
    case SU2: {

      /*--- Local variables for reading the SU2 file. ---*/
      string text_line;
      ifstream mesh_file;

      /*--- Check if the mesh file can be opened for reading. ---*/
      mesh_file.open(val_mesh_filename.c_str(), ios::in);
      if (mesh_file.fail())
        SU2_MPI::Error(string("There is no geometry file called ") + val_mesh_filename,
                              CURRENT_FUNCTION);

      /*--- Read the SU2 mesh file until the zone data is reached or
            when it can be decided that it is not present. ---*/
      while( getline (mesh_file, text_line) ) {

        /*--- Search for the "NZONE" keyword to see if there are multiple Zones ---*/
        if(text_line.find ("NZONE=",0) != string::npos) {
          text_line.erase (0,6); nZone = atoi(text_line.c_str());
          break;
        }

        /*--- If one of the keywords IZONE, NELEM or NPOIN, NMARK is encountered,
              it can be assumed that the NZONE keyword is not present and the loop
              can be terminated. ---*/
        if(text_line.find ("IZONE=",0) != string::npos) break;
        if(text_line.find ("NELEM=",0) != string::npos) break;
        if(text_line.find ("NPOIN=",0) != string::npos) break;
        if(text_line.find ("NMARK=",0) != string::npos) break;
      }

      mesh_file.close();
      break;

    }

    case CGNS_GRID: {

#ifdef HAVE_CGNS

      /*--- Local variables which are needed when calling the CGNS mid-level API. ---*/

      int fn, nbases = 0, nzones = 0, file_type;
      int cell_dim = 0, phys_dim = 0;
      char basename[CGNS_STRING_SIZE];

      /*--- Check whether the supplied file is truly a CGNS file. ---*/

      if ( cg_is_cgns(val_mesh_filename.c_str(), &file_type) != CG_OK ) {
        SU2_MPI::Error(val_mesh_filename +
                       string(" was not found or is not a properly formatted CGNS file.\n") +
                       string("Note that SU2 expects unstructured CGNS files in ADF data format."),
                       CURRENT_FUNCTION);
      }

      /*--- Open the CGNS file for reading. The value of fn returned
       is the specific index number for this file and will be
       repeatedly used in the function calls. ---*/

      if (cg_open(val_mesh_filename.c_str(), CG_MODE_READ, &fn)) cg_error_exit();

      /*--- Get the number of databases. This is the highest node
       in the CGNS heirarchy. ---*/

      if (cg_nbases(fn, &nbases)) cg_error_exit();

      /*--- Check if there is more than one database. Throw an
       error if there is because this reader can currently
       only handle one database. ---*/

      if ( nbases > 1 ) {
        SU2_MPI::Error("CGNS reader currently incapable of handling more than 1 database." ,
                       CURRENT_FUNCTION);
      }

      /*--- Read the databases. Note that the indexing starts at 1. ---*/

      for ( int i = 1; i <= nbases; i++ ) {

        if (cg_base_read(fn, i, basename, &cell_dim, &phys_dim)) cg_error_exit();

        /*--- Get the number of zones for this base. ---*/

        if (cg_nzones(fn, i, &nzones)) cg_error_exit();

      }

      /*--- Close the CGNS file. ---*/

      if ( cg_close(fn) ) cg_error_exit();

      /*--- Set the number of zones as read from the CGNS file ---*/

      nZone = nzones;

#else
      SU2_MPI::Error(string(" SU2 built without CGNS support. \n") +
                     string(" To use CGNS, build SU2 accordingly."),
                     CURRENT_FUNCTION);
#endif

      break;
    }
    case RECTANGLE: {
      nZone = 1;
      break;
    }
    case BOX: {
      nZone = 1;
      break;
    }
  }

  return (unsigned short) nZone;

}

unsigned short CConfig::GetnDim(string val_mesh_filename, unsigned short val_format) {

  short nDim = -1;

  switch (val_format) {
    case SU2: {

      /*--- Local variables for reading the SU2 file. ---*/
      string text_line;
      ifstream mesh_file;

      /*--- Open grid file ---*/
      mesh_file.open(val_mesh_filename.c_str(), ios::in);
      if (mesh_file.fail()) {
        SU2_MPI::Error(string("The SU2 mesh file named ") + val_mesh_filename + string(" was not found."), CURRENT_FUNCTION);
      }

      /*--- Read the SU2 mesh file until the dimension data is reached
            or when it can be decided that it is not present. ---*/
      while( getline (mesh_file, text_line) ) {

        /*--- Search for the "NDIME" keyword to determine the number
              of dimensions.  ---*/
        if(text_line.find ("NDIME=",0) != string::npos) {
          text_line.erase (0,6); nDim = atoi(text_line.c_str());
          break;
        }

        /*--- If one of the keywords NELEM or NPOIN, NMARK is encountered,
              it can be assumed that the NZONE keyword is not present and
              the loop can be terminated. ---*/
        if(text_line.find ("NELEM=",0) != string::npos) break;
        if(text_line.find ("NPOIN=",0) != string::npos) break;
        if(text_line.find ("NMARK=",0) != string::npos) break;
      }

      mesh_file.close();

      /*--- Throw an error if the dimension was not found. ---*/
      if (nDim == -1) {
        SU2_MPI::Error(val_mesh_filename + string(" is not an SU2 mesh file or has the wrong format \n ('NDIME=' not found). Please check."),
                       CURRENT_FUNCTION);
      }

      break;
    }

    case CGNS_GRID: {

#ifdef HAVE_CGNS

      /*--- Local variables which are needed when calling the CGNS mid-level API. ---*/
      int fn, nbases, file_type;
      int cell_dim, phys_dim;
      char basename[CGNS_STRING_SIZE];

      /*--- Check whether the supplied file is truly a CGNS file. ---*/
      if ( cg_is_cgns(val_mesh_filename.c_str(), &file_type) != CG_OK ) {
        SU2_MPI::Error(val_mesh_filename +
                       string(" was not found or is not a properly formatted CGNS file.\n") +
                       string("Note that SU2 expects unstructured CGNS files in ADF data format."),
                       CURRENT_FUNCTION);
      }

      /*--- Open the CGNS file for reading. The value of fn returned
            is the specific index number for this file and will be
            repeatedly used in the function calls. ---*/
      if (cg_open(val_mesh_filename.c_str(), CG_MODE_READ, &fn) != CG_OK) cg_error_exit();

      /*--- Get the number of databases. This is the highest node
            in the CGNS heirarchy. ---*/
      if (cg_nbases(fn, &nbases) != CG_OK) cg_error_exit();

      /*--- Check if there is more than one database. Throw an
            error if there is because this reader can currently
            only handle one database. ---*/
      if ( nbases > 1 )
        SU2_MPI::Error("CGNS reader currently incapable of handling more than 1 database." ,
                       CURRENT_FUNCTION);

      /*--- Read the database. Note that the indexing starts at 1.
            Afterwards close the file again. ---*/
      if (cg_base_read(fn, 1, basename, &cell_dim, &phys_dim) != CG_OK) cg_error_exit();
      if (cg_close(fn) != CG_OK) cg_error_exit();

      /*--- Set the problem dimension as read from the CGNS file ---*/
      nDim = cell_dim;

#else
      SU2_MPI::Error(string(" SU2 built without CGNS support. \n") +
                     string(" To use CGNS, build SU2 accordingly."),
                     CURRENT_FUNCTION);
#endif

      break;
    }
    case RECTANGLE: {
      nDim = 2;
      break;
    }
    case BOX: {
      nDim = 3;
      break;
    }
  }

  /*--- After reading the mesh, assert that the dimension is equal to 2 or 3. ---*/
  assert((nDim == 2) || (nDim == 3));

  return (unsigned short) nDim;
}

void CConfig::SetPointersNull(void) {

  Marker_CfgFile_GeoEval      = nullptr;   Marker_All_GeoEval       = nullptr;
  Marker_CfgFile_Monitoring   = nullptr;   Marker_All_Monitoring    = nullptr;
  Marker_CfgFile_Designing    = nullptr;   Marker_All_Designing     = nullptr;
  Marker_CfgFile_Plotting     = nullptr;   Marker_All_Plotting      = nullptr;
  Marker_CfgFile_Analyze      = nullptr;   Marker_All_Analyze       = nullptr;
  Marker_CfgFile_DV           = nullptr;   Marker_All_DV            = nullptr;
  Marker_CfgFile_Moving       = nullptr;   Marker_All_Moving        = nullptr;
  Marker_CfgFile_PerBound     = nullptr;   Marker_All_PerBound      = nullptr;    Marker_PerBound   = nullptr;
  Marker_CfgFile_Turbomachinery = nullptr; Marker_All_Turbomachinery = nullptr;
  Marker_CfgFile_TurbomachineryFlag = nullptr; Marker_All_TurbomachineryFlag = nullptr;
  Marker_CfgFile_MixingPlaneInterface = nullptr; Marker_All_MixingPlaneInterface = nullptr;
  Marker_CfgFile_ZoneInterface = nullptr;
  Marker_CfgFile_Deform_Mesh   = nullptr;  Marker_All_Deform_Mesh   = nullptr;
  Marker_CfgFile_Deform_Mesh_Sym_Plane   = nullptr;  Marker_All_Deform_Mesh_Sym_Plane   = nullptr;
  Marker_CfgFile_Fluid_Load    = nullptr;  Marker_All_Fluid_Load    = nullptr;

  Marker_CfgFile_Turbomachinery       = nullptr; Marker_All_Turbomachinery       = nullptr;
  Marker_CfgFile_TurbomachineryFlag   = nullptr; Marker_All_TurbomachineryFlag   = nullptr;
  Marker_CfgFile_MixingPlaneInterface = nullptr; Marker_All_MixingPlaneInterface = nullptr;

  Marker_CfgFile_PyCustom     = nullptr;   Marker_All_PyCustom      = nullptr;

  Marker_DV                   = nullptr;   Marker_Moving            = nullptr;    Marker_Monitoring = nullptr;
  Marker_Designing            = nullptr;   Marker_GeoEval           = nullptr;    Marker_Plotting   = nullptr;
  Marker_Analyze              = nullptr;   Marker_PyCustom          = nullptr;    Marker_WallFunctions        = nullptr;
  Marker_CfgFile_KindBC       = nullptr;   Marker_All_KindBC        = nullptr;

  Kind_WallFunctions       = nullptr;
  IntInfo_WallFunctions    = nullptr;
  DoubleInfo_WallFunctions = nullptr;
  Kind_Wall                = nullptr;

  Config_Filenames = nullptr;

  /*--- Marker Pointers ---*/

  Marker_Euler                = nullptr;    Marker_FarField         = nullptr;    Marker_Custom         = nullptr;
  Marker_SymWall              = nullptr;    Marker_PerBound         = nullptr;
  Marker_PerDonor             = nullptr;    Marker_NearFieldBound   = nullptr;
  Marker_Deform_Mesh          = nullptr;    Marker_Deform_Mesh_Sym_Plane= nullptr; Marker_Fluid_Load    = nullptr;
  Marker_Inlet                = nullptr;    Marker_Outlet           = nullptr;
  Marker_Supersonic_Inlet     = nullptr;    Marker_Supersonic_Outlet= nullptr;    Marker_Smoluchowski_Maxwell   = nullptr;
  Marker_Isothermal           = nullptr;    Marker_HeatFlux         = nullptr;    Marker_EngineInflow   = nullptr;
  Marker_Load                 = nullptr;    Marker_Disp_Dir         = nullptr;    Marker_RoughWall      = nullptr;
  Marker_EngineExhaust        = nullptr;    Marker_Displacement     = nullptr;    Marker_Load           = nullptr;
  Marker_Load_Dir             = nullptr;    Marker_Load_Sine        = nullptr;    Marker_Clamped        = nullptr;
  Marker_FlowLoad             = nullptr;    Marker_Internal         = nullptr;
  Marker_All_TagBound         = nullptr;    Marker_CfgFile_TagBound = nullptr;    Marker_All_KindBC     = nullptr;
  Marker_CfgFile_KindBC       = nullptr;    Marker_All_SendRecv     = nullptr;    Marker_All_PerBound   = nullptr;
  Marker_ZoneInterface        = nullptr;    Marker_All_ZoneInterface= nullptr;    Marker_Riemann        = nullptr;
  Marker_Fluid_InterfaceBound = nullptr;    Marker_CHTInterface     = nullptr;    Marker_Damper         = nullptr;
  Marker_Emissivity           = nullptr;

    /*--- Boundary Condition settings ---*/

  Isothermal_Temperature = nullptr;
  Heat_Flux              = nullptr;    Displ_Value            = nullptr;    Load_Value             = nullptr;
  FlowLoad_Value         = nullptr;    Damper_Constant        = nullptr;    Wall_Emissivity        = nullptr;
  Roughness_Height       = nullptr;

  /*--- Inlet Outlet Boundary Condition settings ---*/

  Inlet_Ttotal    = nullptr;    Inlet_Ptotal      = nullptr;
  Inlet_FlowDir   = nullptr;    Inlet_Temperature = nullptr;    Inlet_Pressure = nullptr;
  Inlet_Velocity  = nullptr;    Inlet_MassFrac    = nullptr;
  Outlet_Pressure = nullptr;

  /*--- Engine Boundary Condition settings ---*/

  Inflow_Pressure      = nullptr;    Inflow_MassFlow    = nullptr;    Inflow_ReverseMassFlow  = nullptr;
  Inflow_TotalPressure = nullptr;    Inflow_Temperature = nullptr;    Inflow_TotalTemperature = nullptr;
  Inflow_RamDrag       = nullptr;    Inflow_Force       = nullptr;    Inflow_Power            = nullptr;
  Inflow_Mach          = nullptr;

  Exhaust_Pressure        = nullptr;   Exhaust_Temperature        = nullptr;    Exhaust_MassFlow = nullptr;
  Exhaust_TotalPressure   = nullptr;   Exhaust_TotalTemperature   = nullptr;
  Exhaust_GrossThrust     = nullptr;   Exhaust_Force              = nullptr;
  Exhaust_Power           = nullptr;   Exhaust_Temperature_Target = nullptr;
  Exhaust_Pressure_Target = nullptr;

  Engine_Mach  = nullptr;    Engine_Force        = nullptr;
  Engine_Power = nullptr;    Engine_NetThrust    = nullptr;    Engine_GrossThrust = nullptr;
  Engine_Area  = nullptr;    EngineInflow_Target = nullptr;

  Exhaust_Temperature_Target  = nullptr;     Exhaust_Temperature   = nullptr;
  Exhaust_Pressure_Target   = nullptr;     Inlet_Ttotal                = nullptr;     Inlet_Ptotal          = nullptr;
  Inlet_FlowDir             = nullptr;     Inlet_Temperature           = nullptr;     Inlet_Pressure        = nullptr;
  Inlet_Velocity            = nullptr;     Inflow_Mach                 = nullptr;     Inflow_Pressure       = nullptr;
  Exhaust_Pressure          = nullptr;     Outlet_Pressure             = nullptr;     Isothermal_Temperature= nullptr;

  ElasticityMod             = nullptr;     PoissonRatio                = nullptr;     MaterialDensity       = nullptr;

  Load_Dir = nullptr;            Load_Dir_Value = nullptr;          Load_Dir_Multiplier = nullptr;
  Disp_Dir = nullptr;            Disp_Dir_Value = nullptr;          Disp_Dir_Multiplier = nullptr;
  Load_Sine_Dir = nullptr;       Load_Sine_Amplitude = nullptr;     Load_Sine_Frequency = nullptr;
  Electric_Field_Mod = nullptr;  Electric_Field_Dir = nullptr;      RefNode_Displacement = nullptr;

  Electric_Constant = nullptr;

  /*--- Actuator Disk Boundary Condition settings ---*/

  ActDiskInlet_Pressure         = nullptr;    ActDiskInlet_TotalPressure = nullptr;    ActDiskInlet_Temperature = nullptr;
  ActDiskInlet_TotalTemperature = nullptr;    ActDiskInlet_MassFlow      = nullptr;    ActDiskInlet_RamDrag     = nullptr;
  ActDiskInlet_Force            = nullptr;    ActDiskInlet_Power         = nullptr;

  ActDiskOutlet_Pressure      = nullptr;
  ActDiskOutlet_TotalPressure = nullptr;   ActDiskOutlet_GrossThrust = nullptr;  ActDiskOutlet_Force            = nullptr;
  ActDiskOutlet_Power         = nullptr;   ActDiskOutlet_Temperature = nullptr;  ActDiskOutlet_TotalTemperature = nullptr;
  ActDiskOutlet_MassFlow      = nullptr;

  ActDisk_DeltaPress      = nullptr;    ActDisk_DeltaTemp      = nullptr;
  ActDisk_TotalPressRatio = nullptr;    ActDisk_TotalTempRatio = nullptr;    ActDisk_StaticPressRatio = nullptr;
  ActDisk_StaticTempRatio = nullptr;    ActDisk_NetThrust      = nullptr;    ActDisk_GrossThrust      = nullptr;
  ActDisk_Power           = nullptr;    ActDisk_MassFlow       = nullptr;    ActDisk_Area             = nullptr;
  ActDisk_ReverseMassFlow = nullptr;    Surface_MassFlow        = nullptr;   Surface_Mach             = nullptr;
  Surface_Temperature      = nullptr;   Surface_Pressure         = nullptr;  Surface_Density          = nullptr;   Surface_Enthalpy          = nullptr;
  Surface_NormalVelocity   = nullptr;   Surface_TotalTemperature = nullptr;  Surface_TotalPressure    = nullptr;   Surface_PressureDrop    = nullptr;
  Surface_DC60             = nullptr;    Surface_IDC = nullptr;

  Outlet_MassFlow      = nullptr;       Outlet_Density      = nullptr;      Outlet_Area     = nullptr;

  Surface_Uniformity = nullptr; Surface_SecondaryStrength = nullptr; Surface_SecondOverUniform = nullptr;
  Surface_MomentumDistortion = nullptr;

  Surface_IDC_Mach        = nullptr;    Surface_IDR            = nullptr;    ActDisk_Mach             = nullptr;
  ActDisk_Force           = nullptr;    ActDisk_BCThrust       = nullptr;    ActDisk_BCThrust_Old     = nullptr;

  /*--- Miscellaneous/unsorted ---*/

  Aeroelastic_plunge  = nullptr;
  Aeroelastic_pitch   = nullptr;
  Velocity_FreeStream = nullptr;
  Inc_Velocity_Init   = nullptr;

  CFL_AdaptParam      = nullptr;
  CFL                 = nullptr;
  HTP_Axis = nullptr;
  PlaneTag            = nullptr;
  Kappa_Flow          = nullptr;
  Kappa_AdjFlow       = nullptr;
  Kappa_Heat          = nullptr;
  Stations_Bounds     = nullptr;
  ParamDV             = nullptr;
  DV_Value            = nullptr;
  Design_Variable     = nullptr;

  Hold_GridFixed_Coord      = nullptr;
  SubsonicEngine_Cyl        = nullptr;
  EA_IntLimit               = nullptr;
  TimeDOFsADER_DG           = nullptr;
  TimeIntegrationADER_DG    = nullptr;
  WeightsIntegrationADER_DG = nullptr;
  RK_Alpha_Step             = nullptr;
  MG_CorrecSmooth           = nullptr;
  MG_PreSmooth              = nullptr;
  MG_PostSmooth             = nullptr;
  Int_Coeffs                = nullptr;

  Kind_Inc_Inlet = nullptr;
  Kind_Inc_Outlet = nullptr;

  Kind_ObjFunc   = nullptr;

  Weight_ObjFunc = nullptr;

  /*--- Moving mesh pointers ---*/

  nKind_SurfaceMovement = 0;
  Kind_SurfaceMovement = nullptr;
  LocationStations   = nullptr;
  Motion_Origin     = nullptr;
  Translation_Rate  = nullptr;
  Rotation_Rate     = nullptr;
  Pitching_Omega    = nullptr;
  Pitching_Ampl     = nullptr;
  Pitching_Phase    = nullptr;
  Plunging_Omega    = nullptr;
  Plunging_Ampl     = nullptr;
  MarkerMotion_Origin     = nullptr;
  MarkerTranslation_Rate  = nullptr;
  MarkerRotation_Rate     = nullptr;
  MarkerPitching_Omega    = nullptr;
  MarkerPitching_Ampl     = nullptr;
  MarkerPitching_Phase    = nullptr;
  MarkerPlunging_Omega    = nullptr;
  MarkerPlunging_Ampl     = nullptr;
  RefOriginMoment_X   = nullptr;    RefOriginMoment_Y   = nullptr;    RefOriginMoment_Z   = nullptr;
  MoveMotion_Origin   = nullptr;

  /*--- Periodic BC pointers. ---*/

  Periodic_Translate  = nullptr;    Periodic_Rotation   = nullptr;    Periodic_Center     = nullptr;
  Periodic_Translation= nullptr;    Periodic_RotAngles  = nullptr;    Periodic_RotCenter  = nullptr;

  /* Harmonic Balance Frequency pointer */

  Omega_HB = nullptr;

  /*--- Initialize some default arrays to NULL. ---*/

  Riemann_FlowDir       = nullptr;
  Giles_FlowDir         = nullptr;
  CoordFFDBox           = nullptr;
  DegreeFFDBox          = nullptr;
  FFDTag                = nullptr;
  nDV_Value             = nullptr;
  TagFFDBox             = nullptr;

  Kind_Data_Riemann        = nullptr;
  Riemann_Var1             = nullptr;
  Riemann_Var2             = nullptr;
  Kind_Data_Giles          = nullptr;
  Giles_Var1               = nullptr;
  Giles_Var2               = nullptr;
  RelaxFactorAverage       = nullptr;
  RelaxFactorFourier       = nullptr;
  nSpan_iZones             = nullptr;
  ExtraRelFacGiles         = nullptr;
  Mixedout_Coeff           = nullptr;
  RampRotatingFrame_Coeff  = nullptr;
  RampOutletPressure_Coeff = nullptr;
  Kind_TurboMachinery      = nullptr;
  SineLoad_Coeff           = nullptr;

  Marker_MixingPlaneInterface  = nullptr;
  Marker_TurboBoundIn          = nullptr;
  Marker_TurboBoundOut         = nullptr;
  Marker_Giles                 = nullptr;
  Marker_Shroud                = nullptr;

  nBlades                      = nullptr;
  FreeStreamTurboNormal        = nullptr;

  top_optim_kernels       = nullptr;
  top_optim_kernel_params = nullptr;
  top_optim_filter_radius = nullptr;

  ScreenOutput = nullptr;
  HistoryOutput = nullptr;
  VolumeOutput = nullptr;
  VolumeOutputFiles = nullptr;
  ConvField = nullptr;

  /*--- Variable initialization ---*/

  TimeIter   = 0;
  InnerIter  = 0;
  nIntCoeffs = 0;
  OuterIter  = 0;

  AoA_Offset = 0;
  AoS_Offset = 0;

  nMarker_PerBound = 0;
  nPeriodic_Index  = 0;

  Aeroelastic_Simulation = false;

  nSpanMaxAllZones = 1;

  Restart_Bandwidth_Agg = 0.0;

  Mesh_Box_Size = nullptr;

  Time_Ref = 1.0;

  Delta_UnstTime   = 0.0;
  Delta_UnstTimeND = 0.0;
  Total_UnstTime   = 0.0;
  Total_UnstTimeND = 0.0;

  Kind_TimeNumScheme = EULER_IMPLICIT;

  Gas_Composition = nullptr;

}

void CConfig::SetRunTime_Options(void) {

  /* DESCRIPTION: Number of external iterations */

  addUnsignedLongOption("TIME_ITER", nTimeIter, 999999);

  /* DESCRIPTION: CFL Number */

  addDoubleOption("CFL_NUMBER", CFLFineGrid, 10);

}

void CConfig::SetConfig_Options() {

  // This config file is parsed by a number of programs to make it easy to write SU2
  // wrapper scripts (in python, go, etc.) so please do
  // the best you can to follow the established format. It's very hard to parse c++ code
  // and none of us that write the parsers want to write a full c++ interpreter. Please
  // play nice with the existing format so that you don't break the existing scripts.

  /* BEGIN_CONFIG_OPTIONS */

  /*!\par CONFIG_CATEGORY: Problem Definition \ingroup Config */
  /*--- Options related to problem definition and partitioning ---*/

  /*!\brief SOLVER \n DESCRIPTION: Type of solver \n Options: see \link Solver_Map \endlink \n DEFAULT: NO_SOLVER \ingroup Config*/
  addEnumOption("SOLVER", Kind_Solver, Solver_Map, NO_SOLVER);
  /*!\brief MULTIZONE \n DESCRIPTION: Enable multizone mode \ingroup Config*/
  addBoolOption("MULTIZONE", Multizone_Problem, NO);
  /*!\brief PHYSICAL_PROBLEM \n DESCRIPTION: Physical governing equations \n Options: see \link Solver_Map \endlink \n DEFAULT: NO_SOLVER \ingroup Config*/
  addEnumOption("MULTIZONE_SOLVER", Kind_MZSolver, Multizone_Map, MZ_BLOCK_GAUSS_SEIDEL);
#ifdef CODI_REVERSE_TYPE
  const bool discAdjDefault = true;
#else
  const bool discAdjDefault = false;
#endif
  /*!\brief MATH_PROBLEM  \n DESCRIPTION: Mathematical problem \n  Options: DIRECT, ADJOINT \ingroup Config*/
  addMathProblemOption("MATH_PROBLEM", ContinuousAdjoint, false, DiscreteAdjoint, discAdjDefault, Restart_Flow, discAdjDefault);
  /*!\brief KIND_TURB_MODEL \n DESCRIPTION: Specify turbulence model \n Options: see \link Turb_Model_Map \endlink \n DEFAULT: NO_TURB_MODEL \ingroup Config*/
  addEnumOption("KIND_TURB_MODEL", Kind_Turb_Model, Turb_Model_Map, NO_TURB_MODEL);
  /*!\brief KIND_TRANS_MODEL \n DESCRIPTION: Specify transition model OPTIONS: see \link Trans_Model_Map \endlink \n DEFAULT: NO_TRANS_MODEL \ingroup Config*/
  addEnumOption("KIND_TRANS_MODEL", Kind_Trans_Model, Trans_Model_Map, NO_TRANS_MODEL);

  /*!\brief KIND_SGS_MODEL \n DESCRIPTION: Specify subgrid scale model OPTIONS: see \link SGS_Model_Map \endlink \n DEFAULT: NO_SGS_MODEL \ingroup Config*/
  addEnumOption("KIND_SGS_MODEL", Kind_SGS_Model, SGS_Model_Map, NO_SGS_MODEL);

  /*!\brief KIND_FEM_GRIDDOFSLOCATION \n DESCRIPTION: Specify the location of the FEM grid DOFs in the standard element OPTIONS: see \link GridLocation_Map \endlink \n DEFAULT: SU2_DECIDES \ingroup Config*/
  addEnumOption("KIND_FEM_GRIDDOFSLOCATION", Kind_FEM_GridDOFsLocation, GridLocation_Map, SU2_DECIDES);

  /*!\brief KIND_FEM_DG_SHOCK \n DESCRIPTION: Specify shock capturing method for DG OPTIONS: see \link ShockCapturingDG_Map \endlink \n DEFAULT: NO_SHOCK_CAPTURING \ingroup Config*/
  addEnumOption("KIND_FEM_DG_SHOCK", Kind_FEM_DG_Shock, ShockCapturingDG_Map, NO_SHOCK_CAPTURING);

  /*!\brief KIND_VERIFICATION_SOLUTION \n DESCRIPTION: Specify the verification solution OPTIONS: see \link Verification_Solution_Map \endlink \n DEFAULT: NO_VERIFICATION_SOLUTION \ingroup Config*/
  addEnumOption("KIND_VERIFICATION_SOLUTION", Kind_Verification_Solution, Verification_Solution_Map, NO_VERIFICATION_SOLUTION);

  /*!\brief KIND_MATRIX_COLORING \n DESCRIPTION: Specify the method for matrix coloring for Jacobian computations OPTIONS: see \link MatrixColoring_Map \endlink \n DEFAULT GREEDY_COLORING \ingroup Config*/
  addEnumOption("KIND_MATRIX_COLORING", Kind_Matrix_Coloring, MatrixColoring_Map, GREEDY_COLORING);

  /*!\brief WEAKLY_COUPLED_HEAT_EQUATION \n DESCRIPTION: Enable heat equation for incompressible flows. \ingroup Config*/
  addBoolOption("WEAKLY_COUPLED_HEAT_EQUATION", Weakly_Coupled_Heat, NO);

  /*\brief AXISYMMETRIC \n DESCRIPTION: Axisymmetric simulation \n DEFAULT: false \ingroup Config */
  addBoolOption("AXISYMMETRIC", Axisymmetric, false);
  /* DESCRIPTION: Add the gravity force */
  addBoolOption("GRAVITY_FORCE", GravityForce, false);
  /* DESCRIPTION: Apply a body force as a source term (NO, YES) */
  addBoolOption("BODY_FORCE", Body_Force, false);
  default_body_force[0] = 0.0; default_body_force[1] = 0.0; default_body_force[2] = 0.0;
  /* DESCRIPTION: Vector of body force values (BodyForce_X, BodyForce_Y, BodyForce_Z) */
  addDoubleArrayOption("BODY_FORCE_VECTOR", 3, Body_Force_Vector, default_body_force);
  /*!\brief RESTART_SOL \n DESCRIPTION: Restart solution from native solution file \n Options: NO, YES \ingroup Config */
  addBoolOption("RESTART_SOL", Restart, false);
  /*!\brief BINARY_RESTART \n DESCRIPTION: Read binary SU2 native restart files. \n Options: YES, NO \ingroup Config */
  addBoolOption("READ_BINARY_RESTART", Read_Binary_Restart, true);
  /*!\brief SYSTEM_MEASUREMENTS \n DESCRIPTION: System of measurements \n OPTIONS: see \link Measurements_Map \endlink \n DEFAULT: SI \ingroup Config*/
  addEnumOption("SYSTEM_MEASUREMENTS", SystemMeasurements, Measurements_Map, SI);

  /*!\par CONFIG_CATEGORY: FluidModel \ingroup Config*/
  /*!\brief FLUID_MODEL \n DESCRIPTION: Fluid model \n OPTIONS: See \link FluidModel_Map \endlink \n DEFAULT: STANDARD_AIR \ingroup Config*/
  addEnumOption("FLUID_MODEL", Kind_FluidModel, FluidModel_Map, STANDARD_AIR);


  /*!\par CONFIG_CATEGORY: Freestream Conditions \ingroup Config*/
  /*--- Options related to freestream specification ---*/

  /*!\brief GAS_CONSTANT \n DESCRIPTION: Specific gas constant (287.058 J/kg*K (air), only for compressible flows) \ingroup Config*/
  addDoubleOption("GAS_CONSTANT", Gas_Constant, 287.058);
  /*!\brief GAMMA_VALUE  \n DESCRIPTION: Ratio of specific heats (1.4 (air), only for compressible flows) \ingroup Config*/
  addDoubleOption("GAMMA_VALUE", Gamma, 1.4);
  /*!\brief CP_VALUE  \n DESCRIPTION: Specific heat at constant pressure, Cp (1004.703 J/kg*K (air), constant density incompressible fluids only) \ingroup Config*/
  addDoubleOption("SPECIFIC_HEAT_CP", Specific_Heat_Cp, 1004.703);
  /*!\brief CP_VALUE  \n DESCRIPTION: Specific heat at constant volume, Cp (717.645 J/kg*K (air), constant density incompressible fluids only) \ingroup Config*/
  addDoubleOption("SPECIFIC_HEAT_CV", Specific_Heat_Cv, 717.645);
  /*!\brief THERMAL_EXPANSION_COEFF  \n DESCRIPTION: Thermal expansion coefficient (0.00347 K^-1 (air), used for Boussinesq approximation for liquids/non-ideal gases) \ingroup Config*/
  addDoubleOption("THERMAL_EXPANSION_COEFF", Thermal_Expansion_Coeff, 0.00347);
  /*!\brief MOLECULAR_WEIGHT \n DESCRIPTION: Molecular weight for an incompressible ideal gas (28.96 g/mol (air) default) \ingroup Config*/
  addDoubleOption("MOLECULAR_WEIGHT", Molecular_Weight, 28.96);

  ///* DESCRIPTION: Specify if Mutation++ library is used */
  /*--- Reading gas model as string or integer depending on TC library used. ---*/
  /* DESCRIPTION: Specify chemical model for multi-species simulations - read by Mutation++ library*/
  addStringOption("GAS_MODEL", GasModel, string("N2"));
  /* DESCRIPTION: Specify transport coefficient model for multi-species simulations */
  addEnumOption("TRANSPORT_COEFF_MODEL", Kind_TransCoeffModel, TransCoeffModel_Map, WILKE);
  /* DESCRIPTION: Specify mass fraction of each species */
  addDoubleListOption("GAS_COMPOSITION", nSpecies, Gas_Composition);
  /* DESCRIPTION: Specify if mixture is frozen */
  addBoolOption("FROZEN_MIXTURE", frozen, false);
  /* DESCRIPTION: Specify if there is ionization */
  addBoolOption("IONIZATION", ionization, false);
  /* DESCRIPTION: Specify if there is VT transfer residual limiting */
  addBoolOption("VT_RESIDUAL_LIMITING", vt_transfer_res_limit, false);
  /* DESCRIPTION: Specify if the gas is monoatomic */
  addBoolOption("MONOATOMIC", monoatomic, false);
  /* DESCRIPTION: List of catalytic walls */
  addStringListOption("CATALYTIC_WALL", nWall_Catalytic, Wall_Catalytic);
  /*!\brief MARKER_MONITORING\n DESCRIPTION: Marker(s) of the surface where evaluate the non-dimensional coefficients \ingroup Config*/


  /*--- Options related to VAN der WAALS MODEL and PENG ROBINSON ---*/

  /* DESCRIPTION: Critical Temperature, default value for AIR */
  addDoubleOption("CRITICAL_TEMPERATURE", Temperature_Critical, 131.00);
  /* DESCRIPTION: Critical Pressure, default value for MDM */
  addDoubleOption("CRITICAL_PRESSURE", Pressure_Critical, 3588550.0);
  /* DESCRIPTION: Critical Density, default value for MDM */
  addDoubleOption("CRITICAL_DENSITY", Density_Critical, 263.0);

  /*--- Options related to VAN der WAALS MODEL and PENG ROBINSON ---*/
  /* DESCRIPTION: Critical Density, default value for MDM */
   addDoubleOption("ACENTRIC_FACTOR", Acentric_Factor, 0.035);

   /*--- Options related to Viscosity Model ---*/
  /*!\brief VISCOSITY_MODEL \n DESCRIPTION: model of the viscosity \n OPTIONS: See \link ViscosityModel_Map \endlink \n DEFAULT: SUTHERLAND \ingroup Config*/
  addEnumOption("VISCOSITY_MODEL", Kind_ViscosityModel, ViscosityModel_Map, SUTHERLAND);

  /*--- Options related to Constant Viscosity Model ---*/

  /* DESCRIPTION: default value for AIR */
  addDoubleOption("MU_CONSTANT", Mu_Constant , 1.716E-5);

  /*--- Options related to Sutherland Viscosity Model ---*/

  /* DESCRIPTION: Sutherland Viscosity Ref default value for AIR SI */
  addDoubleOption("MU_REF", Mu_Ref, 1.716E-5);
  /* DESCRIPTION: Sutherland Temperature Ref, default value for AIR SI */
  addDoubleOption("MU_T_REF", Mu_Temperature_Ref, 273.15);
  /* DESCRIPTION: Sutherland constant, default value for AIR SI */
  addDoubleOption("SUTHERLAND_CONSTANT", Mu_S, 110.4);

  /*--- Options related to Thermal Conductivity Model ---*/

  addEnumOption("CONDUCTIVITY_MODEL", Kind_ConductivityModel, ConductivityModel_Map, CONSTANT_PRANDTL);

  /* DESCRIPTION: Definition of the turbulent thermal conductivity model (CONSTANT_PRANDTL_TURB (default), NONE). */
  addEnumOption("TURBULENT_CONDUCTIVITY_MODEL", Kind_ConductivityModel_Turb, TurbConductivityModel_Map, CONSTANT_PRANDTL_TURB);

 /*--- Options related to Constant Thermal Conductivity Model ---*/

 /* DESCRIPTION: default value for AIR */
  addDoubleOption("KT_CONSTANT", Kt_Constant , 0.0257);

  /*--- Options related to temperature polynomial coefficients for fluid models. ---*/

  /* DESCRIPTION: Definition of the temperature polynomial coefficients for specific heat Cp. */
  addDoubleArrayOption("CP_POLYCOEFFS", N_POLY_COEFFS, CpPolyCoefficients, default_cp_polycoeffs.data());
  /* DESCRIPTION: Definition of the temperature polynomial coefficients for specific heat Cp. */
  addDoubleArrayOption("MU_POLYCOEFFS", N_POLY_COEFFS, MuPolyCoefficients, default_mu_polycoeffs.data());
  /* DESCRIPTION: Definition of the temperature polynomial coefficients for specific heat Cp. */
  addDoubleArrayOption("KT_POLYCOEFFS", N_POLY_COEFFS, KtPolyCoefficients, default_kt_polycoeffs.data());

  /*!\brief REYNOLDS_NUMBER \n DESCRIPTION: Reynolds number (non-dimensional, based on the free-stream values). Needed for viscous solvers. For incompressible solvers the Reynolds length will always be 1.0 \n DEFAULT: 0.0 \ingroup Config */
  addDoubleOption("REYNOLDS_NUMBER", Reynolds, 0.0);
  /*!\brief REYNOLDS_LENGTH \n DESCRIPTION: Reynolds length (1 m by default). Used for compressible solver: incompressible solver will use 1.0. \ingroup Config */
  addDoubleOption("REYNOLDS_LENGTH", Length_Reynolds, 1.0);
  /*!\brief PRANDTL_LAM \n DESCRIPTION: Laminar Prandtl number (0.72 (air), only for compressible flows) \n DEFAULT: 0.72 \ingroup Config*/
  addDoubleOption("PRANDTL_LAM", Prandtl_Lam, 0.72);
  /*!\brief PRANDTL_TURB \n DESCRIPTION: Turbulent Prandtl number (0.9 (air), only for compressible flows) \n DEFAULT 0.90 \ingroup Config*/
  addDoubleOption("PRANDTL_TURB", Prandtl_Turb, 0.90);
  /*!\brief BULK_MODULUS \n DESCRIPTION: Value of the Bulk Modulus  \n DEFAULT 1.42E5 \ingroup Config*/
  addDoubleOption("BULK_MODULUS", Bulk_Modulus, 1.42E5);
  /* DESCRIPTION: Epsilon^2 multipier in Beta calculation for incompressible preconditioner.  */
  addDoubleOption("BETA_FACTOR", Beta_Factor, 4.1);
  /*!\brief MACH_NUMBER  \n DESCRIPTION:  Mach number (non-dimensional, based on the free-stream values). 0.0 by default \ingroup Config*/
  addDoubleOption("MACH_NUMBER", Mach, 0.0);
  /*!\brief INIT_OPTION \n DESCRIPTION: Init option to choose between Reynolds or thermodynamics quantities for initializing the solution \n OPTIONS: see \link InitOption_Map \endlink \n DEFAULT REYNOLDS \ingroup Config*/
  addEnumOption("INIT_OPTION", Kind_InitOption, InitOption_Map, REYNOLDS);
  /* DESCRIPTION: Free-stream option to choose between density and temperature for initializing the solution */
  addEnumOption("FREESTREAM_OPTION", Kind_FreeStreamOption, FreeStreamOption_Map, TEMPERATURE_FS);
  /*!\brief FREESTREAM_PRESSURE\n DESCRIPTION: Free-stream pressure (101325.0 N/m^2 by default) \ingroup Config*/
  addDoubleOption("FREESTREAM_PRESSURE", Pressure_FreeStream, 101325.0);
  /*!\brief FREESTREAM_DENSITY\n DESCRIPTION: Free-stream density (1.2886 Kg/m^3 (air), 998.2 Kg/m^3 (water)) \n DEFAULT -1.0 (calculated from others) \ingroup Config*/
  addDoubleOption("FREESTREAM_DENSITY", Density_FreeStream, -1.0);
  /*!\brief FREESTREAM_TEMPERATURE\n DESCRIPTION: Free-stream temperature (288.15 K by default) \ingroup Config*/
  addDoubleOption("FREESTREAM_TEMPERATURE", Temperature_FreeStream, 288.15);
  /*!\brief FREESTREAM_TEMPERATURE_VE\n DESCRIPTION: Free-stream vibrational-electronic temperature (288.15 K by default) \ingroup Config*/
  addDoubleOption("FREESTREAM_TEMPERATURE_VE", Temperature_ve_FreeStream, 288.15);


  /*--- Options related to incompressible flow solver ---*/

  /* DESCRIPTION: Option to choose the density model used in the incompressible flow solver. */
  addEnumOption("INC_DENSITY_MODEL", Kind_DensityModel, DensityModel_Map, CONSTANT);
    /*!\brief ENERGY_EQUATION \n DESCRIPTION: Solve the energy equation in the incompressible flow solver. \ingroup Config*/
  addBoolOption("INC_ENERGY_EQUATION", Energy_Equation, false);
  /*!\brief INC_DENSITY_REF \n DESCRIPTION: Reference density for incompressible flows  \ingroup Config*/
  addDoubleOption("INC_DENSITY_REF", Inc_Density_Ref, 1.0);
  /*!\brief INC_VELOCITY_REF \n DESCRIPTION: Reference velocity for incompressible flows (1.0 by default) \ingroup Config*/
  addDoubleOption("INC_VELOCITY_REF", Inc_Velocity_Ref, 1.0);
  /*!\brief INC_TEMPERATURE_REF \n DESCRIPTION: Reference temperature for incompressible flows with the energy equation (1.0 by default) \ingroup Config*/
  addDoubleOption("INC_TEMPERATURE_REF", Inc_Temperature_Ref, 1.0);
  /*!\brief INC_DENSITY_INIT \n DESCRIPTION: Initial density for incompressible flows (1.2886 kg/m^3 by default) \ingroup Config*/
  addDoubleOption("INC_DENSITY_INIT", Inc_Density_Init, 1.2886);
  /*!\brief INC_VELOCITY_INIT \n DESCRIPTION: Initial velocity for incompressible flows (1.0,0,0 m/s by default) \ingroup Config*/
  default_vel_inf[0] = 1.0; default_vel_inf[1] = 0.0; default_vel_inf[2] = 0.0;
  addDoubleArrayOption("INC_VELOCITY_INIT", 3, Inc_Velocity_Init, default_vel_inf);
  /*!\brief INC_TEMPERATURE_INIT \n DESCRIPTION: Initial temperature for incompressible flows with the energy equation (288.15 K by default) \ingroup Config*/
  addDoubleOption("INC_TEMPERATURE_INIT", Inc_Temperature_Init, 288.15);
  /*!\brief INC_NONDIM \n DESCRIPTION: Non-dimensionalization scheme for incompressible flows. \ingroup Config*/
  addEnumOption("INC_NONDIM", Ref_Inc_NonDim, NonDim_Map, INITIAL_VALUES);
    /*!\brief INC_INLET_USENORMAL \n DESCRIPTION: Use the local boundary normal for the flow direction with the incompressible pressure inlet. \ingroup Config*/
  addBoolOption("INC_INLET_USENORMAL", Inc_Inlet_UseNormal, false);
  /*!\brief INC_INLET_DAMPING \n DESCRIPTION: Damping factor applied to the iterative updates to the velocity at a pressure inlet in incompressible flow (0.1 by default). \ingroup Config*/
  addDoubleOption("INC_INLET_DAMPING", Inc_Inlet_Damping, 0.1);
  /*!\brief INC_OUTLET_DAMPING \n DESCRIPTION: Damping factor applied to the iterative updates to the pressure at a mass flow outlet in incompressible flow (0.1 by default). \ingroup Config*/
  addDoubleOption("INC_OUTLET_DAMPING", Inc_Outlet_Damping, 0.1);

  default_vel_inf[0] = 1.0; default_vel_inf[1] = 0.0; default_vel_inf[2] = 0.0;
  /*!\brief FREESTREAM_VELOCITY\n DESCRIPTION: Free-stream velocity (m/s) */
  addDoubleArrayOption("FREESTREAM_VELOCITY", 3, Velocity_FreeStream, default_vel_inf);
  /* DESCRIPTION: Free-stream viscosity (1.853E-5 Ns/m^2 (air), 0.798E-3 Ns/m^2 (water)) */
  addDoubleOption("FREESTREAM_VISCOSITY", Viscosity_FreeStream, -1.0);
  /* DESCRIPTION: Thermal conductivity used for heat equation */
  addDoubleOption("SOLID_THERMAL_CONDUCTIVITY", Thermal_Conductivity_Solid, 0.0);
  /* DESCRIPTION: Solids temperature at freestream conditions */
  addDoubleOption("SOLID_TEMPERATURE_INIT", Temperature_Freestream_Solid, 288.15);
  /* DESCRIPTION: Density used in solids */
  addDoubleOption("SOLID_DENSITY", Density_Solid, 2710.0);
  /* DESCRIPTION:  */
  addDoubleOption("FREESTREAM_INTERMITTENCY", Intermittency_FreeStream, 1.0);
  /* DESCRIPTION:  */
  addDoubleOption("FREESTREAM_TURBULENCEINTENSITY", TurbulenceIntensity_FreeStream, 0.05);
  /* DESCRIPTION:  */
  addDoubleOption("FREESTREAM_NU_FACTOR", NuFactor_FreeStream, 3.0);
  /* DESCRIPTION:  */
  addDoubleOption("ENGINE_NU_FACTOR", NuFactor_Engine, 3.0);
  /* DESCRIPTION:  */
  addDoubleOption("ACTDISK_SECONDARY_FLOW", SecondaryFlow_ActDisk, 0.0);
  /* DESCRIPTION:  */
  addDoubleOption("INITIAL_BCTHRUST", Initial_BCThrust, 4000.0);
  /* DESCRIPTION:  */
  addDoubleOption("FREESTREAM_TURB2LAMVISCRATIO", Turb2LamViscRatio_FreeStream, 10.0);
  /* DESCRIPTION: Side-slip angle (degrees, only for compressible flows) */
  addDoubleOption("SIDESLIP_ANGLE", AoS, 0.0);
  /*!\brief AOA  \n DESCRIPTION: Angle of attack (degrees, only for compressible flows) \ingroup Config*/
  addDoubleOption("AOA", AoA, 0.0);
  /* DESCRIPTION: Activate fixed CL mode (specify a CL instead of AoA). */
  addBoolOption("FIXED_CL_MODE", Fixed_CL_Mode, false);
  /* DESCRIPTION: Activate fixed CM mode (specify a CM instead of iH). */
  addBoolOption("FIXED_CM_MODE", Fixed_CM_Mode, false);
  /* DESCRIPTION: Evaluate the dOF_dCL or dOF_dCMy during run time. */
  addBoolOption("EVAL_DOF_DCX", Eval_dOF_dCX, false);
  /* DESCRIPTION: DIscard the angle of attack in the solution and the increment in the geometry files. */
  addBoolOption("DISCARD_INFILES", Discard_InFiles, false);
  /* DESCRIPTION: Specify a fixed coefficient of lift instead of AoA (only for compressible flows) */
  addDoubleOption("TARGET_CL", Target_CL, 0.0);
  /* DESCRIPTION: Specify a fixed coefficient of lift instead of AoA (only for compressible flows) */
  addDoubleOption("TARGET_CM", Target_CM, 0.0);
  /* DESCRIPTION: Damping factor for fixed CL mode. */
  addDoubleOption("DCL_DALPHA", dCL_dAlpha, 0.2);
  /* DESCRIPTION: Damping factor for fixed CL mode. */
  addDoubleOption("DCM_DIH", dCM_diH, 0.05);
  /* DESCRIPTION: Maximum number of iterations between AoA updates for fixed CL problem. */
  addUnsignedLongOption("UPDATE_AOA_ITER_LIMIT", Update_AoA_Iter_Limit, 200);
  /* DESCRIPTION: Number of times Alpha is updated in a fix CL problem. */
  addUnsignedLongOption("UPDATE_IH", Update_iH, 5);
  /* DESCRIPTION: Number of iterations to evaluate dCL_dAlpha . */
  addUnsignedLongOption("ITER_DCL_DALPHA", Iter_dCL_dAlpha, 500);
  /* DESCRIPTION: Damping factor for fixed CL mode. */
  addDoubleOption("DNETTHRUST_DBCTHRUST", dNetThrust_dBCThrust, 1.0);
  /* DESCRIPTION: Number of times Alpha is updated in a fix CL problem. */
  addUnsignedLongOption("UPDATE_BCTHRUST", Update_BCThrust, 5);


  /*!\par CONFIG_CATEGORY: Reference Conditions \ingroup Config*/
  /*--- Options related to reference values for nondimensionalization ---*/

  Length_Ref = 1.0; //<---- NOTE: this should be given an option or set as a const

  /*!\brief REF_ORIGIN_MOMENT_X\n DESCRIPTION: X Reference origin for moment computation \ingroup Config*/
  addDoubleListOption("REF_ORIGIN_MOMENT_X", nRefOriginMoment_X, RefOriginMoment_X);
  /*!\brief REF_ORIGIN_MOMENT_Y\n DESCRIPTION: Y Reference origin for moment computation \ingroup Config*/
  addDoubleListOption("REF_ORIGIN_MOMENT_Y", nRefOriginMoment_Y, RefOriginMoment_Y);
  /*!\brief REF_ORIGIN_MOMENT_Z\n DESCRIPTION: Z Reference origin for moment computation \ingroup Config*/
  addDoubleListOption("REF_ORIGIN_MOMENT_Z", nRefOriginMoment_Z, RefOriginMoment_Z);
  /*!\brief REF_AREA\n DESCRIPTION: Reference area for force coefficients (0 implies automatic calculation) \ingroup Config*/
  addDoubleOption("REF_AREA", RefArea, 1.0);
  /*!\brief SEMI_SPAN\n DESCRIPTION: Wing semi-span (0 implies automatic calculation) \ingroup Config*/
  addDoubleOption("SEMI_SPAN", SemiSpan, 0.0);
  /*!\brief REF_LENGTH\n DESCRIPTION: Reference length for pitching, rolling, and yawing non-dimensional moment \ingroup Config*/
  addDoubleOption("REF_LENGTH", RefLength, 1.0);
  /*!\brief REF_SHARP_EDGES\n DESCRIPTION: Reference coefficient for detecting sharp edges \ingroup Config*/
  addDoubleOption("REF_SHARP_EDGES", RefSharpEdges, 3.0);
  /*!\brief REF_VELOCITY\n DESCRIPTION: Reference velocity (incompressible only)  \ingroup Config*/
  addDoubleOption("REF_VELOCITY", Velocity_Ref, -1.0);
  /* !\brief REF_VISCOSITY  \n DESCRIPTION: Reference viscosity (incompressible only)  \ingroup Config*/
  addDoubleOption("REF_VISCOSITY", Viscosity_Ref, -1.0);
  /* DESCRIPTION: Type of mesh motion */
  addEnumOption("REF_DIMENSIONALIZATION", Ref_NonDim, NonDim_Map, DIMENSIONAL);

  /*!\par CONFIG_CATEGORY: Boundary Markers \ingroup Config*/
  /*--- Options related to various boundary markers ---*/

  /*!\brief HTP_AXIS\n DESCRIPTION: Location of the HTP axis*/
  default_htp_axis[0] = 0.0; default_htp_axis[1] = 0.0;
  addDoubleArrayOption("HTP_AXIS", 2, HTP_Axis, default_htp_axis);
  /*!\brief MARKER_PLOTTING\n DESCRIPTION: Marker(s) of the surface in the surface flow solution file  \ingroup Config*/
  addStringListOption("MARKER_PLOTTING", nMarker_Plotting, Marker_Plotting);
  /*!\brief MARKER_MONITORING\n DESCRIPTION: Marker(s) of the surface where evaluate the non-dimensional coefficients \ingroup Config*/
  addStringListOption("MARKER_MONITORING", nMarker_Monitoring, Marker_Monitoring);
  /*!\brief MARKER_CONTROL_VOLUME\n DESCRIPTION: Marker(s) of the surface in the surface flow solution file  \ingroup Config*/
  addStringListOption("MARKER_ANALYZE", nMarker_Analyze, Marker_Analyze);
  /*!\brief MARKER_DESIGNING\n DESCRIPTION: Marker(s) of the surface where objective function (design problem) will be evaluated \ingroup Config*/
  addStringListOption("MARKER_DESIGNING", nMarker_Designing, Marker_Designing);
  /*!\brief GEO_MARKER\n DESCRIPTION: Marker(s) of the surface where evaluate the geometrical functions \ingroup Config*/
  addStringListOption("GEO_MARKER", nMarker_GeoEval, Marker_GeoEval);
  /*!\brief MARKER_EULER\n DESCRIPTION: Euler wall boundary marker(s) \ingroup Config*/
  addStringListOption("MARKER_EULER", nMarker_Euler, Marker_Euler);
  /*!\brief MARKER_FAR\n DESCRIPTION: Far-field boundary marker(s) \ingroup Config*/
  addStringListOption("MARKER_FAR", nMarker_FarField, Marker_FarField);
  /*!\brief MARKER_SYM\n DESCRIPTION: Symmetry boundary condition \ingroup Config*/
  addStringListOption("MARKER_SYM", nMarker_SymWall, Marker_SymWall);
  /*!\brief MARKER_NEARFIELD\n DESCRIPTION: Near-Field boundary condition \ingroup Config*/
  addStringListOption("MARKER_NEARFIELD", nMarker_NearFieldBound, Marker_NearFieldBound);
  /*!\brief MARKER_FLUID_INTERFACE\n DESCRIPTION: Fluid interface boundary marker(s) \ingroup Config*/
  addStringListOption("MARKER_FLUID_INTERFACE", nMarker_Fluid_InterfaceBound, Marker_Fluid_InterfaceBound);
  /*!\brief MARKER_DEFORM_MESH\n DESCRIPTION: Deformable marker(s) at the interface \ingroup Config*/
  addStringListOption("MARKER_DEFORM_MESH", nMarker_Deform_Mesh, Marker_Deform_Mesh);
  /*!\brief MARKER_DEFORM_MESH_SYM_PLANE\n DESCRIPTION: Symmetry plane for mesh deformation only \ingroup Config*/
  addStringListOption("MARKER_DEFORM_MESH_SYM_PLANE", nMarker_Deform_Mesh_Sym_Plane, Marker_Deform_Mesh_Sym_Plane);
  /*!\brief MARKER_FLUID_LOAD\n DESCRIPTION: Marker(s) in which the flow load is computed/applied \ingroup Config*/
  addStringListOption("MARKER_FLUID_LOAD", nMarker_Fluid_Load, Marker_Fluid_Load);
  /*!\brief MARKER_FSI_INTERFACE \n DESCRIPTION: ZONE interface boundary marker(s) \ingroup Config*/
  addStringListOption("MARKER_ZONE_INTERFACE", nMarker_ZoneInterface, Marker_ZoneInterface);
  /*!\brief MARKER_CHT_INTERFACE \n DESCRIPTION: CHT interface boundary marker(s) \ingroup Config*/
  addStringListOption("MARKER_CHT_INTERFACE", nMarker_CHTInterface, Marker_CHTInterface);
  /* DESCRIPTION: Internal boundary marker(s) */
  addStringListOption("MARKER_INTERNAL", nMarker_Internal, Marker_Internal);
  /* DESCRIPTION: Custom boundary marker(s) */
  addStringListOption("MARKER_CUSTOM", nMarker_Custom, Marker_Custom);
  /* DESCRIPTION: Periodic boundary marker(s) for use with SU2_MSH
   Format: ( periodic marker, donor marker, rotation_center_x, rotation_center_y,
   rotation_center_z, rotation_angle_x-axis, rotation_angle_y-axis,
   rotation_angle_z-axis, translation_x, translation_y, translation_z, ... ) */
  addPeriodicOption("MARKER_PERIODIC", nMarker_PerBound, Marker_PerBound, Marker_PerDonor,
                    Periodic_RotCenter, Periodic_RotAngles, Periodic_Translation);

  /*!\brief MARKER_PYTHON_CUSTOM\n DESCRIPTION: Python customizable marker(s) \ingroup Config*/
  addStringListOption("MARKER_PYTHON_CUSTOM", nMarker_PyCustom, Marker_PyCustom);

  /*!\brief MARKER_WALL_FUNCTIONS\n DESCRIPTION: Viscous wall markers for which wall functions must be applied.
   Format: (Wall function marker, wall function type, ...) \ingroup Config*/
  addWallFunctionOption("MARKER_WALL_FUNCTIONS", nMarker_WallFunctions, Marker_WallFunctions,
                        Kind_WallFunctions, IntInfo_WallFunctions, DoubleInfo_WallFunctions);

  /*!\brief ACTDISK_TYPE  \n DESCRIPTION: Actuator Disk boundary type \n OPTIONS: see \link ActDisk_Map \endlink \n Default: VARIABLES_JUMP \ingroup Config*/
  addEnumOption("ACTDISK_TYPE", Kind_ActDisk, ActDisk_Map, VARIABLES_JUMP);

  /*!\brief MARKER_ACTDISK\n DESCRIPTION: Periodic boundary marker(s) for use with SU2_MSH
   Format: ( periodic marker, donor marker, rotation_center_x, rotation_center_y,
   rotation_center_z, rotation_angle_x-axis, rotation_angle_y-axis,
   rotation_angle_z-axis, translation_x, translation_y, translation_z, ... ) \ingroup Config*/
  addActDiskOption("MARKER_ACTDISK",
                   nMarker_ActDiskInlet, nMarker_ActDiskOutlet,  Marker_ActDiskInlet, Marker_ActDiskOutlet,
                   ActDisk_PressJump, ActDisk_TempJump, ActDisk_Omega);

  /*!\brief ACTDISK_FILENAME \n DESCRIPTION: Input file for a specified actuator disk (w/ extension) \n DEFAULT: actdiskinput.dat \ingroup Config*/
  addStringOption("ACTDISK_FILENAME", ActDisk_FileName, string("actdiskinput.dat"));

  /*!\brief INLET_TYPE  \n DESCRIPTION: Inlet boundary type \n OPTIONS: see \link Inlet_Map \endlink \n DEFAULT: TOTAL_CONDITIONS \ingroup Config*/
  addEnumOption("INLET_TYPE", Kind_Inlet, Inlet_Map, TOTAL_CONDITIONS);
  /*!\brief INC_INLET_TYPE \n DESCRIPTION: List of inlet types for incompressible flows. List length must match number of inlet markers. Options: VELOCITY_INLET, PRESSURE_INLET. \ingroup Config*/
  addEnumListOption("INC_INLET_TYPE", nInc_Inlet, Kind_Inc_Inlet, Inlet_Map);
  addBoolOption("SPECIFIED_INLET_PROFILE", Inlet_From_File, false);
  /*!\brief INLET_FILENAME \n DESCRIPTION: Input file for a specified inlet profile (w/ extension) \n DEFAULT: inlet.dat \ingroup Config*/
  addStringOption("INLET_FILENAME", Inlet_Filename, string("inlet.dat"));
  /*!\brief INLET_MATCHING_TOLERANCE
   * \n DESCRIPTION: If a file is provided to specify the inlet profile,
   * this tolerance will be used to match the coordinates in the input file to
   * the points on the grid. \n DEFAULT: 1E-6 \ingroup Config*/
  addDoubleOption("INLET_MATCHING_TOLERANCE", Inlet_Matching_Tol, 1e-6);
  /*!\brief MARKER_INLET  \n DESCRIPTION: Inlet boundary marker(s) with the following formats,
   Total Conditions: (inlet marker, total temp, total pressure, flow_direction_x,
   flow_direction_y, flow_direction_z, ... ) where flow_direction is
   a unit vector.
   Mass Flow: (inlet marker, density, velocity magnitude, flow_direction_x,
   flow_direction_y, flow_direction_z, ... ) where flow_direction is
   a unit vector. \ingroup Config*/
  addInletOption("MARKER_INLET", nMarker_Inlet, Marker_Inlet, Inlet_Ttotal, Inlet_Ptotal, Inlet_FlowDir);

  /*!\brief MARKER_RIEMANN \n DESCRIPTION: Riemann boundary marker(s) with the following formats, a unit vector.
   * \n OPTIONS: See \link Riemann_Map \endlink. The variables indicated by the option and the flow direction unit vector must be specified. \ingroup Config*/
  addRiemannOption("MARKER_RIEMANN", nMarker_Riemann, Marker_Riemann, Kind_Data_Riemann, Riemann_Map, Riemann_Var1, Riemann_Var2, Riemann_FlowDir);
  /*!\brief MARKER_GILES \n DESCRIPTION: Giles boundary marker(s) with the following formats, a unit vector. */
  /* \n OPTIONS: See \link Giles_Map \endlink. The variables indicated by the option and the flow direction unit vector must be specified. \ingroup Config*/
  addGilesOption("MARKER_GILES", nMarker_Giles, Marker_Giles, Kind_Data_Giles, Giles_Map, Giles_Var1, Giles_Var2, Giles_FlowDir, RelaxFactorAverage, RelaxFactorFourier);
  /*!\brief SPATIAL_FOURIER \n DESCRIPTION: Option to compute the spatial fourier trasformation for the Giles BC. */
  addBoolOption("SPATIAL_FOURIER", SpatialFourier, false);
  /*!\brief GILES_EXTRA_RELAXFACTOR \n DESCRIPTION: the 1st coeff the value of the under relaxation factor to apply to the shroud and hub,
   * the 2nd coefficient is the the percentage of span-wise height influenced by this extra under relaxation factor.*/
  default_extrarelfac[0] = 0.1; default_extrarelfac[1] = 0.1;
  addDoubleArrayOption("GILES_EXTRA_RELAXFACTOR", 2, ExtraRelFacGiles, default_extrarelfac);
  /*!\brief AVERAGE_PROCESS_TYPE \n DESCRIPTION: types of mixing process for averaging quantities at the boundaries.
    \n OPTIONS: see \link MixingProcess_Map \endlink \n DEFAULT: AREA_AVERAGE \ingroup Config*/
  addEnumOption("MIXINGPLANE_INTERFACE_KIND", Kind_MixingPlaneInterface, MixingPlaneInterface_Map, NEAREST_SPAN);
  /*!\brief AVERAGE_PROCESS_KIND \n DESCRIPTION: types of mixing process for averaging quantities at the boundaries.
    \n OPTIONS: see \link MixingProcess_Map \endlink \n DEFAULT: AREA_AVERAGE \ingroup Config*/
  addEnumOption("AVERAGE_PROCESS_KIND", Kind_AverageProcess, AverageProcess_Map, AREA);
  /*!\brief PERFORMANCE_AVERAGE_PROCESS_KIND \n DESCRIPTION: types of mixing process for averaging quantities at the boundaries for performance computation.
      \n OPTIONS: see \link MixingProcess_Map \endlink \n DEFAULT: AREA_AVERAGE \ingroup Config*/
  addEnumOption("PERFORMANCE_AVERAGE_PROCESS_KIND", Kind_PerformanceAverageProcess, AverageProcess_Map, AREA);
  default_mixedout_coeff[0] = 1.0; default_mixedout_coeff[1] = 1.0E-05; default_mixedout_coeff[2] = 15.0;
  /*!\brief MIXEDOUT_COEFF \n DESCRIPTION: the 1st coeff is an under relaxation factor for the Newton method,
   * the 2nd coefficient is the tolerance for the Newton method, 3rd coefficient is the maximum number of
   * iteration for the Newton Method.*/
  addDoubleArrayOption("MIXEDOUT_COEFF", 3, Mixedout_Coeff, default_mixedout_coeff);
  /*!\brief RAMP_ROTATING_FRAME\n DESCRIPTION: option to ramp up or down the rotating frame velocity value*/
  addBoolOption("RAMP_ROTATING_FRAME", RampRotatingFrame, false);
  default_rampRotFrame_coeff[0] = 0; default_rampRotFrame_coeff[1] = 1.0; default_rampRotFrame_coeff[2] = 1000.0;
      /*!\brief RAMP_ROTATING_FRAME_COEFF \n DESCRIPTION: the 1st coeff is the staring velocity,
   * the 2nd coeff is the number of iterations for the update, 3rd is the number of iteration */
  addDoubleArrayOption("RAMP_ROTATING_FRAME_COEFF", 3, RampRotatingFrame_Coeff, default_rampRotFrame_coeff);
  /* DESCRIPTION: AVERAGE_MACH_LIMIT is a limit value for average procedure based on the mass flux. */
  addDoubleOption("AVERAGE_MACH_LIMIT", AverageMachLimit, 0.03);
  /*!\brief RAMP_OUTLET_PRESSURE\n DESCRIPTION: option to ramp up or down the rotating frame velocity value*/
  addBoolOption("RAMP_OUTLET_PRESSURE", RampOutletPressure, false);
  default_rampOutPres_coeff[0] = 100000.0; default_rampOutPres_coeff[1] = 1.0; default_rampOutPres_coeff[2] = 1000.0;
  /*!\brief RAMP_OUTLET_PRESSURE_COEFF \n DESCRIPTION: the 1st coeff is the staring outlet pressure,
   * the 2nd coeff is the number of iterations for the update, 3rd is the number of total iteration till reaching the final outlet pressure value */
  addDoubleArrayOption("RAMP_OUTLET_PRESSURE_COEFF", 3, RampOutletPressure_Coeff, default_rampOutPres_coeff);
  /*!\brief MARKER_MIXINGPLANE \n DESCRIPTION: Identify the boundaries in which the mixing plane is applied. \ingroup Config*/
  addStringListOption("MARKER_MIXINGPLANE_INTERFACE", nMarker_MixingPlaneInterface, Marker_MixingPlaneInterface);
  /*!\brief TURBULENT_MIXINGPLANE \n DESCRIPTION: Activate mixing plane also for turbulent quantities \ingroup Config*/
  addBoolOption("TURBULENT_MIXINGPLANE", turbMixingPlane, false);
  /*!\brief MARKER_TURBOMACHINERY \n DESCRIPTION: Identify the inflow and outflow boundaries in which the turbomachinery settings are  applied. \ingroup Config*/
  addTurboPerfOption("MARKER_TURBOMACHINERY", nMarker_Turbomachinery, Marker_TurboBoundIn, Marker_TurboBoundOut);
  /*!\brief NUM_SPANWISE_SECTIONS \n DESCRIPTION: Integer number of spanwise sections to compute 3D turbo BC and Performance for turbomachinery */
  addUnsignedShortOption("NUM_SPANWISE_SECTIONS", nSpanWiseSections_User, 1);
  /*!\brief SPANWISE_KIND \n DESCRIPTION: type of algorithm to identify the span-wise sections at the turbo boundaries.
   \n OPTIONS: see \link SpanWise_Map \endlink \n Default: AUTOMATIC */
  addEnumOption("SPANWISE_KIND", Kind_SpanWise, SpanWise_Map, AUTOMATIC);
  /*!\brief TURBOMACHINERY_KIND \n DESCRIPTION: types of turbomachynery architecture.
      \n OPTIONS: see \link TurboMachinery_Map \endlink \n Default: AXIAL */
  addEnumListOption("TURBOMACHINERY_KIND",nTurboMachineryKind, Kind_TurboMachinery, TurboMachinery_Map);
  /*!\brief MARKER_SHROUD \n DESCRIPTION: markers in which velocity is forced to 0.0 .
   * \n Format: (shroud1, shroud2, ...)*/
  addStringListOption("MARKER_SHROUD", nMarker_Shroud, Marker_Shroud);
  /*!\brief MARKER_SUPERSONIC_INLET  \n DESCRIPTION: Supersonic inlet boundary marker(s)
   * \n   Format: (inlet marker, temperature, static pressure, velocity_x,   velocity_y, velocity_z, ... ), i.e. primitive variables specified. \ingroup Config*/
  addInletOption("MARKER_SUPERSONIC_INLET", nMarker_Supersonic_Inlet, Marker_Supersonic_Inlet, Inlet_Temperature, Inlet_Pressure, Inlet_Velocity);
  /*!\brief MARKER_SUPERSONIC_OUTLET \n DESCRIPTION: Supersonic outlet boundary marker(s) \ingroup Config*/
  addStringListOption("MARKER_SUPERSONIC_OUTLET", nMarker_Supersonic_Outlet, Marker_Supersonic_Outlet);
  /*!\brief MARKER_OUTLET  \n DESCRIPTION: Outlet boundary marker(s)\n
   Format: ( outlet marker, back pressure (static), ... ) \ingroup Config*/
  addStringDoubleListOption("MARKER_OUTLET", nMarker_Outlet, Marker_Outlet, Outlet_Pressure);
  /*!\brief INC_INLET_TYPE \n DESCRIPTION: List of inlet types for incompressible flows. List length must match number of inlet markers. Options: VELOCITY_INLET, PRESSURE_INLET. \ingroup Config*/
  addEnumListOption("INC_OUTLET_TYPE", nInc_Outlet, Kind_Inc_Outlet, Outlet_Map);
  /*!\brief MARKER_ISOTHERMAL DESCRIPTION: Isothermal wall boundary marker(s)\n
   * Format: ( isothermal marker, wall temperature (static), ... ) \ingroup Config  */
  addStringDoubleListOption("MARKER_ISOTHERMAL", nMarker_Isothermal, Marker_Isothermal, Isothermal_Temperature);
  /*!\brief MARKER_HEATFLUX  \n DESCRIPTION: Specified heat flux wall boundary marker(s)
   Format: ( Heat flux marker, wall heat flux (static), ... ) \ingroup Config*/
  addStringDoubleListOption("MARKER_HEATFLUX", nMarker_HeatFlux, Marker_HeatFlux, Heat_Flux);
  /*!\brief Smluchowski/Maxwell wall boundary marker(s)  \n DESCRIPTION: Slip velocity and temperature jump wall boundary marker(s)
   Format: ( Heat flux marker,  wall temperature (static), momentum accomodation coefficient, thermal accomodation coefficient ... ) \ingroup Config*/
  addStringDoubleListOption("MARKER_SMOLUCHOWSKI_MAXWELL", nMarker_Smoluchowski_Maxwell, Marker_Smoluchowski_Maxwell, Isothermal_Temperature); //Missing TMAC and TAC
  /*!\brief WALL_ROUGHNESS  \n DESCRIPTION: Specified roughness heights at wall boundary marker(s)
   Format: ( Wall marker, roughness_height (static), ... ) \ingroup Config*/
  addStringDoubleListOption("WALL_ROUGHNESS", nRough_Wall, Marker_RoughWall, Roughness_Height);
  /*!\brief MARKER_ENGINE_INFLOW  \n DESCRIPTION: Engine inflow boundary marker(s)
   Format: ( nacelle inflow marker, fan face Mach, ... ) \ingroup Config*/
  addStringDoubleListOption("MARKER_ENGINE_INFLOW", nMarker_EngineInflow, Marker_EngineInflow, EngineInflow_Target);
  /* DESCRIPTION: Highlite area */
  addDoubleOption("HIGHLITE_AREA", Highlite_Area, 1.0);
  /* DESCRIPTION: Fan poly efficiency */
  addDoubleOption("FAN_POLY_EFF", Fan_Poly_Eff, 1.0);
  /*!\brief SUBSONIC_ENGINE\n DESCRIPTION: Engine subsonic intake region \ingroup Config*/
  addBoolOption("INTEGRATED_HEATFLUX", Integrated_HeatFlux, false);
  /*!\brief SUBSONIC_ENGINE\n DESCRIPTION: Engine subsonic intake region \ingroup Config*/
  addBoolOption("SUBSONIC_ENGINE", SubsonicEngine, false);
  /* DESCRIPTION: Actuator disk double surface */
  addBoolOption("ACTDISK_DOUBLE_SURFACE", ActDisk_DoubleSurface, false);
  /* DESCRIPTION: Only half engine is in the computational grid */
  addBoolOption("ENGINE_HALF_MODEL", Engine_HalfModel, false);
  /* DESCRIPTION: Actuator disk double surface */
  addBoolOption("ACTDISK_SU2_DEF", ActDisk_SU2_DEF, false);
  /* DESCRIPTION: Definition of the distortion rack (radial number of proves / circumferential density (degree) */
  default_distortion[0] =  5.0; default_distortion[1] =  15.0;
  addDoubleArrayOption("DISTORTION_RACK", 2, DistortionRack, default_distortion);
  /* DESCRIPTION: Values of the box to impose a subsonic nacellle (mach, Pressure, Temperature) */
  default_eng_val[0]=0.0; default_eng_val[1]=0.0; default_eng_val[2]=0.0;
  default_eng_val[3]=0.0;  default_eng_val[4]=0.0;
  addDoubleArrayOption("SUBSONIC_ENGINE_VALUES", 5, SubsonicEngine_Values, default_eng_val);
  /* DESCRIPTION: Coordinates of the box to impose a subsonic nacellle cylinder (Xmin, Ymin, Zmin, Xmax, Ymax, Zmax, Radius) */
  default_eng_cyl[0] = 0.0; default_eng_cyl[1] = 0.0; default_eng_cyl[2] = 0.0;
  default_eng_cyl[3] =  1E15; default_eng_cyl[4] =  1E15; default_eng_cyl[5] =  1E15; default_eng_cyl[6] =  1E15;
  addDoubleArrayOption("SUBSONIC_ENGINE_CYL", 7, SubsonicEngine_Cyl, default_eng_cyl);
  /* DESCRIPTION: Engine exhaust boundary marker(s)
   Format: (nacelle exhaust marker, total nozzle temp, total nozzle pressure, ... )*/
  addExhaustOption("MARKER_ENGINE_EXHAUST", nMarker_EngineExhaust, Marker_EngineExhaust, Exhaust_Temperature_Target, Exhaust_Pressure_Target);
  /* DESCRIPTION: Clamped boundary marker(s) */
  addStringListOption("MARKER_CLAMPED", nMarker_Clamped, Marker_Clamped);
  /* DESCRIPTION: Displacement boundary marker(s) */
  addStringDoubleListOption("MARKER_NORMAL_DISPL", nMarker_Displacement, Marker_Displacement, Displ_Value);
  /* DESCRIPTION: Load boundary marker(s) - uniform pressure in Pa */
  addStringDoubleListOption("MARKER_PRESSURE", nMarker_Load, Marker_Load, Load_Value);
  /* DESCRIPTION: Load boundary marker(s) */
  addStringDoubleListOption("MARKER_DAMPER", nMarker_Damper, Marker_Damper, Damper_Constant);
  /* DESCRIPTION: Load boundary marker(s)
   Format: (inlet marker, load, multiplier, dir_x, dir_y, dir_z, ... ), i.e. primitive variables specified. */
  addInletOption("MARKER_LOAD", nMarker_Load_Dir, Marker_Load_Dir, Load_Dir_Value, Load_Dir_Multiplier, Load_Dir);
  /* DESCRIPTION: Load boundary marker(s)
   Format: (inlet marker, load, multiplier, dir_x, dir_y, dir_z, ... ), i.e. primitive variables specified. */
  addInletOption("MARKER_DISPLACEMENT", nMarker_Disp_Dir, Marker_Disp_Dir, Disp_Dir_Value, Disp_Dir_Multiplier, Disp_Dir);
  /* DESCRIPTION: Sine load boundary marker(s)
   Format: (inlet marker, load, multiplier, dir_x, dir_y, dir_z, ... ), i.e. primitive variables specified. */
  addInletOption("MARKER_SINE_LOAD", nMarker_Load_Sine, Marker_Load_Sine, Load_Sine_Amplitude, Load_Sine_Frequency, Load_Sine_Dir);
  /*!\brief SINE_LOAD\n DESCRIPTION: option to apply the load as a sine*/
  addBoolOption("SINE_LOAD", Sine_Load, false);
  default_sineload_coeff[0] = 0.0; default_sineload_coeff[1] = 0.0; default_sineload_coeff[2] = 0.0;
  /*!\brief SINE_LOAD_COEFF \n DESCRIPTION: the 1st coeff is the amplitude, the 2nd is the frequency, 3rd is the phase in radians */
  addDoubleArrayOption("SINE_LOAD_COEFF", 3, SineLoad_Coeff, default_sineload_coeff);
  /*!\brief RAMP_AND_RELEASE\n DESCRIPTION: release the load after applying the ramp*/
  addBoolOption("RAMP_AND_RELEASE_LOAD", RampAndRelease, false);

  /* DESCRIPTION: Flow load boundary marker(s) */
  addStringDoubleListOption("MARKER_FLOWLOAD", nMarker_FlowLoad, Marker_FlowLoad, FlowLoad_Value);
  /* DESCRIPTION: Damping factor for engine inlet condition */
  addDoubleOption("DAMP_ENGINE_INFLOW", Damp_Engine_Inflow, 0.95);
  /* DESCRIPTION: Damping factor for engine exhaust condition */
  addDoubleOption("DAMP_ENGINE_EXHAUST", Damp_Engine_Exhaust, 0.95);
  /*!\brief ENGINE_INFLOW_TYPE  \n DESCRIPTION: Inlet boundary type \n OPTIONS: see \link Engine_Inflow_Map \endlink \n Default: FAN_FACE_MACH \ingroup Config*/
  addEnumOption("ENGINE_INFLOW_TYPE", Kind_Engine_Inflow, Engine_Inflow_Map, FAN_FACE_MACH);
  /* DESCRIPTION: Evaluate a problem with engines */
  addBoolOption("ENGINE", Engine, false);

  /* DESCRIPTION:  Compute buffet sensor */
  addBoolOption("BUFFET_MONITORING", Buffet_Monitoring, false);
  /* DESCRIPTION:  Sharpness coefficient for the buffet sensor */
  addDoubleOption("BUFFET_K", Buffet_k, 10.0);
  /* DESCRIPTION:  Offset parameter for the buffet sensor */
  addDoubleOption("BUFFET_LAMBDA", Buffet_lambda, 0.0);

  /* DESCRIPTION: Number of samples for quasi-Newton methods. */
  addUnsignedShortOption("QUASI_NEWTON_NUM_SAMPLES", nQuasiNewtonSamples, 0);
  /* DESCRIPTION: Whether to use vectorized numerical schemes, less robust against transients. */
  addBoolOption("USE_VECTORIZATION", UseVectorization, false);

  /*!\par CONFIG_CATEGORY: Time-marching \ingroup Config*/
  /*--- Options related to time-marching ---*/

  /* DESCRIPTION: Unsteady simulation  */
  addEnumOption("TIME_MARCHING", TimeMarching, TimeMarching_Map, STEADY);
  /* DESCRIPTION:  Courant-Friedrichs-Lewy condition of the finest grid */
  addDoubleOption("CFL_NUMBER", CFLFineGrid, 1.25);
  /* DESCRIPTION:  Max time step in local time stepping simulations */
  addDoubleOption("MAX_DELTA_TIME", Max_DeltaTime, 1000000);
  /* DESCRIPTION: Activate The adaptive CFL number. */
  addBoolOption("CFL_ADAPT", CFL_Adapt, false);
  /* !\brief CFL_ADAPT_PARAM
   * DESCRIPTION: Parameters of the adaptive CFL number (factor down, factor up, CFL limit (min and max) )
   * Factor down generally <1.0, factor up generally > 1.0 to cause the CFL to increase when the under-relaxation parameter is 1.0
   * and to decrease when the under-relaxation parameter is less than 0.1. Factor is multiplicative. \ingroup Config*/
  default_cfl_adapt[0] = 1.0; default_cfl_adapt[1] = 1.0; default_cfl_adapt[2] = 10.0; default_cfl_adapt[3] = 100.0;
  addDoubleArrayOption("CFL_ADAPT_PARAM", 4, CFL_AdaptParam, default_cfl_adapt);
  /* DESCRIPTION: Reduction factor of the CFL coefficient in the adjoint problem */
  addDoubleOption("CFL_REDUCTION_ADJFLOW", CFLRedCoeff_AdjFlow, 0.8);
  /* DESCRIPTION: Reduction factor of the CFL coefficient in the level set problem */
  addDoubleOption("CFL_REDUCTION_TURB", CFLRedCoeff_Turb, 1.0);
  /* DESCRIPTION: Reduction factor of the CFL coefficient in the turbulent adjoint problem */
  addDoubleOption("CFL_REDUCTION_ADJTURB", CFLRedCoeff_AdjTurb, 1.0);
  /* DESCRIPTION: External iteration offset due to restart */
  addUnsignedLongOption("EXT_ITER_OFFSET", ExtIter_OffSet, 0);
  // these options share nRKStep as their size, which is not a good idea in general
  /* DESCRIPTION: Runge-Kutta alpha coefficients */
  addDoubleListOption("RK_ALPHA_COEFF", nRKStep, RK_Alpha_Step);
  /* DESCRIPTION: Number of time levels for time accurate local time stepping. */
  addUnsignedShortOption("LEVELS_TIME_ACCURATE_LTS", nLevels_TimeAccurateLTS, 1);
  /* DESCRIPTION: Number of time DOFs used in the predictor step of ADER-DG. */
  addUnsignedShortOption("TIME_DOFS_ADER_DG", nTimeDOFsADER_DG, 2);
  /* DESCRIPTION: Unsteady Courant-Friedrichs-Lewy number of the finest grid */
  addDoubleOption("UNST_CFL_NUMBER", Unst_CFL, 0.0);
  /* DESCRIPTION: Integer number of periodic time instances for Harmonic Balance */
  addUnsignedShortOption("TIME_INSTANCES", nTimeInstances, 1);
  /* DESCRIPTION: Time period for Harmonic Balance wihtout moving meshes */
  addDoubleOption("HB_PERIOD", HarmonicBalance_Period, -1.0);
  /* DESCRIPTION:  Turn on/off harmonic balance preconditioning */
  addBoolOption("HB_PRECONDITION", HB_Precondition, false);
  /* DESCRIPTION: Iteration number to begin unsteady restarts (dual time method) */
  addLongOption("UNST_RESTART_ITER", Unst_RestartIter, 0);
  /* DESCRIPTION: Starting direct solver iteration for the unsteady adjoint */
  addLongOption("UNST_ADJOINT_ITER", Unst_AdjointIter, 0);
  /* DESCRIPTION: Number of iterations to average the objective */
  addLongOption("ITER_AVERAGE_OBJ", Iter_Avg_Objective , 0);
  /* DESCRIPTION: Iteration number to begin unsteady restarts (structural analysis) */
  addLongOption("DYN_RESTART_ITER", Dyn_RestartIter, 0);
  /* DESCRIPTION: Time discretization */
  addEnumOption("TIME_DISCRE_FLOW", Kind_TimeIntScheme_Flow, Time_Int_Map, EULER_IMPLICIT);
  /* DESCRIPTION: Time discretization */
  addEnumOption("TIME_DISCRE_FEM_FLOW", Kind_TimeIntScheme_FEM_Flow, Time_Int_Map, RUNGE_KUTTA_EXPLICIT);
  /* DESCRIPTION: ADER-DG predictor step */
  addEnumOption("ADER_PREDICTOR", Kind_ADER_Predictor, Ader_Predictor_Map, ADER_ALIASED_PREDICTOR);
  /* DESCRIPTION: Time discretization */
  addEnumOption("TIME_DISCRE_ADJFLOW", Kind_TimeIntScheme_AdjFlow, Time_Int_Map, EULER_IMPLICIT);
  /* DESCRIPTION: Time discretization */
  addEnumOption("TIME_DISCRE_TURB", Kind_TimeIntScheme_Turb, Time_Int_Map, EULER_IMPLICIT);
  /* DESCRIPTION: Time discretization */
  addEnumOption("TIME_DISCRE_ADJTURB", Kind_TimeIntScheme_AdjTurb, Time_Int_Map, EULER_IMPLICIT);
  /* DESCRIPTION: Time discretization */
  addEnumOption("TIME_DISCRE_FEA", Kind_TimeIntScheme_FEA, Time_Int_Map_FEA, NEWMARK_IMPLICIT);
  /* DESCRIPTION: Time discretization for radiation problems*/
  addEnumOption("TIME_DISCRE_RADIATION", Kind_TimeIntScheme_Radiation, Time_Int_Map, EULER_IMPLICIT);
  /* DESCRIPTION: Time discretization */
  addEnumOption("TIME_DISCRE_HEAT", Kind_TimeIntScheme_Heat, Time_Int_Map, EULER_IMPLICIT);
  /* DESCRIPTION: Time discretization */
  addEnumOption("TIMESTEP_HEAT", Kind_TimeStep_Heat, Heat_TimeStep_Map, MINIMUM);

  /*!\par CONFIG_CATEGORY: Linear solver definition \ingroup Config*/
  /*--- Options related to the linear solvers ---*/

  /*!\brief LINEAR_SOLVER
   *  \n DESCRIPTION: Linear solver for the implicit, mesh deformation, or discrete adjoint systems \n OPTIONS: see \link Linear_Solver_Map \endlink \n DEFAULT: FGMRES \ingroup Config*/
  addEnumOption("LINEAR_SOLVER", Kind_Linear_Solver, Linear_Solver_Map, FGMRES);
  /*!\brief LINEAR_SOLVER_PREC
   *  \n DESCRIPTION: Preconditioner for the Krylov linear solvers \n OPTIONS: see \link Linear_Solver_Prec_Map \endlink \n DEFAULT: LU_SGS \ingroup Config*/
  addEnumOption("LINEAR_SOLVER_PREC", Kind_Linear_Solver_Prec, Linear_Solver_Prec_Map, ILU);
  /* DESCRIPTION: Minimum error threshold for the linear solver for the implicit formulation */
  addDoubleOption("LINEAR_SOLVER_ERROR", Linear_Solver_Error, 1E-6);
  /* DESCRIPTION: Maximum number of iterations of the linear solver for the implicit formulation */
  addUnsignedLongOption("LINEAR_SOLVER_ITER", Linear_Solver_Iter, 10);
  /* DESCRIPTION: Fill in level for the ILU preconditioner */
  addUnsignedShortOption("LINEAR_SOLVER_ILU_FILL_IN", Linear_Solver_ILU_n, 0);
  /* DESCRIPTION: Maximum number of iterations of the linear solver for the implicit formulation */
  addUnsignedLongOption("LINEAR_SOLVER_RESTART_FREQUENCY", Linear_Solver_Restart_Frequency, 10);
  /* DESCRIPTION: Relaxation factor for iterative linear smoothers (SMOOTHER_ILU/JACOBI/LU-SGS/LINELET) */
  addDoubleOption("LINEAR_SOLVER_SMOOTHER_RELAXATION", Linear_Solver_Smoother_Relaxation, 1.0);
  /* DESCRIPTION: Custom number of threads used for additive domain decomposition for ILU and LU_SGS (0 is "auto"). */
  addUnsignedLongOption("LINEAR_SOLVER_PREC_THREADS", Linear_Solver_Prec_Threads, 0);
  /* DESCRIPTION: Relaxation factor for updates of adjoint variables. */
  addDoubleOption("RELAXATION_FACTOR_ADJOINT", Relaxation_Factor_Adjoint, 1.0);
  /* DESCRIPTION: Relaxation of the CHT coupling */
  addDoubleOption("RELAXATION_FACTOR_CHT", Relaxation_Factor_CHT, 1.0);
  /* DESCRIPTION: Roe coefficient */
  addDoubleOption("ROE_KAPPA", Roe_Kappa, 0.5);
  /* DESCRIPTION: Roe-Turkel preconditioning for low Mach number flows */
  addBoolOption("LOW_MACH_PREC", Low_Mach_Precon, false);
  /* DESCRIPTION: Post-reconstruction correction for low Mach number flows */
  addBoolOption("LOW_MACH_CORR", Low_Mach_Corr, false);
  /* DESCRIPTION: Time Step for dual time stepping simulations (s) */
  addDoubleOption("MIN_ROE_TURKEL_PREC", Min_Beta_RoeTurkel, 0.01);
  /* DESCRIPTION: Time Step for dual time stepping simulations (s) */
  addDoubleOption("MAX_ROE_TURKEL_PREC", Max_Beta_RoeTurkel, 0.2);
  /* DESCRIPTION: Linear solver for the turbulent adjoint systems */
  addEnumOption("ADJTURB_LIN_SOLVER", Kind_AdjTurb_Linear_Solver, Linear_Solver_Map, FGMRES);
  /* DESCRIPTION: Preconditioner for the turbulent adjoint Krylov linear solvers */
  addEnumOption("ADJTURB_LIN_PREC", Kind_AdjTurb_Linear_Prec, Linear_Solver_Prec_Map, ILU);
  /* DESCRIPTION: Minimum error threshold for the turbulent adjoint linear solver for the implicit formulation */
  addDoubleOption("ADJTURB_LIN_ERROR", AdjTurb_Linear_Error, 1E-5);
  /* DESCRIPTION: Maximum number of iterations of the turbulent adjoint linear solver for the implicit formulation */
  addUnsignedShortOption("ADJTURB_LIN_ITER", AdjTurb_Linear_Iter, 10);
  /* DESCRIPTION: Entropy fix factor */
  addDoubleOption("ENTROPY_FIX_COEFF", EntropyFix_Coeff, 0.001);
  /* DESCRIPTION: Linear solver for the discete adjoint systems */
  addEnumOption("DISCADJ_LIN_SOLVER", Kind_DiscAdj_Linear_Solver, Linear_Solver_Map, FGMRES);
  /* DESCRIPTION: Preconditioner for the discrete adjoint Krylov linear solvers */
  addEnumOption("DISCADJ_LIN_PREC", Kind_DiscAdj_Linear_Prec, Linear_Solver_Prec_Map, ILU);
  /* DESCRIPTION: Linear solver for the discete adjoint systems */

  /*!\par CONFIG_CATEGORY: Convergence\ingroup Config*/
  /*--- Options related to convergence ---*/

  /*!\brief CONV_CRITERIA
   *  \n DESCRIPTION: Convergence criteria \n OPTIONS: see \link Converge_Crit_Map \endlink \n DEFAULT: RESIDUAL \ingroup Config*/
  addEnumOption("CONV_CRITERIA", ConvCriteria, Converge_Crit_Map, RESIDUAL);
  /*!\brief CONV_RESIDUAL_MINVAL\n DESCRIPTION: Min value of the residual (log10 of the residual)\n DEFAULT: -14.0 \ingroup Config*/
  addDoubleOption("CONV_RESIDUAL_MINVAL", MinLogResidual, -14.0);
  /*!\brief CONV_STARTITER\n DESCRIPTION: Iteration number to begin convergence monitoring\n DEFAULT: 5 \ingroup Config*/
  addUnsignedLongOption("CONV_STARTITER", StartConv_Iter, 5);
  /*!\brief CONV_CAUCHY_ELEMS\n DESCRIPTION: Number of elements to apply the criteria. \n DEFAULT 100 \ingroup Config*/
  addUnsignedShortOption("CONV_CAUCHY_ELEMS", Cauchy_Elems, 100);
  /*!\brief CONV_CAUCHY_EPS\n DESCRIPTION: Epsilon to control the series convergence \n DEFAULT: 1e-10 \ingroup Config*/
  addDoubleOption("CONV_CAUCHY_EPS", Cauchy_Eps, 1E-10);
  /*!\brief CONV_FIELD\n DESCRIPTION: Output field to monitor \n Default: depends on solver \ingroup Config*/
  addStringListOption("CONV_FIELD", nConvField, ConvField);

  /*!\brief CONV_WINDOW_STARTITER\n DESCRIPTION: Iteration number after START_ITER_WND  to begin convergence monitoring\n DEFAULT: 15 \ingroup Config*/
  addUnsignedLongOption("CONV_WINDOW_STARTITER", Wnd_StartConv_Iter, 15);
  /*!\brief CONV_WINDOW_CAUCHY_ELEMS\n DESCRIPTION: Number of elements to apply the criteria. \n DEFAULT 100 \ingroup Config*/
  addUnsignedShortOption("CONV_WINDOW_CAUCHY_ELEMS", Wnd_Cauchy_Elems, 100);
  /*!\brief CONV_WINDOW_CAUCHY_EPS\n DESCRIPTION: Epsilon to control the series convergence \n DEFAULT: 1e-3 \ingroup Config*/
  addDoubleOption("CONV_WINDOW_CAUCHY_EPS", Wnd_Cauchy_Eps, 1E-3);
  /*!\brief WINDOW_CAUCHY_CRIT \n DESCRIPTION: Determines, if the cauchy convergence criterion should be used for windowed time averaged objective functions*/
  addBoolOption("WINDOW_CAUCHY_CRIT",Wnd_Cauchy_Crit, false);
  /*!\brief CONV_WINDOW_FIELD
   * \n DESCRIPTION: Output fields  for the Cauchy criterium for the TIME iteration. The criterium is applied to the windowed time average of the chosen funcion. */
  addStringListOption("CONV_WINDOW_FIELD",nWndConvField, WndConvField);
  /*!\par CONFIG_CATEGORY: Multi-grid \ingroup Config*/
  /*--- Options related to Multi-grid ---*/

  /*!\brief START_UP_ITER \n DESCRIPTION: Start up iterations using the fine grid only. DEFAULT: 0 \ingroup Config*/
  addUnsignedShortOption("START_UP_ITER", nStartUpIter, 0);
  /*!\brief MGLEVEL\n DESCRIPTION: Multi-grid Levels. DEFAULT: 0 \ingroup Config*/
  addUnsignedShortOption("MGLEVEL", nMGLevels, 0);
  /*!\brief MGCYCLE\n DESCRIPTION: Multi-grid cycle. OPTIONS: See \link MG_Cycle_Map \endlink. Defualt V_CYCLE \ingroup Config*/
  addEnumOption("MGCYCLE", MGCycle, MG_Cycle_Map, V_CYCLE);
  /*!\brief MG_PRE_SMOOTH\n DESCRIPTION: Multi-grid pre-smoothing level \ingroup Config*/
  addUShortListOption("MG_PRE_SMOOTH", nMG_PreSmooth, MG_PreSmooth);
  /*!\brief MG_POST_SMOOTH\n DESCRIPTION: Multi-grid post-smoothing level \ingroup Config*/
  addUShortListOption("MG_POST_SMOOTH", nMG_PostSmooth, MG_PostSmooth);
  /*!\brief MG_CORRECTION_SMOOTH\n DESCRIPTION: Jacobi implicit smoothing of the correction \ingroup Config*/
  addUShortListOption("MG_CORRECTION_SMOOTH", nMG_CorrecSmooth, MG_CorrecSmooth);
  /*!\brief MG_DAMP_RESTRICTION\n DESCRIPTION: Damping factor for the residual restriction. DEFAULT: 0.75 \ingroup Config*/
  addDoubleOption("MG_DAMP_RESTRICTION", Damp_Res_Restric, 0.75);
  /*!\brief MG_DAMP_PROLONGATION\n DESCRIPTION: Damping factor for the correction prolongation. DEFAULT 0.75 \ingroup Config*/
  addDoubleOption("MG_DAMP_PROLONGATION", Damp_Correc_Prolong, 0.75);

  /*!\par CONFIG_CATEGORY: Spatial Discretization \ingroup Config*/
  /*--- Options related to the spatial discretization ---*/

  /*!\brief NUM_METHOD_GRAD
   *  \n DESCRIPTION: Numerical method for spatial gradients \n OPTIONS: See \link Gradient_Map \endlink. \n DEFAULT: WEIGHTED_LEAST_SQUARES. \ingroup Config*/
  addEnumOption("NUM_METHOD_GRAD", Kind_Gradient_Method, Gradient_Map, WEIGHTED_LEAST_SQUARES);
  /*!\brief NUM_METHOD_GRAD
   *  \n DESCRIPTION: Numerical method for spatial gradients used only for upwind reconstruction \n OPTIONS: See \link Gradient_Map \endlink. \n DEFAULT: NO_GRADIENT. \ingroup Config*/
  addEnumOption("NUM_METHOD_GRAD_RECON", Kind_Gradient_Method_Recon, Gradient_Map, NO_GRADIENT);
  /*!\brief VENKAT_LIMITER_COEFF
   *  \n DESCRIPTION: Coefficient for the limiter. DEFAULT value 0.5. Larger values decrease the extent of limiting, values approaching zero cause lower-order approximation to the solution. \ingroup Config */
  addDoubleOption("VENKAT_LIMITER_COEFF", Venkat_LimiterCoeff, 0.05);
  /*!\brief ADJ_SHARP_LIMITER_COEFF
   *  \n DESCRIPTION: Coefficient for detecting the limit of the sharp edges. DEFAULT value 3.0.  Use with sharp edges limiter. \ingroup Config*/
  addDoubleOption("ADJ_SHARP_LIMITER_COEFF", AdjSharp_LimiterCoeff, 3.0);
  /*!\brief LIMITER_ITER
   *  \n DESCRIPTION: Freeze the value of the limiter after a number of iterations. DEFAULT value 999999. \ingroup Config*/
  addUnsignedLongOption("LIMITER_ITER", LimiterIter, 999999);

  /*!\brief CONV_NUM_METHOD_FLOW
   *  \n DESCRIPTION: Convective numerical method \n OPTIONS: See \link Upwind_Map \endlink , \link Centered_Map \endlink. \ingroup Config*/
  addConvectOption("CONV_NUM_METHOD_FLOW", Kind_ConvNumScheme_Flow, Kind_Centered_Flow, Kind_Upwind_Flow);

  /*!\brief NUM_METHOD_FEM_FLOW
   *  \n DESCRIPTION: Numerical method \n OPTIONS: See \link FEM_Map \endlink , \link Centered_Map \endlink. \ingroup Config*/
  addConvectFEMOption("NUM_METHOD_FEM_FLOW", Kind_ConvNumScheme_FEM_Flow, Kind_FEM_Flow);

  /*!\brief MUSCL_FLOW \n DESCRIPTION: Check if the MUSCL scheme should be used \ingroup Config*/
  addBoolOption("MUSCL_FLOW", MUSCL_Flow, true);
  /*!\brief SLOPE_LIMITER_FLOW
   * DESCRIPTION: Slope limiter for the direct solution. \n OPTIONS: See \link Limiter_Map \endlink \n DEFAULT VENKATAKRISHNAN \ingroup Config*/
  addEnumOption("SLOPE_LIMITER_FLOW", Kind_SlopeLimit_Flow, Limiter_Map, VENKATAKRISHNAN);
  default_jst_coeff[0] = 0.5; default_jst_coeff[1] = 0.02;
  /*!\brief JST_SENSOR_COEFF \n DESCRIPTION: 2nd and 4th order artificial dissipation coefficients for the JST method \ingroup Config*/
  addDoubleArrayOption("JST_SENSOR_COEFF", 2, Kappa_Flow, default_jst_coeff);
  /*!\brief LAX_SENSOR_COEFF \n DESCRIPTION: 1st order artificial dissipation coefficients for the Lax-Friedrichs method. \ingroup Config*/
  addDoubleOption("LAX_SENSOR_COEFF", Kappa_1st_Flow, 0.15);
  default_ad_coeff_heat[0] = 0.5; default_ad_coeff_heat[1] = 0.02;
  /*!\brief JST_SENSOR_COEFF_HEAT \n DESCRIPTION: 2nd and 4th order artificial dissipation coefficients for the JST method \ingroup Config*/
  addDoubleArrayOption("JST_SENSOR_COEFF_HEAT", 2, Kappa_Heat, default_ad_coeff_heat);
  /*!\brief USE_ACCURATE_FLUX_JACOBIANS \n DESCRIPTION: Use numerically computed Jacobians for AUSM+up(2) and SLAU(2) \ingroup Config*/
  addBoolOption("USE_ACCURATE_FLUX_JACOBIANS", Use_Accurate_Jacobians, false);
  /*!\brief CENTRAL_JACOBIAN_FIX_FACTOR \n DESCRIPTION: Improve the numerical properties (diagonal dominance) of the global Jacobian matrix, 3 to 4 is "optimum" (central schemes) \ingroup Config*/
  addDoubleOption("CENTRAL_JACOBIAN_FIX_FACTOR", Cent_Jac_Fix_Factor, 4.0);
  /*!\brief CENTRAL_JACOBIAN_FIX_FACTOR \n DESCRIPTION: Control numerical properties of the global Jacobian matrix using a multiplication factor for incompressible central schemes \ingroup Config*/
  addDoubleOption("CENTRAL_INC_JACOBIAN_FIX_FACTOR", Cent_Inc_Jac_Fix_Factor, 1.0);

  /*!\brief CONV_NUM_METHOD_ADJFLOW
   *  \n DESCRIPTION: Convective numerical method for the adjoint solver.
   *  \n OPTIONS:  See \link Upwind_Map \endlink , \link Centered_Map \endlink. Note: not all methods are guaranteed to be implemented for the adjoint solver. \ingroup Config */
  addConvectOption("CONV_NUM_METHOD_ADJFLOW", Kind_ConvNumScheme_AdjFlow, Kind_Centered_AdjFlow, Kind_Upwind_AdjFlow);
  /*!\brief MUSCL_FLOW \n DESCRIPTION: Check if the MUSCL scheme should be used \ingroup Config*/
  addBoolOption("MUSCL_ADJFLOW", MUSCL_AdjFlow, true);
  /*!\brief SLOPE_LIMITER_ADJFLOW
     * DESCRIPTION: Slope limiter for the adjoint solution. \n OPTIONS: See \link Limiter_Map \endlink \n DEFAULT VENKATAKRISHNAN \ingroup Config*/
  addEnumOption("SLOPE_LIMITER_ADJFLOW", Kind_SlopeLimit_AdjFlow, Limiter_Map, VENKATAKRISHNAN);
  default_jst_adj_coeff[0] = 0.5; default_jst_adj_coeff[1] = 0.02;
  /*!\brief ADJ_JST_SENSOR_COEFF \n DESCRIPTION: 2nd and 4th order artificial dissipation coefficients for the adjoint JST method. \ingroup Config*/
  addDoubleArrayOption("ADJ_JST_SENSOR_COEFF", 2, Kappa_AdjFlow, default_jst_adj_coeff);
  /*!\brief LAX_SENSOR_COEFF \n DESCRIPTION: 1st order artificial dissipation coefficients for the adjoint Lax-Friedrichs method. \ingroup Config*/
  addDoubleOption("ADJ_LAX_SENSOR_COEFF", Kappa_1st_AdjFlow, 0.15);

  /*!\brief MUSCL_FLOW \n DESCRIPTION: Check if the MUSCL scheme should be used \ingroup Config*/
  addBoolOption("MUSCL_TURB", MUSCL_Turb, false);
  /*!\brief SLOPE_LIMITER_TURB
   *  \n DESCRIPTION: Slope limiter  \n OPTIONS: See \link Limiter_Map \endlink \n DEFAULT VENKATAKRISHNAN \ingroup Config*/
  addEnumOption("SLOPE_LIMITER_TURB", Kind_SlopeLimit_Turb, Limiter_Map, VENKATAKRISHNAN);
  /*!\brief CONV_NUM_METHOD_TURB
   *  \n DESCRIPTION: Convective numerical method \ingroup Config*/
  addConvectOption("CONV_NUM_METHOD_TURB", Kind_ConvNumScheme_Turb, Kind_Centered_Turb, Kind_Upwind_Turb);

  /*!\brief MUSCL_FLOW \n DESCRIPTION: Check if the MUSCL scheme should be used \ingroup Config*/
  addBoolOption("MUSCL_ADJTURB", MUSCL_AdjTurb, false);
  /*!\brief SLOPE_LIMITER_ADJTURB
   *  \n DESCRIPTION: Slope limiter \n OPTIONS: See \link Limiter_Map \endlink \n DEFAULT VENKATAKRISHNAN \ingroup Config */
  addEnumOption("SLOPE_LIMITER_ADJTURB", Kind_SlopeLimit_AdjTurb, Limiter_Map, VENKATAKRISHNAN);
  /*!\brief CONV_NUM_METHOD_ADJTURB\n DESCRIPTION: Convective numerical method for the adjoint/turbulent problem \ingroup Config*/
  addConvectOption("CONV_NUM_METHOD_ADJTURB", Kind_ConvNumScheme_AdjTurb, Kind_Centered_AdjTurb, Kind_Upwind_AdjTurb);

  /*!\brief MUSCL_FLOW \n DESCRIPTION: Check if the MUSCL scheme should be used \ingroup Config*/
  addBoolOption("MUSCL_HEAT", MUSCL_Heat, false);
  /*!\brief CONV_NUM_METHOD_HEAT
   *  \n DESCRIPTION: Convective numerical method \n DEFAULT: UPWIND */
  addEnumOption("CONV_NUM_METHOD_HEAT", Kind_ConvNumScheme_Heat, Space_Map, SPACE_UPWIND);

  /*!\par CONFIG_CATEGORY: Adjoint and Gradient \ingroup Config*/
  /*--- Options related to the adjoint and gradient ---*/

  /*!\brief LIMIT_ADJFLOW \n DESCRIPTION: Limit value for the adjoint variable.\n DEFAULT: 1E6. \ingroup Config*/
  addDoubleOption("LIMIT_ADJFLOW", AdjointLimit, 1E6);
  /*!\brief MG_ADJFLOW\n DESCRIPTION: Multigrid with the adjoint problem. \n Defualt: YES \ingroup Config*/
  addBoolOption("MG_ADJFLOW", MG_AdjointFlow, true);

  /*!\brief OBJECTIVE_WEIGHT  \n DESCRIPTION: Adjoint problem boundary condition weights. Applies scaling factor to objective(s) \ingroup Config*/
  addDoubleListOption("OBJECTIVE_WEIGHT", nObjW, Weight_ObjFunc);
  /*!\brief OBJECTIVE_FUNCTION
   *  \n DESCRIPTION: Adjoint problem boundary condition \n OPTIONS: see \link Objective_Map \endlink \n DEFAULT: DRAG_COEFFICIENT \ingroup Config*/
  addEnumListOption("OBJECTIVE_FUNCTION", nObj, Kind_ObjFunc, Objective_Map);

  /* DESCRIPTION: parameter for the definition of a complex objective function */
  addDoubleOption("DCD_DCL_VALUE", dCD_dCL, 0.0);
  /* DESCRIPTION: parameter for the definition of a complex objective function */
  addDoubleOption("DCMX_DCL_VALUE", dCMx_dCL, 0.0);
  /* DESCRIPTION: parameter for the definition of a complex objective function */
  addDoubleOption("DCMY_DCL_VALUE", dCMy_dCL, 0.0);
  /* DESCRIPTION: parameter for the definition of a complex objective function */
  addDoubleOption("DCMZ_DCL_VALUE", dCMz_dCL, 0.0);

  /* DESCRIPTION: parameter for the definition of a complex objective function */
  addDoubleOption("DCD_DCMY_VALUE", dCD_dCMy, 0.0);

  default_obj_coeff[0]=0.0; default_obj_coeff[1]=0.0; default_obj_coeff[2]=0.0;
  default_obj_coeff[3]=0.0;  default_obj_coeff[4]=0.0;
  /*!\brief OBJ_CHAIN_RULE_COEFF
  * \n DESCRIPTION: Coefficients defining the objective function gradient using the chain rule
  * with area-averaged outlet primitive variables. This is used with the genereralized outflow
  * objective.  \ingroup Config   */
  addDoubleArrayOption("OBJ_CHAIN_RULE_COEFF", 5, Obj_ChainRuleCoeff, default_obj_coeff);

  default_geo_loc[0] = 0.0; default_geo_loc[1] = 1.0;
  /* DESCRIPTION: Definition of the airfoil section */
  addDoubleArrayOption("GEO_BOUNDS", 2, Stations_Bounds, default_geo_loc);
  /* DESCRIPTION: Identify the body to slice */
  addEnumOption("GEO_DESCRIPTION", Geo_Description, Geo_Description_Map, WING);
  /* DESCRIPTION: Z location of the waterline */
  addDoubleOption("GEO_WATERLINE_LOCATION", Geo_Waterline_Location, 0.0);
  /* DESCRIPTION: Number of section cuts to make when calculating internal volume */
  addUnsignedShortOption("GEO_NUMBER_STATIONS", nWingStations, 25);
  /* DESCRIPTION: Definition of the airfoil sections */
  addDoubleListOption("GEO_LOCATION_STATIONS", nLocationStations, LocationStations);
  default_nacelle_location[0] = 0.0; default_nacelle_location[1] = 0.0; default_nacelle_location[2] = 0.0;
  default_nacelle_location[3] = 0.0; default_nacelle_location[4] = 0.0;
  /* DESCRIPTION: Definition of the nacelle location (higlite coordinates, tilt angle, toe angle) */
  addDoubleArrayOption("GEO_NACELLE_LOCATION", 5, NacelleLocation, default_nacelle_location);
  /* DESCRIPTION: Output sectional forces for specified markers. */
  addBoolOption("GEO_PLOT_STATIONS", Plot_Section_Forces, false);
  /* DESCRIPTION: Mode of the GDC code (analysis, or gradient) */
  addEnumOption("GEO_MODE", GeometryMode, GeometryMode_Map, FUNCTION);

  /* DESCRIPTION: Drag weight in sonic boom Objective Function (from 0.0 to 1.0) */
  addDoubleOption("DRAG_IN_SONICBOOM", WeightCd, 0.0);
  /* DESCRIPTION: Sensitivity smoothing  */
  addEnumOption("SENS_SMOOTHING", Kind_SensSmooth, Sens_Smoothing_Map, NO_SMOOTH);
  /* DESCRIPTION: Continuous Adjoint frozen viscosity */
  addBoolOption("FROZEN_VISC_CONT", Frozen_Visc_Cont, true);
  /* DESCRIPTION: Discrete Adjoint frozen viscosity */
  addBoolOption("FROZEN_VISC_DISC", Frozen_Visc_Disc, false);
  /* DESCRIPTION: Discrete Adjoint frozen limiter */
  addBoolOption("FROZEN_LIMITER_DISC", Frozen_Limiter_Disc, false);
  /* DESCRIPTION: Use an inconsistent (primal/dual) discrete adjoint formulation */
  addBoolOption("INCONSISTENT_DISC", Inconsistent_Disc, false);
   /* DESCRIPTION:  */
  addDoubleOption("FIX_AZIMUTHAL_LINE", FixAzimuthalLine, 90.0);
  /*!\brief SENS_REMOVE_SHARP
   * \n DESCRIPTION: Remove sharp edges from the sensitivity evaluation  \n Format: SENS_REMOVE_SHARP = YES \n DEFAULT: NO \ingroup Config*/
  addBoolOption("SENS_REMOVE_SHARP", Sens_Remove_Sharp, false);

  /* DESCRIPTION: Automatically reorient elements that seem flipped */
  addBoolOption("REORIENT_ELEMENTS",ReorientElements, true);

  /*!\par CONFIG_CATEGORY: Input/output files and formats \ingroup Config */
  /*--- Options related to input/output files and formats ---*/

  /*!\brief OUTPUT_FORMAT \n DESCRIPTION: I/O format for output plots. \n OPTIONS: see \link TabOutput_Map \endlink \n DEFAULT: TECPLOT \ingroup Config */
  addEnumOption("TABULAR_FORMAT", Tab_FileFormat, TabOutput_Map, TAB_CSV);
  /*!\brief ACTDISK_JUMP \n DESCRIPTION: The jump is given by the difference in values or a ratio */
  addEnumOption("ACTDISK_JUMP", ActDisk_Jump, Jump_Map, DIFFERENCE);
  /*!\brief MESH_FORMAT \n DESCRIPTION: Mesh input file format \n OPTIONS: see \link Input_Map \endlink \n DEFAULT: SU2 \ingroup Config*/
  addEnumOption("MESH_FORMAT", Mesh_FileFormat, Input_Map, SU2);
  /* DESCRIPTION:  Mesh input file */
  addStringOption("MESH_FILENAME", Mesh_FileName, string("mesh.su2"));
  /*!\brief MESH_OUT_FILENAME \n DESCRIPTION: Mesh output file name. Used when converting, scaling, or deforming a mesh. \n DEFAULT: mesh_out.su2 \ingroup Config*/
  addStringOption("MESH_OUT_FILENAME", Mesh_Out_FileName, string("mesh_out.su2"));

  /* DESCRIPTION: List of the number of grid points in the RECTANGLE or BOX grid in the x,y,z directions. (default: (33,33,33) ). */
  addShortListOption("MESH_BOX_SIZE", nMesh_Box_Size, Mesh_Box_Size);

  /* DESCRIPTION: List of the length of the RECTANGLE or BOX grid in the x,y,z directions. (default: (1.0,1.0,1.0) ).  */
  default_mesh_box_length[0] = 1.0; default_mesh_box_length[1] = 1.0; default_mesh_box_length[2] = 1.0;
  addDoubleArrayOption("MESH_BOX_LENGTH", 3, Mesh_Box_Length, default_mesh_box_length);

  /* DESCRIPTION: List of the offset from 0.0 of the RECTANGLE or BOX grid in the x,y,z directions. (default: (0.0,0.0,0.0) ). */
  default_mesh_box_offset[0] = 0.0; default_mesh_box_offset[1] = 0.0; default_mesh_box_offset[2] = 0.0;
  addDoubleArrayOption("MESH_BOX_OFFSET", 3, Mesh_Box_Offset, default_mesh_box_offset);

  /* DESCRIPTION: Polynomial degree of the FEM solution for the RECTANGLE or BOX grid. (default: 1). */
  addUnsignedShortOption("MESH_BOX_POLY_SOL_FEM", Mesh_Box_PSolFEM, 1);

  /* DESCRIPTION: Determine if the mesh file supports multizone. \n DEFAULT: true (temporarily) */
  addBoolOption("MULTIZONE_MESH", Multizone_Mesh, true);
  /* DESCRIPTION: Determine if we need to allocate memory to store the multizone residual. \n DEFAULT: true (temporarily) */
  addBoolOption("MULTIZONE_RESIDUAL", Multizone_Residual, false);

  /*!\brief CONV_FILENAME \n DESCRIPTION: Output file convergence history (w/o extension) \n DEFAULT: history \ingroup Config*/
  addStringOption("CONV_FILENAME", Conv_FileName, string("history"));
  /*!\brief BREAKDOWN_FILENAME \n DESCRIPTION: Output file forces breakdown \ingroup Config*/
  addStringOption("BREAKDOWN_FILENAME", Breakdown_FileName, string("forces_breakdown.dat"));
  /*!\brief SOLUTION_FLOW_FILENAME \n DESCRIPTION: Restart flow input file (the file output under the filename set by RESTART_FLOW_FILENAME) \n DEFAULT: solution_flow.dat \ingroup Config */
  addStringOption("SOLUTION_FILENAME", Solution_FileName, string("solution.dat"));
  /*!\brief SOLUTION_ADJ_FILENAME\n DESCRIPTION: Restart adjoint input file. Objective function abbreviation is expected. \ingroup Config*/
  addStringOption("SOLUTION_ADJ_FILENAME", Solution_AdjFileName, string("solution_adj.dat"));
  /*!\brief RESTART_FLOW_FILENAME \n DESCRIPTION: Output file restart flow \ingroup Config*/
  addStringOption("RESTART_FILENAME", Restart_FileName, string("restart.dat"));
  /*!\brief RESTART_ADJ_FILENAME  \n DESCRIPTION: Output file restart adjoint. Objective function abbreviation will be appended. \ingroup Config*/
  addStringOption("RESTART_ADJ_FILENAME", Restart_AdjFileName, string("restart_adj.dat"));
  /*!\brief VOLUME_FLOW_FILENAME  \n DESCRIPTION: Output file flow (w/o extension) variables \ingroup Config */
  addStringOption("VOLUME_FILENAME", Volume_FileName, string("vol_solution"));
  /*!\brief VOLUME_ADJ_FILENAME
   *  \n DESCRIPTION: Output file adjoint (w/o extension) variables  \ingroup Config*/
  addStringOption("VOLUME_ADJ_FILENAME", Adj_FileName, string("adj_vol_solution"));
  /*!\brief GRAD_OBJFUNC_FILENAME
   *  \n DESCRIPTION: Output objective function gradient  \ingroup Config*/
  addStringOption("GRAD_OBJFUNC_FILENAME", ObjFunc_Grad_FileName, string("of_grad.dat"));
  /*!\brief VALUE_OBJFUNC_FILENAME
   *  \n DESCRIPTION: Output objective function  \ingroup Config*/
  addStringOption("VALUE_OBJFUNC_FILENAME", ObjFunc_Value_FileName, string("of_func.dat"));
  /*!\brief SURFACE_FLOW_FILENAME
   *  \n DESCRIPTION: Output file surface flow coefficient (w/o extension)  \ingroup Config*/
  addStringOption("SURFACE_FILENAME", SurfCoeff_FileName, string("surface"));
  /*!\brief SURFACE_ADJ_FILENAME
   *  \n DESCRIPTION: Output file surface adjoint coefficient (w/o extension)  \ingroup Config*/
  addStringOption("SURFACE_ADJ_FILENAME", SurfAdjCoeff_FileName, string("surface_adjoint"));
  /*!\brief SURFACE_SENS_FILENAME_FILENAME
   *  \n DESCRIPTION: Output file surface sensitivity (discrete adjoint) (w/o extension)  \ingroup Config*/
  addStringOption("SURFACE_SENS_FILENAME", SurfSens_FileName, string("surface_sens"));
  /*!\brief VOLUME_SENS_FILENAME
   *  \n DESCRIPTION: Output file volume sensitivity (discrete adjoint))  \ingroup Config*/
  addStringOption("VOLUME_SENS_FILENAME", VolSens_FileName, string("volume_sens"));
  /*!\brief WRT_SOL_FREQ
   *  \n DESCRIPTION: Writing solution file frequency  \ingroup Config*/
  addUnsignedLongOption("WRT_SOL_FREQ", Wrt_Sol_Freq, 1000);
  /*!\brief WRT_SOL_FREQ_DUALTIME
   *  \n DESCRIPTION: Writing solution file frequency for dual time  \ingroup Config*/
  addUnsignedLongOption("WRT_SOL_FREQ_DUALTIME", Wrt_Sol_Freq_DualTime, 1);
  /*!\brief WRT_CON_FREQ
   *  \n DESCRIPTION: Writing convergence history frequency  \ingroup Config*/
  addUnsignedLongOption("WRT_CON_FREQ",  Wrt_Con_Freq, 1);
  /*!\brief WRT_CON_FREQ_DUALTIME
   *  \n DESCRIPTION: Writing convergence history frequency for the dual time  \ingroup Config*/
  addUnsignedLongOption("WRT_CON_FREQ_DUALTIME",  Wrt_Con_Freq_DualTime, 10);
  /*!\brief WRT_OUTPUT
   *  \n DESCRIPTION: Write output files (disable all output by setting to NO)  \ingroup Config*/
  addBoolOption("WRT_OUTPUT", Wrt_Output, true);
  /*!\brief WRT_VOL_SOL
   *  \n DESCRIPTION: Write a volume solution file  \ingroup Config*/
  addBoolOption("WRT_VOL_SOL", Wrt_Vol_Sol, true);
  /*!\brief WRT_SRF_SOL
   *  \n DESCRIPTION: Write a surface solution file  \ingroup Config*/
  addBoolOption("WRT_SRF_SOL", Wrt_Srf_Sol, true);
  /*!\brief WRT_CSV_SOL
   *  \n DESCRIPTION: Write a surface CSV solution file  \ingroup Config*/
  addBoolOption("WRT_CSV_SOL", Wrt_Csv_Sol, true);
  /*!\brief WRT_CSV_SOL
   *  \n DESCRIPTION: Write a binary coordinates file  \ingroup Config*/
  addBoolOption("WRT_CRD_SOL", Wrt_Crd_Sol, false);
  /*!\brief WRT_SURFACE
   *  \n DESCRIPTION: Output solution at each surface  \ingroup Config*/
  addBoolOption("WRT_SURFACE", Wrt_Surface, false);
  /*!\brief WRT_RESIDUALS
   *  \n DESCRIPTION: Output residual info to solution/restart file  \ingroup Config*/
  addBoolOption("WRT_RESIDUALS", Wrt_Residuals, false);
  /*!\brief WRT_LIMITERS
   *  \n DESCRIPTION: Output limiter value information to solution/restart file  \ingroup Config*/
  addBoolOption("WRT_LIMITERS", Wrt_Limiters, false);
  /*!\brief WRT_SHARPEDGES
   *  \n DESCRIPTION: Output sharp edge limiter information to solution/restart file  \ingroup Config*/
  addBoolOption("WRT_SHARPEDGES", Wrt_SharpEdges, false);
  /* DESCRIPTION: Output the rind layers in the solution files  \ingroup Config*/
  addBoolOption("WRT_HALO", Wrt_Halo, false);
  /* DESCRIPTION: Output the performance summary to the console at the end of SU2_CFD  \ingroup Config*/
  addBoolOption("WRT_PERFORMANCE", Wrt_Performance, false);
  /* DESCRIPTION: Output the tape statistics (discrete adjoint)  \ingroup Config*/
  addBoolOption("WRT_AD_STATISTICS", Wrt_AD_Statistics, false);
    /* DESCRIPTION: Output a 1D slice of a 2D cartesian solution \ingroup Config*/
  addBoolOption("WRT_SLICE", Wrt_Slice, false);
  /*!\brief MARKER_ANALYZE_AVERAGE
   *  \n DESCRIPTION: Output averaged flow values on specified analyze marker.
   *  Options: AREA, MASSFLUX
   *  \n Use with MARKER_ANALYZE. \ingroup Config*/
  addEnumOption("MARKER_ANALYZE_AVERAGE", Kind_Average, Average_Map, AVERAGE_MASSFLUX);
  /*!\brief COMM_LEVEL
   *  \n DESCRIPTION: Level of MPI communications during runtime  \ingroup Config*/
  addEnumOption("COMM_LEVEL", Comm_Level, Comm_Map, COMM_FULL);

  /*!\par CONFIG_CATEGORY: Dynamic mesh definition \ingroup Config*/
  /*--- Options related to dynamic meshes ---*/

  /* DESCRIPTION: Type of mesh motion */
  addEnumOption("GRID_MOVEMENT", Kind_GridMovement, GridMovement_Map, NO_MOVEMENT);
  /* DESCRIPTION: Type of surface motion */
  addEnumListOption("SURFACE_MOVEMENT",nKind_SurfaceMovement, Kind_SurfaceMovement, SurfaceMovement_Map);
  /* DESCRIPTION: Marker(s) of moving surfaces (MOVING_WALL or DEFORMING grid motion). */
  addStringListOption("MARKER_MOVING", nMarker_Moving, Marker_Moving);
  /* DESCRIPTION: Mach number (non-dimensional, based on the mesh velocity and freestream vals.) */
  addDoubleOption("MACH_MOTION", Mach_Motion, 0.0);
  default_vel_inf[0] = 0.0; default_vel_inf[1] = 0.0; default_vel_inf[2] = 0.0;
  /* DESCRIPTION: Coordinates of the rigid motion origin */
  addDoubleArrayOption("MOTION_ORIGIN", 3, Motion_Origin, default_vel_inf);
  /* DESCRIPTION: Translational velocity vector (m/s) in the x, y, & z directions (RIGID_MOTION only) */
  addDoubleArrayOption("TRANSLATION_RATE", 3, Translation_Rate, default_vel_inf);
  /* DESCRIPTION: Angular velocity vector (rad/s) about x, y, & z axes (RIGID_MOTION only) */
  addDoubleArrayOption("ROTATION_RATE", 3, Rotation_Rate, default_vel_inf);
  /* DESCRIPTION: Pitching angular freq. (rad/s) about x, y, & z axes (RIGID_MOTION only) */
  addDoubleArrayOption("PITCHING_OMEGA", 3, Pitching_Omega, default_vel_inf);
  /* DESCRIPTION: Pitching amplitude (degrees) about x, y, & z axes (RIGID_MOTION only) */
  addDoubleArrayOption("PITCHING_AMPL", 3, Pitching_Ampl, default_vel_inf);
  /* DESCRIPTION: Pitching phase offset (degrees) about x, y, & z axes (RIGID_MOTION only) */
  addDoubleArrayOption("PITCHING_PHASE", 3, Pitching_Phase, default_vel_inf);
  /* DESCRIPTION: Plunging angular freq. (rad/s) in x, y, & z directions (RIGID_MOTION only) */
  addDoubleArrayOption("PLUNGING_OMEGA", 3, Plunging_Omega, default_vel_inf);
  /* DESCRIPTION: Plunging amplitude (m) in x, y, & z directions (RIGID_MOTION only) */
  addDoubleArrayOption("PLUNGING_AMPL", 3, Plunging_Ampl, default_vel_inf);
  /* DESCRIPTION: Coordinates of the rigid motion origin */
  addDoubleListOption("SURFACE_MOTION_ORIGIN", nMarkerMotion_Origin, MarkerMotion_Origin);
  /* DESCRIPTION: Translational velocity vector (m/s) in the x, y, & z directions (DEFORMING only) */
  addDoubleListOption("SURFACE_TRANSLATION_RATE", nMarkerTranslation, MarkerTranslation_Rate);
  /* DESCRIPTION: Angular velocity vector (rad/s) about x, y, & z axes (DEFORMING only) */
  addDoubleListOption("SURFACE_ROTATION_RATE", nMarkerRotation_Rate, MarkerRotation_Rate);
  /* DESCRIPTION: Pitching angular freq. (rad/s) about x, y, & z axes (DEFORMING only) */
  addDoubleListOption("SURFACE_PITCHING_OMEGA", nMarkerPitching_Omega, MarkerPitching_Omega);
  /* DESCRIPTION: Pitching amplitude (degrees) about x, y, & z axes (DEFORMING only) */
  addDoubleListOption("SURFACE_PITCHING_AMPL", nMarkerPitching_Ampl, MarkerPitching_Ampl);
  /* DESCRIPTION: Pitching phase offset (degrees) about x, y, & z axes (DEFORMING only) */
  addDoubleListOption("SURFACE_PITCHING_PHASE", nMarkerPitching_Phase, MarkerPitching_Phase);
  /* DESCRIPTION: Plunging angular freq. (rad/s) in x, y, & z directions (DEFORMING only) */
  addDoubleListOption("SURFACE_PLUNGING_OMEGA", nMarkerPlunging_Omega, MarkerPlunging_Omega);
  /* DESCRIPTION: Plunging amplitude (m) in x, y, & z directions (DEFORMING only) */
  addDoubleListOption("SURFACE_PLUNGING_AMPL", nMarkerPlunging_Ampl, MarkerPlunging_Ampl);
  /* DESCRIPTION: Value to move motion origins (1 or 0) */
  addUShortListOption("MOVE_MOTION_ORIGIN", nMoveMotion_Origin, MoveMotion_Origin);

  /*!\par CONFIG_CATEGORY: Grid adaptation \ingroup Config*/
  /*--- Options related to grid adaptation ---*/

  /* DESCRIPTION: Kind of grid adaptation */
  addEnumOption("KIND_ADAPT", Kind_Adaptation, Adapt_Map, NO_ADAPT);
  /* DESCRIPTION: Percentage of new elements (% of the original number of elements) */
  addDoubleOption("NEW_ELEMS", New_Elem_Adapt, -1.0);
  /* DESCRIPTION: Scale factor for the dual volume */
  addDoubleOption("DUALVOL_POWER", DualVol_Power, 0.5);
  /* DESCRIPTION: Use analytical definition for surfaces */
  addEnumOption("ANALYTICAL_SURFDEF", Analytical_Surface, Geo_Analytic_Map, NO_GEO_ANALYTIC);
  /* DESCRIPTION: Before each computation, implicitly smooth the nodal coordinates */
  addBoolOption("SMOOTH_GEOMETRY", SmoothNumGrid, false);
  /* DESCRIPTION: Adapt the boundary elements */
  addBoolOption("ADAPT_BOUNDARY", AdaptBoundary, true);

  /*!\par CONFIG_CATEGORY: Aeroelastic Simulation (Typical Section Model) \ingroup Config*/
  /*--- Options related to aeroelastic simulations using the Typical Section Model) ---*/
  /* DESCRIPTION: The flutter speed index (modifies the freestream condition) */
  addDoubleOption("FLUTTER_SPEED_INDEX", FlutterSpeedIndex, 0.6);
  /* DESCRIPTION: Natural frequency of the spring in the plunging direction (rad/s). */
  addDoubleOption("PLUNGE_NATURAL_FREQUENCY", PlungeNaturalFrequency, 100);
  /* DESCRIPTION: Natural frequency of the spring in the pitching direction (rad/s). */
  addDoubleOption("PITCH_NATURAL_FREQUENCY", PitchNaturalFrequency, 100);
  /* DESCRIPTION: The airfoil mass ratio. */
  addDoubleOption("AIRFOIL_MASS_RATIO", AirfoilMassRatio, 60);
  /* DESCRIPTION: Distance in semichords by which the center of gravity lies behind the elastic axis. */
  addDoubleOption("CG_LOCATION", CG_Location, 1.8);
  /* DESCRIPTION: The radius of gyration squared (expressed in semichords) of the typical section about the elastic axis. */
  addDoubleOption("RADIUS_GYRATION_SQUARED", RadiusGyrationSquared, 3.48);
  /* DESCRIPTION: Solve the aeroelastic equations every given number of internal iterations. */
  addUnsignedShortOption("AEROELASTIC_ITER", AeroelasticIter, 3);

  /*!\par CONFIG_CATEGORY: Optimization Problem*/

  /* DESCRIPTION: Scale the line search in the optimizer */
  addDoubleOption("OPT_RELAX_FACTOR", Opt_RelaxFactor, 1.0);

  /* DESCRIPTION: Bound the line search in the optimizer */
  addDoubleOption("OPT_LINE_SEARCH_BOUND", Opt_LineSearch_Bound, 1E6);

  /*!\par CONFIG_CATEGORY: Wind Gust \ingroup Config*/
  /*--- Options related to wind gust simulations ---*/

  /* DESCRIPTION: Apply a wind gust */
  addBoolOption("WIND_GUST", Wind_Gust, false);
  /* DESCRIPTION: Type of gust */
  addEnumOption("GUST_TYPE", Gust_Type, Gust_Type_Map, NO_GUST);
  /* DESCRIPTION: Gust wavelenght (meters) */
  addDoubleOption("GUST_WAVELENGTH", Gust_WaveLength, 0.0);
  /* DESCRIPTION: Number of gust periods */
  addDoubleOption("GUST_PERIODS", Gust_Periods, 1.0);
  /* DESCRIPTION: Gust amplitude (m/s) */
  addDoubleOption("GUST_AMPL", Gust_Ampl, 0.0);
  /* DESCRIPTION: Time at which to begin the gust (sec) */
  addDoubleOption("GUST_BEGIN_TIME", Gust_Begin_Time, 0.0);
  /* DESCRIPTION: Location at which the gust begins (meters) */
  addDoubleOption("GUST_BEGIN_LOC", Gust_Begin_Loc, 0.0);
  /* DESCRIPTION: Direction of the gust X or Y dir */
  addEnumOption("GUST_DIR", Gust_Dir, Gust_Dir_Map, Y_DIR);

  /* Harmonic Balance config */
  /* DESCRIPTION: Omega_HB = 2*PI*frequency - frequencies for Harmonic Balance method */
  addDoubleListOption("OMEGA_HB", nOmega_HB, Omega_HB);

  /*!\par CONFIG_CATEGORY: Equivalent Area \ingroup Config*/
  /*--- Options related to the equivalent area ---*/

  /* DESCRIPTION: Evaluate equivalent area on the Near-Field  */
  addBoolOption("EQUIV_AREA", EquivArea, false);
  default_ea_lim[0] = 0.0; default_ea_lim[1] = 1.0; default_ea_lim[2] = 1.0;
  /* DESCRIPTION: Integration limits of the equivalent area ( xmin, xmax, Dist_NearField ) */
  addDoubleArrayOption("EA_INT_LIMIT", 3, EA_IntLimit, default_ea_lim);
  /* DESCRIPTION: Equivalent area scaling factor */
  addDoubleOption("EA_SCALE_FACTOR", EA_ScaleFactor, 1.0);

  // these options share nDV as their size in the option references; not a good idea
  /*!\par CONFIG_CATEGORY: Grid deformation \ingroup Config*/
  /*--- Options related to the grid deformation ---*/

  /* DESCRIPTION: Kind of deformation */
  addEnumListOption("DV_KIND", nDV, Design_Variable, Param_Map);
  /* DESCRIPTION: Marker of the surface to which we are going apply the shape deformation */
  addStringListOption("DV_MARKER", nMarker_DV, Marker_DV);
  /* DESCRIPTION: Parameters of the shape deformation
   - FFD_CONTROL_POINT_2D ( FFDBox ID, i_Ind, j_Ind, x_Disp, y_Disp )
   - FFD_RADIUS_2D ( FFDBox ID )
   - FFD_CAMBER_2D ( FFDBox ID, i_Ind )
   - FFD_THICKNESS_2D ( FFDBox ID, i_Ind )
   - HICKS_HENNE ( Lower Surface (0)/Upper Surface (1)/Only one Surface (2), x_Loc )
   - SURFACE_BUMP ( x_start, x_end, x_Loc )
   - CST ( Lower Surface (0)/Upper Surface (1), Kulfan parameter number, Total number of Kulfan parameters for surface )
   - NACA_4DIGITS ( 1st digit, 2nd digit, 3rd and 4th digit )
   - PARABOLIC ( Center, Thickness )
   - TRANSLATION ( x_Disp, y_Disp, z_Disp )
   - ROTATION ( x_Orig, y_Orig, z_Orig, x_End, y_End, z_End )
   - OBSTACLE ( Center, Bump size )
   - SPHERICAL ( ControlPoint_Index, Theta_Disp, R_Disp )
   - FFD_CONTROL_POINT ( FFDBox ID, i_Ind, j_Ind, k_Ind, x_Disp, y_Disp, z_Disp )
   - FFD_TWIST ( FFDBox ID, x_Orig, y_Orig, z_Orig, x_End, y_End, z_End )
   - FFD_TWIST_2D ( FFDBox ID, x_Orig, y_Orig, z_Orig, x_End, y_End, z_End )
   - FFD_ROTATION ( FFDBox ID, x_Orig, y_Orig, z_Orig, x_End, y_End, z_End )
   - FFD_CONTROL_SURFACE ( FFDBox ID, x_Orig, y_Orig, z_Orig, x_End, y_End, z_End )
   - FFD_CAMBER ( FFDBox ID, i_Ind, j_Ind )
   - FFD_THICKNESS ( FFDBox ID, i_Ind, j_Ind ) */
  addDVParamOption("DV_PARAM", nDV, ParamDV, FFDTag, Design_Variable);
  /* DESCRIPTION: New value of the shape deformation */
  addDVValueOption("DV_VALUE", nDV_Value, DV_Value, nDV, ParamDV, Design_Variable);
  /* DESCRIPTION: Provide a file of surface positions from an external parameterization. */
  addStringOption("DV_FILENAME", DV_Filename, string("surface_positions.dat"));
  /* DESCRIPTION: File of sensitivities as an unordered ASCII file with rows of x, y, z, dJ/dx, dJ/dy, dJ/dz for each volume grid point. */
  addStringOption("DV_UNORDERED_SENS_FILENAME", DV_Unordered_Sens_Filename, string("unordered_sensitivity.dat"));
  /* DESCRIPTION: File of sensitivities as an ASCII file with rows of x, y, z, dJ/dx, dJ/dy, dJ/dz for each surface grid point. */
  addStringOption("DV_SENS_FILENAME", DV_Sens_Filename, string("surface_sensitivity.dat"));
  /*!\brief OUTPUT_FORMAT \n DESCRIPTION: I/O format for output plots. \n OPTIONS: see \link Output_Map \endlink \n DEFAULT: TECPLOT \ingroup Config */
  addEnumOption("DV_SENSITIVITY_FORMAT", Sensitivity_FileFormat, Sensitivity_Map, SU2_NATIVE);
  /* DESCRIPTION: Hold the grid fixed in a region */
  addBoolOption("HOLD_GRID_FIXED", Hold_GridFixed, false);
  default_grid_fix[0] = -1E15; default_grid_fix[1] = -1E15; default_grid_fix[2] = -1E15;
  default_grid_fix[3] =  1E15; default_grid_fix[4] =  1E15; default_grid_fix[5] =  1E15;
  /* DESCRIPTION: Coordinates of the box where the grid will be deformed (Xmin, Ymin, Zmin, Xmax, Ymax, Zmax) */
  addDoubleArrayOption("HOLD_GRID_FIXED_COORD", 6, Hold_GridFixed_Coord, default_grid_fix);

  /*!\par CONFIG_CATEGORY: Deformable mesh \ingroup Config*/
  /*--- option related to deformable meshes ---*/
  /* DESCRIPTION: Decide whether the mesh will undergo deformations */
  addBoolOption("DEFORM_MESH", Deform_Mesh, false);
  /* DESCRIPTION: Print the residuals during mesh deformation to the console */
  addBoolOption("DEFORM_CONSOLE_OUTPUT", Deform_Output, false);
  /* DESCRIPTION: Number of nonlinear deformation iterations (surface deformation increments) */
  addUnsignedLongOption("DEFORM_NONLINEAR_ITER", GridDef_Nonlinear_Iter, 1);
  /* DESCRIPTION: Deform coefficient (-1.0 to 0.5) */
  addDoubleOption("DEFORM_COEFF", Deform_Coeff, 1E6);
  /* DESCRIPTION: Deform limit in m or inches */
  addDoubleOption("DEFORM_LIMIT", Deform_Limit, 1E6);
  /* DESCRIPTION: Type of element stiffness imposed for FEA mesh deformation (INVERSE_VOLUME, WALL_DISTANCE, CONSTANT_STIFFNESS) */
  addEnumOption("DEFORM_STIFFNESS_TYPE", Deform_StiffnessType, Deform_Stiffness_Map, SOLID_WALL_DISTANCE);
  /* DESCRIPTION: Poisson's ratio for constant stiffness FEA method of grid deformation */
  addDoubleOption("DEFORM_ELASTICITY_MODULUS", Deform_ElasticityMod, 2E11);
  /* DESCRIPTION: Young's modulus and Poisson's ratio for constant stiffness FEA method of grid deformation */
  addDoubleOption("DEFORM_POISSONS_RATIO", Deform_PoissonRatio, 0.3);
  /* DESCRIPTION: Size of the layer of highest stiffness for wall distance-based mesh stiffness */
  addDoubleOption("DEFORM_STIFF_LAYER_SIZE", Deform_StiffLayerSize, 0.0);
  /*  DESCRIPTION: Linear solver for the mesh deformation\n OPTIONS: see \link Linear_Solver_Map \endlink \n DEFAULT: FGMRES \ingroup Config*/
  addEnumOption("DEFORM_LINEAR_SOLVER", Kind_Deform_Linear_Solver, Linear_Solver_Map, FGMRES);
  /*  \n DESCRIPTION: Preconditioner for the Krylov linear solvers \n OPTIONS: see \link Linear_Solver_Prec_Map \endlink \n DEFAULT: LU_SGS \ingroup Config*/
  addEnumOption("DEFORM_LINEAR_SOLVER_PREC", Kind_Deform_Linear_Solver_Prec, Linear_Solver_Prec_Map, ILU);
  /* DESCRIPTION: Minimum error threshold for the linear solver for the implicit formulation */
  addDoubleOption("DEFORM_LINEAR_SOLVER_ERROR", Deform_Linear_Solver_Error, 1E-14);
  /* DESCRIPTION: Maximum number of iterations of the linear solver for the implicit formulation */
  addUnsignedLongOption("DEFORM_LINEAR_SOLVER_ITER", Deform_Linear_Solver_Iter, 1000);

  /*!\par CONFIG_CATEGORY: Rotorcraft problem \ingroup Config*/
  /*--- option related to rotorcraft problems ---*/

  /* DESCRIPTION: MISSING ---*/
  addDoubleOption("CYCLIC_PITCH", Cyclic_Pitch, 0.0);
  /* DESCRIPTION: MISSING ---*/
  addDoubleOption("COLLECTIVE_PITCH", Collective_Pitch, 0.0);

  /*!\par CONFIG_CATEGORY: FEM flow solver definition \ingroup Config*/
  /*--- Options related to the finite element flow solver---*/

  /* DESCRIPTION: Riemann solver used for DG (ROE, LAX-FRIEDRICH, AUSM, AUSMPW+, HLLC, VAN_LEER) */
  addEnumOption("RIEMANN_SOLVER_FEM", Riemann_Solver_FEM, Upwind_Map, ROE);
  /* DESCRIPTION: Constant factor applied for quadrature with straight elements (2.0 by default) */
  addDoubleOption("QUADRATURE_FACTOR_STRAIGHT_FEM", Quadrature_Factor_Straight, 2.0);
  /* DESCRIPTION: Constant factor applied for quadrature with curved elements (3.0 by default) */
  addDoubleOption("QUADRATURE_FACTOR_CURVED_FEM", Quadrature_Factor_Curved, 3.0);
  /* DESCRIPTION: Factor applied during quadrature in time for ADER-DG. (2.0 by default) */
  addDoubleOption("QUADRATURE_FACTOR_TIME_ADER_DG", Quadrature_Factor_Time_ADER_DG, 2.0);
  /* DESCRIPTION: Factor for the symmetrizing terms in the DG FEM discretization (1.0 by default) */
  addDoubleOption("THETA_INTERIOR_PENALTY_DG_FEM", Theta_Interior_Penalty_DGFEM, 1.0);
  /* DESCRIPTION: Compute the entropy in the fluid model (YES, NO) */
  addBoolOption("COMPUTE_ENTROPY_FLUID_MODEL", Compute_Entropy, true);
  /* DESCRIPTION: Use the lumped mass matrix for steady DGFEM computations */
  addBoolOption("USE_LUMPED_MASSMATRIX_DGFEM", Use_Lumped_MassMatrix_DGFEM, false);
  /* DESCRIPTION: Only compute the exact Jacobian of the spatial discretization (NO, YES) */
  addBoolOption("JACOBIAN_SPATIAL_DISCRETIZATION_ONLY", Jacobian_Spatial_Discretization_Only, false);

  /*!\par CONFIG_CATEGORY: FEA solver \ingroup Config*/
  /*--- Options related to the FEA solver ---*/

  /*!\brief FEA_FILENAME \n DESCRIPTION: Filename to input for element-based properties \n Default: element_properties.dat \ingroup Config */
  addStringOption("FEA_FILENAME", FEA_FileName, string("default_element_properties.dat"));
  /* DESCRIPTION: Determine if advanced features are used from the element-based FEA analysis (NO, YES = experimental) */
  addBoolOption("FEA_ADVANCED_MODE", FEAAdvancedMode, false);

  /* DESCRIPTION: Modulus of elasticity */
  addDoubleListOption("ELASTICITY_MODULUS", nElasticityMod, ElasticityMod);
  /* DESCRIPTION: Poisson ratio */
  addDoubleListOption("POISSON_RATIO", nPoissonRatio, PoissonRatio);
  /* DESCRIPTION: Material density */
  addDoubleListOption("MATERIAL_DENSITY", nMaterialDensity, MaterialDensity);
  /* DESCRIPTION: Knowles B constant */
  addDoubleOption("KNOWLES_B", Knowles_B, 1.0);
  /* DESCRIPTION: Knowles N constant */
  addDoubleOption("KNOWLES_N", Knowles_N, 1.0);

  /*  DESCRIPTION: Include DE effects
  *  Options: NO, YES \ingroup Config */
  addBoolOption("DE_EFFECTS", DE_Effects, false);
  /*!\brief ELECTRIC_FIELD_CONST \n DESCRIPTION: Value of the Dielectric Elastomer constant */
  addDoubleListOption("ELECTRIC_FIELD_CONST", nElectric_Constant, Electric_Constant);
  /* DESCRIPTION: Modulus of the Electric Fields */
  addDoubleListOption("ELECTRIC_FIELD_MOD", nElectric_Field, Electric_Field_Mod);
  /* DESCRIPTION: Direction of the Electic Fields */
  addDoubleListOption("ELECTRIC_FIELD_DIR", nDim_Electric_Field, Electric_Field_Dir);

  /*!\brief DESIGN_VARIABLE_FEA
   *  \n DESCRIPTION: Design variable for FEA problems \n OPTIONS: See \link DVFEA_Map \endlink \n DEFAULT VENKATAKRISHNAN \ingroup Config */
  addEnumOption("DESIGN_VARIABLE_FEA", Kind_DV_FEA, DVFEA_Map, NODV_FEA);

  /*  DESCRIPTION: Consider a reference solution for the structure (optimization applications)
  *  Options: NO, YES \ingroup Config */
  addBoolOption("REFERENCE_GEOMETRY", RefGeom, false);
  /*!\brief REFERENCE_GEOMETRY_PENALTY\n DESCRIPTION: Penalty weight value for the objective function \ingroup Config*/
  addDoubleOption("REFERENCE_GEOMETRY_PENALTY", RefGeom_Penalty, 1E6);
  /*!\brief SOLUTION_FLOW_FILENAME \n DESCRIPTION: Restart structure input file (the file output under the filename set by RESTART_FLOW_FILENAME) \n Default: solution_flow.dat \ingroup Config */
  addStringOption("REFERENCE_GEOMETRY_FILENAME", RefGeom_FEMFileName, string("reference_geometry.dat"));
  /*!\brief MESH_FORMAT \n DESCRIPTION: Mesh input file format \n OPTIONS: see \link Input_Map \endlink \n DEFAULT: SU2 \ingroup Config*/
  addEnumOption("REFERENCE_GEOMETRY_FORMAT", RefGeom_FileFormat, Input_Ref_Map, SU2_REF);

  /*!\brief TOTAL_DV_PENALTY\n DESCRIPTION: Penalty weight value to maintain the total sum of DV constant \ingroup Config*/
  addDoubleOption("TOTAL_DV_PENALTY", DV_Penalty, 0);

  /*!\brief REFERENCE_NODE\n  DESCRIPTION: Reference node for the structure (optimization applications) */
  addUnsignedLongOption("REFERENCE_NODE", refNodeID, 0);
  /* DESCRIPTION: Modulus of the electric fields */
  addDoubleListOption("REFERENCE_NODE_DISPLACEMENT", nDim_RefNode, RefNode_Displacement);
  /*!\brief REFERENCE_NODE_PENALTY\n DESCRIPTION: Penalty weight value for the objective function \ingroup Config*/
  addDoubleOption("REFERENCE_NODE_PENALTY", RefNode_Penalty, 1E3);

  /*!\brief REGIME_TYPE \n  DESCRIPTION: Geometric condition \n OPTIONS: see \link Struct_Map \endlink \ingroup Config*/
  addEnumOption("GEOMETRIC_CONDITIONS", Kind_Struct_Solver, Struct_Map, SMALL_DEFORMATIONS);
  /*!\brief REGIME_TYPE \n  DESCRIPTION: Material model \n OPTIONS: see \link Material_Map \endlink \ingroup Config*/
  addEnumOption("MATERIAL_MODEL", Kind_Material, Material_Map, LINEAR_ELASTIC);
  /*!\brief REGIME_TYPE \n  DESCRIPTION: Compressibility of the material \n OPTIONS: see \link MatComp_Map \endlink \ingroup Config*/
  addEnumOption("MATERIAL_COMPRESSIBILITY", Kind_Material_Compress, MatComp_Map, COMPRESSIBLE_MAT);

  /*  DESCRIPTION: Consider a prestretch in the structural domain
  *  Options: NO, YES \ingroup Config */
  addBoolOption("PRESTRETCH", Prestretch, false);
  /*!\brief PRESTRETCH_FILENAME \n DESCRIPTION: Filename to input for prestretching membranes \n Default: prestretch_file.dat \ingroup Config */
  addStringOption("PRESTRETCH_FILENAME", Prestretch_FEMFileName, string("prestretch_file.dat"));

  /* DESCRIPTION: Iterative method for non-linear structural analysis */
  addEnumOption("NONLINEAR_FEM_SOLUTION_METHOD", Kind_SpaceIteScheme_FEA, Space_Ite_Map_FEA, NEWTON_RAPHSON);
  /* DESCRIPTION: Formulation for bidimensional elasticity solver */
  addEnumOption("FORMULATION_ELASTICITY_2D", Kind_2DElasForm, ElasForm_2D, PLANE_STRAIN);
  /*  DESCRIPTION: Apply dead loads
  *  Options: NO, YES \ingroup Config */
  addBoolOption("DEAD_LOAD", DeadLoad, false);
  /*  DESCRIPTION: Temporary: pseudo static analysis (no density in dynamic analysis)
  *  Options: NO, YES \ingroup Config */
  addBoolOption("PSEUDO_STATIC", PseudoStatic, false);
  /* DESCRIPTION: Dynamic or static structural analysis */
  addEnumOption("DYNAMIC_ANALYSIS", Dynamic_Analysis, Dynamic_Map, STATIC);
  /* DESCRIPTION: Time Step for dynamic analysis (s) */
  addDoubleOption("DYN_TIMESTEP", Delta_DynTime, 0.0);
  /* DESCRIPTION: Total Physical Time for dual time stepping simulations (s) */
  addDoubleOption("DYN_TIME", Total_DynTime, 1.0);
  /* DESCRIPTION: Parameter alpha for Newmark scheme (s) */
  addDoubleOption("NEWMARK_BETA", Newmark_beta, 0.25);
  /* DESCRIPTION: Parameter delta for Newmark scheme (s) */
  addDoubleOption("NEWMARK_GAMMA", Newmark_gamma, 0.5);
  /* DESCRIPTION: Apply the load as a ramp */
  addBoolOption("RAMP_LOADING", Ramp_Load, false);
  /* DESCRIPTION: Time while the load is to be increased linearly */
  addDoubleOption("RAMP_TIME", Ramp_Time, 1.0);
  /* DESCRIPTION: Transfer method used for multiphysics problems */
  addEnumOption("DYNAMIC_LOAD_TRANSFER", Dynamic_LoadTransfer, Dyn_Transfer_Method_Map, POL_ORDER_1);

  /* DESCRIPTION: Newmark - Generalized alpha - coefficients */
  addDoubleListOption("TIME_INT_STRUCT_COEFFS", nIntCoeffs, Int_Coeffs);

  /*  DESCRIPTION: Apply dead loads. Options: NO, YES \ingroup Config */
  addBoolOption("INCREMENTAL_LOAD", IncrementalLoad, false);
  /* DESCRIPTION: Maximum number of increments of the  */
  addUnsignedLongOption("NUMBER_INCREMENTS", IncLoad_Nincrements, 10);

  default_inc_crit[0] = 0.0; default_inc_crit[1] = 0.0; default_inc_crit[2] = 0.0;
  /* DESCRIPTION: Definition of the  UTOL RTOL ETOL*/
  addDoubleArrayOption("INCREMENTAL_CRITERIA", 3, IncLoad_Criteria, default_inc_crit);

  /* DESCRIPTION: Use of predictor */
  addBoolOption("PREDICTOR", Predictor, false);
  /* DESCRIPTION: Order of the predictor */
  addUnsignedShortOption("PREDICTOR_ORDER", Pred_Order, 0);

  /* DESCRIPTION: Topology optimization options */
  addBoolOption("TOPOLOGY_OPTIMIZATION", topology_optimization, false);
  addStringOption("TOPOL_OPTIM_OUTFILE", top_optim_output_file, string("element_derivatives.dat"));
  addDoubleOption("TOPOL_OPTIM_SIMP_EXPONENT", simp_exponent, 1.0);
  addDoubleOption("TOPOL_OPTIM_SIMP_MINSTIFF", simp_minimum_stiffness, 0.001);
  addEnumListOption("TOPOL_OPTIM_FILTER_KERNEL", top_optim_nKernel, top_optim_kernels, Filter_Kernel_Map);
  addDoubleListOption("TOPOL_OPTIM_FILTER_RADIUS", top_optim_nRadius, top_optim_filter_radius);
  addDoubleListOption("TOPOL_OPTIM_KERNEL_PARAM", top_optim_nKernelParams, top_optim_kernel_params);
  addUnsignedShortOption("TOPOL_OPTIM_SEARCH_LIMIT", top_optim_search_lim, 0);
  addEnumOption("TOPOL_OPTIM_PROJECTION_TYPE", top_optim_proj_type, Projection_Function_Map, NO_PROJECTION);
  addDoubleOption("TOPOL_OPTIM_PROJECTION_PARAM", top_optim_proj_param, 0.0);

  /* CONFIG_CATEGORY: FSI solver */
  /*--- Options related to the FSI solver ---*/

  /* DESCRIPTION: ID of the region we want to compute the sensitivities using direct differentiation */
  addUnsignedShortOption("FEA_ID_DIRECTDIFF", nID_DV, 0);

  /* DESCRIPTION: Restart from a steady state (sets grid velocities to 0 when loading the restart). */
  addBoolOption("RESTART_STEADY_STATE", SteadyRestart, false);

  /*!\par CONFIG_CATEGORY: Multizone definition \ingroup Config*/
  /*--- Options related to multizone problems ---*/

  /*!\brief MARKER_PLOTTING\n DESCRIPTION: Marker(s) of the surface in the surface flow solution file  \ingroup Config*/
  addStringListOption("CONFIG_LIST", nConfig_Files, Config_Filenames);

  /* DESCRIPTION: Determines if the multizone problem is solved for time-domain. */
  addBoolOption("TIME_DOMAIN", Time_Domain, false);
  /* DESCRIPTION: Number of outer iterations in the multizone problem. */
  addUnsignedLongOption("OUTER_ITER", nOuterIter, 1);
  /* DESCRIPTION: Number of inner iterations in each multizone block. */
  addUnsignedLongOption("INNER_ITER", nInnerIter, 1);
  /* DESCRIPTION: Number of time steps solved in the multizone problem. */
  addUnsignedLongOption("TIME_ITER", nTimeIter, 1);
  /* DESCRIPTION: Number of iterations in each single-zone block. */
  addUnsignedLongOption("ITER", nIter, 1000);
  /* DESCRIPTION: Restart iteration in the multizone problem. */
  addUnsignedLongOption("RESTART_ITER", Restart_Iter, 1);
  /* DESCRIPTION: Minimum error threshold for the linear solver for the implicit formulation */
  addDoubleOption("TIME_STEP", Time_Step, 0.0);
  /* DESCRIPTION: Total Physical Time for time-domain problems (s) */
  addDoubleOption("MAX_TIME", Max_Time, 1.0);
  /* DESCRIPTION: Determines if the single-zone driver is used. (TEMPORARY) */
  addBoolOption("SINGLEZONE_DRIVER", SinglezoneDriver, true);
  /* DESCRIPTION: Determines if the special output is written out */
  addBoolOption("SPECIAL_OUTPUT", SpecialOutput, false);

  /* DESCRIPTION: Determines if the convergence history of each individual zone is written to screen */
  addBoolOption("WRT_ZONE_CONV", Wrt_ZoneConv, false);
  /* DESCRIPTION: Determines if the convergence history of each individual zone is written to file */
  addBoolOption("WRT_ZONE_HIST", Wrt_ZoneHist, false);

  /* DESCRIPTION: Determines if the special output is written out */
  addBoolOption("WRT_FORCES_BREAKDOWN", Wrt_ForcesBreakdown, false);


  /*!\par KIND_INTERPOLATION \n
   * DESCRIPTION: Type of interpolation to use for multi-zone problems. \n OPTIONS: see \link Interpolator_Map \endlink
   * Sets Kind_Interpolation \ingroup Config
   */
  addEnumOption("KIND_INTERPOLATION", Kind_Interpolation, Interpolator_Map, NEAREST_NEIGHBOR);

  /*  DESCRIPTION: Use conservative approach for interpolating between meshes. */
  addBoolOption("CONSERVATIVE_INTERPOLATION", ConservativeInterpolation, true);

  addUnsignedShortOption("NUM_NEAREST_NEIGHBORS", NumNearestNeighbors, 1);

  /*!\par KIND_INTERPOLATION \n
   * DESCRIPTION: Type of radial basis function to use for radial basis function interpolation. \n OPTIONS: see \link RadialBasis_Map \endlink
   * Sets Kind_RadialBasis \ingroup Config
   */
  addEnumOption("KIND_RADIAL_BASIS_FUNCTION", Kind_RadialBasisFunction, RadialBasisFunction_Map, WENDLAND_C2);

  /*  DESCRIPTION: Use polynomial term in radial basis function interpolation.
  *  Options: NO, YES \ingroup Config */
  addBoolOption("RADIAL_BASIS_FUNCTION_POLYNOMIAL_TERM", RadialBasisFunction_PolynomialOption, true);

  /* DESCRIPTION: Radius for radial basis function. */
  addDoubleOption("RADIAL_BASIS_FUNCTION_PARAMETER", RadialBasisFunction_Parameter, 1.0);

  /* DESCRIPTION: Tolerance to prune small coefficients from the RBF interpolation matrix. */
  addDoubleOption("RADIAL_BASIS_FUNCTION_PRUNE_TOLERANCE", RadialBasisFunction_PruneTol, 1e-6);

   /*!\par INLETINTERPOLATION \n
   * DESCRIPTION: Type of spanwise interpolation to use for the inlet face. \n OPTIONS: see \link Inlet_SpanwiseInterpolation_Map \endlink
   * Sets Kind_InletInterpolation \ingroup Config
   */
  addEnumOption("INLET_INTERPOLATION_FUNCTION",Kind_InletInterpolationFunction, Inlet_SpanwiseInterpolation_Map, NO_INTERPOLATION);

   /*!\par INLETINTERPOLATION \n
   * DESCRIPTION: Type of spanwise interpolation to use for the inlet face. \n OPTIONS: see \link Inlet_SpanwiseInterpolation_Map \endlink
   * Sets Kind_InletInterpolation \ingroup Config
   */
  addEnumOption("INLET_INTERPOLATION_DATA_TYPE", Kind_Inlet_InterpolationType, Inlet_SpanwiseInterpolationType_Map, VR_VTHETA);

  addBoolOption("PRINT_INLET_INTERPOLATED_DATA", PrintInlet_InterpolatedData, false);

  /* DESCRIPTION: Number of FSI iterations during which a ramp is applied */
  addUnsignedShortOption("RAMP_FSI_ITER", nIterFSI_Ramp, 2);
  /* DESCRIPTION: Aitken's static relaxation factor */
  addDoubleOption("STAT_RELAX_PARAMETER", AitkenStatRelax, 0.4);
  /* DESCRIPTION: Aitken's dynamic maximum relaxation factor for the first iteration */
  addDoubleOption("AITKEN_DYN_MAX_INITIAL", AitkenDynMaxInit, 0.5);
  /* DESCRIPTION: Aitken's dynamic minimum relaxation factor for the first iteration */
  addDoubleOption("AITKEN_DYN_MIN_INITIAL", AitkenDynMinInit, 0.5);
  /* DESCRIPTION: Kind of relaxation */
  addEnumOption("BGS_RELAXATION", Kind_BGS_RelaxMethod, AitkenForm_Map, NO_RELAXATION);
  /* DESCRIPTION: Relaxation required */
  addBoolOption("RELAXATION", Relaxation, false);

  /*!\par CONFIG_CATEGORY: Radiation solver \ingroup Config*/
  /*--- Options related to the radiation solver ---*/

  /* DESCRIPTION: Type of radiation model */
  addEnumOption("RADIATION_MODEL", Kind_Radiation, Radiation_Map, NO_RADIATION);

  /* DESCRIPTION: Kind of initialization of the P1 model  */
  addEnumOption("P1_INITIALIZATION", Kind_P1_Init, P1_Init_Map, P1_INIT_TEMP);

  /* DESCRIPTION: Absorption coefficient */
  addDoubleOption("ABSORPTION_COEFF", Absorption_Coeff, 1.0);
  /* DESCRIPTION: Scattering coefficient */
  addDoubleOption("SCATTERING_COEFF", Scattering_Coeff, 0.0);

  /* DESCRIPTION: Apply a volumetric heat source as a source term (NO, YES) in the form of an ellipsoid*/
  addBoolOption("HEAT_SOURCE", HeatSource, false);
  /* DESCRIPTION: Value of the volumetric heat source */
  addDoubleOption("HEAT_SOURCE_VAL", ValHeatSource, 0.0);
  /* DESCRIPTION: Rotation of the volumetric heat source respect to Z axis */
  addDoubleOption("HEAT_SOURCE_ROTATION_Z", Heat_Source_Rot_Z, 0.0);
  /* DESCRIPTION: Position of heat source center (Heat_Source_Center_X, Heat_Source_Center_Y, Heat_Source_Center_Z) */
  default_hs_center[0] = 0.0; default_hs_center[1] = 0.0; default_hs_center[2] = 0.0;
  addDoubleArrayOption("HEAT_SOURCE_CENTER", 3, Heat_Source_Center, default_hs_center);
  /* DESCRIPTION: Vector of heat source radii (Heat_Source_Axes_A, Heat_Source_Axes_B, Heat_Source_Axes_C) */
  default_hs_axes[0] = 1.0; default_hs_axes[1] = 1.0; default_hs_axes[2] = 1.0;
  addDoubleArrayOption("HEAT_SOURCE_AXES", 3, Heat_Source_Axes, default_hs_axes);

  /*!\brief MARKER_EMISSIVITY DESCRIPTION: Wall emissivity of the marker for radiation purposes \n
   * Format: ( marker, emissivity of the marker, ... ) \ingroup Config  */
  addStringDoubleListOption("MARKER_EMISSIVITY", nMarker_Emissivity, Marker_Emissivity, Wall_Emissivity);

  /* DESCRIPTION:  Courant-Friedrichs-Lewy condition of the finest grid in radiation solvers */
  addDoubleOption("CFL_NUMBER_RAD", CFL_Rad, 1.0);

  /*!\par CONFIG_CATEGORY: Heat solver \ingroup Config*/
  /*--- options related to the heat solver ---*/

  /* DESCRIPTION: CHT interface coupling methods */
  /*  Options: NO, YES \ingroup Config */
  addEnumOption("CHT_COUPLING_METHOD", Kind_CHT_Coupling, CHT_Coupling_Map, DIRECT_TEMPERATURE_ROBIN_HEATFLUX);

  /* DESCRIPTION: Thermal diffusivity constant */
  addDoubleOption("THERMAL_DIFFUSIVITY", Thermal_Diffusivity, 1.172E-5);

  /* DESCRIPTION: Thermal diffusivity constant */
  addDoubleOption("THERMAL_DIFFUSIVITY_SOLID", Thermal_Diffusivity_Solid, 1.172E-5);

  /*!\par CONFIG_CATEGORY: Visualize Control Volumes \ingroup Config*/
  /*--- options related to visualizing control volumes ---*/

  /* DESCRIPTION: Node number for the CV to be visualized */
  addLongOption("VISUALIZE_CV", Visualize_CV, -1);

  /*!\par CONFIG_CATEGORY: Inverse design problem \ingroup Config*/
  /*--- options related to inverse design problem ---*/

  /* DESCRIPTION: Evaluate inverse design on the surface  */
  addBoolOption("INV_DESIGN_CP", InvDesign_Cp, false);

  /* DESCRIPTION: Evaluate inverse design on the surface  */
  addBoolOption("INV_DESIGN_HEATFLUX", InvDesign_HeatFlux, false);

  /*!\par CONFIG_CATEGORY: Unsupported options \ingroup Config*/
  /*--- Options that are experimental and not intended for general use ---*/

  /* DESCRIPTION: Write extra output */
  addBoolOption("EXTRA_OUTPUT", ExtraOutput, false);

  /* DESCRIPTION: Write extra heat output for a given zone heat solver zone */
  addLongOption("EXTRA_HEAT_ZONE_OUTPUT", ExtraHeatOutputZone, -1);

  /*--- options related to the FFD problem ---*/
  /*!\par CONFIG_CATEGORY:FFD point inversion \ingroup Config*/

  /* DESCRIPTION: Fix I plane */
  addShortListOption("FFD_FIX_I", nFFD_Fix_IDir, FFD_Fix_IDir);

  /* DESCRIPTION: Fix J plane */
  addShortListOption("FFD_FIX_J", nFFD_Fix_JDir, FFD_Fix_JDir);

  /* DESCRIPTION: Fix K plane */
  addShortListOption("FFD_FIX_K", nFFD_Fix_KDir, FFD_Fix_KDir);

  /* DESCRIPTION: FFD symmetry plane (j=0) */
  addBoolOption("FFD_SYMMETRY_PLANE", FFD_Symmetry_Plane, false);

  /* DESCRIPTION: Define different coordinates systems for the FFD */
  addEnumOption("FFD_COORD_SYSTEM", FFD_CoordSystem, CoordSystem_Map, CARTESIAN);

  /* DESCRIPTION: Axis information for the spherical and cylindrical coord system */
  default_ffd_axis[0] = 0.0; default_ffd_axis[1] = 0.0; default_ffd_axis[2] =0.0;
  addDoubleArrayOption("FFD_AXIS", 3, FFD_Axis, default_ffd_axis);

  /* DESCRIPTION: Number of total iterations in the FFD point inversion */
  addUnsignedShortOption("FFD_ITERATIONS", nFFD_Iter, 500);

  /* DESCRIPTION: Free surface damping coefficient */
  addDoubleOption("FFD_TOLERANCE", FFD_Tol, 1E-10);

  /* DESCRIPTION: Definition of the FFD boxes */
  addFFDDefOption("FFD_DEFINITION", nFFDBox, CoordFFDBox, TagFFDBox);

  /* DESCRIPTION: Definition of the FFD boxes */
  addFFDDegreeOption("FFD_DEGREE", nFFDBox, DegreeFFDBox);

  /* DESCRIPTION: Surface continuity at the intersection with the FFD */
  addEnumOption("FFD_CONTINUITY", FFD_Continuity, Continuity_Map, DERIVATIVE_2ND);

  /* DESCRIPTION: Kind of blending for the FFD definition */
  addEnumOption("FFD_BLENDING", FFD_Blending, Blending_Map, BEZIER );

  /* DESCRIPTION: Order of the BSplines for BSpline Blending function */
  default_ffd_coeff[0] = 2; default_ffd_coeff[1] = 2; default_ffd_coeff[2] = 2;
  addDoubleArrayOption("FFD_BSPLINE_ORDER", 3, FFD_BSpline_Order, default_ffd_coeff);

  /*--- Options for the automatic differentiation methods ---*/
  /*!\par CONFIG_CATEGORY: Automatic Differentation options\ingroup Config*/

  /* DESCRIPTION: Direct differentiation mode (forward) */
  addEnumOption("DIRECT_DIFF", DirectDiff, DirectDiff_Var_Map, NO_DERIVATIVE);

  /* DESCRIPTION: Automatic differentiation mode (reverse) */
  addBoolOption("AUTO_DIFF", AD_Mode, NO);

  /* DESCRIPTION: Preaccumulation in the AD mode. */
  addBoolOption("PREACC", AD_Preaccumulation, YES);

  /*--- options that are used in the python optimization scripts. These have no effect on the c++ toolsuite ---*/
  /*!\par CONFIG_CATEGORY:Python Options\ingroup Config*/

  /* DESCRIPTION: Gradient method */
  addPythonOption("GRADIENT_METHOD");

  /* DESCRIPTION: Geometrical Parameter */
  addPythonOption("GEO_PARAM");

  /* DESCRIPTION: Setup for design variables */
  addPythonOption("DEFINITION_DV");

  /* DESCRIPTION: Maximum number of iterations */
  addPythonOption("OPT_ITERATIONS");

  /* DESCRIPTION: Requested accuracy */
  addPythonOption("OPT_ACCURACY");

  /*!\brief OPT_COMBINE_OBJECTIVE
   *  \n DESCRIPTION: Flag specifying whether to internally combine a multi-objective function or treat separately */
  addPythonOption("OPT_COMBINE_OBJECTIVE");

  /* DESCRIPTION: Current value of the design variables */
  addPythonOption("DV_VALUE_NEW");

  /* DESCRIPTION: Previous value of the design variables */
  addPythonOption("DV_VALUE_OLD");

  /* DESCRIPTION: Number of partitions of the mesh */
  addPythonOption("NUMBER_PART");

  /* DESCRIPTION: Optimization objective function with optional scaling factor*/
  addPythonOption("OPT_OBJECTIVE");

  /* DESCRIPTION: Optimization constraint functions with optional scaling factor */
  addPythonOption("OPT_CONSTRAINT");

  /* DESCRIPTION: Finite different step for gradient estimation */
  addPythonOption("FIN_DIFF_STEP");

  /* DESCRIPTION: Verbosity of the python scripts to Stdout */
  addPythonOption("CONSOLE");

  /* DESCRIPTION: Flag specifying if the mesh was decomposed */
  addPythonOption("DECOMPOSED");

  /* DESCRIPTION: Optimization gradient factor */
  addPythonOption("OPT_GRADIENT_FACTOR");

  /* DESCRIPTION: Upper bound for the optimizer */
  addPythonOption("OPT_BOUND_UPPER");

  /* DESCRIPTION: Lower bound for the optimizer */
  addPythonOption("OPT_BOUND_LOWER");

  /* DESCRIPTION: Number of zones of the problem */
  addPythonOption("NZONES");

  /* DESCRIPTION: ParMETIS load balancing tolerance */
  addDoubleOption("PARMETIS_TOLERANCE", ParMETIS_tolerance, 0.02);

  /* DESCRIPTION: ParMETIS load balancing weight for points */
  addLongOption("PARMETIS_POINT_WEIGHT", ParMETIS_pointWgt, 0);

  /* DESCRIPTION: ParMETIS load balancing weight for edges (equiv. to neighbors) */
  addLongOption("PARMETIS_EDGE_WEIGHT", ParMETIS_edgeWgt, 1);

  /*--- options that are used in the Hybrid RANS/LES Simulations  ---*/
  /*!\par CONFIG_CATEGORY:Hybrid_RANSLES Options\ingroup Config*/

  /* DESCRIPTION: Writing surface solution file frequency for dual time */
  addUnsignedLongOption("WRT_SURF_FREQ_DUALTIME", Wrt_Surf_Freq_DualTime, 1);

  /* DESCRIPTION: Starting Iteration for windowing approach */
  addUnsignedLongOption("WINDOW_START_ITER", StartWindowIteration, 0);

  /* DESCRIPTION: Window (weight) function for the cost-functional in the reverse sweep */
  addEnumOption("WINDOW_FUNCTION", Kind_WindowFct,Window_Map, SQUARE);

  /* DESCRIPTION: DES Constant */
  addDoubleOption("DES_CONST", Const_DES, 0.65);

  /* DESCRIPTION: Specify Hybrid RANS/LES model */
  addEnumOption("HYBRID_RANSLES", Kind_HybridRANSLES, HybridRANSLES_Map, NO_HYBRIDRANSLES);

  /* DESCRIPTION: Roe with low dissipation for unsteady flows */
  addEnumOption("ROE_LOW_DISSIPATION", Kind_RoeLowDiss, RoeLowDiss_Map, NO_ROELOWDISS);

  /* DESCRIPTION: Activate SA Quadratic Constitutive Relation, 2000 version */
  addBoolOption("SA_QCR", QCR, false);

  /* DESCRIPTION: Compute Average for unsteady simulations */
  addBoolOption("COMPUTE_AVERAGE", Compute_Average, false);

  /* DESCRIPTION: Multipoint design Mach number*/
  addPythonOption("MULTIPOINT_MACH_NUMBER");

  /* DESCRIPTION: Multipoint design Weight */
  addPythonOption("MULTIPOINT_WEIGHT");

  /* DESCRIPTION: Multipoint design Angle of Attack */
  addPythonOption("MULTIPOINT_AOA");

  /* DESCRIPTION: Multipoint design Sideslip angle */
  addPythonOption("MULTIPOINT_SIDESLIP_ANGLE");

  /* DESCRIPTION: Multipoint design target CL*/
  addPythonOption("MULTIPOINT_TARGET_CL");

  /* DESCRIPTION: Multipoint design Reynolds number */
  addPythonOption("MULTIPOINT_REYNOLDS_NUMBER");

  /* DESCRIPTION: Multipoint design freestream temperature */
  addPythonOption("MULTIPOINT_FREESTREAM_TEMPERATURE");

  /* DESCRIPTION: Multipoint design freestream pressure */
  addPythonOption("MULTIPOINT_FREESTREAM_PRESSURE");

  /* DESCRIPTION: Multipoint design for outlet quantities (varying back pressure or mass flow operating points). */
  addPythonOption("MULTIPOINT_OUTLET_VALUE");

  /* DESCRIPTION: Multipoint mesh filenames, if using different meshes for each point */
  addPythonOption("MULTIPOINT_MESH_FILENAME");

  /*--- options that are used for the output ---*/
  /*!\par CONFIG_CATEGORY:Output Options\ingroup Config*/

  /* DESCRIPTION: Type of screen output */
  addStringListOption("SCREEN_OUTPUT", nScreenOutput, ScreenOutput);
  /* DESCRIPTION: Type of output printed to the history file */
  addStringListOption("HISTORY_OUTPUT", nHistoryOutput, HistoryOutput);
  /* DESCRIPTION: Type of output printed to the volume solution file */
  addStringListOption("VOLUME_OUTPUT", nVolumeOutput, VolumeOutput);

  /* DESCRIPTION: History writing frequency (INNER_ITER) */
  addUnsignedLongOption("HISTORY_WRT_FREQ_INNER", HistoryWrtFreq[2], 1);
  /* DESCRIPTION: History writing frequency (OUTER_ITER) */
  addUnsignedLongOption("HISTORY_WRT_FREQ_OUTER", HistoryWrtFreq[1], 1);
  /* DESCRIPTION: History writing frequency (TIME_ITER) */
  addUnsignedLongOption("HISTORY_WRT_FREQ_TIME", HistoryWrtFreq[0], 1);

  /* DESCRIPTION: Screen writing frequency (INNER_ITER) */
  addUnsignedLongOption("SCREEN_WRT_FREQ_INNER", ScreenWrtFreq[2], 1);
  /* DESCRIPTION: Screen writing frequency (OUTER_ITER) */
  addUnsignedLongOption("SCREEN_WRT_FREQ_OUTER", ScreenWrtFreq[1], 1);
  /* DESCRIPTION: Screen writing frequency (TIME_ITER) */
  addUnsignedLongOption("SCREEN_WRT_FREQ_TIME", ScreenWrtFreq[0], 1);
  /* DESCRIPTION: Volume solution writing frequency */
  addUnsignedLongOption("OUTPUT_WRT_FREQ", VolumeWrtFreq, 250);
  /* DESCRIPTION: Volume solution files */
  addEnumListOption("OUTPUT_FILES", nVolumeOutputFiles, VolumeOutputFiles, Output_Map);

  /* DESCRIPTION: Using Uncertainty Quantification with SST Turbulence Model */
  addBoolOption("USING_UQ", using_uq, false);

  /* DESCRIPTION: Parameter to perturb eigenvalues */
  addDoubleOption("UQ_DELTA_B", uq_delta_b, 1.0);

  /* DESCRIPTION: Parameter to determine kind of perturbation */
  addUnsignedShortOption("UQ_COMPONENT", eig_val_comp, 1);

  /* DESCRIPTION: Parameter to perturb eigenvalues */
  addDoubleOption("UQ_URLX", uq_urlx, 0.1);

  /* DESCRIPTION: Permuting eigenvectors for UQ analysis */
  addBoolOption("UQ_PERMUTE", uq_permute, false);

  /* DESCRIPTION: Number of calls to 'Build' that trigger re-factorization (0 means only once). */
  addUnsignedLongOption("PASTIX_FACTORIZATION_FREQUENCY", pastix_fact_freq, 1);

  /* DESCRIPTION: 0 - Quiet, 1 - During factorization and cleanup, 2 - Even more detail. */
  addUnsignedShortOption("PASTIX_VERBOSITY_LEVEL", pastix_verb_lvl, 0);

  /* DESCRIPTION: Level of fill for PaStiX incomplete LU factorization. */
  addUnsignedShortOption("PASTIX_FILL_LEVEL", pastix_fill_lvl, 1);

  /* DESCRIPTION: Size of the edge groups colored for thread parallel edge loops (0 forces the reducer strategy). */
  addUnsignedLongOption("EDGE_COLORING_GROUP_SIZE", edgeColorGroupSize, 512);

  /* END_CONFIG_OPTIONS */

}

void CConfig::SetConfig_Parsing(char case_filename[MAX_STRING_SIZE]) {

  ifstream case_file;

  /*--- Read the configuration file ---*/

  case_file.open(case_filename, ios::in);

  if (case_file.fail()) {
    SU2_MPI::Error("The configuration file (.cfg) is missing!!", CURRENT_FUNCTION);
  }

  SetConfig_Parsing(case_file);

  case_file.close();

}

void CConfig::SetConfig_Parsing(istream& config_buffer){

  string text_line, option_name;
  vector<string> option_value;

  string errorString;

  int err_count = 0;  // How many errors have we found in the config file
  int max_err_count = 30; // Maximum number of errors to print before stopping
  int line_count = 1;

  map<string, bool> included_options;

  /*--- Parse the configuration file and set the options ---*/

  while (getline (config_buffer, text_line)) {

    if (err_count >= max_err_count) {
      errorString.append("too many errors. Stopping parse");

      cout << errorString << endl;
      throw(1);
    }

     PrintingToolbox::trim(text_line);

    /*--- Check if there is a line continuation character at the
     * end of the current line or somewhere in between (the rest is ignored then).
     * If yes, read until there is a line without one or an empty line.
     * If there is a statement after a cont. char
     * throw an error. ---*/

     if (text_line.size() && (text_line.front() != '%')){
       while (text_line.back() == '\\' ||
              (PrintingToolbox::split(text_line, '\\').size() > 1)){
         string tmp;
         getline (config_buffer, tmp);
         line_count++;
         if (tmp.find_first_of('=') != string::npos){
           errorString.append("Line " + to_string(line_count)  + ": Statement found after continuation character.\n");
         }
         PrintingToolbox::trim(tmp);
         if (tmp.front() != '%'){
           text_line = PrintingToolbox::split(text_line, '\\')[0];
           text_line += " " + tmp;
         }
       }
     }

    if (TokenizeString(text_line, option_name, option_value)) {

      /*--- See if it's a python option ---*/

      if (option_map.find(option_name) == option_map.end()) {
          string newString;
          newString.append("Line " + to_string(line_count)  + " " + option_name);
          newString.append(": invalid option name");
          newString.append(". Check current SU2 options in config_template.cfg.");
          newString.append("\n");
          if (!option_name.compare("RELAXATION_FACTOR_ADJFLOW"))
            newString.append("Option RELAXATION_FACTOR_ADJFLOW is now RELAXATION_FACTOR_ADJOINT, "
                             "and it also applies to discrete adjoint problems.\n\n");
          if (!option_name.compare("WRT_MESH_QUALITY"))
            newString.append("WRT_MESH_QUALITY is deprecated. Use VOLUME_OUTPUT= (MESH_QUALITY, ...) instead.\n\n");
          if (!option_name.compare("VISUALIZE_SURFACE_DEF"))
            newString.append("VISUALIZE_SURFACE_DEF is deprecated. Simply add a surface format to OUTPUT_FILES.\n\n");
          if (!option_name.compare("VISUALIZE_VOLUME_DEF"))
            newString.append("VISUALIZE_VOLUME_DEF is deprecated. Simply add a volume format to OUTPUT_FILES.\n\n");
          if (!option_name.compare("WRT_BINARY_RESTART"))
            newString.append("WRT_BINARY_RESTART is deprecated. The type of restart is determined from the OUTPUT_FILES list.\n\n");
          errorString.append(newString);
          err_count++;
          line_count++;
        continue;
      }

      /*--- Option exists, check if the option has already been in the config file ---*/

      if (included_options.find(option_name) != included_options.end()) {
        string newString;
        newString.append("Line " + to_string(line_count)  + " " + option_name);
        newString.append(": option appears twice");
        newString.append("\n");
        errorString.append(newString);
        err_count++;
        line_count++;
        continue;
      }


      /*--- New found option. Add it to the map, and delete from all options ---*/

      included_options.insert(pair<string, bool>(option_name, true));
      all_options.erase(option_name);

      /*--- Set the value and check error ---*/

      string out = option_map[option_name]->SetValue(option_value);
      if (out.compare("") != 0) {
        errorString.append(out);
        errorString.append("\n");
        err_count++;
      }
    }
    line_count++;
  }

  /*--- See if there were any errors parsing the config file ---*/

  if (errorString.size() != 0) {
    SU2_MPI::Error(errorString, CURRENT_FUNCTION);
  }
}

void CConfig::SetDefaultFromConfig(CConfig *config){

  map<string, bool> noInheritance = {{"SCREEN_OUTPUT", true},{"HISTORY_OUTPUT", true}};

  map<string, bool>::iterator iter = all_options.begin(), curr_iter;

  while (iter != all_options.end()){
    curr_iter = iter++;
    if (config->option_map[curr_iter->first]->GetValue().size() > 0 && !noInheritance[curr_iter->first]){
      option_map[curr_iter->first]->SetValue(config->option_map[curr_iter->first]->GetValue());
      all_options.erase(curr_iter);
    }
  }
}

void CConfig::SetDefault(){

  /*--- Set the default values for all of the options that weren't set ---*/

  for (map<string, bool>::iterator iter = all_options.begin(); iter != all_options.end(); ++iter) {
    if (option_map[iter->first]->GetValue().size() == 0)
      option_map[iter->first]->SetDefault();
  }
}

bool CConfig::SetRunTime_Parsing(char case_filename[MAX_STRING_SIZE]) {
  string text_line, option_name;
  ifstream case_file;
  vector<string> option_value;

  /*--- Read the configuration file ---*/

  case_file.open(case_filename, ios::in);

  if (case_file.fail()) { return false; }

  string errorString;

  int err_count = 0;  // How many errors have we found in the config file
  int max_err_count = 30; // Maximum number of errors to print before stopping

  map<string, bool> included_options;

  /*--- Parse the configuration file and set the options ---*/

  while (getline (case_file, text_line)) {

    if (err_count >= max_err_count) {
      errorString.append("too many errors. Stopping parse");

      cout << errorString << endl;
      throw(1);
    }

    if (TokenizeString(text_line, option_name, option_value)) {

      if (option_map.find(option_name) == option_map.end()) {

        /*--- See if it's a python option ---*/

        string newString;
        newString.append(option_name);
        newString.append(": invalid option name");
        newString.append("\n");
        errorString.append(newString);
        err_count++;
        continue;
      }

      /*--- Option exists, check if the option has already been in the config file ---*/

      if (included_options.find(option_name) != included_options.end()) {
        string newString;
        newString.append(option_name);
        newString.append(": option appears twice");
        newString.append("\n");
        errorString.append(newString);
        err_count++;
        continue;
      }

      /*--- New found option. Add it to the map, and delete from all options ---*/

      included_options.insert(pair<string, bool>(option_name, true));
      all_options.erase(option_name);

      /*--- Set the value and check error ---*/

      string out = option_map[option_name]->SetValue(option_value);
      if (out.compare("") != 0) {
        errorString.append(out);
        errorString.append("\n");
        err_count++;
      }

    }
  }

  /*--- Set the default values for all of the options that weren't set ---*/

  for (map<string, bool>::iterator iter = all_options.begin(); iter != all_options.end(); ++iter) {
    option_map[iter->first]->SetDefault();
  }

  /*--- See if there were any errors parsing the runtime file ---*/

  if (errorString.size() != 0) {
    SU2_MPI::Error(errorString, CURRENT_FUNCTION);
  }

  case_file.close();

  return true;

}

void CConfig::SetHeader(unsigned short val_software) const{

  if ((iZone == 0) && (rank == MASTER_NODE)){
    cout << endl << "-------------------------------------------------------------------------" << endl;
    cout << "|    ___ _   _ ___                                                      |" << endl;
    cout << "|   / __| | | |_  )   Release 7.0.8 \"Blackbird\"                         |" << endl;
    cout << "|   \\__ \\ |_| |/ /                                                      |" << endl;
    switch (val_software) {
    case SU2_CFD: cout << "|   |___/\\___//___|   Suite (Computational Fluid Dynamics Code)         |" << endl; break;
    case SU2_DEF: cout << "|   |___/\\___//___|   Suite (Mesh Deformation Code)                     |" << endl; break;
    case SU2_DOT: cout << "|   |___/\\___//___|   Suite (Gradient Projection Code)                  |" << endl; break;
    case SU2_MSH: cout << "|   |___/\\___//___|   Suite (Mesh Adaptation Code)                      |" << endl; break;
    case SU2_GEO: cout << "|   |___/\\___//___|   Suite (Geometry Definition Code)                  |" << endl; break;
    case SU2_SOL: cout << "|   |___/\\___//___|   Suite (Solution Exporting Code)                   |" << endl; break;
    }

    cout << "|                                                                       |" << endl;
    cout <<"-------------------------------------------------------------------------" << endl;
    cout << "| SU2 Project Website: https://su2code.github.io                        |" << endl;
    cout << "|                                                                       |" << endl;
    cout << "| The SU2 Project is maintained by the SU2 Foundation                   |" << endl;
    cout << "| (http://su2foundation.org)                                            |" << endl;
    cout <<"-------------------------------------------------------------------------" << endl;
    cout << "| Copyright 2012-2020, SU2 Contributors                                 |" << endl;
    cout << "|                                                                       |" << endl;
    cout << "| SU2 is free software; you can redistribute it and/or                  |" << endl;
    cout << "| modify it under the terms of the GNU Lesser General Public            |" << endl;
    cout << "| License as published by the Free Software Foundation; either          |" << endl;
    cout << "| version 2.1 of the License, or (at your option) any later version.    |" << endl;
    cout << "|                                                                       |" << endl;
    cout << "| SU2 is distributed in the hope that it will be useful,                |" << endl;
    cout << "| but WITHOUT ANY WARRANTY; without even the implied warranty of        |" << endl;
    cout << "| MERCHANTABILITY or FITNESS FOR A PARTICULAR PURPOSE. See the GNU      |" << endl;
    cout << "| Lesser General Public License for more details.                       |" << endl;
    cout << "|                                                                       |" << endl;
    cout << "| You should have received a copy of the GNU Lesser General Public      |" << endl;
    cout << "| License along with SU2. If not, see <http://www.gnu.org/licenses/>.   |" << endl;
    cout <<"-------------------------------------------------------------------------" << endl;
  }

}

void CConfig::SetnZone(){

  /*--- Just as a clarification --- */

  if (Multizone_Problem == NO && Kind_Solver != MULTIPHYSICS){
    nZone = 1;
  }

  if (Kind_Solver == MULTIPHYSICS){
    Multizone_Problem = YES;
    if (nConfig_Files == 0){
      SU2_MPI::Error("CONFIG_LIST must be provided if PHYSICAL_PROBLEM=MULTIPHYSICS", CURRENT_FUNCTION);
    }
  }

  if (Multizone_Problem == YES){

    /*--- Some basic multizone checks ---*/

    if (nMarker_ZoneInterface % 2 != 0){
      SU2_MPI::Error("Number of markers in MARKER_ZONE_INTERFACE must be a multiple of 2", CURRENT_FUNCTION);
    }

    SinglezoneDriver  = NO;

    if (Multizone_Mesh){

      /*--- Get the number of zones from the mesh file --- */

      nZone = GetnZone(Mesh_FileName, Mesh_FileFormat);

      /*--- If config list is set, make sure number matches number of zones in mesh file --- */

      if (nConfig_Files != 0 && (nZone != nConfig_Files)){
        SU2_MPI::Error("Number of CONFIG_LIST must match number of zones in mesh file.", CURRENT_FUNCTION);
      }
    } else {

      /*--- Number of zones is determined from the number of config files provided --- */

      if (nConfig_Files == 0){
        SU2_MPI::Error("If MULTIZONE_MESH is set to YES, you must provide a list of config files using CONFIG_LIST option", CURRENT_FUNCTION);
      }
      nZone = nConfig_Files;

    }

    /*--- Check if subconfig files exist --- */

    if (nConfig_Files != 0){
      for (unsigned short iConfig = 0; iConfig < nConfig_Files; iConfig++){
        ifstream f(Config_Filenames[iConfig].c_str());
        if (!f.good()){
          SU2_MPI::Error("Config file " + Config_Filenames[iConfig] + " defined in CONFIG_FILES does not exist", CURRENT_FUNCTION);
        }
      }
    }

  }

  /*--- Temporary fix until Multizone Disc. Adj. solver is ready ---- */

  if (Kind_Solver == FLUID_STRUCTURE_INTERACTION){

    nZone = GetnZone(Mesh_FileName, Mesh_FileFormat);

  }
}

void CConfig::SetPostprocessing(unsigned short val_software, unsigned short val_izone, unsigned short val_nDim) {

  unsigned short iCFL, iMarker;
  bool ideal_gas = ((Kind_FluidModel == STANDARD_AIR) ||
                    (Kind_FluidModel == IDEAL_GAS) ||
                    (Kind_FluidModel == INC_IDEAL_GAS) ||
                    (Kind_FluidModel == INC_IDEAL_GAS_POLY) ||
                    (Kind_FluidModel == CONSTANT_DENSITY));
  bool noneq_gas = ((Kind_FluidModel == MUTATIONPP) ||
                    (Kind_FluidModel == USER_DEFINED_NONEQ));
  bool standard_air = ((Kind_FluidModel == STANDARD_AIR));
  bool nemo = GetNEMOProblem();

  if (nZone > 1){
    Multizone_Problem = YES;
  }

  /*--- Set the default output files ---*/
  if (!OptionIsSet("OUTPUT_FILES")){
    nVolumeOutputFiles = 3;
    VolumeOutputFiles = new unsigned short[nVolumeOutputFiles];
    VolumeOutputFiles[0] = RESTART_BINARY;
    VolumeOutputFiles[1] = PARAVIEW_XML;
    VolumeOutputFiles[2] = SURFACE_PARAVIEW_XML;
  }

  /*--- Check if SU2 was build with TecIO support, as that is required for Tecplot Binary output. ---*/
#ifndef HAVE_TECIO
  for (unsigned short iVolumeFile = 0; iVolumeFile < nVolumeOutputFiles; iVolumeFile++){
    if (VolumeOutputFiles[iVolumeFile] == TECPLOT_BINARY ||
        VolumeOutputFiles[iVolumeFile] == SURFACE_TECPLOT_BINARY) {
      SU2_MPI::Error(string("Tecplot binary file requested in option OUTPUT_FILES but SU2 was built without TecIO support.\n"), CURRENT_FUNCTION);
    }
  }
#endif

  /*--- STL_BINARY output not implelemted yet, but already a value in option_structure.hpp---*/
  for (unsigned short iVolumeFile = 0; iVolumeFile < nVolumeOutputFiles; iVolumeFile++) {
    if (VolumeOutputFiles[iVolumeFile] == STL_BINARY){
      SU2_MPI::Error(string("OUTPUT_FILES: 'STL_BINARY' output not implemented. Use 'STL' for ASCII output.\n"), CURRENT_FUNCTION);
    }
    if (val_nDim == 2 && (VolumeOutputFiles[iVolumeFile] == STL || VolumeOutputFiles[iVolumeFile] == STL_BINARY)) {
      SU2_MPI::Error(string("OUTPUT_FILES: 'STL(_BINARY)' output only reasonable for 3D cases.\n"), CURRENT_FUNCTION);
    }
  }

  /*--- Check if MESH_QUALITY is requested in VOLUME_OUTPUT and set the config boolean accordingly. ---*/
  Wrt_MeshQuality = false;
  for (unsigned short iField = 0; iField < nVolumeOutput; iField++) {
    if(VolumeOutput[iField].find("MESH_QUALITY") != string::npos) {
      Wrt_MeshQuality = true;
    }
  }

  if (Kind_Solver == NAVIER_STOKES && Kind_Turb_Model != NONE){
    SU2_MPI::Error("KIND_TURB_MODEL must be NONE if SOLVER= NAVIER_STOKES", CURRENT_FUNCTION);
  }
  if (Kind_Solver == INC_NAVIER_STOKES && Kind_Turb_Model != NONE){
    SU2_MPI::Error("KIND_TURB_MODEL must be NONE if SOLVER= INC_NAVIER_STOKES", CURRENT_FUNCTION);
  }
  if (Kind_Solver == RANS && Kind_Turb_Model == NONE){
    SU2_MPI::Error("A turbulence model must be specified with KIND_TURB_MODEL if SOLVER= RANS", CURRENT_FUNCTION);
  }
  if (Kind_Solver == INC_RANS && Kind_Turb_Model == NONE){
    SU2_MPI::Error("A turbulence model must be specified with KIND_TURB_MODEL if SOLVER= INC_RANS", CURRENT_FUNCTION);
  }

  /*--- Set the boolean Wall_Functions equal to true if there is a
   definition for the wall founctions ---*/

  Wall_Functions = false;
  if (nMarker_WallFunctions > 0) {
    for (iMarker = 0; iMarker < nMarker_WallFunctions; iMarker++) {
      if (Kind_WallFunctions[iMarker] != NO_WALL_FUNCTION)
        Wall_Functions = true;

      if ((Kind_WallFunctions[iMarker] == ADAPTIVE_WALL_FUNCTION) || (Kind_WallFunctions[iMarker] == SCALABLE_WALL_FUNCTION)
        || (Kind_WallFunctions[iMarker] == NONEQUILIBRIUM_WALL_MODEL))

        SU2_MPI::Error(string("For RANS problems, use NO_WALL_FUNCTION, STANDARD_WALL_FUNCTION or EQUILIBRIUM_WALL_MODEL.\n"), CURRENT_FUNCTION);

    }
  }

  /*--- Fixed CM mode requires a static movement of the grid ---*/

  if (Fixed_CM_Mode) {
    Kind_GridMovement = MOVING_HTP;
  }

  /*--- Initialize the AoA and Sideslip variables for the incompressible
   solver. This is typically unused (often internal flows). Also fixed CL
   mode for incompressible flows is not implemented ---*/

  if (Kind_Solver == INC_EULER ||
      Kind_Solver == INC_NAVIER_STOKES ||
      Kind_Solver == INC_RANS) {

    /*--- Compute x-velocity with a safegaurd for 0.0. ---*/

    su2double Vx = 1e-10;
    if (Inc_Velocity_Init[0] != 0.0) {
      Vx = Inc_Velocity_Init[0];
    }

    /*--- Compute the angle-of-attack and sideslip. ---*/

    su2double alpha = 0.0, beta = 0.0;
    if (val_nDim == 2) {
      alpha = atan(Inc_Velocity_Init[1]/Vx)*180.0/PI_NUMBER;
    } else {
      alpha = atan(Inc_Velocity_Init[2]/Vx)*180.0/PI_NUMBER;
      beta  = atan(Inc_Velocity_Init[1]/Vx)*180.0/PI_NUMBER;
    }

    /*--- Set alpha and beta in the config class. ---*/

    SetAoA(alpha);
    SetAoS(beta);

    if (Fixed_CL_Mode) {
      SU2_MPI::Error(string("Fixed CL mode not implemented for the incompressible solver. \n"), CURRENT_FUNCTION);
    }

  }

  /*--- By default, in 2D we should use TWOD_AIRFOIL (independenly from the input file) ---*/

  if (val_nDim == 2) Geo_Description = TWOD_AIRFOIL;

  /*--- Store the SU2 module that we are executing. ---*/

  Kind_SU2 = val_software;

  /*--- Set limiter for no MUSCL reconstructions ---*/

  if ((!MUSCL_Flow) || (Kind_ConvNumScheme_Flow == SPACE_CENTERED)) Kind_SlopeLimit_Flow = NO_LIMITER;
  if ((!MUSCL_Turb) || (Kind_ConvNumScheme_Turb == SPACE_CENTERED)) Kind_SlopeLimit_Turb = NO_LIMITER;
  if ((!MUSCL_AdjFlow) || (Kind_ConvNumScheme_AdjFlow == SPACE_CENTERED)) Kind_SlopeLimit_AdjFlow = NO_LIMITER;
  if ((!MUSCL_AdjTurb) || (Kind_ConvNumScheme_AdjTurb == SPACE_CENTERED)) Kind_SlopeLimit_AdjTurb = NO_LIMITER;

  /*--- Set the default for thrust in ActDisk ---*/

  if ((Kind_ActDisk == NET_THRUST) || (Kind_ActDisk == BC_THRUST)
      || (Kind_ActDisk == DRAG_MINUS_THRUST) || (Kind_ActDisk == MASSFLOW)
      || (Kind_ActDisk == POWER))
    ActDisk_Jump = RATIO;

  /*--- Error-catching and automatic array adjustments for objective, marker, and weights arrays --- */

  /*--- If Kind_Obj has not been specified, these arrays need to take a default --*/

  if (Weight_ObjFunc == nullptr && Kind_ObjFunc == nullptr) {
    Kind_ObjFunc = new unsigned short[1];
    Kind_ObjFunc[0] = DRAG_COEFFICIENT;
    Weight_ObjFunc = new su2double[1];
    Weight_ObjFunc[0] = 1.0;
    nObj=1;
    nObjW=1;
  }

  /*--- Maker sure that arrays are the same length ---*/

  if (nObj>0) {
    if (nMarker_Monitoring!=nObj && Marker_Monitoring!= nullptr) {
      if (nMarker_Monitoring==1) {
        /*-- If only one marker was listed with multiple objectives, set that marker as the marker for each objective ---*/
        nMarker_Monitoring = nObj;
        string marker = Marker_Monitoring[0];
        delete[] Marker_Monitoring;
        Marker_Monitoring = new string[nMarker_Monitoring];
        for (iMarker=0; iMarker<nMarker_Monitoring; iMarker++)
          Marker_Monitoring[iMarker] = marker;
      }
      else if(nObj==1){
        /*--- If one objective and more than one marker: repeat objective over each marker, evenly weighted ---*/
        unsigned int obj = Kind_ObjFunc[0];
        su2double wt=1.0;
        delete[] Kind_ObjFunc;
        if (Weight_ObjFunc!=nullptr){
         wt = Weight_ObjFunc[0];
         delete[] Weight_ObjFunc;
        }
        Kind_ObjFunc = new short unsigned int[nMarker_Monitoring];
        Weight_ObjFunc = new su2double[nMarker_Monitoring];
        for (unsigned short iObj=0; iObj<nMarker_Monitoring; iObj++){
          Kind_ObjFunc[iObj] = obj;
          Weight_ObjFunc[iObj] = wt;
        }
        nObjW = nObj;
      }
      else if(nObj>1) {
        SU2_MPI::Error(string("When using more than one OBJECTIVE_FUNCTION, MARKER_MONITORING must be the same length or length 1.\n ") +
                       string("For multiple surfaces per objective, either use one objective or list the objective multiple times.\n") +
                       string("For multiple objectives per marker either use one marker or list the marker multiple times.\n")+
                       string("Similar rules apply for multi-objective optimization using OPT_OBJECTIVE rather than OBJECTIVE_FUNCTION."),
                       CURRENT_FUNCTION);
      }
    }
  }

  /*-- Correct for case where Weight_ObjFunc has not been provided or has length < kind_objfunc---*/

  if (nObjW<nObj) {
    if (Weight_ObjFunc!= nullptr && nObjW>1) {
      SU2_MPI::Error(string("The option OBJECTIVE_WEIGHT must either have the same length as OBJECTIVE_FUNCTION,\n") +
                     string("be lenght 1, or be deleted from the config file (equal weights will be applied)."), CURRENT_FUNCTION);
    }
    Weight_ObjFunc = new su2double[nObj];
    for (unsigned short iObj=0; iObj<nObj; iObj++)
      Weight_ObjFunc[iObj] = 1.0;
  }

  /*--- One final check for multi-objective with the set of objectives
   that are not counted per-surface. We will disable multi-objective here. ---*/

  if (nObj > 1) {
    unsigned short Obj_0 = Kind_ObjFunc[0];
    for (unsigned short iObj=1; iObj<nObj; iObj++){
      switch(Kind_ObjFunc[iObj]) {
        case INVERSE_DESIGN_PRESSURE:
        case INVERSE_DESIGN_HEATFLUX:
        case THRUST_COEFFICIENT:
        case TORQUE_COEFFICIENT:
        case FIGURE_OF_MERIT:
        case SURFACE_TOTAL_PRESSURE:
        case SURFACE_STATIC_PRESSURE:
        case SURFACE_MASSFLOW:
        case SURFACE_UNIFORMITY:
        case SURFACE_SECONDARY:
        case SURFACE_MOM_DISTORTION:
        case SURFACE_SECOND_OVER_UNIFORM:
        case SURFACE_PRESSURE_DROP:
        case CUSTOM_OBJFUNC:
          if (Kind_ObjFunc[iObj] != Obj_0) {
            SU2_MPI::Error(string("The following objectives can only be used for the first surface in a multi-objective \n")+
                           string("problem or as a single objective applied to multiple monitoring markers:\n")+
                           string("INVERSE_DESIGN_PRESSURE, INVERSE_DESIGN_HEATFLUX, THRUST_COEFFICIENT, TORQUE_COEFFICIENT\n")+
                           string("FIGURE_OF_MERIT, SURFACE_TOTAL_PRESSURE, SURFACE_STATIC_PRESSURE, SURFACE_MASSFLOW\n")+
                           string("SURFACE_UNIFORMITY, SURFACE_SECONDARY, SURFACE_MOM_DISTORTION, SURFACE_SECOND_OVER_UNIFORM\n")+
                           string("SURFACE_PRESSURE_DROP, CUSTOM_OBJFUNC.\n"), CURRENT_FUNCTION);
          }
          break;
        default:
          break;
      }
    }
  }

  /*--- Check for unsteady problem ---*/

  if ((TimeMarching == TIME_STEPPING ||
       TimeMarching == DT_STEPPING_1ST ||
       TimeMarching == DT_STEPPING_2ND) && !Time_Domain){
    SU2_MPI::Error("TIME_DOMAIN must be set to YES if UNSTEADY_SIMULATION is "
                   "TIME_STEPPING, DUAL_TIME_STEPPING-1ST_ORDER or DUAL_TIME_STEPPING-2ND_ORDER", CURRENT_FUNCTION);
  }

  if (Time_Domain){
    if (TimeMarching == TIME_STEPPING){
      InnerIter = 1;
    }
    if (!OptionIsSet("OUTPUT_WRT_FREQ"))
      VolumeWrtFreq = 1;
    if (Restart == NO){
      Restart_Iter = 0;
    }
    if (!OptionIsSet("HISTORY_WRT_FREQ_INNER")){
      HistoryWrtFreq[2] = 0;
    }
    if (!OptionIsSet("HISTORY_WRT_FREQ_OUTER")){
      HistoryWrtFreq[1] = 0;
    }
  }

  /*--- Ensure that Discard_InFiles is false, owerwise the gradient could be wrong ---*/

  if ((ContinuousAdjoint || DiscreteAdjoint) && Fixed_CL_Mode && !Eval_dOF_dCX)
    Discard_InFiles = false;

  /*--- Deactivate the multigrid in the adjoint problem ---*/

  if ((ContinuousAdjoint && !MG_AdjointFlow) ||
      (TimeMarching == TIME_STEPPING)) { nMGLevels = 0; }

  if (Kind_Solver == EULER ||
      Kind_Solver == NAVIER_STOKES ||
      Kind_Solver == RANS ||
      Kind_Solver == NEMO_EULER ||
      Kind_Solver == NEMO_NAVIER_STOKES ||
      Kind_Solver == FEM_EULER ||
      Kind_Solver == FEM_NAVIER_STOKES ||
      Kind_Solver == FEM_RANS ||
      Kind_Solver == FEM_LES){
    Kind_Regime = COMPRESSIBLE;
  } else if (Kind_Solver == INC_EULER ||
             Kind_Solver == INC_NAVIER_STOKES ||
             Kind_Solver == INC_RANS ||
             Kind_Solver == FEM_INC_EULER ||
             Kind_Solver == FEM_INC_NAVIER_STOKES ||
             Kind_Solver == FEM_INC_RANS ||
             Kind_Solver == FEM_INC_LES){
    Kind_Regime = INCOMPRESSIBLE;
  }  else {
    Kind_Regime = NO_FLOW;
  }

  if ((rank == MASTER_NODE) && ContinuousAdjoint && (Ref_NonDim == DIMENSIONAL) && (Kind_SU2 == SU2_CFD)) {
    cout << "WARNING: The adjoint solver should use a non-dimensional flow solution." << endl;
  }

  /*--- Initialize non-physical points/reconstructions to zero ---*/

  Nonphys_Points   = 0;
  Nonphys_Reconstr = 0;

  /*--- Set the number of external iterations to 1 for the steady state problem ---*/

  if (Kind_Solver == FEM_ELASTICITY) {
    nMGLevels = 0;
    if (Kind_Struct_Solver == SMALL_DEFORMATIONS){
      MinLogResidual = log10(Linear_Solver_Error);
    }
  }

  /*--- Initialize the ofstream ConvHistFile. ---*/
//  ofstream ConvHistFile;

//  if (Kind_Solver == FEM_ELASTICITY) {

//    if (Dynamic_Analysis == STATIC) { Wrt_Dynamic = false; }
//    else { Wrt_Dynamic = true; }

//  } else {
//    Wrt_Dynamic = false;
//  }

  if (Kind_Radiation != NO_RADIATION) {
    Radiation = true;
  }
  else{
    Radiation = false;
  }

  /*--- Check for unsupported features. ---*/

  if ((Kind_Solver != EULER && Kind_Solver != NAVIER_STOKES && Kind_Solver != RANS) && (TimeMarching == HARMONIC_BALANCE)){
    SU2_MPI::Error("Harmonic Balance not yet implemented for the incompressible solver.", CURRENT_FUNCTION);
  }

  if ((Kind_Solver != NAVIER_STOKES && Kind_Solver != RANS) && (Buffet_Monitoring == true)){
    SU2_MPI::Error("Buffet monitoring incompatible with solvers other than NAVIER_STOKES and RANS", CURRENT_FUNCTION);
  }

  /*--- Check for Fluid model consistency ---*/

  if (standard_air) {
    if (Gamma != 1.4 || Gas_Constant != 287.058) {
      Gamma = 1.4;
      Gas_Constant = 287.058;
    }
  }

  /*--- Overrule the default values for viscosity if the US measurement system is used. ---*/

  if (SystemMeasurements == US) {

    /* Correct the viscosities, if they contain the default SI values. */
    if(fabs(Mu_Constant-1.716E-5) < 1.0E-15) Mu_Constant /= 47.88025898;
    if(fabs(Mu_Ref-1.716E-5)      < 1.0E-15) Mu_Ref      /= 47.88025898;

    /* Correct the values with temperature dimension, if they contain the default SI values. */
    if(fabs(Mu_Temperature_Ref-273.15) < 1.0E-8) Mu_Temperature_Ref *= 1.8;
    if(fabs(Mu_S-110.4)                < 1.0E-8) Mu_S               *= 1.8;

    /* Correct the thermal conductivity, if it contains the default SI value. */
    if(fabs(Kt_Constant-0.0257) < 1.0E-10) Kt_Constant *= 0.577789317;
  }

  /*--- Check for Measurement System ---*/

  if (SystemMeasurements == US && !standard_air) {
    SU2_MPI::Error("Only STANDARD_AIR fluid model can be used with US Measurement System", CURRENT_FUNCTION);
  }

  if (nemo && Kind_FluidModel != USER_DEFINED_NONEQ ) {
    SU2_MPI::Error("Only USER_DEFINED_NONEQ fluid model can be used with the NEMO solver. Mutation++ library will soon be available.", CURRENT_FUNCTION);
  }

  if (nemo && Kind_TransCoeffModel != WILKE ) {
    SU2_MPI::Error("Only WILKE transport model is stable for the NEMO solver.", CURRENT_FUNCTION);
  }

  if (!ideal_gas && !nemo) {
    if (Kind_Upwind_Flow != ROE && Kind_Upwind_Flow != HLLC && Kind_Centered_Flow != JST) {
      SU2_MPI::Error("Only ROE Upwind, HLLC Upwind scheme, and JST scheme can be used for Non-Ideal Compressible Fluids", CURRENT_FUNCTION);
    }
  }

  if (nemo){
    if (Kind_ConvNumScheme_Flow == SPACE_CENTERED || Kind_Upwind_Flow == ROE || Kind_Upwind_Flow == MSW || Kind_Upwind_Flow == AUSMPWPLUS)
      SU2_MPI::Error("Only AUSM and AUSMPLUSUP2 upwind schemes are operational for NEMO. Feel free to fix the others!", CURRENT_FUNCTION);
  }

  if(GetBoolTurbomachinery()){
    nBlades = new su2double[nZone];
    FreeStreamTurboNormal= new su2double[3];
  }

  /*--- Check if Giles are used with turbo markers ---*/

  if (nMarker_Giles > 0 && !GetBoolTurbomachinery()){
    SU2_MPI::Error("Giles Boundary conditions can only be used with turbomachinery markers", CURRENT_FUNCTION);
  }

  /*--- Check for Boundary condition available for NICFD ---*/

  if ((!ideal_gas) && (!noneq_gas)) {
    if (nMarker_Inlet != 0) {
      SU2_MPI::Error("Riemann Boundary conditions or Giles must be used for inlet and outlet with Not Ideal Compressible Fluids ", CURRENT_FUNCTION);
    }
    if (nMarker_Outlet != 0) {
      SU2_MPI::Error("Riemann Boundary conditions or Giles must be used outlet with Not Ideal Compressible Fluids ", CURRENT_FUNCTION);
    }

    if (nMarker_FarField != 0) {
      SU2_MPI::Error("Riemann Boundary conditions or Giles must be used outlet with Not Ideal Compressible Fluids ", CURRENT_FUNCTION);
    }

  }

  /*--- Check for Boundary condition available for NICF ---*/

  if (ideal_gas && (Kind_Solver != INC_EULER && Kind_Solver != INC_NAVIER_STOKES && Kind_Solver != INC_RANS)) {
    if (SystemMeasurements == US && standard_air) {
      if (Kind_ViscosityModel != SUTHERLAND) {
        SU2_MPI::Error("Only SUTHERLAND viscosity model can be used with US Measurement", CURRENT_FUNCTION);
      }
    }
    if (Kind_ConductivityModel != CONSTANT_PRANDTL ) {
      SU2_MPI::Error("Only CONSTANT_PRANDTL thermal conductivity model can be used with STANDARD_AIR and IDEAL_GAS", CURRENT_FUNCTION);
    }

  }
    /*--- Check for Boundary condition option agreement ---*/
  if (Kind_InitOption == REYNOLDS){
    if ((Kind_Solver == NAVIER_STOKES || Kind_Solver == RANS) && Reynolds <=0){
      SU2_MPI::Error("Reynolds number required for NAVIER_STOKES and RANS !!", CURRENT_FUNCTION);
    }
  }

  if ((nKind_SurfaceMovement > 1) && GetSurface_Movement(FLUID_STRUCTURE)) {
    SU2_MPI::Error("FSI in combination with moving surfaces is currently not supported.", CURRENT_FUNCTION);
  }

  if ((nKind_SurfaceMovement != nMarker_Moving) && !GetSurface_Movement(FLUID_STRUCTURE)) {
    SU2_MPI::Error("Number of KIND_SURFACE_MOVEMENT must match number of MARKER_MOVING", CURRENT_FUNCTION);
  }

  if (Time_Domain && Time_Step <= 0.0 && Unst_CFL == 0.0){
    SU2_MPI::Error("Invalid value for TIME_STEP.", CURRENT_FUNCTION);
  }

  if (TimeMarching == TIME_STEPPING){
    nIter      = 1;
    nInnerIter  = 1;
  }

  if (!Time_Domain){
    nTimeIter = 1;
    Time_Step = 0;

    ScreenWrtFreq[0]  = 1;
    HistoryWrtFreq[0] = 1;

    if (TimeMarching != HARMONIC_BALANCE)
      TimeMarching = STEADY;
  }

  if (Time_Domain){
    Delta_UnstTime = Time_Step;
    Delta_DynTime  = Time_Step;
    /*--- Set the default write frequency to 1 if unsteady ---*/
    if (!OptionIsSet("OUTPUT_WRT_FREQ")){
      VolumeWrtFreq = 1;
    }
  }

  if (!Multizone_Problem){
    ScreenWrtFreq[1]  = 0;
    HistoryWrtFreq[1] = 0;
    if (!Time_Domain){
      /*--- If not running multizone or unsteady, INNER_ITER and ITER are interchangeable,
       * but precedence will be given to INNER_ITER if both options are present. ---*/
      if (!OptionIsSet("INNER_ITER")){
        nInnerIter = nIter;
      }
    }
  }


  if ((Multizone_Problem || Time_Domain) && OptionIsSet("ITER")){
    SU2_MPI::Error("ITER must not be used when running multizone and/or unsteady problems.\n"
                   "Use TIME_ITER, OUTER_ITER or INNER_ITER to specify number of time iterations,\n"
                   "outer iterations or inner iterations, respectively.", CURRENT_FUNCTION);
  }

  /*--- If we're solving a purely steady problem with no prescribed grid
   movement (both rotating frame and moving walls can be steady), make sure that
   there is no grid motion ---*/

  if (GetGrid_Movement()){
    if ((Kind_SU2 == SU2_CFD || Kind_SU2 == SU2_SOL) &&
        (TimeMarching == STEADY && !Time_Domain)){

      if((Kind_GridMovement != ROTATING_FRAME) &&
         (Kind_GridMovement != STEADY_TRANSLATION) &&
         (Kind_GridMovement != NONE)){
        SU2_MPI::Error("Unsupported kind of grid movement for steady state problems.", CURRENT_FUNCTION);
      }
      for (iMarker = 0; iMarker < nMarker_Moving; iMarker++){
        if (Kind_SurfaceMovement[iMarker] != MOVING_WALL){
          SU2_MPI::Error("Unsupported kind of surface movement for steady state problems.", CURRENT_FUNCTION);
        }
      }
    }
  }

  /*--- The Line Search should be applied only in the deformation stage. ---*/

  if (Kind_SU2 != SU2_DEF) {
    Opt_RelaxFactor = 1.0;
  }

  /*--- If it is not specified, set the mesh motion mach number
   equal to the freestream value. ---*/

  if (GetDynamic_Grid() && Mach_Motion == 0.0)
    Mach_Motion = Mach;

  /*--- Set the boolean flag if we are in a rotating frame (source term). ---*/

  if (Kind_GridMovement == ROTATING_FRAME)
    Rotating_Frame = true;
  else
    Rotating_Frame = false;

  /*--- In case the grid movement parameters have not been declared in the
   config file, set them equal to zero for safety. Also check to make sure
   that for each option, a value has been declared for each moving marker. ---*/

  if (nMarker_Moving > 0){
    if (nMarkerMotion_Origin == 0){
      nMarkerMotion_Origin = 3*nMarker_Moving;
      MarkerMotion_Origin = new su2double[nMarkerMotion_Origin] ();
    }
    if (nMarkerMotion_Origin/3 != nMarker_Moving){
      SU2_MPI::Error("Number of SURFACE_MOTION_ORIGIN must be three times the number of MARKER_MOVING, (x,y,z) per marker.", CURRENT_FUNCTION);
    }
    if (nMarkerTranslation == 0){
      nMarkerTranslation = 3*nMarker_Moving;
      MarkerTranslation_Rate = new su2double[nMarkerTranslation] ();
    }
    if (nMarkerTranslation/3 != nMarker_Moving){
      SU2_MPI::Error("Number of SURFACE_TRANSLATION_RATE must be three times the number of MARKER_MOVING, (x,y,z) per marker.", CURRENT_FUNCTION);
    }
    if (nMarkerRotation_Rate == 0){
      nMarkerRotation_Rate = 3*nMarker_Moving;
      MarkerRotation_Rate = new su2double[nMarkerRotation_Rate] ();
    }
    if (nMarkerRotation_Rate/3 != nMarker_Moving){
      SU2_MPI::Error("Number of SURFACE_ROTATION_RATE must be three times the number of MARKER_MOVING, (x,y,z) per marker.", CURRENT_FUNCTION);
    }
    if (nMarkerPlunging_Ampl == 0){
      nMarkerPlunging_Ampl = 3*nMarker_Moving;
      MarkerPlunging_Ampl = new su2double[nMarkerPlunging_Ampl] ();
    }
    if (nMarkerPlunging_Ampl/3 != nMarker_Moving){
      SU2_MPI::Error("Number of SURFACE_PLUNGING_AMPL must be three times the number of MARKER_MOVING, (x,y,z) per marker.", CURRENT_FUNCTION);
    }
    if (nMarkerPlunging_Omega == 0){
      nMarkerPlunging_Omega = 3*nMarker_Moving;
      MarkerPlunging_Omega = new su2double[nMarkerPlunging_Omega] ();
    }
    if (nMarkerPlunging_Omega/3 != nMarker_Moving){
      SU2_MPI::Error("Number of SURFACE_PLUNGING_OMEGA must be three times the number of MARKER_MOVING, (x,y,z) per marker.", CURRENT_FUNCTION);
    }
    if (nMarkerPitching_Ampl == 0){
      nMarkerPitching_Ampl = 3*nMarker_Moving;
      MarkerPitching_Ampl = new su2double[nMarkerPitching_Ampl] ();
    }
    if (nMarkerPitching_Ampl/3 != nMarker_Moving){
      SU2_MPI::Error("Number of SURFACE_PITCHING_AMPL must be three times the number of MARKER_MOVING, (x,y,z) per marker.", CURRENT_FUNCTION);
    }
    if (nMarkerPitching_Omega == 0){
      nMarkerPitching_Omega = 3*nMarker_Moving;
      MarkerPitching_Omega = new su2double[nMarkerPitching_Omega] ();
    }
    if (nMarkerPitching_Omega/3 != nMarker_Moving){
      SU2_MPI::Error("Number of SURFACE_PITCHING_OMEGA must be three times the number of MARKER_MOVING, (x,y,z) per marker.", CURRENT_FUNCTION);
    }
    if (nMarkerPitching_Phase == 0){
      nMarkerPitching_Phase = 3*nMarker_Moving;
      MarkerPitching_Phase = new su2double[nMarkerPitching_Phase] ();
    }
    if (nMarkerPitching_Phase/3 != nMarker_Moving){
      SU2_MPI::Error("Number of SURFACE_PITCHING_PHASE must be three times the number of MARKER_MOVING, (x,y,z) per marker.", CURRENT_FUNCTION);
    }

    if (nMoveMotion_Origin == 0){
      nMoveMotion_Origin = nMarker_Moving;
      MoveMotion_Origin = new unsigned short[nMoveMotion_Origin];
      for (iMarker = 0; iMarker < nMarker_Moving; iMarker++){
        MoveMotion_Origin[iMarker] = NO;
      }
    }
    if (nMoveMotion_Origin != nMarker_Moving){
      SU2_MPI::Error("Number of MOVE_MOTION_ORIGIN must match number of MARKER_MOVING.", CURRENT_FUNCTION);
    }
  }

  /*-- Setting Harmonic Balance period from the config file */

  if (TimeMarching == HARMONIC_BALANCE) {
    HarmonicBalance_Period = GetHarmonicBalance_Period();
    if (HarmonicBalance_Period < 0)  {
      SU2_MPI::Error("Not a valid value for time period!!", CURRENT_FUNCTION);
    }
    /* Initialize the Harmonic balance Frequency pointer */
    if (Omega_HB == nullptr) {
      Omega_HB = new su2double[nOmega_HB];
      for (unsigned short iZone = 0; iZone < nOmega_HB; iZone++ )
        Omega_HB[iZone] = 0.0;
  } else {
      if (nOmega_HB != nTimeInstances) {
        SU2_MPI::Error("Length of omega_HB  must match the number TIME_INSTANCES!!" , CURRENT_FUNCTION);
      }
    }
  }

  /*--- Force number of span-wise section to 1 if 2D case ---*/
  if(val_nDim ==2){
    nSpanWiseSections_User=1;
    Kind_SpanWise= EQUISPACED;
  }

  /*--- Set number of TurboPerformance markers ---*/
  if(nMarker_Turbomachinery > 0){
    if(nMarker_Turbomachinery > 1){
      nMarker_TurboPerformance = nMarker_Turbomachinery + SU2_TYPE::Int(nMarker_Turbomachinery/2) + 1;
    }else{
      nMarker_TurboPerformance = nMarker_Turbomachinery;
    }
  } else {
    nMarker_TurboPerformance = 0;
    nSpanWiseSections =1;
  }

  /*--- Set number of TurboPerformance markers ---*/
  if(nMarker_Turbomachinery != 0){
    nSpan_iZones = new unsigned short[nZone];
  }

  /*--- Set number of TurboPerformance markers ---*/
  if(GetGrid_Movement() && RampRotatingFrame && !DiscreteAdjoint){
    FinalRotation_Rate_Z = Rotation_Rate[2];
    if(abs(FinalRotation_Rate_Z) > 0.0){
      Rotation_Rate[2] = RampRotatingFrame_Coeff[0];
    }
  }

  if(RampOutletPressure && !DiscreteAdjoint){
    for (iMarker = 0; iMarker < nMarker_Giles; iMarker++){
      if (Kind_Data_Giles[iMarker] == STATIC_PRESSURE || Kind_Data_Giles[iMarker] == STATIC_PRESSURE_1D || Kind_Data_Giles[iMarker] == RADIAL_EQUILIBRIUM ){
        FinalOutletPressure   = Giles_Var1[iMarker];
        Giles_Var1[iMarker] = RampOutletPressure_Coeff[0];
      }
    }
    for (iMarker = 0; iMarker < nMarker_Riemann; iMarker++){
      if (Kind_Data_Riemann[iMarker] == STATIC_PRESSURE || Kind_Data_Riemann[iMarker] == RADIAL_EQUILIBRIUM){
        FinalOutletPressure      = Riemann_Var1[iMarker];
        Riemann_Var1[iMarker] = RampOutletPressure_Coeff[0];
    }
      }
    }

  /*--- Check on extra Relaxation factor for Giles---*/
  if(ExtraRelFacGiles[1] > 0.5){
    ExtraRelFacGiles[1] = 0.5;
  }
    /*--- Use the various rigid-motion input frequencies to determine the period to be used with harmonic balance cases.
     There are THREE types of motion to consider, namely: rotation, pitching, and plunging.
     The largest period of motion is the one to be used for harmonic balance  calculations. ---*/

  /*if (Unsteady_Simulation == HARMONIC_BALANCE) {
    if (!(GetGrid_Movement())) {
      // No grid movement - Time period from config file //
      HarmonicBalance_Period = GetHarmonicBalance_Period();
    }

    else {
      unsigned short N_MOTION_TYPES = 3;
      su2double *periods;
      periods = new su2double[N_MOTION_TYPES];

      //--- rotation: ---//

      su2double Omega_mag_rot = sqrt(pow(Rotation_Rate_X[ZONE_0],2)+pow(Rotation_Rate_Y[ZONE_0],2)+pow(Rotation_Rate_Z[ZONE_0],2));
      if (Omega_mag_rot > 0)
          periods[0] = 2*PI_NUMBER/Omega_mag_rot;
      else
          periods[0] = 0.0;

      //--- pitching: ---//

      su2double Omega_mag_pitch = sqrt(pow(Pitching_Omega_X[ZONE_0],2)+pow(Pitching_Omega_Y[ZONE_0],2)+pow(Pitching_Omega_Z[ZONE_0],2));
      if (Omega_mag_pitch > 0)
          periods[1] = 2*PI_NUMBER/Omega_mag_pitch;
      else
          periods[1] = 0.0;

      //--- plunging: ---//

      su2double Omega_mag_plunge = sqrt(pow(Plunging_Omega_X[ZONE_0],2)+pow(Plunging_Omega_Y[ZONE_0],2)+pow(Plunging_Omega_Z[ZONE_0],2));
      if (Omega_mag_plunge > 0)
          periods[2] = 2*PI_NUMBER/Omega_mag_plunge;
      else
          periods[2] = 0.0;

      //--- determine which period is largest ---//

      unsigned short iVar;
      HarmonicBalance_Period = 0.0;
      for (iVar = 0; iVar < N_MOTION_TYPES; iVar++) {
          if (periods[iVar] > HarmonicBalance_Period)
              HarmonicBalance_Period = periods[iVar];
      }

      delete periods;
    }

  }*/


  /*--- In case the moment origin coordinates have not been declared in the
   config file, set them equal to zero for safety. Also check to make sure
   that for each marker, a value has been declared for the moment origin.
   Unless only one value was specified, then set this value for all the markers
   being monitored. ---*/


  if ((nRefOriginMoment_X != nRefOriginMoment_Y) || (nRefOriginMoment_X != nRefOriginMoment_Z) ) {
    SU2_MPI::Error("ERROR: Length of REF_ORIGIN_MOMENT_X, REF_ORIGIN_MOMENT_Y and REF_ORIGIN_MOMENT_Z must be the same!!", CURRENT_FUNCTION);
  }

  if (RefOriginMoment_X == nullptr) {
    RefOriginMoment_X = new su2double[nMarker_Monitoring];
    for (iMarker = 0; iMarker < nMarker_Monitoring; iMarker++ )
      RefOriginMoment_X[iMarker] = 0.0;
  } else {
    if (nRefOriginMoment_X == 1) {

      su2double aux_RefOriginMoment_X = RefOriginMoment_X[0];
      delete [] RefOriginMoment_X;
      RefOriginMoment_X = new su2double[nMarker_Monitoring];
      nRefOriginMoment_X = nMarker_Monitoring;

      for (iMarker = 0; iMarker < nMarker_Monitoring; iMarker++ )
        RefOriginMoment_X[iMarker] = aux_RefOriginMoment_X;
    }
    else if (nRefOriginMoment_X != nMarker_Monitoring) {
      SU2_MPI::Error("ERROR: Length of REF_ORIGIN_MOMENT_X must match number of Monitoring Markers!!", CURRENT_FUNCTION);
    }
  }

  if (RefOriginMoment_Y == nullptr) {
    RefOriginMoment_Y = new su2double[nMarker_Monitoring];
    for (iMarker = 0; iMarker < nMarker_Monitoring; iMarker++ )
      RefOriginMoment_Y[iMarker] = 0.0;
  } else {
    if (nRefOriginMoment_Y == 1) {

      su2double aux_RefOriginMoment_Y = RefOriginMoment_Y[0];
      delete [] RefOriginMoment_Y;
      RefOriginMoment_Y = new su2double[nMarker_Monitoring];
      nRefOriginMoment_Y = nMarker_Monitoring;

      for (iMarker = 0; iMarker < nMarker_Monitoring; iMarker++ )
        RefOriginMoment_Y[iMarker] = aux_RefOriginMoment_Y;
    }
    else if (nRefOriginMoment_Y != nMarker_Monitoring) {
      SU2_MPI::Error("ERROR: Length of REF_ORIGIN_MOMENT_Y must match number of Monitoring Markers!!", CURRENT_FUNCTION);
    }
  }

  if (RefOriginMoment_Z == nullptr) {
    RefOriginMoment_Z = new su2double[nMarker_Monitoring];
    for (iMarker = 0; iMarker < nMarker_Monitoring; iMarker++ )
      RefOriginMoment_Z[iMarker] = 0.0;
  } else {
    if (nRefOriginMoment_Z == 1) {

      su2double aux_RefOriginMoment_Z = RefOriginMoment_Z[0];
      delete [] RefOriginMoment_Z;
      RefOriginMoment_Z = new su2double[nMarker_Monitoring];
      nRefOriginMoment_Z = nMarker_Monitoring;

      for (iMarker = 0; iMarker < nMarker_Monitoring; iMarker++ )
        RefOriginMoment_Z[iMarker] = aux_RefOriginMoment_Z;
    }
    else if (nRefOriginMoment_Z != nMarker_Monitoring) {
      SU2_MPI::Error("ERROR: Length of REF_ORIGIN_MOMENT_Z must match number of Monitoring Markers!!", CURRENT_FUNCTION);
    }
  }

  /*--- Set the boolean flag if we are carrying out an aeroelastic simulation. ---*/

  if (GetGrid_Movement() && (GetSurface_Movement(AEROELASTIC) || GetSurface_Movement(AEROELASTIC_RIGID_MOTION))) Aeroelastic_Simulation = true;
  else Aeroelastic_Simulation = false;

  /*--- Initializing the size for the solutions of the Aeroelastic problem. ---*/


  if (GetGrid_Movement() && Aeroelastic_Simulation) {
    Aeroelastic_np1.resize(nMarker_Monitoring);
    Aeroelastic_n.resize(nMarker_Monitoring);
    Aeroelastic_n1.resize(nMarker_Monitoring);
    for (iMarker = 0; iMarker < nMarker_Monitoring; iMarker++) {
      Aeroelastic_np1[iMarker].resize(2);
      Aeroelastic_n[iMarker].resize(2);
      Aeroelastic_n1[iMarker].resize(2);
      for (int i =0; i<2; i++) {
        Aeroelastic_np1[iMarker][i].resize(2);
        Aeroelastic_n[iMarker][i].resize(2);
        Aeroelastic_n1[iMarker][i].resize(2);
        for (int j=0; j<2; j++) {
          Aeroelastic_np1[iMarker][i][j] = 0.0;
          Aeroelastic_n[iMarker][i][j] = 0.0;
          Aeroelastic_n1[iMarker][i][j] = 0.0;
        }
      }
    }
  }

  /*--- Allocate memory for the plunge and pitch and initialized them to zero ---*/

  if (GetGrid_Movement() && Aeroelastic_Simulation) {
    Aeroelastic_pitch = new su2double[nMarker_Monitoring];
    Aeroelastic_plunge = new su2double[nMarker_Monitoring];
    for (iMarker = 0; iMarker < nMarker_Monitoring; iMarker++ ) {
      Aeroelastic_pitch[iMarker] = 0.0;
      Aeroelastic_plunge[iMarker] = 0.0;
    }
  }

  FinestMesh = MESH_0;
  if (MGCycle == FULLMG_CYCLE) FinestMesh = nMGLevels;

  if ((Kind_Solver == NAVIER_STOKES) &&
      (Kind_Turb_Model != NONE))
    Kind_Solver = RANS;

  if ((Kind_Solver == INC_NAVIER_STOKES) &&
      (Kind_Turb_Model != NONE))
    Kind_Solver = INC_RANS;

  if (Kind_Solver == EULER ||
      Kind_Solver == INC_EULER ||
      Kind_Solver == NEMO_EULER ||
      Kind_Solver == FEM_EULER)
    Kind_Turb_Model = NONE;

  Kappa_2nd_Flow    = Kappa_Flow[0];
  Kappa_4th_Flow    = Kappa_Flow[1];
  Kappa_2nd_AdjFlow = Kappa_AdjFlow[0];
  Kappa_4th_AdjFlow = Kappa_AdjFlow[1];
  Kappa_2nd_Heat = Kappa_Heat[0];
  Kappa_4th_Heat = Kappa_Heat[1];

  /*--- Make the MG_PreSmooth, MG_PostSmooth, and MG_CorrecSmooth
   arrays consistent with nMGLevels ---*/

  unsigned short * tmp_smooth = new unsigned short[nMGLevels+1];

  if ((nMG_PreSmooth != nMGLevels+1) && (nMG_PreSmooth != 0)) {
    if (nMG_PreSmooth > nMGLevels+1) {

      /*--- Truncate by removing unnecessary elements at the end ---*/

      for (unsigned int i = 0; i <= nMGLevels; i++)
        tmp_smooth[i] = MG_PreSmooth[i];
      delete [] MG_PreSmooth;
      MG_PreSmooth=nullptr;
    }
    else {

      /*--- Add additional elements equal to last element ---*/

      for (unsigned int i = 0; i < nMG_PreSmooth; i++)
        tmp_smooth[i] = MG_PreSmooth[i];
      for (unsigned int i = nMG_PreSmooth; i <= nMGLevels; i++)
        tmp_smooth[i] = MG_PreSmooth[nMG_PreSmooth-1];
      delete [] MG_PreSmooth;
      MG_PreSmooth=nullptr;
    }

    nMG_PreSmooth = nMGLevels+1;
    MG_PreSmooth = new unsigned short[nMG_PreSmooth];
    for (unsigned int i = 0; i < nMG_PreSmooth; i++)
      MG_PreSmooth[i] = tmp_smooth[i];
  }
  if ((nMGLevels != 0) && (nMG_PreSmooth == 0)) {
    delete [] MG_PreSmooth;
    nMG_PreSmooth = nMGLevels+1;
    MG_PreSmooth = new unsigned short[nMG_PreSmooth];
    for (unsigned int i = 0; i < nMG_PreSmooth; i++)
      MG_PreSmooth[i] = i+1;
  }

  if ((nMG_PostSmooth != nMGLevels+1) && (nMG_PostSmooth != 0)) {
    if (nMG_PostSmooth > nMGLevels+1) {

      /*--- Truncate by removing unnecessary elements at the end ---*/

      for (unsigned int i = 0; i <= nMGLevels; i++)
        tmp_smooth[i] = MG_PostSmooth[i];
      delete [] MG_PostSmooth;
      MG_PostSmooth=nullptr;
    }
    else {

      /*--- Add additional elements equal to last element ---*/

      for (unsigned int i = 0; i < nMG_PostSmooth; i++)
        tmp_smooth[i] = MG_PostSmooth[i];
      for (unsigned int i = nMG_PostSmooth; i <= nMGLevels; i++)
        tmp_smooth[i] = MG_PostSmooth[nMG_PostSmooth-1];
      delete [] MG_PostSmooth;
      MG_PostSmooth=nullptr;
    }

    nMG_PostSmooth = nMGLevels+1;
    MG_PostSmooth = new unsigned short[nMG_PostSmooth];
    for (unsigned int i = 0; i < nMG_PostSmooth; i++)
      MG_PostSmooth[i] = tmp_smooth[i];

  }

  if ((nMGLevels != 0) && (nMG_PostSmooth == 0)) {
    delete [] MG_PostSmooth;
    nMG_PostSmooth = nMGLevels+1;
    MG_PostSmooth = new unsigned short[nMG_PostSmooth];
    for (unsigned int i = 0; i < nMG_PostSmooth; i++)
      MG_PostSmooth[i] = 0;
  }

  if ((nMG_CorrecSmooth != nMGLevels+1) && (nMG_CorrecSmooth != 0)) {
    if (nMG_CorrecSmooth > nMGLevels+1) {

      /*--- Truncate by removing unnecessary elements at the end ---*/

      for (unsigned int i = 0; i <= nMGLevels; i++)
        tmp_smooth[i] = MG_CorrecSmooth[i];
      delete [] MG_CorrecSmooth;
      MG_CorrecSmooth = nullptr;
    }
    else {

      /*--- Add additional elements equal to last element ---*/

      for (unsigned int i = 0; i < nMG_CorrecSmooth; i++)
        tmp_smooth[i] = MG_CorrecSmooth[i];
      for (unsigned int i = nMG_CorrecSmooth; i <= nMGLevels; i++)
        tmp_smooth[i] = MG_CorrecSmooth[nMG_CorrecSmooth-1];
      delete [] MG_CorrecSmooth;
      MG_CorrecSmooth = nullptr;
    }
    nMG_CorrecSmooth = nMGLevels+1;
    MG_CorrecSmooth = new unsigned short[nMG_CorrecSmooth];
    for (unsigned int i = 0; i < nMG_CorrecSmooth; i++)
      MG_CorrecSmooth[i] = tmp_smooth[i];
  }

  if ((nMGLevels != 0) && (nMG_CorrecSmooth == 0)) {
    delete [] MG_CorrecSmooth;
    nMG_CorrecSmooth = nMGLevels+1;
    MG_CorrecSmooth = new unsigned short[nMG_CorrecSmooth];
    for (unsigned int i = 0; i < nMG_CorrecSmooth; i++)
      MG_CorrecSmooth[i] = 0;
  }

  /*--- Override MG Smooth parameters ---*/

  if (nMG_PreSmooth != 0) MG_PreSmooth[MESH_0] = 1;
  if (nMG_PostSmooth != 0) {
    MG_PostSmooth[MESH_0] = 0;
    MG_PostSmooth[nMGLevels] = 0;
  }
  if (nMG_CorrecSmooth != 0) MG_CorrecSmooth[nMGLevels] = 0;

  if (Restart) MGCycle = V_CYCLE;

  if (ContinuousAdjoint) {
    if (Kind_Solver == EULER) Kind_Solver = ADJ_EULER;
    if (Kind_Solver == NAVIER_STOKES) Kind_Solver = ADJ_NAVIER_STOKES;
    if (Kind_Solver == RANS) Kind_Solver = ADJ_RANS;
  }

  nCFL = nMGLevels+1;
  CFL = new su2double[nCFL];
  CFL[0] = CFLFineGrid;

  /*--- Evaluate when the Cl should be evaluated ---*/

  Iter_Fixed_CM        = SU2_TYPE::Int(nInnerIter / (su2double(Update_iH)+1));
  Iter_Fixed_NetThrust = SU2_TYPE::Int(nInnerIter / (su2double(Update_BCThrust)+1));

  /*--- Setting relaxation factor and CFL for the adjoint runs ---*/

  if (ContinuousAdjoint) {
    CFL[0] = CFL[0] * CFLRedCoeff_AdjFlow;
    CFL_AdaptParam[2] *= CFLRedCoeff_AdjFlow;
    CFL_AdaptParam[3] *= CFLRedCoeff_AdjFlow;
    Iter_Fixed_CM = SU2_TYPE::Int(su2double (Iter_Fixed_CM) / CFLRedCoeff_AdjFlow);
    Iter_Fixed_NetThrust = SU2_TYPE::Int(su2double (Iter_Fixed_NetThrust) / CFLRedCoeff_AdjFlow);
  }

  if ((DiscreteAdjoint) && (Inconsistent_Disc)) {
    Kind_ConvNumScheme_Flow = Kind_ConvNumScheme_AdjFlow;
    Kind_Centered_Flow = Kind_Centered_AdjFlow;
    Kind_Upwind_Flow = Kind_Upwind_AdjFlow;
    Kappa_Flow[0] = Kappa_AdjFlow[0];
    Kappa_Flow[1] = Kappa_AdjFlow[1];
  }

  if (Update_AoA_Iter_Limit == 0 && Fixed_CL_Mode) {
    SU2_MPI::Error("ERROR: Please specify non-zero UPDATE_AOA_ITER_LIMIT.", CURRENT_FUNCTION);
  }
  if (Iter_Fixed_CM == 0) { Iter_Fixed_CM = nInnerIter+1; Update_iH = 0; }
  if (Iter_Fixed_NetThrust == 0) { Iter_Fixed_NetThrust = nInnerIter+1; Update_BCThrust = 0; }

  for (iCFL = 1; iCFL < nCFL; iCFL++)
    CFL[iCFL] = CFL[iCFL-1];

  if (nRKStep == 0) {
    nRKStep = 1;
    RK_Alpha_Step = new su2double[1]; RK_Alpha_Step[0] = 1.0;
  }

  /* Correct the number of time levels for time accurate local time
     stepping, if needed.  */
  if (nLevels_TimeAccurateLTS == 0)  nLevels_TimeAccurateLTS =  1;
  if (nLevels_TimeAccurateLTS  > 15) nLevels_TimeAccurateLTS = 15;

  /* Check that no time accurate local time stepping is specified for time
     integration schemes other than ADER. */
  if (Kind_TimeIntScheme_FEM_Flow != ADER_DG && nLevels_TimeAccurateLTS != 1) {

    if (rank==MASTER_NODE) {
      cout << endl << "WARNING: "
           << nLevels_TimeAccurateLTS << " levels specified for time accurate local time stepping." << endl
           << "Time accurate local time stepping is only possible for ADER, hence this option is not used." << endl
           << endl;
    }

    nLevels_TimeAccurateLTS = 1;
  }

  if (Kind_TimeIntScheme_FEM_Flow == ADER_DG) {

    TimeMarching = TIME_STEPPING;  // Only time stepping for ADER.

    /* If time accurate local time stepping is used, make sure that an unsteady
       CFL is specified. If not, terminate. */
    if (nLevels_TimeAccurateLTS != 1) {
      if(Unst_CFL == 0.0)
        SU2_MPI::Error("ERROR: Unsteady CFL not specified for time accurate local time stepping.",
                       CURRENT_FUNCTION);
    }

    /* Determine the location of the ADER time DOFs, which are the Gauss-Legendre
       integration points corresponding to the number of time DOFs. */
    vector<passivedouble> GLPoints(nTimeDOFsADER_DG), GLWeights(nTimeDOFsADER_DG);
    CGaussJacobiQuadrature GaussJacobi;
    GaussJacobi.GetQuadraturePoints(0.0, 0.0, -1.0, 1.0, GLPoints, GLWeights);

    TimeDOFsADER_DG = new su2double[nTimeDOFsADER_DG];
    for(unsigned short i=0; i<nTimeDOFsADER_DG; ++i)
      TimeDOFsADER_DG[i] = GLPoints[i];

    /* Determine the number of integration points in time, their locations
       on the interval [-1..1] and their integration weights. */
    unsigned short orderExact = ceil(Quadrature_Factor_Time_ADER_DG*(nTimeDOFsADER_DG-1));
    nTimeIntegrationADER_DG = orderExact/2 + 1;
    nTimeIntegrationADER_DG = max(nTimeIntegrationADER_DG, nTimeDOFsADER_DG);

    GLPoints.resize(nTimeIntegrationADER_DG);
    GLWeights.resize(nTimeIntegrationADER_DG);
    GaussJacobi.GetQuadraturePoints(0.0, 0.0, -1.0, 1.0, GLPoints, GLWeights);

    TimeIntegrationADER_DG    = new su2double[nTimeIntegrationADER_DG];
    WeightsIntegrationADER_DG = new su2double[nTimeIntegrationADER_DG];
    for(unsigned short i=0; i<nTimeIntegrationADER_DG; ++i) {
      TimeIntegrationADER_DG[i]    = GLPoints[i];
      WeightsIntegrationADER_DG[i] = GLWeights[i];
    }
  }

  if (nIntCoeffs == 0) {
    nIntCoeffs = 2;
    Int_Coeffs = new su2double[2]; Int_Coeffs[0] = 0.25; Int_Coeffs[1] = 0.5;
  }

  if (nElasticityMod == 0) {
    nElasticityMod = 1;
    ElasticityMod = new su2double[1]; ElasticityMod[0] = 2E11;
  }

  if (nPoissonRatio == 0) {
    nPoissonRatio = 1;
    PoissonRatio = new su2double[1]; PoissonRatio[0] = 0.30;
  }

  if (nMaterialDensity == 0) {
    nMaterialDensity = 1;
    MaterialDensity = new su2double[1]; MaterialDensity[0] = 7854;
  }

  if (nElectric_Constant == 0) {
    nElectric_Constant = 1;
    Electric_Constant = new su2double[1]; Electric_Constant[0] = 0.0;
  }

  if (nElectric_Field == 0) {
    nElectric_Field = 1;
    Electric_Field_Mod = new su2double[1]; Electric_Field_Mod[0] = 0.0;
  }

  if (nDim_RefNode == 0) {
    nDim_RefNode = 3;
    RefNode_Displacement = new su2double[3];
    RefNode_Displacement[0] = 0.0; RefNode_Displacement[1] = 0.0; RefNode_Displacement[2] = 0.0;
  }

  if (nDim_Electric_Field == 0) {
    nDim_Electric_Field = 2;
    Electric_Field_Dir = new su2double[2]; Electric_Field_Dir[0] = 0.0;  Electric_Field_Dir[1] = 1.0;
  }

  if ((Kind_SU2 == SU2_CFD) && (Kind_Solver == NO_SOLVER)) {
    SU2_MPI::Error("PHYSICAL_PROBLEM must be set in the configuration file", CURRENT_FUNCTION);
  }

  /*--- Set a flag for viscous simulations ---*/

  Viscous = (( Kind_Solver == NAVIER_STOKES          ) ||
             ( Kind_Solver == NEMO_NAVIER_STOKES     ) ||
             ( Kind_Solver == ADJ_NAVIER_STOKES      ) ||
             ( Kind_Solver == RANS                   ) ||
             ( Kind_Solver == ADJ_RANS               ) ||
             ( Kind_Solver == FEM_NAVIER_STOKES      ) ||
             ( Kind_Solver == FEM_RANS               ) ||
             ( Kind_Solver == FEM_LES                ) ||
             ( Kind_Solver == INC_NAVIER_STOKES      ) ||
             ( Kind_Solver == INC_RANS               ) ||
             ( Kind_Solver == FEM_INC_NAVIER_STOKES  ) ||
             ( Kind_Solver == FEM_INC_RANS           ) ||
             ( Kind_Solver == FEM_INC_LES            ) );

  /*--- To avoid boundary intersections, let's add a small constant to the planes. ---*/

  if (Geo_Description == NACELLE) {
    for (unsigned short iSections = 0; iSections < nLocationStations; iSections++) {
      if (LocationStations[iSections] == 0) LocationStations[iSections] = 1E-6;
      if (LocationStations[iSections] == 360) LocationStations[iSections] = 359.999999;
    }
  }
  else {
    for (unsigned short iSections = 0; iSections < nLocationStations; iSections++) {
      LocationStations[iSections] += EPS;
    }
    Stations_Bounds[0] += EPS;
    Stations_Bounds[1] += EPS;
  }

  /*--- Length based parameter for slope limiters uses a default value of
   0.1m ---*/

  RefElemLength = 1.0;
  if (SystemMeasurements == US) RefElemLength /= 0.3048;

  /*--- Re-scale the length based parameters. The US system uses feet,
   but SU2 assumes that the grid is in inches ---*/

  if ((SystemMeasurements == US) && (Kind_SU2 == SU2_CFD)) {

    for (iMarker = 0; iMarker < nMarker_Monitoring; iMarker++) {
      RefOriginMoment_X[iMarker] = RefOriginMoment_X[iMarker]/12.0;
      RefOriginMoment_Y[iMarker] = RefOriginMoment_Y[iMarker]/12.0;
      RefOriginMoment_Z[iMarker] = RefOriginMoment_Z[iMarker]/12.0;
    }

    for (iMarker = 0; iMarker < nMarker_Moving; iMarker++){
      for (unsigned short iDim = 0; iDim < 3; iDim++){
        MarkerMotion_Origin[3*iMarker+iDim] /= 12.0;
      }
    }

    RefLength = RefLength/12.0;

    if ((val_nDim == 2) && (!Axisymmetric)) RefArea = RefArea/12.0;
    else RefArea = RefArea/144.0;
    Length_Reynolds = Length_Reynolds/12.0;
    Highlite_Area = Highlite_Area/144.0;
    SemiSpan = SemiSpan/12.0;

    EA_IntLimit[0] = EA_IntLimit[0]/12.0;
    EA_IntLimit[1] = EA_IntLimit[1]/12.0;
    EA_IntLimit[2] = EA_IntLimit[2]/12.0;

    if (Geo_Description != NACELLE) {
      for (unsigned short iSections = 0; iSections < nLocationStations; iSections++) {
        LocationStations[iSections] = LocationStations[iSections]/12.0;
      }
      Stations_Bounds[0] = Stations_Bounds[0]/12.0;
      Stations_Bounds[1] = Stations_Bounds[1]/12.0;
    }

    SubsonicEngine_Cyl[0] = SubsonicEngine_Cyl[0]/12.0;
    SubsonicEngine_Cyl[1] = SubsonicEngine_Cyl[1]/12.0;
    SubsonicEngine_Cyl[2] = SubsonicEngine_Cyl[2]/12.0;
    SubsonicEngine_Cyl[3] = SubsonicEngine_Cyl[3]/12.0;
    SubsonicEngine_Cyl[4] = SubsonicEngine_Cyl[4]/12.0;
    SubsonicEngine_Cyl[5] = SubsonicEngine_Cyl[5]/12.0;
    SubsonicEngine_Cyl[6] = SubsonicEngine_Cyl[6]/12.0;

  }

  if ((Kind_Turb_Model != SA) && (Kind_Trans_Model == BC)){
    SU2_MPI::Error("BC transition model currently only available in combination with SA turbulence model!", CURRENT_FUNCTION);
  }

  /*--- Check for constant lift mode. Initialize the update flag for
   the AoA with each iteration to false  ---*/

  if (Fixed_CL_Mode) Update_AoA = false;
  if (Fixed_CM_Mode) Update_HTPIncidence = false;

  if (DirectDiff != NO_DERIVATIVE) {
#if !defined COMPLEX_TYPE && !defined ADOLC_FORWARD_TYPE && !defined CODI_FORWARD_TYPE
      if (Kind_SU2 == SU2_CFD) {
        SU2_MPI::Error(string("SU2_CFD: Config option DIRECT_DIFF= YES requires AD or complex support!\n") +
                       string("Please use SU2_CFD_DIRECTDIFF (configuration/compilation is done using the preconfigure.py script)."),
                       CURRENT_FUNCTION);
      }
#endif
    /*--- Initialize the derivative values ---*/
    switch (DirectDiff) {
      case D_MACH:
        SU2_TYPE::SetDerivative(Mach, 1.0);
        break;
      case D_AOA:
        SU2_TYPE::SetDerivative(AoA, 1.0);
        break;
      case D_SIDESLIP:
        SU2_TYPE::SetDerivative(AoS, 1.0);
        break;
      case D_REYNOLDS:
        SU2_TYPE::SetDerivative(Reynolds, 1.0);
        break;
      case D_TURB2LAM:
       SU2_TYPE::SetDerivative(Turb2LamViscRatio_FreeStream, 1.0);
        break;
      default:
        /*--- All other cases are handled in the specific solver ---*/
        break;
      }
  }

#if defined CODI_REVERSE_TYPE
  AD_Mode = YES;

  AD::PreaccEnabled = AD_Preaccumulation;

#else
  if (AD_Mode == YES) {
    SU2_MPI::Error(string("AUTO_DIFF=YES requires Automatic Differentiation support.\n") +
                   string("Please use correct executables (configuration/compilation is done using the preconfigure.py script)."),
                   CURRENT_FUNCTION);
  }
#endif

  delete [] tmp_smooth;

  /*--- Make sure that implicit time integration is disabled
        for the FEM fluid solver (numerics). ---*/
  if ((Kind_Solver == FEM_EULER)         ||
      (Kind_Solver == FEM_NAVIER_STOKES) ||
      (Kind_Solver == FEM_RANS)          ||
      (Kind_Solver == FEM_LES)) {
     Kind_TimeIntScheme_Flow = Kind_TimeIntScheme_FEM_Flow;
  }

  /*--- Set up the time stepping / unsteady CFL options. ---*/
  if ((TimeMarching == TIME_STEPPING) && (Unst_CFL != 0.0)) {
    for (iCFL = 0; iCFL < nCFL; iCFL++)
      CFL[iCFL] = Unst_CFL;
  }


  /*--- If it is a fixed mode problem, then we will add Iter_dCL_dAlpha iterations to
    evaluate the derivatives with respect to a change in the AoA and CL ---*/

  if (!ContinuousAdjoint & !DiscreteAdjoint) {
    if (Fixed_CL_Mode) nInnerIter += Iter_dCL_dAlpha;

    if (Fixed_CM_Mode) {
      nInnerIter += Iter_dCL_dAlpha;
      ConvCriteria = RESIDUAL;
      MinLogResidual = -24;
    }
  }

  /* --- Set Finite Difference mode to false by default --- */

  Finite_Difference_Mode = false;

  /* --- Throw error if UQ used for any turbulence model other that SST --- */

  if (Kind_Solver == RANS && Kind_Turb_Model != SST && Kind_Turb_Model != SST_SUST && using_uq){
    SU2_MPI::Error("UQ capabilities only implemented for NAVIER_STOKES solver SST turbulence model", CURRENT_FUNCTION);
  }

  /* --- Throw error if invalid componentiality used --- */

  if (using_uq && (eig_val_comp > 3 || eig_val_comp < 1)){
    SU2_MPI::Error("Componentality should be either 1, 2, or 3!", CURRENT_FUNCTION);
  }

  /*--- If there are not design variables defined in the file ---*/

  if (nDV == 0) {
    nDV = 1;
    Design_Variable = new unsigned short [nDV];
    Design_Variable[0] = NO_DEFORMATION;
  }

  /*--- Checks for incompressible flow problems. ---*/

  if (Kind_Solver == INC_EULER) {
    /*--- Force inviscid problems to use constant density and disable energy. ---*/
    if (Kind_DensityModel != CONSTANT || Energy_Equation == true) {
      SU2_MPI::Error("Inviscid incompressible problems must be constant density (no energy eqn.).\n Use DENSITY_MODEL= CONSTANT and ENERGY_EQUATION= NO.", CURRENT_FUNCTION);
    }
  }

  /*--- Default values should recover original incompressible behavior (for old config files). ---*/

  if (Kind_Solver == INC_EULER || Kind_Solver == INC_NAVIER_STOKES || Kind_Solver == INC_RANS) {
    if ((Kind_DensityModel == CONSTANT) || (Kind_DensityModel == BOUSSINESQ))
      Kind_FluidModel = CONSTANT_DENSITY;
  }

  /*--- Energy equation must be active for any fluid models other than constant density. ---*/

  if (Kind_DensityModel != CONSTANT) Energy_Equation = true;

  if (Kind_DensityModel == BOUSSINESQ) {
    Energy_Equation = true;
    if (Body_Force) {
      SU2_MPI::Error("Body force and Boussinesq source terms are not currently compatible.", CURRENT_FUNCTION);
    }
  }

  if (Kind_DensityModel == VARIABLE) {
    if (Kind_FluidModel != INC_IDEAL_GAS && Kind_FluidModel != INC_IDEAL_GAS_POLY) {
      SU2_MPI::Error("Variable density incompressible solver limited to ideal gases.\n Check the fluid model options (use INC_IDEAL_GAS, INC_IDEAL_GAS_POLY).", CURRENT_FUNCTION);
    }
  }

  if (Kind_Solver != INC_EULER && Kind_Solver != INC_NAVIER_STOKES && Kind_Solver != INC_RANS) {
    if ((Kind_FluidModel == CONSTANT_DENSITY) || (Kind_FluidModel == INC_IDEAL_GAS) || (Kind_FluidModel == INC_IDEAL_GAS_POLY)) {
      SU2_MPI::Error("Fluid model not compatible with compressible flows.\n CONSTANT_DENSITY/INC_IDEAL_GAS/INC_IDEAL_GAS_POLY are for incompressible only.", CURRENT_FUNCTION);
    }
  }

  if (Kind_Solver == INC_NAVIER_STOKES || Kind_Solver == INC_RANS) {
    if (Kind_ViscosityModel == SUTHERLAND) {
      if ((Kind_FluidModel != INC_IDEAL_GAS) && (Kind_FluidModel != INC_IDEAL_GAS_POLY)) {
        SU2_MPI::Error("Sutherland's law only valid for ideal gases in incompressible flows.\n Must use VISCOSITY_MODEL=CONSTANT_VISCOSITY and set viscosity with\n MU_CONSTANT, or use DENSITY_MODEL= VARIABLE with FLUID_MODEL= INC_IDEAL_GAS or INC_IDEAL_GAS_POLY for VISCOSITY_MODEL=SUTHERLAND.\n NOTE: FREESTREAM_VISCOSITY is no longer used for incompressible flows!", CURRENT_FUNCTION);
      }
    }
  }

  /*--- Check the coefficients for the polynomial models. ---*/

  if (Kind_Solver != INC_EULER && Kind_Solver != INC_NAVIER_STOKES && Kind_Solver != INC_RANS) {
    if ((Kind_ViscosityModel == POLYNOMIAL_VISCOSITY) || (Kind_ConductivityModel == POLYNOMIAL_CONDUCTIVITY) || (Kind_FluidModel == INC_IDEAL_GAS_POLY)) {
      SU2_MPI::Error("POLYNOMIAL_VISCOSITY and POLYNOMIAL_CONDUCTIVITY are for incompressible only currently.", CURRENT_FUNCTION);
    }
  }

  if ((Kind_Solver == INC_EULER || Kind_Solver == INC_NAVIER_STOKES || Kind_Solver == INC_RANS) && (Kind_FluidModel == INC_IDEAL_GAS_POLY)) {
    su2double sum = 0.0;
    for (unsigned short iVar = 0; iVar < N_POLY_COEFFS; iVar++) {
      sum += GetCp_PolyCoeff(iVar);
    }
    if ((N_POLY_COEFFS < 1) || (sum == 0.0))
      SU2_MPI::Error(string("CP_POLYCOEFFS not set for fluid model INC_IDEAL_GAS_POLY. \n"), CURRENT_FUNCTION);
  }

  if (((Kind_Solver == INC_EULER || Kind_Solver == INC_NAVIER_STOKES || Kind_Solver == INC_RANS)) && (Kind_ViscosityModel == POLYNOMIAL_VISCOSITY)) {
    su2double sum = 0.0;
    for (unsigned short iVar = 0; iVar < N_POLY_COEFFS; iVar++) {
      sum += GetMu_PolyCoeff(iVar);
    }
    if ((N_POLY_COEFFS < 1) || (sum == 0.0))
      SU2_MPI::Error(string("MU_POLYCOEFFS not set for viscosity model POLYNOMIAL_VISCOSITY. \n"), CURRENT_FUNCTION);
  }

  if ((Kind_Solver == INC_EULER || Kind_Solver == INC_NAVIER_STOKES || Kind_Solver == INC_RANS) && (Kind_ConductivityModel == POLYNOMIAL_CONDUCTIVITY)) {
    su2double sum = 0.0;
    for (unsigned short iVar = 0; iVar < N_POLY_COEFFS; iVar++) {
      sum += GetKt_PolyCoeff(iVar);
    }
    if ((N_POLY_COEFFS < 1) || (sum == 0.0))
      SU2_MPI::Error(string("KT_POLYCOEFFS not set for conductivity model POLYNOMIAL_CONDUCTIVITY. \n"), CURRENT_FUNCTION);
  }

  /*--- Incompressible solver currently limited to SI units. ---*/

  if ((Kind_Solver == INC_EULER || Kind_Solver == INC_NAVIER_STOKES || Kind_Solver == INC_RANS) && (SystemMeasurements == US)) {
    SU2_MPI::Error("Must use SI units for incompressible solver.", CURRENT_FUNCTION);
  }

  /*--- Check that the non-dim type is valid. ---*/

  if ((Kind_Solver == INC_EULER || Kind_Solver == INC_NAVIER_STOKES || Kind_Solver == INC_RANS)) {
    if ((Ref_Inc_NonDim != INITIAL_VALUES) && (Ref_Inc_NonDim != REFERENCE_VALUES) && (Ref_Inc_NonDim != DIMENSIONAL)) {
      SU2_MPI::Error("Incompressible non-dim. scheme invalid.\n Must use INITIAL_VALUES, REFERENCE_VALUES, or DIMENSIONAL.", CURRENT_FUNCTION);
    }
  }

  /*--- Check that the incompressible inlets are correctly specified. ---*/

  if ((Kind_Solver == INC_EULER || Kind_Solver == INC_NAVIER_STOKES || Kind_Solver == INC_RANS) && (nMarker_Inlet != 0)) {
    if (nMarker_Inlet != nInc_Inlet) {
      SU2_MPI::Error("Inlet types for incompressible problem improperly specified.\n Use INC_INLET_TYPE= VELOCITY_INLET or PRESSURE_INLET.\n Must list a type for each inlet marker, including duplicates, e.g.,\n INC_INLET_TYPE= VELOCITY_INLET VELOCITY_INLET PRESSURE_INLET", CURRENT_FUNCTION);
    }
    for (unsigned short iInlet = 0; iInlet < nInc_Inlet; iInlet++){
      if ((Kind_Inc_Inlet[iInlet] != VELOCITY_INLET) && (Kind_Inc_Inlet[iInlet] != PRESSURE_INLET)) {
        SU2_MPI::Error("Undefined incompressible inlet type. VELOCITY_INLET or PRESSURE_INLET possible.", CURRENT_FUNCTION);
      }
    }
  }

  /*--- Check that the incompressible inlets are correctly specified. ---*/

  if ((Kind_Solver == INC_EULER || Kind_Solver == INC_NAVIER_STOKES || Kind_Solver == INC_RANS) && (nMarker_Outlet != 0)) {
    if (nMarker_Outlet != nInc_Outlet) {
      SU2_MPI::Error("Outlet types for incompressible problem improperly specified.\n Use INC_OUTLET_TYPE= PRESSURE_OUTLET or MASS_FLOW_OUTLET.\n Must list a type for each inlet marker, including duplicates, e.g.,\n INC_OUTLET_TYPE= PRESSURE_OUTLET PRESSURE_OUTLET MASS_FLOW_OUTLET", CURRENT_FUNCTION);
    }
    for (unsigned short iInlet = 0; iInlet < nInc_Outlet; iInlet++){
      if ((Kind_Inc_Outlet[iInlet] != PRESSURE_OUTLET) && (Kind_Inc_Outlet[iInlet] != MASS_FLOW_OUTLET)) {
        SU2_MPI::Error("Undefined incompressible outlet type. PRESSURE_OUTLET or MASS_FLOW_OUTLET possible.", CURRENT_FUNCTION);
      }
    }
  }

  /*--- Assert that there are two markers being analyzed if the
   pressure drop objective function is selected. ---*/

  for (unsigned short iObj = 0; iObj < nObj; iObj++) {
    if ((Kind_ObjFunc[iObj] == SURFACE_PRESSURE_DROP) && (nMarker_Analyze != 2)) {
      SU2_MPI::Error("Must list two markers for the pressure drop objective function.\n Expected format: MARKER_ANALYZE= (outlet_name, inlet_name).", CURRENT_FUNCTION);
    }
  }

  /*--- Check that if the wall roughness array are compatible and set deafult values if needed. ---*/
   if ((nMarker_HeatFlux > 0) || (nMarker_Isothermal > 0) || (nMarker_CHTInterface > 0)) {

     /*--- The total number of wall markers. ---*/
     unsigned short nWall = nMarker_HeatFlux + nMarker_Isothermal + nMarker_CHTInterface;

     /*--- If no roughness is specified all walls are assumed to be smooth. ---*/
     if (nRough_Wall == 0) {

       nRough_Wall = nWall;
       Roughness_Height = new su2double [nWall];
       Kind_Wall = new unsigned short [nWall];
       for (iMarker = 0; iMarker < nMarker_HeatFlux; iMarker++) {
         Roughness_Height[iMarker] = 0.0;
         Kind_Wall[iMarker] = SMOOTH;
       }
       for (iMarker = 0; iMarker < nMarker_Isothermal; iMarker++) {
         Roughness_Height[nMarker_HeatFlux + iMarker] = 0.0;
         Kind_Wall[nMarker_HeatFlux + iMarker] = SMOOTH;
       }
       for (iMarker = 0; iMarker < nMarker_CHTInterface; iMarker++) {
         Roughness_Height[nMarker_HeatFlux + nMarker_Isothermal + iMarker] = 0.0;
         Kind_Wall[nMarker_HeatFlux + nMarker_Isothermal + iMarker] = SMOOTH;
       }

       /*--- Check for mismatch in number of rough walls and solid walls. ---*/
     } else if (nRough_Wall > nWall) {
        SU2_MPI::Error("Mismatch in number of rough walls and solid walls. Number of rough walls cannot be more than solid walls.", CURRENT_FUNCTION);
       /*--- Check name of the marker and assign the corresponding roughness. ---*/
     } else {
       /*--- Store roughness heights in a temp array. ---*/
       vector<su2double> temp_rough;
       for (iMarker = 0; iMarker < nRough_Wall; iMarker++)
         temp_rough.push_back(Roughness_Height[iMarker]);

       /*--- Reallocate the roughness arrays in case not all walls are rough. ---*/
       delete Roughness_Height;
       delete Kind_Wall;
       Roughness_Height = new su2double [nWall];
       Kind_Wall = new unsigned short [nWall];
       unsigned short jMarker, chkRough = 0;

       /*--- Initialize everything to smooth. ---*/
       for (iMarker = 0; iMarker < nWall; iMarker++) {
         Roughness_Height[iMarker] = 0.0;
         Kind_Wall[iMarker] = SMOOTH;
       }

       /*--- Look through heat flux, isothermal and cht_interface markers and assign proper values. ---*/
       for (iMarker = 0; iMarker < nRough_Wall; iMarker++) {
         for (jMarker = 0; jMarker < nMarker_HeatFlux; jMarker++)
           if (Marker_HeatFlux[jMarker].compare(Marker_RoughWall[iMarker]) == 0) {
             Roughness_Height[jMarker] = temp_rough[iMarker];
             chkRough++;
           }

         for (jMarker = 0; jMarker < nMarker_Isothermal; jMarker++)
           if (Marker_Isothermal[jMarker].compare(Marker_RoughWall[iMarker]) == 0) {
             Roughness_Height[nMarker_HeatFlux + jMarker] = temp_rough[iMarker];
             chkRough++;
           }

         for (jMarker = 0; jMarker < nMarker_CHTInterface; jMarker++)
           if (Marker_CHTInterface[jMarker].compare(Marker_RoughWall[iMarker]) == 0) {
             Roughness_Height[nMarker_HeatFlux + nMarker_Isothermal + jMarker] = temp_rough[iMarker];
             chkRough++;
           }
       }

       /*--- Update kind_wall when a non zero roughness value is specified. ---*/
       for (iMarker = 0; iMarker < nWall; iMarker++)
         if (Roughness_Height[iMarker] != 0.0)
           Kind_Wall[iMarker] = ROUGH;

       /*--- Check if a non solid wall marker was specified as rough. ---*/
       if (chkRough != nRough_Wall)
         SU2_MPI::Error("Only solid walls can be rough.", CURRENT_FUNCTION);
     }
   }

  /*--- Handle default options for topology optimization ---*/

  if (topology_optimization && top_optim_nKernel==0) {
    top_optim_nKernel = 1;
    top_optim_kernels = new unsigned short [1];
    top_optim_kernels[0] = CONICAL_WEIGHT_FILTER;
  }

  if (top_optim_nKernel != 0) {
    /*--- Set default value of kernel parameters ---*/
    if (top_optim_nKernelParams == 0) {
      top_optim_nKernelParams = top_optim_nKernel;
      top_optim_kernel_params = new su2double [top_optim_nKernel];
      for (unsigned short i=0; i<top_optim_nKernel; ++i) top_optim_kernel_params[i] = 1.0;
    }
    /*--- Broadcast the only value provided ---*/
    else if (top_optim_nKernelParams==1 && top_optim_nKernel>1) {
      su2double tmp = top_optim_kernel_params[0];
      delete [] top_optim_kernel_params;
      top_optim_nKernelParams = top_optim_nKernel;
      top_optim_kernel_params = new su2double [top_optim_nKernel];
      for (unsigned short i=0; i<top_optim_nKernel; ++i) top_optim_kernel_params[i] = tmp;
    }
    /*--- Numbers do not match ---*/
    else if (top_optim_nKernelParams != top_optim_nKernel) {
      SU2_MPI::Error("Different number of topology filter kernels and respective parameters.", CURRENT_FUNCTION);
    }

    /*--- Set default value of filter radius ---*/
    if (top_optim_nRadius == 0) {
      top_optim_nRadius = top_optim_nKernel;
      top_optim_filter_radius = new su2double [top_optim_nKernel];
      for (unsigned short i=0; i<top_optim_nKernel; ++i) top_optim_filter_radius[i] = 1.0e-6;
    }
    /*--- Broadcast the only value provided ---*/
    else if (top_optim_nRadius==1 && top_optim_nKernel>1) {
      su2double tmp = top_optim_filter_radius[0];
      delete [] top_optim_filter_radius;
      top_optim_nRadius = top_optim_nKernel;
      top_optim_filter_radius = new su2double [top_optim_nKernel];
      for (unsigned short i=0; i<top_optim_nKernel; ++i) top_optim_filter_radius[i] = tmp;
    }
    /*--- Numbers do not match ---*/
    else if (top_optim_nRadius != top_optim_nKernel) {
      SU2_MPI::Error("Different number of topology filter kernels and respective radii.", CURRENT_FUNCTION);
    }
  }

  /*--- If we are executing SU2_DOT in surface file mode, then
   force the projected surface sensitivity file to be written. ---*/

  Wrt_Projected_Sensitivity = false;
  if ((Kind_SU2 == SU2_DOT) && (Design_Variable[0] == SURFACE_FILE)) {
    Wrt_Projected_Sensitivity = true;
  }

  /*--- Delay the output until exit for minimal communication mode. ---*/

  if (Comm_Level != COMM_FULL) {

    /*--- Disable the use of Comm_Level = NONE until we have properly
     implemented it. ---*/

    if (Comm_Level == COMM_NONE)
      SU2_MPI::Error("COMM_LEVEL = NONE not yet implemented.", CURRENT_FUNCTION);

    Wrt_Sol_Freq          = nTimeIter+1;
    Wrt_Sol_Freq_DualTime = nTimeIter+1;

    /*--- Write only the restart. ---*/

    Wrt_Slice   = false;
    Wrt_Vol_Sol = false;
    Wrt_Srf_Sol = false;
    Wrt_Csv_Sol = false;
  }

  /*--- Check the conductivity model. Deactivate the turbulent component
   if we are not running RANS. ---*/

  if ((Kind_Solver != RANS) &&
      (Kind_Solver != ADJ_RANS) &&
      (Kind_Solver != DISC_ADJ_RANS) &&
      (Kind_Solver != INC_RANS) &&
      (Kind_Solver != DISC_ADJ_INC_RANS)){
    Kind_ConductivityModel_Turb = NO_CONDUCTIVITY_TURB;
  }

  /*--- Check for running SU2_MSH for periodic preprocessing, and throw
   an error to report that this is no longer necessary. ---*/

  if ((Kind_SU2 == SU2_MSH) &&
      (Kind_Adaptation == PERIODIC)) {
    SU2_MPI::Error(string("For SU2 v7.0.0 and later, preprocessing of periodic grids by SU2_MSH\n") +
                   string("is no longer necessary. Please use the original mesh file (prior to SU2_MSH)\n") +
                   string("with the same MARKER_PERIODIC definition in the configuration file.") , CURRENT_FUNCTION);
  }

  /* Set a default for the size of the RECTANGLE / BOX grid sizes. */

  if (nMesh_Box_Size == 0) {
    nMesh_Box_Size = 3;
    Mesh_Box_Size = new short [nMesh_Box_Size];
    Mesh_Box_Size[0] = 33;
    Mesh_Box_Size[1] = 33;
    Mesh_Box_Size[2] = 33;
  } else if (nMesh_Box_Size != 3) {
    SU2_MPI::Error(string("MESH_BOX_SIZE specified without 3 values.\n"),
                   CURRENT_FUNCTION);
  }

  if (DiscreteAdjoint) {
#if !defined CODI_REVERSE_TYPE
    if (Kind_SU2 == SU2_CFD) {
      SU2_MPI::Error(string("SU2_CFD: Config option MATH_PROBLEM= DISCRETE_ADJOINT requires AD support!\n") +
                     string("Please use SU2_CFD_AD (configuration/compilation is done using the preconfigure.py script)."),
                     CURRENT_FUNCTION);
    }
#endif

    /*--- Use the same linear solver on the primal as the one used in the adjoint. ---*/
    Kind_Linear_Solver = Kind_DiscAdj_Linear_Solver;
    Kind_Linear_Solver_Prec = Kind_DiscAdj_Linear_Prec;

    /*--- Disable writing of limiters if enabled ---*/
    Wrt_Limiters = false;

    if (TimeMarching) {

      Restart_Flow = false;

      if (GetKind_GridMovement() != RIGID_MOTION &&
          GetKind_GridMovement() != NO_MOVEMENT) {
        SU2_MPI::Error(string("Dynamic mesh movement currently only supported for the discrete adjoint solver for\n") +
                       string("GRID_MOVEMENT = RIGID_MOTION."), CURRENT_FUNCTION);
      }

      if (Unst_AdjointIter- long(nTimeIter) < 0){
        SU2_MPI::Error(string("Invalid iteration number requested for unsteady adjoint.\n" ) +
                       string("Make sure EXT_ITER is larger or equal than UNST_ADJOINT_ITER."),
                       CURRENT_FUNCTION);
      }

      /*--- If the averaging interval is not set, we average over all time-steps ---*/

      if (Iter_Avg_Objective == 0.0) {
        Iter_Avg_Objective = nTimeIter;
      }

    }

    /*--- Note that this is deliberatly done at the end of this routine! ---*/
    switch(Kind_Solver) {
      case EULER:
        Kind_Solver = DISC_ADJ_EULER;
        break;
      case RANS:
        Kind_Solver = DISC_ADJ_RANS;
        break;
      case NAVIER_STOKES:
        Kind_Solver = DISC_ADJ_NAVIER_STOKES;
        break;
      case INC_EULER:
        Kind_Solver = DISC_ADJ_INC_EULER;
        break;
      case INC_RANS:
        Kind_Solver = DISC_ADJ_INC_RANS;
        break;
      case INC_NAVIER_STOKES:
        Kind_Solver = DISC_ADJ_INC_NAVIER_STOKES;
        break;
      case FEM_EULER :
        Kind_Solver = DISC_ADJ_FEM_EULER;
        break;
      case FEM_RANS :
        Kind_Solver = DISC_ADJ_FEM_RANS;
        break;
      case FEM_NAVIER_STOKES :
        Kind_Solver = DISC_ADJ_FEM_NS;
        break;
      case FEM_ELASTICITY:
        Kind_Solver = DISC_ADJ_FEM;
        break;
      case HEAT_EQUATION:
        Kind_Solver = DISC_ADJ_HEAT;
        break;
      default:
        break;
    }

    RampOutletPressure = false;
    RampRotatingFrame = false;
  }

  /* 2nd-order MUSCL is not possible for the continuous adjoint
   turbulence model. */

  if (MUSCL_AdjTurb) {
    SU2_MPI::Error(string("MUSCL_ADJTURB= YES not currently supported.\n") +
                   string("Please select MUSCL_ADJTURB= NO (first-order)."),
                   CURRENT_FUNCTION);
  }

  /* Check for whether we need a second gradient method to calculate
   gradients for uwpind reconstruction. Set additional booleans to
   minimize overhead as appropriate. */

  if (MUSCL_Flow || MUSCL_Turb || MUSCL_Heat || MUSCL_AdjFlow) {

    ReconstructionGradientRequired = true;

    if ((Kind_Gradient_Method_Recon == NO_GRADIENT) ||
        (Kind_Gradient_Method_Recon == Kind_Gradient_Method)) {

      /* The default behavior if no reconstruction gradient is specified
       is to use the same gradient as needed for the viscous/source terms
       without recomputation. If they are using the same method, then
       we also want to avoid recomputation. */

      ReconstructionGradientRequired = false;
      Kind_Gradient_Method_Recon     = Kind_Gradient_Method;
    }

  }

  /* Simpler boolean to control allocation of least-squares memory. */

  LeastSquaresRequired = false;
  if ((Kind_Gradient_Method_Recon == LEAST_SQUARES) ||
      (Kind_Gradient_Method_Recon == WEIGHTED_LEAST_SQUARES) ||
      (Kind_Gradient_Method       == LEAST_SQUARES) ||
      (Kind_Gradient_Method       == WEIGHTED_LEAST_SQUARES)) {
    LeastSquaresRequired = true;
  }

  if (Kind_Gradient_Method == LEAST_SQUARES) {
    SU2_MPI::Error(string("LEAST_SQUARES gradient method not allowed for viscous / source terms.\n") +
                   string("Please select either WEIGHTED_LEAST_SQUARES or GREEN_GAUSS."),
                   CURRENT_FUNCTION);
  }

  /* Protect against using CFL adaption for non-flow or certain
   unsteady flow problems. */

  bool fvm_flow = ((Kind_Solver == INC_EULER) ||
                   (Kind_Solver == INC_NAVIER_STOKES) ||
                   (Kind_Solver == INC_RANS) ||
                   (Kind_Solver == EULER) ||
                   (Kind_Solver == NAVIER_STOKES) ||
                   (Kind_Solver == NEMO_EULER) ||
                   (Kind_Solver == NEMO_NAVIER_STOKES) ||
                   (Kind_Solver == RANS) ||
                   (Kind_Solver == DISC_ADJ_EULER) ||
                   (Kind_Solver == DISC_ADJ_RANS) ||
                   (Kind_Solver == DISC_ADJ_NAVIER_STOKES) ||
                   (Kind_Solver == DISC_ADJ_INC_EULER) ||
                   (Kind_Solver == DISC_ADJ_INC_RANS) ||
                   (Kind_Solver == DISC_ADJ_INC_NAVIER_STOKES));
  if (CFL_Adapt && !fvm_flow) {
    SU2_MPI::Error(string("CFL adaption only available for finite-volume fluid solvers.\n") +
                   string("Please select CFL_ADAPT = NO."),
                   CURRENT_FUNCTION);
  }

  if (CFL_Adapt && (TimeMarching == TIME_STEPPING)) {
    SU2_MPI::Error(string("CFL adaption not available for TIME_STEPPING integration.\n") +
                   string("Please select CFL_ADAPT = NO."),
                   CURRENT_FUNCTION);
  }

  /* Protect against using incorrect CFL adaption parameters. */

  if (CFL_Adapt && (CFL_AdaptParam[0] > 1.0)) {
    SU2_MPI::Error(string("CFL adaption factor down should be less than 1.0."), CURRENT_FUNCTION);
  }

  if (CFL_Adapt && (CFL_AdaptParam[1] < 1.0)) {
    SU2_MPI::Error(string("CFL adaption factor up should be greater than 1.0."), CURRENT_FUNCTION);
  }

  if (CFL_Adapt && (CFL_AdaptParam[2] > CFL_AdaptParam[3])) {
    SU2_MPI::Error(string("CFL adaption minimum CFL is larger than the maximum CFL."), CURRENT_FUNCTION);
  }

  /*--- 0 in the config file means "disable" which can be done using a very large group. ---*/
  if (edgeColorGroupSize==0) edgeColorGroupSize = 1<<30;

  /*--- Specifying a deforming surface requires a mesh deformation solver. ---*/
  if (GetSurface_Movement(DEFORMING)) Deform_Mesh = true;

}

void CConfig::SetMarkers(unsigned short val_software) {

  unsigned short iMarker_All, iMarker_CfgFile, iMarker_Euler, iMarker_Custom,
  iMarker_FarField, iMarker_SymWall, iMarker_PerBound,
  iMarker_NearFieldBound, iMarker_Fluid_InterfaceBound,
  iMarker_Inlet, iMarker_Riemann, iMarker_Giles, iMarker_Outlet,
  iMarker_Smoluchowski_Maxwell,
  iMarker_Isothermal,iMarker_HeatFlux,
  iMarker_EngineInflow, iMarker_EngineExhaust, iMarker_Damper,
  iMarker_Displacement, iMarker_Load, iMarker_FlowLoad, iMarker_Internal,
  iMarker_Monitoring, iMarker_Designing, iMarker_GeoEval, iMarker_Plotting, iMarker_Analyze,
  iMarker_DV, iMarker_Moving, iMarker_PyCustom, iMarker_Supersonic_Inlet, iMarker_Supersonic_Outlet,
  iMarker_Clamped, iMarker_ZoneInterface, iMarker_CHTInterface, iMarker_Load_Dir, iMarker_Disp_Dir, iMarker_Load_Sine,
  iMarker_Fluid_Load, iMarker_Deform_Mesh, iMarker_Deform_Mesh_Sym_Plane,
  iMarker_ActDiskInlet, iMarker_ActDiskOutlet,
  iMarker_Turbomachinery, iMarker_MixingPlaneInterface;

  int size = SINGLE_NODE;

#ifdef HAVE_MPI
  if (val_software != SU2_MSH)
    SU2_MPI::Comm_size(MPI_COMM_WORLD, &size);
#endif

  /*--- Compute the total number of markers in the config file ---*/

  nMarker_CfgFile = nMarker_Euler + nMarker_FarField + nMarker_SymWall +
  nMarker_PerBound + nMarker_NearFieldBound + nMarker_Fluid_InterfaceBound +
  nMarker_CHTInterface + nMarker_Inlet + nMarker_Riemann + nMarker_Smoluchowski_Maxwell +
  nMarker_Giles + nMarker_Outlet + nMarker_Isothermal +
  nMarker_HeatFlux +
  nMarker_EngineInflow + nMarker_EngineExhaust + nMarker_Internal +
  nMarker_Supersonic_Inlet + nMarker_Supersonic_Outlet + nMarker_Displacement + nMarker_Load +
  nMarker_FlowLoad + nMarker_Custom + nMarker_Damper + nMarker_Fluid_Load +
  nMarker_Clamped + nMarker_Load_Sine + nMarker_Load_Dir + nMarker_Disp_Dir +
  nMarker_ActDiskInlet + nMarker_ActDiskOutlet + nMarker_ZoneInterface;

  /*--- Add the possible send/receive domains ---*/

  nMarker_Max = nMarker_CfgFile + OVERHEAD*size;

  /*--- Basic dimensionalization of the markers (worst scenario) ---*/

  nMarker_All = nMarker_Max;

  /*--- Allocate the memory (markers in each domain) ---*/

  Marker_All_TagBound       = new string[nMarker_All];    // Store the tag that correspond with each marker.
  Marker_All_SendRecv       = new short[nMarker_All] ();   // +#domain (send), -#domain (receive).
  Marker_All_KindBC         = new unsigned short[nMarker_All] (); // Store the kind of boundary condition.
  Marker_All_Monitoring     = new unsigned short[nMarker_All] (); // Store whether the boundary should be monitored.
  Marker_All_Designing      = new unsigned short[nMarker_All] (); // Store whether the boundary should be designed.
  Marker_All_Plotting       = new unsigned short[nMarker_All] (); // Store whether the boundary should be plotted.
  Marker_All_Analyze        = new unsigned short[nMarker_All] (); // Store whether the boundary should be plotted.
  Marker_All_ZoneInterface  = new unsigned short[nMarker_All] (); // Store whether the boundary is in the FSI interface.
  Marker_All_GeoEval        = new unsigned short[nMarker_All] (); // Store whether the boundary should be geometry evaluation.
  Marker_All_DV             = new unsigned short[nMarker_All] (); // Store whether the boundary should be affected by design variables.
  Marker_All_Moving         = new unsigned short[nMarker_All] (); // Store whether the boundary should be in motion.
  Marker_All_Deform_Mesh    = new unsigned short[nMarker_All] (); // Store whether the boundary is deformable.
  Marker_All_Deform_Mesh_Sym_Plane = new unsigned short[nMarker_All] (); //Store wheter the boundary will follow the deformation
  Marker_All_Fluid_Load     = new unsigned short[nMarker_All] (); // Store whether the boundary computes/applies fluid loads.
  Marker_All_PyCustom       = new unsigned short[nMarker_All] (); // Store whether the boundary is Python customizable.
  Marker_All_PerBound       = new short[nMarker_All] ();          // Store whether the boundary belongs to a periodic boundary.
  Marker_All_Turbomachinery       = new unsigned short[nMarker_All] (); // Store whether the boundary is in needed for Turbomachinery computations.
  Marker_All_TurbomachineryFlag   = new unsigned short[nMarker_All] (); // Store whether the boundary has a flag for Turbomachinery computations.
  Marker_All_MixingPlaneInterface = new unsigned short[nMarker_All] (); // Store whether the boundary has a in the MixingPlane interface.

  for (iMarker_All = 0; iMarker_All < nMarker_All; iMarker_All++) {
    Marker_All_TagBound[iMarker_All] = "SEND_RECEIVE";
  }

  /*--- Allocate the memory (markers in the config file) ---*/

  Marker_CfgFile_TagBound             = new string[nMarker_CfgFile];
  Marker_CfgFile_KindBC               = new unsigned short[nMarker_CfgFile] ();
  Marker_CfgFile_Monitoring           = new unsigned short[nMarker_CfgFile] ();
  Marker_CfgFile_Designing            = new unsigned short[nMarker_CfgFile] ();
  Marker_CfgFile_Plotting             = new unsigned short[nMarker_CfgFile] ();
  Marker_CfgFile_Analyze              = new unsigned short[nMarker_CfgFile] ();
  Marker_CfgFile_GeoEval              = new unsigned short[nMarker_CfgFile] ();
  Marker_CfgFile_ZoneInterface        = new unsigned short[nMarker_CfgFile] ();
  Marker_CfgFile_DV                   = new unsigned short[nMarker_CfgFile] ();
  Marker_CfgFile_Moving               = new unsigned short[nMarker_CfgFile] ();
  Marker_CfgFile_Deform_Mesh          = new unsigned short[nMarker_CfgFile] ();
  Marker_CfgFile_Deform_Mesh_Sym_Plane= new unsigned short[nMarker_CfgFile] ();
  Marker_CfgFile_Fluid_Load           = new unsigned short[nMarker_CfgFile] ();
  Marker_CfgFile_PerBound             = new unsigned short[nMarker_CfgFile] ();
  Marker_CfgFile_Turbomachinery       = new unsigned short[nMarker_CfgFile] ();
  Marker_CfgFile_TurbomachineryFlag   = new unsigned short[nMarker_CfgFile] ();
  Marker_CfgFile_MixingPlaneInterface = new unsigned short[nMarker_CfgFile] ();
  Marker_CfgFile_PyCustom             = new unsigned short[nMarker_CfgFile] ();

  for (iMarker_CfgFile = 0; iMarker_CfgFile < nMarker_CfgFile; iMarker_CfgFile++) {
    Marker_CfgFile_TagBound[iMarker_CfgFile] = "SEND_RECEIVE";
  }

  /*--- Allocate memory to store surface information (Analyze BC) ---*/

  Surface_MassFlow = new su2double[nMarker_Analyze] ();
  Surface_Mach = new su2double[nMarker_Analyze] ();
  Surface_Temperature = new su2double[nMarker_Analyze] ();
  Surface_Pressure = new su2double[nMarker_Analyze] ();
  Surface_Density = new su2double[nMarker_Analyze] ();
  Surface_Enthalpy = new su2double[nMarker_Analyze] ();
  Surface_NormalVelocity = new su2double[nMarker_Analyze] ();
  Surface_Uniformity = new su2double[nMarker_Analyze] ();
  Surface_SecondaryStrength = new su2double[nMarker_Analyze] ();
  Surface_SecondOverUniform = new su2double[nMarker_Analyze] ();
  Surface_MomentumDistortion = new su2double[nMarker_Analyze] ();
  Surface_TotalTemperature = new su2double[nMarker_Analyze] ();
  Surface_TotalPressure = new su2double[nMarker_Analyze] ();
  Surface_PressureDrop = new su2double[nMarker_Analyze] ();
  Surface_DC60 = new su2double[nMarker_Analyze] ();
  Surface_IDC = new su2double[nMarker_Analyze] ();
  Surface_IDC_Mach = new su2double[nMarker_Analyze] ();
  Surface_IDR = new su2double[nMarker_Analyze] ();

  /*--- Populate the marker information in the config file (all domains) ---*/

  iMarker_CfgFile = 0;
  for (iMarker_Euler = 0; iMarker_Euler < nMarker_Euler; iMarker_Euler++) {
    Marker_CfgFile_TagBound[iMarker_CfgFile] = Marker_Euler[iMarker_Euler];
    Marker_CfgFile_KindBC[iMarker_CfgFile] = EULER_WALL;
    iMarker_CfgFile++;
  }

  for (iMarker_FarField = 0; iMarker_FarField < nMarker_FarField; iMarker_FarField++) {
    Marker_CfgFile_TagBound[iMarker_CfgFile] = Marker_FarField[iMarker_FarField];
    Marker_CfgFile_KindBC[iMarker_CfgFile] = FAR_FIELD;
    iMarker_CfgFile++;
  }

  for (iMarker_SymWall = 0; iMarker_SymWall < nMarker_SymWall; iMarker_SymWall++) {
    Marker_CfgFile_TagBound[iMarker_CfgFile] = Marker_SymWall[iMarker_SymWall];
    Marker_CfgFile_KindBC[iMarker_CfgFile] = SYMMETRY_PLANE;
    iMarker_CfgFile++;
  }

  for (iMarker_PerBound = 0; iMarker_PerBound < nMarker_PerBound; iMarker_PerBound++) {
    Marker_CfgFile_TagBound[iMarker_CfgFile] = Marker_PerBound[iMarker_PerBound];
    Marker_CfgFile_KindBC[iMarker_CfgFile] = PERIODIC_BOUNDARY;
    Marker_CfgFile_PerBound[iMarker_CfgFile] = iMarker_PerBound + 1;
    iMarker_CfgFile++;
  }

  ActDisk_DeltaPress = new su2double[nMarker_ActDiskInlet] ();
  ActDisk_DeltaTemp = new su2double[nMarker_ActDiskInlet] ();
  ActDisk_TotalPressRatio = new su2double[nMarker_ActDiskInlet] ();
  ActDisk_TotalTempRatio = new su2double[nMarker_ActDiskInlet] ();
  ActDisk_StaticPressRatio = new su2double[nMarker_ActDiskInlet] ();
  ActDisk_StaticTempRatio = new su2double[nMarker_ActDiskInlet] ();
  ActDisk_Power = new su2double[nMarker_ActDiskInlet] ();
  ActDisk_MassFlow = new su2double[nMarker_ActDiskInlet] ();
  ActDisk_Mach = new su2double[nMarker_ActDiskInlet] ();
  ActDisk_Force = new su2double[nMarker_ActDiskInlet] ();
  ActDisk_NetThrust = new su2double[nMarker_ActDiskInlet] ();
  ActDisk_BCThrust = new su2double[nMarker_ActDiskInlet] ();
  ActDisk_BCThrust_Old = new su2double[nMarker_ActDiskInlet] ();
  ActDisk_GrossThrust = new su2double[nMarker_ActDiskInlet] ();
  ActDisk_Area = new su2double[nMarker_ActDiskInlet] ();
  ActDisk_ReverseMassFlow = new su2double[nMarker_ActDiskInlet] ();

  ActDiskInlet_MassFlow = new su2double[nMarker_ActDiskInlet] ();
  ActDiskInlet_Temperature = new su2double[nMarker_ActDiskInlet] ();
  ActDiskInlet_TotalTemperature = new su2double[nMarker_ActDiskInlet] ();
  ActDiskInlet_Pressure = new su2double[nMarker_ActDiskInlet] ();
  ActDiskInlet_TotalPressure = new su2double[nMarker_ActDiskInlet] ();
  ActDiskInlet_RamDrag = new su2double[nMarker_ActDiskInlet] ();
  ActDiskInlet_Force = new su2double[nMarker_ActDiskInlet] ();
  ActDiskInlet_Power = new su2double[nMarker_ActDiskInlet] ();

  for (iMarker_ActDiskInlet = 0; iMarker_ActDiskInlet < nMarker_ActDiskInlet; iMarker_ActDiskInlet++) {
    Marker_CfgFile_TagBound[iMarker_CfgFile] = Marker_ActDiskInlet[iMarker_ActDiskInlet];
    Marker_CfgFile_KindBC[iMarker_CfgFile] = ACTDISK_INLET;
    iMarker_CfgFile++;
  }

  ActDiskOutlet_MassFlow = new su2double[nMarker_ActDiskOutlet] ();
  ActDiskOutlet_Temperature = new su2double[nMarker_ActDiskOutlet] ();
  ActDiskOutlet_TotalTemperature = new su2double[nMarker_ActDiskOutlet] ();
  ActDiskOutlet_Pressure = new su2double[nMarker_ActDiskOutlet] ();
  ActDiskOutlet_TotalPressure = new su2double[nMarker_ActDiskOutlet] ();
  ActDiskOutlet_GrossThrust = new su2double[nMarker_ActDiskOutlet] ();
  ActDiskOutlet_Force = new su2double[nMarker_ActDiskOutlet] ();
  ActDiskOutlet_Power = new su2double[nMarker_ActDiskOutlet] ();

  for (iMarker_ActDiskOutlet = 0; iMarker_ActDiskOutlet < nMarker_ActDiskOutlet; iMarker_ActDiskOutlet++) {
    Marker_CfgFile_TagBound[iMarker_CfgFile] = Marker_ActDiskOutlet[iMarker_ActDiskOutlet];
    Marker_CfgFile_KindBC[iMarker_CfgFile] = ACTDISK_OUTLET;
    iMarker_CfgFile++;
  }

  Outlet_MassFlow = new su2double[nMarker_Outlet] ();
  Outlet_Density  = new su2double[nMarker_Outlet] ();
  Outlet_Area     = new su2double[nMarker_Outlet] ();

  for (iMarker_NearFieldBound = 0; iMarker_NearFieldBound < nMarker_NearFieldBound; iMarker_NearFieldBound++) {
    Marker_CfgFile_TagBound[iMarker_CfgFile] = Marker_NearFieldBound[iMarker_NearFieldBound];
    Marker_CfgFile_KindBC[iMarker_CfgFile] = NEARFIELD_BOUNDARY;
    iMarker_CfgFile++;
  }

  for (iMarker_Fluid_InterfaceBound = 0; iMarker_Fluid_InterfaceBound < nMarker_Fluid_InterfaceBound; iMarker_Fluid_InterfaceBound++) {
    Marker_CfgFile_TagBound[iMarker_CfgFile] = Marker_Fluid_InterfaceBound[iMarker_Fluid_InterfaceBound];
    Marker_CfgFile_KindBC[iMarker_CfgFile] = FLUID_INTERFACE;
    iMarker_CfgFile++;
  }

  for (iMarker_CHTInterface = 0; iMarker_CHTInterface < nMarker_CHTInterface; iMarker_CHTInterface++) {
    Marker_CfgFile_TagBound[iMarker_CfgFile] = Marker_CHTInterface[iMarker_CHTInterface];
    Marker_CfgFile_KindBC[iMarker_CfgFile] = CHT_WALL_INTERFACE;
    iMarker_CfgFile++;
  }

  for (iMarker_Inlet = 0; iMarker_Inlet < nMarker_Inlet; iMarker_Inlet++) {
    Marker_CfgFile_TagBound[iMarker_CfgFile] = Marker_Inlet[iMarker_Inlet];
    Marker_CfgFile_KindBC[iMarker_CfgFile] = INLET_FLOW;
    iMarker_CfgFile++;
  }

  for (iMarker_Riemann = 0; iMarker_Riemann < nMarker_Riemann; iMarker_Riemann++) {
    Marker_CfgFile_TagBound[iMarker_CfgFile] = Marker_Riemann[iMarker_Riemann];
    Marker_CfgFile_KindBC[iMarker_CfgFile] = RIEMANN_BOUNDARY;
    iMarker_CfgFile++;
  }

  for (iMarker_Giles = 0; iMarker_Giles < nMarker_Giles; iMarker_Giles++) {
    Marker_CfgFile_TagBound[iMarker_CfgFile] = Marker_Giles[iMarker_Giles];
    Marker_CfgFile_KindBC[iMarker_CfgFile] = GILES_BOUNDARY;
    iMarker_CfgFile++;
  }

  Engine_Power       = new su2double[nMarker_EngineInflow] ();
  Engine_Mach        = new su2double[nMarker_EngineInflow] ();
  Engine_Force       = new su2double[nMarker_EngineInflow] ();
  Engine_NetThrust   = new su2double[nMarker_EngineInflow] ();
  Engine_GrossThrust = new su2double[nMarker_EngineInflow] ();
  Engine_Area        = new su2double[nMarker_EngineInflow] ();

  Inflow_Mach = new su2double[nMarker_EngineInflow] ();
  Inflow_Pressure = new su2double[nMarker_EngineInflow] ();
  Inflow_MassFlow = new su2double[nMarker_EngineInflow] ();
  Inflow_ReverseMassFlow = new su2double[nMarker_EngineInflow] ();
  Inflow_TotalPressure = new su2double[nMarker_EngineInflow] ();
  Inflow_Temperature = new su2double[nMarker_EngineInflow] ();
  Inflow_TotalTemperature = new su2double[nMarker_EngineInflow] ();
  Inflow_RamDrag = new su2double[nMarker_EngineInflow] ();
  Inflow_Force = new su2double[nMarker_EngineInflow] ();
  Inflow_Power = new su2double[nMarker_EngineInflow] ();

  for (iMarker_EngineInflow = 0; iMarker_EngineInflow < nMarker_EngineInflow; iMarker_EngineInflow++) {
    Marker_CfgFile_TagBound[iMarker_CfgFile] = Marker_EngineInflow[iMarker_EngineInflow];
    Marker_CfgFile_KindBC[iMarker_CfgFile] = ENGINE_INFLOW;
    iMarker_CfgFile++;
  }

  Exhaust_Pressure = new su2double[nMarker_EngineExhaust] ();
  Exhaust_Temperature = new su2double[nMarker_EngineExhaust] ();
  Exhaust_MassFlow = new su2double[nMarker_EngineExhaust] ();
  Exhaust_TotalPressure = new su2double[nMarker_EngineExhaust] ();
  Exhaust_TotalTemperature = new su2double[nMarker_EngineExhaust] ();
  Exhaust_GrossThrust = new su2double[nMarker_EngineExhaust] ();
  Exhaust_Force = new su2double[nMarker_EngineExhaust] ();
  Exhaust_Power = new su2double[nMarker_EngineExhaust] ();

  for (iMarker_EngineExhaust = 0; iMarker_EngineExhaust < nMarker_EngineExhaust; iMarker_EngineExhaust++) {
    Marker_CfgFile_TagBound[iMarker_CfgFile] = Marker_EngineExhaust[iMarker_EngineExhaust];
    Marker_CfgFile_KindBC[iMarker_CfgFile] = ENGINE_EXHAUST;
    iMarker_CfgFile++;
  }

  for (iMarker_Supersonic_Inlet = 0; iMarker_Supersonic_Inlet < nMarker_Supersonic_Inlet; iMarker_Supersonic_Inlet++) {
    Marker_CfgFile_TagBound[iMarker_CfgFile] = Marker_Supersonic_Inlet[iMarker_Supersonic_Inlet];
    Marker_CfgFile_KindBC[iMarker_CfgFile] = SUPERSONIC_INLET;
    iMarker_CfgFile++;
  }

  for (iMarker_Supersonic_Outlet = 0; iMarker_Supersonic_Outlet < nMarker_Supersonic_Outlet; iMarker_Supersonic_Outlet++) {
    Marker_CfgFile_TagBound[iMarker_CfgFile] = Marker_Supersonic_Outlet[iMarker_Supersonic_Outlet];
    Marker_CfgFile_KindBC[iMarker_CfgFile] = SUPERSONIC_OUTLET;
    iMarker_CfgFile++;
  }

  for (iMarker_Internal = 0; iMarker_Internal < nMarker_Internal; iMarker_Internal++) {
    Marker_CfgFile_TagBound[iMarker_CfgFile] = Marker_Internal[iMarker_Internal];
    Marker_CfgFile_KindBC[iMarker_CfgFile] = INTERNAL_BOUNDARY;
    iMarker_CfgFile++;
  }

  for (iMarker_Custom = 0; iMarker_Custom < nMarker_Custom; iMarker_Custom++) {
    Marker_CfgFile_TagBound[iMarker_CfgFile] = Marker_Custom[iMarker_Custom];
    Marker_CfgFile_KindBC[iMarker_CfgFile] = CUSTOM_BOUNDARY;
    iMarker_CfgFile++;
  }

  for (iMarker_Outlet = 0; iMarker_Outlet < nMarker_Outlet; iMarker_Outlet++) {
    Marker_CfgFile_TagBound[iMarker_CfgFile] = Marker_Outlet[iMarker_Outlet];
    Marker_CfgFile_KindBC[iMarker_CfgFile] = OUTLET_FLOW;
    iMarker_CfgFile++;
  }

  for (iMarker_Isothermal = 0; iMarker_Isothermal < nMarker_Isothermal; iMarker_Isothermal++) {
    Marker_CfgFile_TagBound[iMarker_CfgFile] = Marker_Isothermal[iMarker_Isothermal];
    Marker_CfgFile_KindBC[iMarker_CfgFile] = ISOTHERMAL;
    iMarker_CfgFile++;
  }

  for (iMarker_Smoluchowski_Maxwell = 0; iMarker_Smoluchowski_Maxwell < nMarker_Smoluchowski_Maxwell; iMarker_Smoluchowski_Maxwell++) {
    Marker_CfgFile_TagBound[iMarker_CfgFile] = Marker_Smoluchowski_Maxwell[iMarker_Smoluchowski_Maxwell];
    Marker_CfgFile_KindBC[iMarker_CfgFile] = SMOLUCHOWSKI_MAXWELL;
    iMarker_CfgFile++;
  }

  for (iMarker_HeatFlux = 0; iMarker_HeatFlux < nMarker_HeatFlux; iMarker_HeatFlux++) {
    Marker_CfgFile_TagBound[iMarker_CfgFile] = Marker_HeatFlux[iMarker_HeatFlux];
    Marker_CfgFile_KindBC[iMarker_CfgFile] = HEAT_FLUX;
    iMarker_CfgFile++;
  }

  for (iMarker_Clamped = 0; iMarker_Clamped < nMarker_Clamped; iMarker_Clamped++) {
    Marker_CfgFile_TagBound[iMarker_CfgFile] = Marker_Clamped[iMarker_Clamped];
    Marker_CfgFile_KindBC[iMarker_CfgFile] = CLAMPED_BOUNDARY;
    iMarker_CfgFile++;
  }

  for (iMarker_Displacement = 0; iMarker_Displacement < nMarker_Displacement; iMarker_Displacement++) {
    Marker_CfgFile_TagBound[iMarker_CfgFile] = Marker_Displacement[iMarker_Displacement];
    Marker_CfgFile_KindBC[iMarker_CfgFile] = DISPLACEMENT_BOUNDARY;
    iMarker_CfgFile++;
  }

  for (iMarker_Load = 0; iMarker_Load < nMarker_Load; iMarker_Load++) {
    Marker_CfgFile_TagBound[iMarker_CfgFile] = Marker_Load[iMarker_Load];
    Marker_CfgFile_KindBC[iMarker_CfgFile] = LOAD_BOUNDARY;
    iMarker_CfgFile++;
  }

  for (iMarker_Damper = 0; iMarker_Damper < nMarker_Damper; iMarker_Damper++) {
    Marker_CfgFile_TagBound[iMarker_CfgFile] = Marker_Damper[iMarker_Damper];
    Marker_CfgFile_KindBC[iMarker_CfgFile] = DAMPER_BOUNDARY;
    iMarker_CfgFile++;
  }

  for (iMarker_Load_Dir = 0; iMarker_Load_Dir < nMarker_Load_Dir; iMarker_Load_Dir++) {
    Marker_CfgFile_TagBound[iMarker_CfgFile] = Marker_Load_Dir[iMarker_Load_Dir];
    Marker_CfgFile_KindBC[iMarker_CfgFile] = LOAD_DIR_BOUNDARY;
    iMarker_CfgFile++;
  }

  for (iMarker_Disp_Dir = 0; iMarker_Disp_Dir < nMarker_Disp_Dir; iMarker_Disp_Dir++) {
    Marker_CfgFile_TagBound[iMarker_CfgFile] = Marker_Disp_Dir[iMarker_Disp_Dir];
    Marker_CfgFile_KindBC[iMarker_CfgFile] = DISP_DIR_BOUNDARY;
    iMarker_CfgFile++;
  }

  for (iMarker_Load_Sine = 0; iMarker_Load_Sine < nMarker_Load_Sine; iMarker_Load_Sine++) {
    Marker_CfgFile_TagBound[iMarker_CfgFile] = Marker_Load_Sine[iMarker_Load_Sine];
    Marker_CfgFile_KindBC[iMarker_CfgFile] = LOAD_SINE_BOUNDARY;
    iMarker_CfgFile++;
  }

  for (iMarker_Fluid_Load = 0; iMarker_Fluid_Load < nMarker_Fluid_Load; iMarker_Fluid_Load++) {
    Marker_CfgFile_TagBound[iMarker_CfgFile] = Marker_Fluid_Load[iMarker_Fluid_Load];
    iMarker_CfgFile++;
  }

  for (iMarker_FlowLoad = 0; iMarker_FlowLoad < nMarker_FlowLoad; iMarker_FlowLoad++) {
    Marker_CfgFile_TagBound[iMarker_CfgFile] = Marker_FlowLoad[iMarker_FlowLoad];
    Marker_CfgFile_KindBC[iMarker_CfgFile] = FLOWLOAD_BOUNDARY;
    iMarker_CfgFile++;
  }

  for (iMarker_CfgFile = 0; iMarker_CfgFile < nMarker_CfgFile; iMarker_CfgFile++) {
    Marker_CfgFile_Monitoring[iMarker_CfgFile] = NO;
    for (iMarker_Monitoring = 0; iMarker_Monitoring < nMarker_Monitoring; iMarker_Monitoring++)
      if (Marker_CfgFile_TagBound[iMarker_CfgFile] == Marker_Monitoring[iMarker_Monitoring])
        Marker_CfgFile_Monitoring[iMarker_CfgFile] = YES;
  }

  for (iMarker_CfgFile = 0; iMarker_CfgFile < nMarker_CfgFile; iMarker_CfgFile++) {
    Marker_CfgFile_GeoEval[iMarker_CfgFile] = NO;
    for (iMarker_GeoEval = 0; iMarker_GeoEval < nMarker_GeoEval; iMarker_GeoEval++)
      if (Marker_CfgFile_TagBound[iMarker_CfgFile] == Marker_GeoEval[iMarker_GeoEval])
        Marker_CfgFile_GeoEval[iMarker_CfgFile] = YES;
  }

  for (iMarker_CfgFile = 0; iMarker_CfgFile < nMarker_CfgFile; iMarker_CfgFile++) {
    Marker_CfgFile_Designing[iMarker_CfgFile] = NO;
    for (iMarker_Designing = 0; iMarker_Designing < nMarker_Designing; iMarker_Designing++)
      if (Marker_CfgFile_TagBound[iMarker_CfgFile] == Marker_Designing[iMarker_Designing])
        Marker_CfgFile_Designing[iMarker_CfgFile] = YES;
  }

  for (iMarker_CfgFile = 0; iMarker_CfgFile < nMarker_CfgFile; iMarker_CfgFile++) {
    Marker_CfgFile_Plotting[iMarker_CfgFile] = NO;
    for (iMarker_Plotting = 0; iMarker_Plotting < nMarker_Plotting; iMarker_Plotting++)
      if (Marker_CfgFile_TagBound[iMarker_CfgFile] == Marker_Plotting[iMarker_Plotting])
        Marker_CfgFile_Plotting[iMarker_CfgFile] = YES;
  }

  for (iMarker_CfgFile = 0; iMarker_CfgFile < nMarker_CfgFile; iMarker_CfgFile++) {
    Marker_CfgFile_Analyze[iMarker_CfgFile] = NO;
    for (iMarker_Analyze = 0; iMarker_Analyze < nMarker_Analyze; iMarker_Analyze++)
      if (Marker_CfgFile_TagBound[iMarker_CfgFile] == Marker_Analyze[iMarker_Analyze])
        Marker_CfgFile_Analyze[iMarker_CfgFile] = YES;
  }

  /*--- Identification of multi-physics interface markers ---*/

  for (iMarker_CfgFile = 0; iMarker_CfgFile < nMarker_CfgFile; iMarker_CfgFile++) {
    Marker_CfgFile_ZoneInterface[iMarker_CfgFile] = NO;
    for (iMarker_ZoneInterface = 0; iMarker_ZoneInterface < nMarker_ZoneInterface; iMarker_ZoneInterface++)
      if (Marker_CfgFile_TagBound[iMarker_CfgFile] == Marker_ZoneInterface[iMarker_ZoneInterface])
        Marker_CfgFile_ZoneInterface[iMarker_CfgFile] = YES;
  }

  /*--- Identification of Turbomachinery markers and flag them---*/

  for (iMarker_CfgFile = 0; iMarker_CfgFile < nMarker_CfgFile; iMarker_CfgFile++) {
    unsigned short indexMarker=0;
    Marker_CfgFile_Turbomachinery[iMarker_CfgFile] = NO;
    Marker_CfgFile_TurbomachineryFlag[iMarker_CfgFile] = NO;
    for (iMarker_Turbomachinery = 0; iMarker_Turbomachinery < nMarker_Turbomachinery; iMarker_Turbomachinery++){
      if (Marker_CfgFile_TagBound[iMarker_CfgFile] == Marker_TurboBoundIn[iMarker_Turbomachinery]){
        indexMarker=(iMarker_Turbomachinery+1);
        Marker_CfgFile_Turbomachinery[iMarker_CfgFile] = indexMarker;
        Marker_CfgFile_TurbomachineryFlag[iMarker_CfgFile] = INFLOW;
      }
      if (Marker_CfgFile_TagBound[iMarker_CfgFile] == Marker_TurboBoundOut[iMarker_Turbomachinery]){
        indexMarker=(iMarker_Turbomachinery+1);
        Marker_CfgFile_Turbomachinery[iMarker_CfgFile] = indexMarker;
        Marker_CfgFile_TurbomachineryFlag[iMarker_CfgFile] = OUTFLOW;
      }
    }
  }

  /*--- Identification of MixingPlane interface markers ---*/

  for (iMarker_CfgFile = 0; iMarker_CfgFile < nMarker_CfgFile; iMarker_CfgFile++) {
    unsigned short indexMarker=0;
    Marker_CfgFile_MixingPlaneInterface[iMarker_CfgFile] = NO;
    for (iMarker_MixingPlaneInterface = 0; iMarker_MixingPlaneInterface < nMarker_MixingPlaneInterface; iMarker_MixingPlaneInterface++)
      if (Marker_CfgFile_TagBound[iMarker_CfgFile] == Marker_MixingPlaneInterface[iMarker_MixingPlaneInterface])
        indexMarker=(int)(iMarker_MixingPlaneInterface/2+1);
    Marker_CfgFile_MixingPlaneInterface[iMarker_CfgFile] = indexMarker;
  }

  for (iMarker_CfgFile = 0; iMarker_CfgFile < nMarker_CfgFile; iMarker_CfgFile++) {
    Marker_CfgFile_DV[iMarker_CfgFile] = NO;
    for (iMarker_DV = 0; iMarker_DV < nMarker_DV; iMarker_DV++)
      if (Marker_CfgFile_TagBound[iMarker_CfgFile] == Marker_DV[iMarker_DV])
        Marker_CfgFile_DV[iMarker_CfgFile] = YES;
  }

  /*--- Add an extra check for DV_MARKER to make sure that any given marker
   *    name is recognized as an existing boundary in the problem. ---*/

  for (iMarker_DV = 0; iMarker_DV < nMarker_DV; iMarker_DV++) {
    bool found = false;
    for (iMarker_CfgFile = 0; iMarker_CfgFile < nMarker_CfgFile; iMarker_CfgFile++) {
      if (Marker_CfgFile_TagBound[iMarker_CfgFile] == Marker_DV[iMarker_DV]) {
        found = true;
        break;
      }
    }
    if(!found) {
      SU2_MPI::Error("DV_MARKER contains marker names that do not exist in the lists of BCs in the config file.", CURRENT_FUNCTION);
    }
  }

  for (iMarker_CfgFile = 0; iMarker_CfgFile < nMarker_CfgFile; iMarker_CfgFile++) {
    Marker_CfgFile_Moving[iMarker_CfgFile] = NO;
    for (iMarker_Moving = 0; iMarker_Moving < nMarker_Moving; iMarker_Moving++)
      if (Marker_CfgFile_TagBound[iMarker_CfgFile] == Marker_Moving[iMarker_Moving])
        Marker_CfgFile_Moving[iMarker_CfgFile] = YES;
  }

  for (iMarker_CfgFile = 0; iMarker_CfgFile < nMarker_CfgFile; iMarker_CfgFile++) {
    Marker_CfgFile_Deform_Mesh[iMarker_CfgFile] = NO;
    for (iMarker_Deform_Mesh = 0; iMarker_Deform_Mesh < nMarker_Deform_Mesh; iMarker_Deform_Mesh++)
      if (Marker_CfgFile_TagBound[iMarker_CfgFile] == Marker_Deform_Mesh[iMarker_Deform_Mesh])
        Marker_CfgFile_Deform_Mesh[iMarker_CfgFile] = YES;
  }

  for (iMarker_CfgFile = 0; iMarker_CfgFile < nMarker_CfgFile; iMarker_CfgFile++) {
    Marker_CfgFile_Deform_Mesh_Sym_Plane[iMarker_CfgFile] = NO;
    for (iMarker_Deform_Mesh_Sym_Plane = 0; iMarker_Deform_Mesh_Sym_Plane < nMarker_Deform_Mesh_Sym_Plane; iMarker_Deform_Mesh_Sym_Plane++)
      if (Marker_CfgFile_TagBound[iMarker_CfgFile] == Marker_Deform_Mesh_Sym_Plane[iMarker_Deform_Mesh_Sym_Plane])
        Marker_CfgFile_Deform_Mesh_Sym_Plane[iMarker_CfgFile] = YES;
  }

  for (iMarker_CfgFile = 0; iMarker_CfgFile < nMarker_CfgFile; iMarker_CfgFile++) {
    Marker_CfgFile_Fluid_Load[iMarker_CfgFile] = NO;
    for (iMarker_Fluid_Load = 0; iMarker_Fluid_Load < nMarker_Fluid_Load; iMarker_Fluid_Load++)
      if (Marker_CfgFile_TagBound[iMarker_CfgFile] == Marker_Fluid_Load[iMarker_Fluid_Load])
        Marker_CfgFile_Fluid_Load[iMarker_CfgFile] = YES;
  }

  for (iMarker_CfgFile=0; iMarker_CfgFile < nMarker_CfgFile; iMarker_CfgFile++) {
    Marker_CfgFile_PyCustom[iMarker_CfgFile] = NO;
    for(iMarker_PyCustom=0; iMarker_PyCustom < nMarker_PyCustom; iMarker_PyCustom++)
      if (Marker_CfgFile_TagBound[iMarker_CfgFile] == Marker_PyCustom[iMarker_PyCustom])
        Marker_CfgFile_PyCustom[iMarker_CfgFile] = YES;
  }

}

void CConfig::SetOutput(unsigned short val_software, unsigned short val_izone) {

  unsigned short iMarker_Euler, iMarker_Custom, iMarker_FarField,
  iMarker_SymWall, iMarker_PerBound, iMarker_NearFieldBound,
  iMarker_Fluid_InterfaceBound, iMarker_Inlet, iMarker_Riemann,
  iMarker_Deform_Mesh, iMarker_Deform_Mesh_Sym_Plane, iMarker_Fluid_Load,
  iMarker_Smoluchowski_Maxwell, iWall_Catalytic,
  iMarker_Giles, iMarker_Outlet, iMarker_Isothermal, iMarker_HeatFlux,
  iMarker_EngineInflow, iMarker_EngineExhaust, iMarker_Displacement, iMarker_Damper,
  iMarker_Load, iMarker_FlowLoad, iMarker_Internal, iMarker_Monitoring,
  iMarker_Designing, iMarker_GeoEval, iMarker_Plotting, iMarker_Analyze, iMarker_DV, iDV_Value,
  iMarker_ZoneInterface, iMarker_PyCustom, iMarker_Load_Dir, iMarker_Disp_Dir, iMarker_Load_Sine, iMarker_Clamped,
  iMarker_Moving, iMarker_Supersonic_Inlet, iMarker_Supersonic_Outlet, iMarker_ActDiskInlet,
  iMarker_Emissivity,
  iMarker_ActDiskOutlet, iMarker_MixingPlaneInterface;

  bool fea = ((Kind_Solver == FEM_ELASTICITY) || (Kind_Solver == DISC_ADJ_FEM));

  cout << endl <<"----------------- Physical Case Definition ( Zone "  << iZone << " ) -------------------" << endl;
  if (val_software == SU2_CFD) {
    if (FSI_Problem)
     cout << "Fluid-Structure Interaction." << endl;

    if (DiscreteAdjoint) {
     cout <<"Discrete Adjoint equations using Algorithmic Differentiation\n";
     cout <<"based on the physical case: ";
    }
    switch (Kind_Solver) {
      case EULER:     case DISC_ADJ_EULER:
      case INC_EULER: case DISC_ADJ_INC_EULER:
      case FEM_EULER: case DISC_ADJ_FEM_EULER:
        if (Kind_Regime == COMPRESSIBLE) cout << "Compressible Euler equations." << endl;
        if (Kind_Regime == INCOMPRESSIBLE) cout << "Incompressible Euler equations." << endl;
        break;
      case NAVIER_STOKES:         case DISC_ADJ_NAVIER_STOKES:
      case INC_NAVIER_STOKES:     case DISC_ADJ_INC_NAVIER_STOKES:
      case FEM_NAVIER_STOKES:     case DISC_ADJ_FEM_NS:
      case FEM_INC_NAVIER_STOKES:
        if (Kind_Regime == COMPRESSIBLE) cout << "Compressible Laminar Navier-Stokes' equations." << endl;
        if (Kind_Regime == INCOMPRESSIBLE) cout << "Incompressible Laminar Navier-Stokes' equations." << endl;
        break;
      case RANS:         case DISC_ADJ_RANS:
      case INC_RANS:     case DISC_ADJ_INC_RANS:
      case FEM_RANS:     case DISC_ADJ_FEM_RANS:
      case FEM_INC_RANS:
        if (Kind_Regime == COMPRESSIBLE) cout << "Compressible RANS equations." << endl;
        if (Kind_Regime == INCOMPRESSIBLE) cout << "Incompressible RANS equations." << endl;
        cout << "Turbulence model: ";
        switch (Kind_Turb_Model) {
          case SA:        cout << "Spalart Allmaras" << endl; break;
          case SA_NEG:    cout << "Negative Spalart Allmaras" << endl; break;
          case SA_E:      cout << "Edwards Spalart Allmaras" << endl; break;
          case SA_COMP:   cout << "Compressibility Correction Spalart Allmaras" << endl; break;
          case SA_E_COMP: cout << "Compressibility Correction Edwards Spalart Allmaras" << endl; break;
          case SST:       cout << "Menter's SST"     << endl; break;
          case SST_SUST:  cout << "Menter's SST with sustaining terms" << endl; break;
        }
        if (QCR) cout << "Using Quadratic Constitutive Relation, 2000 version (QCR2000)" << endl;
        cout << "Hybrid RANS/LES: ";
        switch (Kind_HybridRANSLES){
          case NO_HYBRIDRANSLES: cout <<  "No Hybrid RANS/LES" << endl; break;
          case SA_DES:   cout << "Detached Eddy Simulation (DES97) " << endl; break;
          case SA_DDES:  cout << "Delayed Detached Eddy Simulation (DDES) with Standard SGS" << endl; break;
          case SA_ZDES:  cout << "Delayed Detached Eddy Simulation (DDES) with Vorticity-based SGS" << endl; break;
          case SA_EDDES: cout << "Delayed Detached Eddy Simulation (DDES) with Shear-layer Adapted SGS" << endl; break;
        }
        if (using_uq){
          cout << "Perturbing Reynold's Stress Matrix towards "<< eig_val_comp << " component turbulence"<< endl;
          if (uq_permute) cout << "Permuting eigenvectors" << endl;
        }
        break;
      case NEMO_EULER:
        if (Kind_Regime == COMPRESSIBLE) cout << "Compressible two-temperature thermochemical non-equilibrium Euler equations." << endl;
        if(Kind_FluidModel == USER_DEFINED_NONEQ){
          if ((GasModel != "N2") && (GasModel != "AIR-5") && (GasModel != "ARGON"))
          SU2_MPI::Error("The GAS_MODEL given as input is not valid. Choose one of the options: N2, AIR-5, ARGON.", CURRENT_FUNCTION);
        }
        break;
      case NEMO_NAVIER_STOKES:
        if (Kind_Regime == COMPRESSIBLE) cout << "Compressible two-temperature thermochemical non-equilibrium Navier-Stokes equations." << endl;
        if(Kind_FluidModel == USER_DEFINED_NONEQ){
          if ((GasModel != "N2") && (GasModel != "AIR-5") && (GasModel != "ARGON"))
          SU2_MPI::Error("The GAS_MODEL given as input is not valid. Choose one of the options: N2, AIR-5, ARGON.", CURRENT_FUNCTION);
        }
        break;
      case FEM_LES:
      case FEM_INC_LES:
        if (Kind_Regime == COMPRESSIBLE)   cout << "Compressible LES equations." << endl;
        if (Kind_Regime == INCOMPRESSIBLE) cout << "Incompressible LES equations." << endl;
        cout << "Subgrid Scale model: ";
        switch (Kind_SGS_Model) {
          case IMPLICIT_LES: cout << "Implicit LES" << endl; break;
          case SMAGORINSKY:  cout << "Smagorinsky " << endl; break;
          case WALE:         cout << "WALE"         << endl; break;
          case VREMAN:       cout << "VREMAN"         << endl; break;
          default:
            SU2_MPI::Error("Subgrid Scale model not specified.", CURRENT_FUNCTION);

        }
        break;
      case FEM_ELASTICITY: case DISC_ADJ_FEM:
        if (Kind_Struct_Solver == SMALL_DEFORMATIONS) cout << "Geometrically linear elasticity solver." << endl;
        if (Kind_Struct_Solver == LARGE_DEFORMATIONS) cout << "Geometrically non-linear elasticity solver." << endl;
        if (Kind_Material == LINEAR_ELASTIC) cout << "Linear elastic material." << endl;
        if (Kind_Material == NEO_HOOKEAN) {
          if (Kind_Material_Compress == COMPRESSIBLE_MAT) cout << "Compressible Neo-Hookean material model." << endl;
        }
        break;
      case ADJ_EULER: cout << "Continuous Euler adjoint equations." << endl; break;
      case ADJ_NAVIER_STOKES:
        if (Frozen_Visc_Cont)
          cout << "Continuous Navier-Stokes adjoint equations with frozen (laminar) viscosity." << endl;
        else
          cout << "Continuous Navier-Stokes adjoint equations." << endl;
        break;
      case ADJ_RANS:
        if (Frozen_Visc_Cont)
          cout << "Continuous RANS adjoint equations with frozen (laminar and eddy) viscosity." << endl;
        else
          cout << "Continuous RANS adjoint equations." << endl;

        break;

    }

    if ((Kind_Regime == COMPRESSIBLE) && (Kind_Solver != FEM_ELASTICITY)) {
      cout << "Mach number: " << Mach <<"."<< endl;
      cout << "Angle of attack (AoA): " << AoA <<" deg, and angle of sideslip (AoS): " << AoS <<" deg."<< endl;
      if ((Kind_Solver == NAVIER_STOKES) || (Kind_Solver == ADJ_NAVIER_STOKES) ||
          (Kind_Solver == RANS) || (Kind_Solver == ADJ_RANS) ||
          (Kind_Solver == NEMO_NAVIER_STOKES))
        cout << "Reynolds number: " << Reynolds <<". Reference length "  << Length_Reynolds << "." << endl;
      if (Fixed_CL_Mode) {
        cout << "Fixed CL mode, target value: " << Target_CL << "." << endl;
      }
      if (Fixed_CM_Mode) {
          cout << "Fixed CM mode, target value:  " << Target_CM << "." << endl;
          cout << "HTP rotation axis (X,Z): ("<< HTP_Axis[0] <<", "<< HTP_Axis[1] <<")."<< endl;
      }
    }

    if (EquivArea) {
      cout <<"The equivalent area is going to be evaluated on the near-field."<< endl;
      cout <<"The lower integration limit is "<<EA_IntLimit[0]<<", and the upper is "<<EA_IntLimit[1]<<"."<< endl;
      cout <<"The near-field is situated at "<<EA_IntLimit[2]<<"."<< endl;
    }

    if (GetGrid_Movement()) {
      cout << "Performing a dynamic mesh simulation: ";
      switch (Kind_GridMovement) {
        case NO_MOVEMENT:     cout << "no direct movement." << endl; break;
        case RIGID_MOTION:    cout << "rigid mesh motion." << endl; break;
        case MOVING_HTP:      cout << "HTP moving." << endl; break;
        case ROTATING_FRAME:  cout << "rotating reference frame." << endl; break;
        case FLUID_STRUCTURE: cout << "fluid-structure motion." << endl; break;
        case EXTERNAL:        cout << "externally prescribed motion." << endl; break;
      }
    }

    if (Restart) {
      if (Read_Binary_Restart) cout << "Reading and writing binary SU2 native restart files." << endl;
      else cout << "Reading and writing ASCII SU2 native restart files." << endl;
      if (!ContinuousAdjoint && Kind_Solver != FEM_ELASTICITY) cout << "Read flow solution from: " << Solution_FileName << "." << endl;
      if (ContinuousAdjoint) cout << "Read adjoint solution from: " << Solution_AdjFileName << "." << endl;
    }
    else {
        if (fea) cout << "No restart solution, initialize from undeformed configuration." << endl;
        else cout << "No restart solution, use the values at infinity (freestream)." << endl;
    }

    if (ContinuousAdjoint)
      cout << "Read flow solution from: " << Solution_FileName << "." << endl;

    if (!fea){
      if (Kind_Regime == COMPRESSIBLE) {
        if (Ref_NonDim == DIMENSIONAL) { cout << "Dimensional simulation." << endl; }
        else if (Ref_NonDim == FREESTREAM_PRESS_EQ_ONE) { cout << "Non-Dimensional simulation (P=1.0, Rho=1.0, T=1.0 at the farfield)." << endl; }
        else if (Ref_NonDim == FREESTREAM_VEL_EQ_MACH) { cout << "Non-Dimensional simulation (V=Mach, Rho=1.0, T=1.0 at the farfield)." << endl; }
        else if (Ref_NonDim == FREESTREAM_VEL_EQ_ONE) { cout << "Non-Dimensional simulation (V=1.0, Rho=1.0, T=1.0 at the farfield)." << endl; }
    } else if (Kind_Regime == INCOMPRESSIBLE) {
        if (Ref_Inc_NonDim == DIMENSIONAL) { cout << "Dimensional simulation." << endl; }
        else if (Ref_Inc_NonDim == INITIAL_VALUES) { cout << "Non-Dimensional simulation using intialization values." << endl; }
        else if (Ref_Inc_NonDim == REFERENCE_VALUES) { cout << "Non-Dimensional simulation using user-specified reference values." << endl; }
      }

      if (RefArea == 0.0) cout << "The reference area will be computed using y(2D) or z(3D) projection." << endl;
      else { cout << "The reference area is " << RefArea;
        if (SystemMeasurements == US) cout << " ft^2." << endl; else cout << " m^2." << endl;
      }

      if (SemiSpan == 0.0) cout << "The semi-span will be computed using the max y(3D) value." << endl;
      else { cout << "The semi-span length area is " << SemiSpan;
        if (SystemMeasurements == US) cout << " ft." << endl; else cout << " m." << endl;
      }

      cout << "The reference length is " << RefLength;
      if (SystemMeasurements == US) cout << " ft." << endl; else cout << " m." << endl;

      if (nMarker_Monitoring != 0){
        if ((nRefOriginMoment_X > 1) || (nRefOriginMoment_Y > 1) || (nRefOriginMoment_Z > 1)) {
          cout << "Surface(s) where the force coefficients are evaluated and \n";
          cout << "their reference origin for moment computation: \n";

          for (iMarker_Monitoring = 0; iMarker_Monitoring < nMarker_Monitoring; iMarker_Monitoring++) {
            cout << "   - " << Marker_Monitoring[iMarker_Monitoring] << " (" << RefOriginMoment_X[iMarker_Monitoring] <<", "<<RefOriginMoment_Y[iMarker_Monitoring] <<", "<< RefOriginMoment_Z[iMarker_Monitoring] << ")";
            if (iMarker_Monitoring < nMarker_Monitoring-1) cout << ".\n";
            else {
              if (SystemMeasurements == US) cout <<" ft."<< endl;
              else cout <<" m."<< endl;
            }

          }
        }
        else {
          cout << "Reference origin for moment evaluation is (" << RefOriginMoment_X[0] << ", " << RefOriginMoment_Y[0] << ", " << RefOriginMoment_Z[0] << ")." << endl;
          cout << "Surface(s) where the force coefficients are evaluated: ";
          for (iMarker_Monitoring = 0; iMarker_Monitoring < nMarker_Monitoring; iMarker_Monitoring++) {
            cout << Marker_Monitoring[iMarker_Monitoring];
            if (iMarker_Monitoring < nMarker_Monitoring-1) cout << ", ";
            else cout <<"."<< endl;
          }
          cout<< endl;
        }
      }
    }

    if (nMarker_Designing != 0) {
      cout << "Surface(s) where the objective function is evaluated: ";
      for (iMarker_Designing = 0; iMarker_Designing < nMarker_Designing; iMarker_Designing++) {
        cout << Marker_Designing[iMarker_Designing];
        if (iMarker_Designing < nMarker_Designing-1) cout << ", ";
        else cout <<".";
      }
      cout<< endl;
    }

    if (nMarker_Plotting != 0) {
      cout << "Surface(s) plotted in the output file: ";
      for (iMarker_Plotting = 0; iMarker_Plotting < nMarker_Plotting; iMarker_Plotting++) {
        cout << Marker_Plotting[iMarker_Plotting];
        if (iMarker_Plotting < nMarker_Plotting-1) cout << ", ";
        else cout <<".";
      }
      cout<< endl;
    }

    if (nMarker_Analyze != 0) {
      cout << "Surface(s) to be analyzed in detail: ";
      for (iMarker_Analyze = 0; iMarker_Analyze < nMarker_Analyze; iMarker_Analyze++) {
        cout << Marker_Analyze[iMarker_Analyze];
        if (iMarker_Analyze < nMarker_Analyze-1) cout << ", ";
        else cout <<".";
      }
      cout<< endl;
    }

    if (nMarker_ZoneInterface != 0) {
      cout << "Surface(s) acting as an interface among zones: ";
      for (iMarker_ZoneInterface = 0; iMarker_ZoneInterface < nMarker_ZoneInterface; iMarker_ZoneInterface++) {
        cout << Marker_ZoneInterface[iMarker_ZoneInterface];
        if (iMarker_ZoneInterface < nMarker_ZoneInterface-1) cout << ", ";
        else cout <<".";
      }
      cout<<endl;
    }

    if(nMarker_PyCustom != 0) {
      cout << "Surface(s) that are customizable in Python: ";
      for(iMarker_PyCustom=0; iMarker_PyCustom < nMarker_PyCustom; iMarker_PyCustom++){
        cout << Marker_PyCustom[iMarker_PyCustom];
        if (iMarker_PyCustom < nMarker_PyCustom-1) cout << ", ";
        else cout << ".";
      }
      cout << endl;
    }

    if (nMarker_DV != 0) {
      cout << "Surface(s) affected by the design variables: ";
      for (iMarker_DV = 0; iMarker_DV < nMarker_DV; iMarker_DV++) {
        cout << Marker_DV[iMarker_DV];
        if (iMarker_DV < nMarker_DV-1) cout << ", ";
        else cout <<".";
      }
      cout<< endl;
    }

    if (nMarker_Moving != 0) {
      cout << "Surface(s) in motion: ";
      for (iMarker_Moving = 0; iMarker_Moving < nMarker_Moving; iMarker_Moving++) {
        cout << Marker_Moving[iMarker_Moving];
        if (iMarker_Moving < nMarker_Moving-1) cout << ", ";
        else cout <<".";
      }
      cout<< endl;
    }

  }

  if (val_software == SU2_GEO) {
    if (nMarker_GeoEval != 0) {
      cout << "Surface(s) where the geometrical based functions is evaluated: ";
      for (iMarker_GeoEval = 0; iMarker_GeoEval < nMarker_GeoEval; iMarker_GeoEval++) {
        cout << Marker_GeoEval[iMarker_GeoEval];
        if (iMarker_GeoEval < nMarker_GeoEval-1) cout << ", ";
        else cout <<".";
      }
      cout<< endl;
    }
  }

  cout << "Input mesh file name: " << Mesh_FileName << endl;

  if (val_software == SU2_DOT) {
    if (DiscreteAdjoint) {
      cout << "Input sensitivity file name: " << GetObjFunc_Extension(Solution_AdjFileName) << "." << endl;
    }else {
    cout << "Input sensitivity file name: " << SurfAdjCoeff_FileName << "." << endl;
  }
  }

  if (val_software == SU2_MSH) {
    switch (Kind_Adaptation) {
    case FULL: case WAKE: case FULL_FLOW: case FULL_ADJOINT: case SMOOTHING: case SUPERSONIC_SHOCK:
      break;
    case GRAD_FLOW:
      cout << "Read flow solution from: " << Solution_FileName << "." << endl;
      break;
    case GRAD_ADJOINT:
      cout << "Read adjoint flow solution from: " << Solution_AdjFileName << "." << endl;
      break;
    case GRAD_FLOW_ADJ: case COMPUTABLE: case REMAINING:
      cout << "Read flow solution from: " << Solution_FileName << "." << endl;
      cout << "Read adjoint flow solution from: " << Solution_AdjFileName << "." << endl;
      break;
    }
  }

  if (val_software == SU2_DEF) {
    cout << endl <<"---------------- Grid deformation parameters ( Zone "  << iZone << " )  ----------------" << endl;
    cout << "Grid deformation using a linear elasticity method." << endl;

    if (Hold_GridFixed == YES) cout << "Hold some regions of the mesh fixed (hardcode implementation)." << endl;
  }

  if (val_software == SU2_DOT) {
  cout << endl <<"-------------- Surface deformation parameters ( Zone "  << iZone << " ) ----------------" << endl;
  }

  if (((val_software == SU2_DEF) || (val_software == SU2_DOT)) && (Design_Variable[0] != NO_DEFORMATION)) {

    for (unsigned short iDV = 0; iDV < nDV; iDV++) {


      if ((Design_Variable[iDV] != NO_DEFORMATION) &&
          (Design_Variable[iDV] != FFD_SETTING) &&
          (Design_Variable[iDV] != SCALE_GRID) &&
          (Design_Variable[iDV] != TRANSLATE_GRID) &&
          (Design_Variable[iDV] != ROTATE_GRID) &&
          (Design_Variable[iDV] != SURFACE_FILE)) {

        if (iDV == 0)
          cout << "Design variables definition (markers <-> value <-> param):" << endl;

        switch (Design_Variable[iDV]) {
          case FFD_CONTROL_POINT_2D:  cout << "FFD 2D (control point) <-> "; break;
          case FFD_CAMBER_2D:         cout << "FFD 2D (camber) <-> "; break;
          case FFD_THICKNESS_2D:      cout << "FFD 2D (thickness) <-> "; break;
          case FFD_TWIST_2D:          cout << "FFD 2D (twist) <-> "; break;
          case HICKS_HENNE:           cout << "Hicks Henne <-> " ; break;
          case SURFACE_BUMP:          cout << "Surface bump <-> " ; break;
          case ANGLE_OF_ATTACK:       cout << "Angle of attack <-> " ; break;
          case CST:                   cout << "Kulfan parameter number (CST) <-> " ; break;
          case TRANSLATION:           cout << "Translation design variable."; break;
          case SCALE:                 cout << "Scale design variable."; break;
          case NACA_4DIGITS:          cout << "NACA four digits <-> "; break;
          case PARABOLIC:             cout << "Parabolic <-> "; break;
          case AIRFOIL:               cout << "Airfoil <-> "; break;
          case ROTATION:              cout << "Rotation <-> "; break;
          case FFD_CONTROL_POINT:     cout << "FFD (control point) <-> "; break;
          case FFD_NACELLE:           cout << "FFD (nacelle) <-> "; break;
          case FFD_GULL:              cout << "FFD (gull) <-> "; break;
          case FFD_TWIST:             cout << "FFD (twist) <-> "; break;
          case FFD_ROTATION:          cout << "FFD (rotation) <-> "; break;
          case FFD_CONTROL_SURFACE:   cout << "FFD (control surface) <-> "; break;
          case FFD_CAMBER:            cout << "FFD (camber) <-> "; break;
          case FFD_THICKNESS:         cout << "FFD (thickness) -> "; break;
          case FFD_ANGLE_OF_ATTACK:   cout << "FFD (angle of attack) <-> "; break;
        }

        for (iMarker_DV = 0; iMarker_DV < nMarker_DV; iMarker_DV++) {
          cout << Marker_DV[iMarker_DV];
          if (iMarker_DV < nMarker_DV-1) cout << ", ";
          else cout << " <-> ";
        }

        for (iDV_Value = 0; iDV_Value < nDV_Value[iDV]; iDV_Value++) {
          cout << DV_Value[iDV][iDV_Value];
          if (iDV_Value != nDV_Value[iDV]-1) cout << ", ";
        }
        cout << " <-> ";

        if ((Design_Variable[iDV] == NO_DEFORMATION) ||
            (Design_Variable[iDV] == FFD_SETTING) ||
            (Design_Variable[iDV] == SCALE) ) nParamDV = 0;
        if (Design_Variable[iDV] == ANGLE_OF_ATTACK) nParamDV = 1;
        if ((Design_Variable[iDV] == FFD_CAMBER_2D) ||
            (Design_Variable[iDV] == FFD_THICKNESS_2D) ||
            (Design_Variable[iDV] == HICKS_HENNE) ||
            (Design_Variable[iDV] == PARABOLIC) ||
            (Design_Variable[iDV] == AIRFOIL) ||
            (Design_Variable[iDV] == FFD_GULL) ||
            (Design_Variable[iDV] == FFD_ANGLE_OF_ATTACK) ) nParamDV = 2;
        if ((Design_Variable[iDV] ==  TRANSLATION) ||
            (Design_Variable[iDV] ==  NACA_4DIGITS) ||
            (Design_Variable[iDV] ==  CST) ||
            (Design_Variable[iDV] ==  SURFACE_BUMP) ||
            (Design_Variable[iDV] ==  FFD_CAMBER) ||
            (Design_Variable[iDV] ==  FFD_TWIST_2D) ||
            (Design_Variable[iDV] ==  FFD_THICKNESS) ) nParamDV = 3;
        if (Design_Variable[iDV] == FFD_CONTROL_POINT_2D) nParamDV = 5;
        if (Design_Variable[iDV] == ROTATION) nParamDV = 6;
        if ((Design_Variable[iDV] ==  FFD_CONTROL_POINT) ||
            (Design_Variable[iDV] ==  FFD_ROTATION) ||
            (Design_Variable[iDV] ==  FFD_CONTROL_SURFACE) ) nParamDV = 7;
        if (Design_Variable[iDV] == FFD_TWIST) nParamDV = 8;

        for (unsigned short iParamDV = 0; iParamDV < nParamDV; iParamDV++) {

          if (iParamDV == 0) cout << "( ";

          if ((iParamDV == 0) &&
              ((Design_Variable[iDV] == NO_DEFORMATION) ||
               (Design_Variable[iDV] == FFD_SETTING) ||
               (Design_Variable[iDV] == FFD_ANGLE_OF_ATTACK) ||
               (Design_Variable[iDV] == FFD_CONTROL_POINT_2D) ||
               (Design_Variable[iDV] == FFD_CAMBER_2D) ||
               (Design_Variable[iDV] == FFD_THICKNESS_2D) ||
               (Design_Variable[iDV] == FFD_TWIST_2D) ||
               (Design_Variable[iDV] == FFD_CONTROL_POINT) ||
               (Design_Variable[iDV] == FFD_NACELLE) ||
               (Design_Variable[iDV] == FFD_GULL) ||
               (Design_Variable[iDV] == FFD_TWIST) ||
               (Design_Variable[iDV] == FFD_ROTATION) ||
               (Design_Variable[iDV] == FFD_CONTROL_SURFACE) ||
               (Design_Variable[iDV] == FFD_CAMBER) ||
               (Design_Variable[iDV] == FFD_THICKNESS))) cout << FFDTag[iDV];
          else cout << ParamDV[iDV][iParamDV];

          if (iParamDV < nParamDV-1) cout << ", ";
          else cout <<" )"<< endl;

        }

      }

      else if (Design_Variable[iDV] == NO_DEFORMATION) {
        cout << "No deformation of the numerical grid. Just output .su2 file." << endl;
      }

      else if (Design_Variable[iDV] == SCALE_GRID) {
        nParamDV = 0;
        cout << "Scaling of the volume grid by a constant factor." << endl;
      }

      else if (Design_Variable[iDV] == TRANSLATE_GRID) {
        nParamDV = 3;
        cout << "Rigid translation of the volume grid." << endl;
      }

      else if (Design_Variable[iDV] == ROTATE_GRID) {
        nParamDV = 6;
        cout << "Rigid rotation of the volume grid." << endl;
      }

      else if (Design_Variable[iDV] == FFD_SETTING) {

        cout << "Setting the FFD box structure." << endl;
        cout << "FFD boxes definition (FFD tag <-> degree <-> coord):" << endl;

        for (unsigned short iFFDBox = 0; iFFDBox < nFFDBox; iFFDBox++) {

          cout << TagFFDBox[iFFDBox] << " <-> ";

          for (unsigned short iDegreeFFD = 0; iDegreeFFD < 3; iDegreeFFD++) {
            if (iDegreeFFD == 0) cout << "( ";
            cout << DegreeFFDBox[iFFDBox][iDegreeFFD];
            if (iDegreeFFD < 2) cout << ", ";
            else cout <<" )";
          }

          cout << " <-> ";

          for (unsigned short iCoordFFD = 0; iCoordFFD < 24; iCoordFFD++) {
            if (iCoordFFD == 0) cout << "( ";
            cout << CoordFFDBox[iFFDBox][iCoordFFD];
            if (iCoordFFD < 23) cout << ", ";
            else cout <<" )"<< endl;
          }

        }

      }

      else cout << endl;

    }
  }

  if (((val_software == SU2_CFD) && ( ContinuousAdjoint || DiscreteAdjoint)) || (val_software == SU2_DOT)) {

    cout << endl <<"---------------- Design problem definition  ( Zone "  << iZone << " ) ------------------" << endl;
    if (nObj==1) {
      switch (Kind_ObjFunc[0]) {
        case DRAG_COEFFICIENT:           cout << "CD objective function";
          if (Fixed_CL_Mode) {           cout << " using fixed CL mode, dCD/dCL = " << dCD_dCL << "." << endl; }
          else if (Fixed_CM_Mode) {      cout << " using fixed CMy mode, dCD/dCMy = " << dCD_dCMy << "." << endl; }
          else {                         cout << "." << endl; }
          break;
        case LIFT_COEFFICIENT:           cout << "CL objective function." << endl; break;
        case MOMENT_X_COEFFICIENT:       cout << "CMx objective function" << endl;
          if (Fixed_CL_Mode) {           cout << " using fixed CL mode, dCMx/dCL = " << dCMx_dCL << "." << endl; }
          else {                         cout << "." << endl; }
          break;
        case MOMENT_Y_COEFFICIENT:       cout << "CMy objective function" << endl;
          if (Fixed_CL_Mode) {           cout << " using fixed CL mode, dCMy/dCL = " << dCMy_dCL << "." << endl; }
          else {                         cout << "." << endl; }
          break;
        case MOMENT_Z_COEFFICIENT:       cout << "CMz objective function" << endl;
          if (Fixed_CL_Mode) {           cout << " using fixed CL mode, dCMz/dCL = " << dCMz_dCL << "." << endl; }
          else {                         cout << "." << endl; }
          break;
        case INVERSE_DESIGN_PRESSURE:    cout << "Inverse design (Cp) objective function." << endl; break;
        case INVERSE_DESIGN_HEATFLUX:    cout << "Inverse design (Heat Flux) objective function." << endl; break;
        case SIDEFORCE_COEFFICIENT:      cout << "Side force objective function." << endl; break;
        case EFFICIENCY:                 cout << "CL/CD objective function." << endl; break;
        case EQUIVALENT_AREA:            cout << "Equivalent area objective function. CD weight: " << WeightCd <<"."<< endl;  break;
        case NEARFIELD_PRESSURE:         cout << "Nearfield pressure objective function. CD weight: " << WeightCd <<"."<< endl;  break;
        case FORCE_X_COEFFICIENT:        cout << "X-force objective function." << endl; break;
        case FORCE_Y_COEFFICIENT:        cout << "Y-force objective function." << endl; break;
        case FORCE_Z_COEFFICIENT:        cout << "Z-force objective function." << endl; break;
        case THRUST_COEFFICIENT:         cout << "Thrust objective function." << endl; break;
        case TORQUE_COEFFICIENT:         cout << "Torque efficiency objective function." << endl; break;
        case TOTAL_HEATFLUX:             cout << "Total heat flux objective function." << endl; break;
        case MAXIMUM_HEATFLUX:           cout << "Maximum heat flux objective function." << endl; break;
        case FIGURE_OF_MERIT:            cout << "Rotor Figure of Merit objective function." << endl; break;
        case BUFFET_SENSOR:              cout << "Buffet sensor objective function." << endl; break;
        case SURFACE_TOTAL_PRESSURE:     cout << "Average total pressure objective function." << endl; break;
        case SURFACE_STATIC_PRESSURE:    cout << "Average static pressure objective function." << endl; break;
        case SURFACE_MASSFLOW:           cout << "Mass flow rate objective function." << endl; break;
        case SURFACE_MACH:               cout << "Mach number objective function." << endl; break;
        case CUSTOM_OBJFUNC:             cout << "Custom objective function." << endl; break;
        case REFERENCE_GEOMETRY:         cout << "Target geometry objective function." << endl; break;
        case REFERENCE_NODE:             cout << "Target node displacement objective function." << endl; break;
        case VOLUME_FRACTION:            cout << "Volume fraction objective function." << endl; break;
        case TOPOL_DISCRETENESS:         cout << "Topology discreteness objective function." << endl; break;
        case TOPOL_COMPLIANCE:           cout << "Topology compliance objective function." << endl; break;
      }
    }
    else {
      cout << "Weighted sum objective function." << endl;
    }

  }

  if (val_software == SU2_CFD) {
    cout << endl <<"--------------- Space Numerical Integration ( Zone "  << iZone << " ) ------------------" << endl;

    if (SmoothNumGrid) cout << "There are some smoothing iterations on the grid coordinates." << endl;

    if ((Kind_Solver == EULER)          || (Kind_Solver == NAVIER_STOKES)          || (Kind_Solver == RANS) ||
        (Kind_Solver == INC_EULER)      || (Kind_Solver == INC_NAVIER_STOKES)      || (Kind_Solver == INC_RANS) ||
        (Kind_Solver == NEMO_EULER)     || (Kind_Solver == NEMO_NAVIER_STOKES)     ||
        (Kind_Solver == DISC_ADJ_EULER) || (Kind_Solver == DISC_ADJ_NAVIER_STOKES) || (Kind_Solver == DISC_ADJ_RANS) ) {

      if (Kind_ConvNumScheme_Flow == SPACE_CENTERED) {
        if (Kind_Centered_Flow == LAX) {
          cout << "Lax-Friedrich scheme (1st order in space) for the flow inviscid terms."<< endl;
          cout << "Lax viscous coefficients (1st): " << Kappa_1st_Flow << "." << endl;
          cout << "First order integration." << endl;
        }
        else {
          cout << "Jameson-Schmidt-Turkel scheme (2nd order in space) for the flow inviscid terms."<< endl;
          cout << "JST viscous coefficients (2nd & 4th): " << Kappa_2nd_Flow << ", " << Kappa_4th_Flow << "." << endl;
          cout << "The method includes a grid stretching correction (p = 0.3)."<< endl;
        }
      }

      if (Kind_ConvNumScheme_Flow == SPACE_UPWIND) {
        if (Kind_Upwind_Flow == ROE)    cout << "Roe (with entropy fix = "<< EntropyFix_Coeff <<") solver for the flow inviscid terms."<< endl;
        if (Kind_Upwind_Flow == TURKEL) cout << "Roe-Turkel solver for the flow inviscid terms."<< endl;
        if (Kind_Upwind_Flow == AUSM)   cout << "AUSM solver for the flow inviscid terms."<< endl;
        if (Kind_Upwind_Flow == HLLC)   cout << "HLLC solver for the flow inviscid terms."<< endl;
        if (Kind_Upwind_Flow == SW)     cout << "Steger-Warming solver for the flow inviscid terms."<< endl;
        if (Kind_Upwind_Flow == MSW)    cout << "Modified Steger-Warming solver for the flow inviscid terms."<< endl;
        if (Kind_Upwind_Flow == CUSP)   cout << "CUSP solver for the flow inviscid terms."<< endl;
        if (Kind_Upwind_Flow == L2ROE)  cout << "L2ROE Low Mach ROE solver for the flow inviscid terms."<< endl;
        if (Kind_Upwind_Flow == LMROE)  cout << "Rieper Low Mach ROE solver for the flow inviscid terms."<< endl;
        if (Kind_Upwind_Flow == SLAU)   cout << "Simple Low-Dissipation AUSM solver for the flow inviscid terms."<< endl;
        if (Kind_Upwind_Flow == SLAU2)  cout << "Simple Low-Dissipation AUSM 2 solver for the flow inviscid terms."<< endl;
        if (Kind_Upwind_Flow == FDS)    cout << "Flux difference splitting (FDS) upwind scheme for the flow inviscid terms."<< endl;
        if (Kind_Upwind_Flow == AUSMPLUSUP)  cout << "AUSM+-up solver for the flow inviscid terms."<< endl;
        if (Kind_Upwind_Flow == AUSMPLUSUP2) cout << "AUSM+-up2 solver for the flow inviscid terms."<< endl;
        if (Kind_Upwind_Flow == AUSMPWPLUS)  cout << "AUSMPWPLUS solver for the flow inviscid terms."<< endl;

        if (Kind_Solver == EULER         || Kind_Solver == DISC_ADJ_EULER ||
            Kind_Solver == NAVIER_STOKES || Kind_Solver == DISC_ADJ_NAVIER_STOKES ||
            Kind_Solver == RANS          || Kind_Solver == DISC_ADJ_RANS) {
          switch (Kind_RoeLowDiss) {
            case NO_ROELOWDISS: cout << "Standard Roe without low-dissipation function."<< endl; break;
            case NTS: cout << "Roe with NTS low-dissipation function."<< endl; break;
            case FD: cout << "Roe with DDES's FD low-dissipation function."<< endl; break;
            case NTS_DUCROS: cout << "Roe with NTS low-dissipation function + Ducros shock sensor."<< endl; break;
            case FD_DUCROS: cout << "Roe with DDES's FD low-dissipation function + Ducros shock sensor."<< endl; break;
          }
        }

        if (MUSCL_Flow) {
          cout << "Second order integration in space, with slope limiter." << endl;
            switch (Kind_SlopeLimit_Flow) {
              case NO_LIMITER:
                cout << "No slope-limiting method. "<< endl;
                break;
              case VENKATAKRISHNAN:
                cout << "Venkatakrishnan slope-limiting method, with constant: " << Venkat_LimiterCoeff <<". "<< endl;
                cout << "The reference element size is: " << RefElemLength <<". "<< endl;
                break;
              case VENKATAKRISHNAN_WANG:
                cout << "Venkatakrishnan-Wang slope-limiting method, with constant: " << Venkat_LimiterCoeff <<". "<< endl;
                break;
              case BARTH_JESPERSEN:
                cout << "Barth-Jespersen slope-limiting method." << endl;
                break;
              case VAN_ALBADA_EDGE:
                cout << "Van Albada slope-limiting method implemented by edges." << endl;
                break;
            }
        }
        else {
          cout << "First order integration in space." << endl;
        }

      }

    }

    if ((Kind_Solver == RANS) || (Kind_Solver == DISC_ADJ_RANS)) {
      if (Kind_ConvNumScheme_Turb == SPACE_UPWIND) {
        if (Kind_Upwind_Turb == SCALAR_UPWIND) cout << "Scalar upwind solver for the turbulence model."<< endl;
        if (MUSCL_Turb) {
          cout << "Second order integration in space with slope limiter." << endl;
            switch (Kind_SlopeLimit_Turb) {
              case NO_LIMITER:
                cout << "No slope-limiting method. "<< endl;
                break;
              case VENKATAKRISHNAN:
                cout << "Venkatakrishnan slope-limiting method, with constant: " << Venkat_LimiterCoeff <<". "<< endl;
                cout << "The reference element size is: " << RefElemLength <<". "<< endl;
                break;
              case VENKATAKRISHNAN_WANG:
                cout << "Venkatakrishnan-Wang slope-limiting method, with constant: " << Venkat_LimiterCoeff <<". "<< endl;
                break;
              case BARTH_JESPERSEN:
                cout << "Barth-Jespersen slope-limiting method." << endl;
                break;
              case VAN_ALBADA_EDGE:
                cout << "Van Albada slope-limiting method implemented by edges." << endl;
                break;
            }
        }
        else {
          cout << "First order integration in space." << endl;
        }
      }
    }

    if ((Kind_Solver == ADJ_EULER) || (Kind_Solver == ADJ_NAVIER_STOKES) || (Kind_Solver == ADJ_RANS)) {

      if (Kind_ConvNumScheme_AdjFlow == SPACE_CENTERED) {
        if (Kind_Centered_AdjFlow == JST) {
          cout << "Jameson-Schmidt-Turkel scheme for the adjoint inviscid terms."<< endl;
          cout << "JST viscous coefficients (1st, 2nd, & 4th): " << Kappa_1st_AdjFlow
          << ", " << Kappa_2nd_AdjFlow << ", " << Kappa_4th_AdjFlow <<"."<< endl;
          cout << "The method includes a grid stretching correction (p = 0.3)."<< endl;
          cout << "Second order integration." << endl;
        }
        if (Kind_Centered_AdjFlow == LAX) {
          cout << "Lax-Friedrich scheme for the adjoint inviscid terms."<< endl;
          cout << "First order integration." << endl;
        }
      }

      if (Kind_ConvNumScheme_AdjFlow == SPACE_UPWIND) {
        if (Kind_Upwind_AdjFlow == ROE) cout << "Roe (with entropy fix = "<< EntropyFix_Coeff <<") solver for the adjoint inviscid terms."<< endl;
        if (MUSCL_AdjFlow) {
          cout << "Second order integration with slope limiter." << endl;
            switch (Kind_SlopeLimit_AdjFlow) {
              case NO_LIMITER:
                cout << "No slope-limiting method. "<< endl;
                break;
              case VENKATAKRISHNAN:
                cout << "Venkatakrishnan slope-limiting method, with constant: " << Venkat_LimiterCoeff <<". "<< endl;
                cout << "The reference element size is: " << RefElemLength <<". "<< endl;
                break;
              case VENKATAKRISHNAN_WANG:
                cout << "Venkatakrishnan-Wang slope-limiting method, with constant: " << Venkat_LimiterCoeff <<". "<< endl;
                break;
              case BARTH_JESPERSEN:
                cout << "Barth-Jespersen slope-limiting method." << endl;
                break;
              case VAN_ALBADA_EDGE:
                cout << "Van Albada slope-limiting method implemented by edges." << endl;
                break;
              case SHARP_EDGES:
                cout << "Sharp edges slope-limiting method, with constant: " << Venkat_LimiterCoeff <<". "<< endl;
                cout << "The reference element size is: " << RefElemLength <<". "<< endl;
                cout << "The reference sharp edge distance is: " << AdjSharp_LimiterCoeff*RefElemLength*Venkat_LimiterCoeff <<". "<< endl;
                break;
              case WALL_DISTANCE:
                cout << "Wall distance slope-limiting method, with constant: " << Venkat_LimiterCoeff <<". "<< endl;
                cout << "The reference element size is: " << RefElemLength <<". "<< endl;
                cout << "The reference wall distance is: " << AdjSharp_LimiterCoeff*RefElemLength*Venkat_LimiterCoeff <<". "<< endl;
                break;
            }
        }
        else {
          cout << "First order integration." << endl;
        }
      }

      cout << "The reference sharp edge distance is: " << AdjSharp_LimiterCoeff*RefElemLength*Venkat_LimiterCoeff <<". "<< endl;

    }

    if ((Kind_Solver == ADJ_RANS) && (!Frozen_Visc_Cont)) {
      if (Kind_ConvNumScheme_AdjTurb == SPACE_UPWIND) {
        if (Kind_Upwind_Turb == SCALAR_UPWIND) cout << "Scalar upwind solver (first order) for the adjoint turbulence model."<< endl;
        if (MUSCL_AdjTurb) {
          cout << "Second order integration with slope limiter." << endl;
            switch (Kind_SlopeLimit_AdjTurb) {
              case NO_LIMITER:
                cout << "No slope-limiting method. "<< endl;
                break;
              case VENKATAKRISHNAN:
                cout << "Venkatakrishnan slope-limiting method, with constant: " << Venkat_LimiterCoeff <<". "<< endl;
                cout << "The reference element size is: " << RefElemLength <<". "<< endl;
                break;
              case VENKATAKRISHNAN_WANG:
                cout << "Venkatakrishnan-Wang slope-limiting method, with constant: " << Venkat_LimiterCoeff <<". "<< endl;
                break;
              case BARTH_JESPERSEN:
                cout << "Barth-Jespersen slope-limiting method." << endl;
                break;
              case VAN_ALBADA_EDGE:
                cout << "Van Albada slope-limiting method implemented by edges." << endl;
                break;
              case SHARP_EDGES:
                cout << "Sharp edges slope-limiting method, with constant: " << Venkat_LimiterCoeff <<". "<< endl;
                cout << "The reference element size is: " << RefElemLength <<". "<< endl;
                cout << "The reference sharp edge distance is: " << AdjSharp_LimiterCoeff*RefElemLength*Venkat_LimiterCoeff <<". "<< endl;
                break;
              case WALL_DISTANCE:
                cout << "Wall distance slope-limiting method, with constant: " << Venkat_LimiterCoeff <<". "<< endl;
                cout << "The reference element size is: " << RefElemLength <<". "<< endl;
                cout << "The reference wall distance is: " << AdjSharp_LimiterCoeff*RefElemLength*Venkat_LimiterCoeff <<". "<< endl;
                break;
            }
        }
        else {
          cout << "First order integration." << endl;
        }
      }
    }

    if ((Kind_Solver == NAVIER_STOKES) || (Kind_Solver == RANS) ||
        (Kind_Solver == INC_NAVIER_STOKES) || (Kind_Solver == INC_RANS) ||
        (Kind_Solver == NEMO_NAVIER_STOKES) ||
        (Kind_Solver == DISC_ADJ_INC_NAVIER_STOKES) || (Kind_Solver == DISC_ADJ_INC_RANS) ||
        (Kind_Solver == DISC_ADJ_NAVIER_STOKES) || (Kind_Solver == DISC_ADJ_RANS)) {
        cout << "Average of gradients with correction (viscous flow terms)." << endl;
    }

    if ((Kind_Solver == ADJ_NAVIER_STOKES) || (Kind_Solver == ADJ_RANS)) {
      cout << "Average of gradients with correction (viscous adjoint terms)." << endl;
    }

    if ((Kind_Solver == RANS) || (Kind_Solver == DISC_ADJ_RANS) || (Kind_Solver == INC_RANS) || (Kind_Solver == DISC_ADJ_INC_RANS) ) {
      cout << "Average of gradients with correction (viscous turbulence terms)." << endl;
    }

    if ((Kind_Solver == ADJ_RANS) && (!Frozen_Visc_Cont)) {
      cout << "Average of gradients with correction (2nd order) for computation of adjoint viscous turbulence terms." << endl;
      if (Kind_TimeIntScheme_AdjTurb == EULER_IMPLICIT) cout << "Euler implicit method for the turbulent adjoint equation." << endl;
    }

    if(Kind_Solver != FEM_EULER          && Kind_Solver != FEM_NAVIER_STOKES &&
       Kind_Solver != FEM_RANS           && Kind_Solver != FEM_LES &&
       Kind_Solver != FEM_INC_EULER      && Kind_Solver != FEM_INC_NAVIER_STOKES &&
       Kind_Solver != FEM_INC_RANS       && Kind_Solver != FEM_INC_LES &&
       Kind_Solver != DISC_ADJ_FEM_EULER && Kind_Solver != DISC_ADJ_FEM_NS &&
       Kind_Solver != DISC_ADJ_FEM_RANS) {
      if (!fea){
        switch (Kind_Gradient_Method_Recon) {
          case GREEN_GAUSS: cout << "Gradient for upwind reconstruction: Green-Gauss." << endl; break;
          case LEAST_SQUARES: cout << "Gradient for upwind reconstruction: unweighted Least-Squares." << endl; break;
          case WEIGHTED_LEAST_SQUARES: cout << "Gradient for upwind reconstruction: inverse-distance weighted Least-Squares." << endl; break;
        }
        switch (Kind_Gradient_Method) {
          case GREEN_GAUSS: cout << "Gradient for viscous and source terms: Green-Gauss." << endl; break;
          case LEAST_SQUARES: cout << "Gradient for viscous and source terms: unweighted Least-Squares." << endl; break;
          case WEIGHTED_LEAST_SQUARES: cout << "Gradient for viscous and source terms: inverse-distance weighted Least-Squares." << endl; break;
        }
      }
      else{
        cout << "Spatial discretization using the Finite Element Method." << endl;
      }
    }

    if(Kind_Solver == FEM_EULER          || Kind_Solver == FEM_NAVIER_STOKES ||
       Kind_Solver == FEM_RANS           || Kind_Solver == FEM_LES ||
       Kind_Solver == FEM_INC_EULER      || Kind_Solver == FEM_INC_NAVIER_STOKES ||
       Kind_Solver == FEM_INC_RANS       || Kind_Solver == FEM_INC_LES ||
       Kind_Solver == DISC_ADJ_FEM_EULER || Kind_Solver == DISC_ADJ_FEM_NS ||
       Kind_Solver == DISC_ADJ_FEM_RANS) {
      if(Kind_FEM_Flow == DG) {
        cout << "Discontinuous Galerkin Finite element solver" << endl;

        switch( Riemann_Solver_FEM ) {
          case ROE:           cout << "Roe (with entropy fix) solver for inviscid fluxes over the faces" << endl; break;
          case LAX_FRIEDRICH: cout << "Lax-Friedrich solver for inviscid fluxes over the faces" << endl; break;
          case AUSM:          cout << "AUSM solver inviscid fluxes over the faces" << endl; break;
          case HLLC:          cout << "HLLC solver inviscid fluxes over the faces" << endl; break;
        }

        if(Kind_Solver != FEM_EULER && Kind_Solver != DISC_ADJ_FEM_EULER) {
          cout << "Theta symmetrizing terms interior penalty: " << Theta_Interior_Penalty_DGFEM << endl;
        }
      }

      cout << "Quadrature factor for elements with constant Jacobian:     " << Quadrature_Factor_Straight << endl;
      cout << "Quadrature factor for elements with non-constant Jacobian: " << Quadrature_Factor_Curved << endl;
    }

    cout << endl <<"--------------- Time Numerical Integration  ( Zone "  << iZone << " ) ------------------" << endl;

    if (!fea) {
    switch (TimeMarching) {
      case NO:
      cout << "Local time stepping (steady state simulation)." << endl; break;
      case TIME_STEPPING:
      cout << "Unsteady simulation using a time stepping strategy."<< endl;
      if (Unst_CFL != 0.0) {
        cout << "Time step computed by the code. Unsteady CFL number: " << Unst_CFL <<"."<< endl;
        if (Delta_UnstTime != 0.0) {
          cout << "Synchronization time provided by the user (s): "<< Delta_UnstTime << "." << endl;
        }
      }
      else cout << "Unsteady time step provided by the user (s): "<< Delta_UnstTime << "." << endl;
      break;
      case DT_STEPPING_1ST: case DT_STEPPING_2ND:
      if (TimeMarching == DT_STEPPING_1ST) cout << "Unsteady simulation, dual time stepping strategy (first order in time)."<< endl;
      if (TimeMarching == DT_STEPPING_2ND) cout << "Unsteady simulation, dual time stepping strategy (second order in time)."<< endl;
      if (Unst_CFL != 0.0) cout << "Time step computed by the code. Unsteady CFL number: " << Unst_CFL <<"."<< endl;
      else cout << "Unsteady time step provided by the user (s): "<< Delta_UnstTime << "." << endl;
      cout << "Total number of internal Dual Time iterations: "<< InnerIter <<"." << endl;
      break;
    }
  }
  else {
    if (Time_Domain) {
      cout << "Dynamic structural analysis."<< endl;
      cout << "Time step provided by the user for the dynamic analysis(s): "<< Delta_DynTime << "." << endl;
    } else {
      cout << "Static structural analysis." << endl;
    }
  }

    if ((Kind_Solver == EULER) || (Kind_Solver == NAVIER_STOKES) || (Kind_Solver == RANS) ||
        (Kind_Solver == INC_EULER) || (Kind_Solver == INC_NAVIER_STOKES) || (Kind_Solver == INC_RANS) ||
        (Kind_Solver == NEMO_EULER) || (Kind_Solver == NEMO_NAVIER_STOKES) ||
        (Kind_Solver == DISC_ADJ_INC_EULER) || (Kind_Solver == DISC_ADJ_INC_NAVIER_STOKES) || (Kind_Solver == DISC_ADJ_INC_RANS) ||
        (Kind_Solver == DISC_ADJ_EULER) || (Kind_Solver == DISC_ADJ_NAVIER_STOKES) || (Kind_Solver == DISC_ADJ_RANS) ||
        (Kind_Solver == DISC_ADJ_FEM_EULER) || (Kind_Solver == DISC_ADJ_FEM_NS) || (Kind_Solver == DISC_ADJ_FEM_RANS)) {
      switch (Kind_TimeIntScheme_Flow) {
        case RUNGE_KUTTA_EXPLICIT:
          cout << "Runge-Kutta explicit method for the flow equations." << endl;
          cout << "Number of steps: " << nRKStep << endl;
          cout << "Alpha coefficients: ";
          for (unsigned short iRKStep = 0; iRKStep < nRKStep; iRKStep++) {
            cout << "\t" << RK_Alpha_Step[iRKStep];
          }
          cout << endl;
          break;
        case EULER_EXPLICIT:
          cout << "Euler explicit method for the flow equations." << endl;
          break;
        case EULER_IMPLICIT:
          cout << "Euler implicit method for the flow equations." << endl;
          if((Kind_Solver == NEMO_EULER) || (Kind_Solver == NEMO_NAVIER_STOKES))
            SU2_MPI::Error("Implicit time scheme is not working with NEMO. Use EULER_EXPLICIT.", CURRENT_FUNCTION);
          switch (Kind_Linear_Solver) {
            case BCGSTAB:
            case FGMRES:
            case RESTARTED_FGMRES:
              if (Kind_Linear_Solver == BCGSTAB)
                cout << "BCGSTAB is used for solving the linear system." << endl;
              else
                cout << "FGMRES is used for solving the linear system." << endl;
              switch (Kind_Linear_Solver_Prec) {
                case ILU: cout << "Using a ILU("<< Linear_Solver_ILU_n <<") preconditioning."<< endl; break;
                case LINELET: cout << "Using a linelet preconditioning."<< endl; break;
                case LU_SGS:  cout << "Using a LU-SGS preconditioning."<< endl; break;
                case JACOBI:  cout << "Using a Jacobi preconditioning."<< endl; break;
              }
              break;
            case SMOOTHER:
              switch (Kind_Linear_Solver_Prec) {
                case ILU:     cout << "A ILU(" << Linear_Solver_ILU_n << ")"; break;
                case LINELET: cout << "A Linelet"; break;
                case LU_SGS:  cout << "A LU-SGS"; break;
                case JACOBI:  cout << "A Jacobi"; break;
              }
              cout << " method is used for smoothing the linear system." << endl;
              break;
          }
          cout << "Convergence criteria of the linear solver: "<< Linear_Solver_Error <<"."<< endl;
          cout << "Max number of linear iterations: "<< Linear_Solver_Iter <<"."<< endl;
          break;
        case CLASSICAL_RK4_EXPLICIT:
          cout << "Classical RK4 explicit method for the flow equations." << endl;
          cout << "Number of steps: " << 4 << endl;
          cout << "Time coefficients: {0.5, 0.5, 1, 1}" << endl;
          cout << "Function coefficients: {1/6, 1/3, 1/3, 1/6}" << endl;
          break;
      }
    }

    if (fea) {
      switch (Kind_TimeIntScheme_FEA) {
        case CD_EXPLICIT:
          cout << "Explicit time integration (NOT IMPLEMENTED YET)." << endl;
          break;
        case GENERALIZED_ALPHA:
          cout << "Generalized-alpha method." << endl;
          break;
        case NEWMARK_IMPLICIT:
          if (Dynamic_Analysis) cout << "Newmark implicit method for the structural time integration." << endl;
          switch (Kind_Linear_Solver) {
            case BCGSTAB:
              cout << "BCGSTAB is used for solving the linear system." << endl;
              cout << "Convergence criteria of the linear solver: "<< Linear_Solver_Error <<"."<< endl;
              cout << "Max number of iterations: "<< Linear_Solver_Iter <<"."<< endl;
              break;
            case FGMRES: case RESTARTED_FGMRES:
              cout << "FGMRES is used for solving the linear system." << endl;
              cout << "Convergence criteria of the linear solver: "<< Linear_Solver_Error <<"."<< endl;
              cout << "Max number of iterations: "<< Linear_Solver_Iter <<"."<< endl;
              break;
            case CONJUGATE_GRADIENT:
              cout << "A Conjugate Gradient method is used for solving the linear system." << endl;
              cout << "Convergence criteria of the linear solver: "<< Linear_Solver_Error <<"."<< endl;
              cout << "Max number of iterations: "<< Linear_Solver_Iter <<"."<< endl;
              break;
          }
          break;
      }
    }

    if ((Kind_Solver == ADJ_EULER) || (Kind_Solver == ADJ_NAVIER_STOKES) || (Kind_Solver == ADJ_RANS)) {
      switch (Kind_TimeIntScheme_AdjFlow) {
        case RUNGE_KUTTA_EXPLICIT:
          cout << "Runge-Kutta explicit method for the adjoint equations." << endl;
          cout << "Number of steps: " << nRKStep << endl;
          cout << "Alpha coefficients: ";
          for (unsigned short iRKStep = 0; iRKStep < nRKStep; iRKStep++) {
            cout << "\t" << RK_Alpha_Step[iRKStep];
          }
          cout << endl;
          break;
        case EULER_EXPLICIT: cout << "Euler explicit method for the adjoint equations." << endl; break;
        case EULER_IMPLICIT: cout << "Euler implicit method for the adjoint equations." << endl; break;
      }
    }

    if(Kind_Solver == FEM_EULER || Kind_Solver == FEM_NAVIER_STOKES ||
       Kind_Solver == FEM_RANS  || Kind_Solver == FEM_LES) {
      switch (Kind_TimeIntScheme_FEM_Flow) {
        case RUNGE_KUTTA_EXPLICIT:
          cout << "Runge-Kutta explicit method for the flow equations." << endl;
          cout << "Number of steps: " << nRKStep << endl;
          cout << "Alpha coefficients: ";
          for (unsigned short iRKStep = 0; iRKStep < nRKStep; iRKStep++) {
            cout << "\t" << RK_Alpha_Step[iRKStep];
          }
          cout << endl;
          break;
        case CLASSICAL_RK4_EXPLICIT:
          cout << "Classical RK4 explicit method for the flow equations." << endl;
          cout << "Number of steps: " << 4 << endl;
          cout << "Time coefficients: {0.5, 0.5, 1, 1}" << endl;
          cout << "Function coefficients: {1/6, 1/3, 1/3, 1/6}" << endl;
          break;

        case ADER_DG:
          if(nLevels_TimeAccurateLTS == 1)
            cout << "ADER-DG for the flow equations with global time stepping." << endl;
          else
            cout << "ADER-DG for the flow equations with " << nLevels_TimeAccurateLTS
                 << " levels for time accurate local time stepping." << endl;

          switch( Kind_ADER_Predictor ) {
            case ADER_ALIASED_PREDICTOR:
              cout << "An aliased approach is used in the predictor step. " << endl;
              break;
            case ADER_NON_ALIASED_PREDICTOR:
              cout << "A non-aliased approach is used in the predictor step. " << endl;
              break;
          }
          cout << "Number of time DOFs ADER-DG predictor step: " << nTimeDOFsADER_DG << endl;
          cout << "Location of time DOFs ADER-DG on the interval [-1,1]: ";
          for (unsigned short iDOF=0; iDOF<nTimeDOFsADER_DG; iDOF++) {
            cout << "\t" << TimeDOFsADER_DG[iDOF];
          }
          cout << endl;
          cout << "Time quadrature factor for ADER-DG: " << Quadrature_Factor_Time_ADER_DG << endl;
          cout << "Number of time integration points ADER-DG: " << nTimeIntegrationADER_DG << endl;
          cout << "Location of time integration points ADER-DG on the interval [-1,1]: ";
          for (unsigned short iDOF=0; iDOF<nTimeIntegrationADER_DG; iDOF++) {
            cout << "\t" << TimeIntegrationADER_DG[iDOF];
          }
          cout << endl;
          cout << "Weights of time integration points ADER-DG on the interval [-1,1]: ";
          for (unsigned short iDOF=0; iDOF<nTimeIntegrationADER_DG; iDOF++) {
            cout << "\t" << WeightsIntegrationADER_DG[iDOF];
          }
          cout << endl;
          break;
      }
    }

    if (nMGLevels !=0) {

      if (nStartUpIter != 0) cout << "A total of " << nStartUpIter << " start up iterations on the fine grid."<< endl;
      if (MGCycle == V_CYCLE) cout << "V Multigrid Cycle, with " << nMGLevels << " multigrid levels."<< endl;
      if (MGCycle == W_CYCLE) cout << "W Multigrid Cycle, with " << nMGLevels << " multigrid levels."<< endl;
      if (MGCycle == FULLMG_CYCLE) cout << "Full Multigrid Cycle, with " << nMGLevels << " multigrid levels."<< endl;

      cout << "Damping factor for the residual restriction: " << Damp_Res_Restric <<"."<< endl;
      cout << "Damping factor for the correction prolongation: " << Damp_Correc_Prolong <<"."<< endl;
    }

    if ((Kind_Solver != FEM_ELASTICITY) && (Kind_Solver != DISC_ADJ_FEM)) {

      if (!CFL_Adapt) cout << "No CFL adaptation." << endl;
      else cout << "CFL adaptation. Factor down: "<< CFL_AdaptParam[0] <<", factor up: "<< CFL_AdaptParam[1]
        <<",\n                lower limit: "<< CFL_AdaptParam[2] <<", upper limit: " << CFL_AdaptParam[3] <<"."<< endl;

      if (nMGLevels !=0) {
        PrintingToolbox::CTablePrinter MGTable(&std::cout);

        MGTable.AddColumn("MG Level",         10);
        MGTable.AddColumn("Presmooth",     10);
        MGTable.AddColumn("PostSmooth",    10);
        MGTable.AddColumn("CorrectSmooth", 10);
        MGTable.SetAlign(PrintingToolbox::CTablePrinter::RIGHT);
        MGTable.PrintHeader();
        for (unsigned short iLevel = 0; iLevel < nMGLevels+1; iLevel++) {
          MGTable << iLevel << MG_PreSmooth[iLevel] << MG_PostSmooth[iLevel] << MG_CorrecSmooth[iLevel];
        }
        MGTable.PrintFooter();
      }
      if (TimeMarching != TIME_STEPPING) {
        cout << "Courant-Friedrichs-Lewy number:   ";
        cout.precision(3);
        cout.width(6); cout << CFL[0];
        cout << endl;
      }

    }

    if ((Kind_Solver == RANS) || (Kind_Solver == DISC_ADJ_RANS) ||
        (Kind_Solver == INC_RANS) || (Kind_Solver == DISC_ADJ_INC_RANS))
      if (Kind_TimeIntScheme_Turb == EULER_IMPLICIT)
        cout << "Euler implicit time integration for the turbulence model." << endl;
  }

  if (val_software == SU2_CFD) {

    cout << endl <<"------------------ Convergence Criteria  ( Zone "  << iZone << " ) ---------------------" << endl;

    cout << "Maximum number of solver subiterations: " << nInnerIter <<"."<< endl;
    if (Multizone_Problem)
      cout << "Maximum number of solver outer iterations: " << nOuterIter <<"."<< endl;
    if (Time_Domain)
      cout << "Maximum number of physical time-steps: " << nTimeIter <<"."<< endl;

    cout << "Begin convergence monitoring at iteration " << StartConv_Iter << "." << endl;
    cout << "Residual minimum value: 1e" << MinLogResidual << "." << endl;
    cout << "Cauchy series min. value: " << Cauchy_Eps << "." << endl;
    cout << "Number of Cauchy elements: " << Cauchy_Elems << "." << endl;
    if(Cauchy_Elems <1){
      SU2_MPI::Error(to_string(Cauchy_Elems) + string(" Cauchy elements are no viable input. Please check your configuration file."), CURRENT_FUNCTION);
    }
    cout << "Begin windowed time average at iteration " << StartWindowIteration << "." << endl;

    if(Wnd_Cauchy_Crit){
      cout << "Begin time convergence monitoring at iteration " << Wnd_StartConv_Iter + StartWindowIteration << "." << endl;
      cout << "Time cauchy series min. value: " << Wnd_Cauchy_Eps << "." << endl;
      cout << "Number of Cauchy elements: " << Wnd_Cauchy_Elems << "." << endl;
      if(Wnd_Cauchy_Elems <1){
        SU2_MPI::Error(to_string(Wnd_Cauchy_Elems) +string(" Cauchy elements are no viable input. Please check your configuration file."), CURRENT_FUNCTION);
      }
    }
  }

  if (val_software == SU2_MSH) {
    cout << endl <<"----------------- Grid adaptation strategy ( Zone "  << iZone << " ) -------------------" << endl;

    switch (Kind_Adaptation) {
      case NONE: break;
      case PERIODIC: cout << "Grid modification to run periodic bc problems." << endl; break;
      case FULL: cout << "Grid adaptation using a complete refinement." << endl; break;
      case WAKE: cout << "Grid adaptation of the wake." << endl; break;
      case FULL_FLOW: cout << "Flow grid adaptation using a complete refinement." << endl; break;
      case FULL_ADJOINT: cout << "Adjoint grid adaptation using a complete refinement." << endl; break;
      case GRAD_FLOW: cout << "Grid adaptation using gradient based strategy (density)." << endl; break;
      case GRAD_ADJOINT: cout << "Grid adaptation using gradient based strategy (adjoint density)." << endl; break;
      case GRAD_FLOW_ADJ: cout << "Grid adaptation using gradient based strategy (density and adjoint density)." << endl; break;
      case COMPUTABLE: cout << "Grid adaptation using computable correction."<< endl; break;
      case REMAINING: cout << "Grid adaptation using remaining error."<< endl; break;
      case SMOOTHING: cout << "Grid smoothing using an implicit method."<< endl; break;
      case SUPERSONIC_SHOCK: cout << "Grid adaptation for a supersonic shock at Mach: " << Mach <<"."<< endl; break;
    }

    switch (Kind_Adaptation) {
      case GRAD_FLOW: case GRAD_ADJOINT: case GRAD_FLOW_ADJ: case COMPUTABLE: case REMAINING:
        cout << "Power of the dual volume in the adaptation sensor: " << DualVol_Power << endl;
        cout << "Percentage of new elements in the adaptation process: " << New_Elem_Adapt << "."<< endl;
        break;
    }

    if (Analytical_Surface != NONE)
      cout << "Use analytical definition for including points in the surfaces." << endl;

  }

  cout << endl <<"-------------------- Output Information ( Zone "  << iZone << " ) ----------------------" << endl;

  if (val_software == SU2_CFD) {

    cout << "Writing solution files every " << VolumeWrtFreq <<" iterations."<< endl;
    cout << "Writing the convergence history file every " << HistoryWrtFreq[2] <<" inner iterations."<< endl;
    if (Multizone_Problem){
      cout << "Writing the convergence history file every " << HistoryWrtFreq[1] <<" outer iterations."<< endl;
    }
    if (Time_Domain) {
      cout << "Writing the convergence history file every " << HistoryWrtFreq[0] <<" time iterations."<< endl;
    }
    cout << "Writing the screen convergence history every " << ScreenWrtFreq[2] <<" inner iterations."<< endl;
    if (Multizone_Problem){
      cout << "Writing the screen convergence history every " << ScreenWrtFreq[1] <<" outer iterations."<< endl;
    }
    if (Time_Domain) {
      cout << "Writing the screen convergence history every " << ScreenWrtFreq[0] <<" time iterations."<< endl;
    }

    switch (Tab_FileFormat) {
      case TAB_CSV: cout << "The tabular file format is CSV (.csv)." << endl; break;
      case TAB_TECPLOT: cout << "The tabular file format is Tecplot (.dat)." << endl; break;
    }

    cout << "Convergence history file name: " << Conv_FileName << "." << endl;

    cout << "Forces breakdown file name: " << Breakdown_FileName << "." << endl;


    if (!ContinuousAdjoint && !DiscreteAdjoint) {
      cout << "Surface file name: " << SurfCoeff_FileName << "." << endl;
      cout << "Volume file name: " << Volume_FileName << "." << endl;
      cout << "Restart file name: " << Restart_FileName << "." << endl;
    }

    if (ContinuousAdjoint || DiscreteAdjoint) {
      cout << "Adjoint solution file name: " << Solution_AdjFileName << "." << endl;
      cout << "Restart adjoint file name: " << Restart_AdjFileName << "." << endl;
      cout << "Adjoint variables file name: " << Adj_FileName << "." << endl;
      cout << "Surface adjoint file name: " << SurfAdjCoeff_FileName << "." << endl;
    }

  }

  if (val_software == SU2_SOL) {
    switch (Tab_FileFormat) {
      case TAB_CSV: cout << "The tabular file format is CSV (.csv)." << endl; break;
      case TAB_TECPLOT: cout << "The tabular file format is Tecplot (.dat)." << endl; break;
    }
    cout << "Flow variables file name: " << Volume_FileName << "." << endl;
  }

  if (val_software == SU2_DEF) {
    cout << "Output mesh file name: " << Mesh_Out_FileName << ". " << endl;
    switch (GetDeform_Stiffness_Type()) {
      case INVERSE_VOLUME:
        cout << "Cell stiffness scaled by inverse of the cell volume." << endl;
        break;
      case SOLID_WALL_DISTANCE:
        cout << "Cell stiffness scaled by distance to nearest solid surface." << endl;
        break;
      case CONSTANT_STIFFNESS:
        cout << "Imposing constant cell stiffness." << endl;
        break;
    }
  }

  if (val_software == SU2_MSH) {
    cout << "Output mesh file name: " << Mesh_Out_FileName << ". " << endl;
  }

  if (val_software == SU2_DOT) {
    if (DiscreteAdjoint) {
      cout << "Output Volume Sensitivity file name: " << VolSens_FileName << ". " << endl;
      cout << "Output Surface Sensitivity file name: " << SurfSens_FileName << ". " << endl;
    }
    cout << "Output gradient file name: " << ObjFunc_Grad_FileName << ". " << endl;
  }

  if (val_software == SU2_MSH) {
    cout << "Output mesh file name: " << Mesh_Out_FileName << ". " << endl;
    cout << "Restart flow file name: " << Restart_FileName << "." << endl;
    if ((Kind_Adaptation == FULL_ADJOINT) || (Kind_Adaptation == GRAD_ADJOINT) || (Kind_Adaptation == GRAD_FLOW_ADJ) ||
        (Kind_Adaptation == COMPUTABLE) || (Kind_Adaptation == REMAINING)) {
      if (Kind_ObjFunc[0] == DRAG_COEFFICIENT) cout << "Restart adjoint file name: " << Restart_AdjFileName << "." << endl;
      if (Kind_ObjFunc[0] == EQUIVALENT_AREA) cout << "Restart adjoint file name: " << Restart_AdjFileName << "." << endl;
      if (Kind_ObjFunc[0] == NEARFIELD_PRESSURE) cout << "Restart adjoint file name: " << Restart_AdjFileName << "." << endl;
      if (Kind_ObjFunc[0] == LIFT_COEFFICIENT) cout << "Restart adjoint file name: " << Restart_AdjFileName << "." << endl;
    }
  }

  cout << endl <<"------------- Config File Boundary Information ( Zone "  << iZone << " ) ---------------" << endl;

  PrintingToolbox::CTablePrinter BoundaryTable(&std::cout);
  BoundaryTable.AddColumn("Marker Type", 35);
  BoundaryTable.AddColumn("Marker Name", 35);

  BoundaryTable.PrintHeader();

  if (nMarker_Euler != 0) {
    BoundaryTable << "Euler wall";
    for (iMarker_Euler = 0; iMarker_Euler < nMarker_Euler; iMarker_Euler++) {
      BoundaryTable << Marker_Euler[iMarker_Euler];
      if (iMarker_Euler < nMarker_Euler-1)  BoundaryTable << " ";
    }
    BoundaryTable.PrintFooter();
  }

  if (nMarker_FarField != 0) {
    BoundaryTable << "Far-field";
    for (iMarker_FarField = 0; iMarker_FarField < nMarker_FarField; iMarker_FarField++) {
      BoundaryTable << Marker_FarField[iMarker_FarField];
      if (iMarker_FarField < nMarker_FarField-1)  BoundaryTable << " ";
    }
    BoundaryTable.PrintFooter();
  }

  if (nMarker_SymWall != 0) {
    BoundaryTable << "Symmetry plane";
    for (iMarker_SymWall = 0; iMarker_SymWall < nMarker_SymWall; iMarker_SymWall++) {
      BoundaryTable << Marker_SymWall[iMarker_SymWall];
      if (iMarker_SymWall < nMarker_SymWall-1)  BoundaryTable << " ";
    }
    BoundaryTable.PrintFooter();
  }

  if (nMarker_PerBound != 0) {
    BoundaryTable << "Periodic boundary";
    for (iMarker_PerBound = 0; iMarker_PerBound < nMarker_PerBound; iMarker_PerBound++) {
      BoundaryTable << Marker_PerBound[iMarker_PerBound];
      if (iMarker_PerBound < nMarker_PerBound-1)  BoundaryTable << " ";
    }
    BoundaryTable.PrintFooter();
  }

  if (nMarker_NearFieldBound != 0) {
    BoundaryTable << "Near-field boundary";
    for (iMarker_NearFieldBound = 0; iMarker_NearFieldBound < nMarker_NearFieldBound; iMarker_NearFieldBound++) {
      BoundaryTable << Marker_NearFieldBound[iMarker_NearFieldBound];
      if (iMarker_NearFieldBound < nMarker_NearFieldBound-1)  BoundaryTable << " ";
    }
    BoundaryTable.PrintFooter();
  }

  if (nMarker_Deform_Mesh != 0) {
    BoundaryTable << "Deformable mesh boundary";
    for (iMarker_Deform_Mesh = 0; iMarker_Deform_Mesh < nMarker_Deform_Mesh; iMarker_Deform_Mesh++) {
      BoundaryTable << Marker_Deform_Mesh[iMarker_Deform_Mesh];
      if (iMarker_Deform_Mesh < nMarker_Deform_Mesh-1)  BoundaryTable << " ";
    }
    BoundaryTable.PrintFooter();
  }

  if (nMarker_Deform_Mesh_Sym_Plane != 0) {
    BoundaryTable << "Symmetric deformable mesh boundary";
    for (iMarker_Deform_Mesh_Sym_Plane = 0; iMarker_Deform_Mesh_Sym_Plane < nMarker_Deform_Mesh_Sym_Plane; iMarker_Deform_Mesh_Sym_Plane++) {
      BoundaryTable << Marker_Deform_Mesh_Sym_Plane[iMarker_Deform_Mesh_Sym_Plane];
      if (iMarker_Deform_Mesh_Sym_Plane < nMarker_Deform_Mesh_Sym_Plane-1)  BoundaryTable << " ";
    }
    BoundaryTable.PrintFooter();
  }

  if (nMarker_Fluid_Load != 0) {
    BoundaryTable << "Fluid loads boundary";
    for (iMarker_Fluid_Load = 0; iMarker_Fluid_Load < nMarker_Fluid_Load; iMarker_Fluid_Load++) {
      BoundaryTable << Marker_Fluid_Load[iMarker_Fluid_Load];
      if (iMarker_Fluid_Load < nMarker_Fluid_Load-1)  BoundaryTable << " ";
    }
    BoundaryTable.PrintFooter();
  }

  if (nMarker_Fluid_InterfaceBound != 0) {
    BoundaryTable << "Fluid interface boundary";
    for (iMarker_Fluid_InterfaceBound = 0; iMarker_Fluid_InterfaceBound < nMarker_Fluid_InterfaceBound; iMarker_Fluid_InterfaceBound++) {
      BoundaryTable << Marker_Fluid_InterfaceBound[iMarker_Fluid_InterfaceBound];
      if (iMarker_Fluid_InterfaceBound < nMarker_Fluid_InterfaceBound-1)  BoundaryTable << " ";
    }
    BoundaryTable.PrintFooter();
  }

  if (nMarker_FlowLoad != 0) {
    BoundaryTable << "Flow load boundary";
    for (iMarker_FlowLoad = 0; iMarker_FlowLoad < nMarker_FlowLoad; iMarker_FlowLoad++) {
      BoundaryTable << Marker_FlowLoad[iMarker_FlowLoad];
      if (iMarker_FlowLoad < nMarker_FlowLoad-1)  BoundaryTable << " ";
    }
    BoundaryTable.PrintFooter();
  }

  if (nMarker_Internal != 0) {
    BoundaryTable << "Internal boundary";
    for (iMarker_Internal = 0; iMarker_Internal < nMarker_Internal; iMarker_Internal++) {
      BoundaryTable << Marker_Internal[iMarker_Internal];
      if (iMarker_Internal < nMarker_Internal-1)  BoundaryTable << " ";
    }
    BoundaryTable.PrintFooter();
  }

  if (nMarker_Inlet != 0) {
    BoundaryTable << "Inlet boundary";
    for (iMarker_Inlet = 0; iMarker_Inlet < nMarker_Inlet; iMarker_Inlet++) {
      BoundaryTable << Marker_Inlet[iMarker_Inlet];
      if (iMarker_Inlet < nMarker_Inlet-1)  BoundaryTable << " ";
    }
    BoundaryTable.PrintFooter();
  }

  if (nMarker_Riemann != 0) {
    BoundaryTable << "Riemann boundary";
    for (iMarker_Riemann = 0; iMarker_Riemann < nMarker_Riemann; iMarker_Riemann++) {
      BoundaryTable << Marker_Riemann[iMarker_Riemann];
      if (iMarker_Riemann < nMarker_Riemann-1)  BoundaryTable << " ";
    }
    BoundaryTable.PrintFooter();
  }

  if (nMarker_Giles != 0) {
    BoundaryTable << "Giles boundary";
    for (iMarker_Giles = 0; iMarker_Giles < nMarker_Giles; iMarker_Giles++) {
      BoundaryTable << Marker_Giles[iMarker_Giles];
      if (iMarker_Giles < nMarker_Giles-1)  BoundaryTable << " ";
    }
    BoundaryTable.PrintFooter();
  }

  if (nMarker_MixingPlaneInterface != 0) {
    BoundaryTable << "MixingPlane boundary";
    for (iMarker_MixingPlaneInterface = 0; iMarker_MixingPlaneInterface < nMarker_MixingPlaneInterface; iMarker_MixingPlaneInterface++) {
      BoundaryTable << Marker_MixingPlaneInterface[iMarker_MixingPlaneInterface];
      if (iMarker_MixingPlaneInterface < nMarker_MixingPlaneInterface-1)  BoundaryTable << " ";
    }
    BoundaryTable.PrintFooter();
  }

  if (nMarker_EngineInflow != 0) {
    BoundaryTable << "Engine inflow boundary";
    for (iMarker_EngineInflow = 0; iMarker_EngineInflow < nMarker_EngineInflow; iMarker_EngineInflow++) {
      BoundaryTable << Marker_EngineInflow[iMarker_EngineInflow];
      if (iMarker_EngineInflow < nMarker_EngineInflow-1)  BoundaryTable << " ";
    }
    BoundaryTable.PrintFooter();
  }

  if (nMarker_EngineExhaust != 0) {
    BoundaryTable << "Engine exhaust boundary";
    for (iMarker_EngineExhaust = 0; iMarker_EngineExhaust < nMarker_EngineExhaust; iMarker_EngineExhaust++) {
      BoundaryTable << Marker_EngineExhaust[iMarker_EngineExhaust];
      if (iMarker_EngineExhaust < nMarker_EngineExhaust-1)  BoundaryTable << " ";
    }
    BoundaryTable.PrintFooter();
  }

  if (nMarker_Supersonic_Inlet != 0) {
    BoundaryTable << "Supersonic inlet boundary";
    for (iMarker_Supersonic_Inlet = 0; iMarker_Supersonic_Inlet < nMarker_Supersonic_Inlet; iMarker_Supersonic_Inlet++) {
      BoundaryTable << Marker_Supersonic_Inlet[iMarker_Supersonic_Inlet];
      if (iMarker_Supersonic_Inlet < nMarker_Supersonic_Inlet-1)  BoundaryTable << " ";
    }
    BoundaryTable.PrintFooter();
  }

  if (nMarker_Supersonic_Outlet != 0) {
    BoundaryTable << "Supersonic outlet boundary";
    for (iMarker_Supersonic_Outlet = 0; iMarker_Supersonic_Outlet < nMarker_Supersonic_Outlet; iMarker_Supersonic_Outlet++) {
      BoundaryTable << Marker_Supersonic_Outlet[iMarker_Supersonic_Outlet];
      if (iMarker_Supersonic_Outlet < nMarker_Supersonic_Outlet-1)  BoundaryTable << " ";
    }
    BoundaryTable.PrintFooter();
  }

  if (nMarker_Outlet != 0) {
    BoundaryTable << "Outlet boundary";
    for (iMarker_Outlet = 0; iMarker_Outlet < nMarker_Outlet; iMarker_Outlet++) {
      BoundaryTable << Marker_Outlet[iMarker_Outlet];
      if (iMarker_Outlet < nMarker_Outlet-1)  BoundaryTable << " ";
    }
    BoundaryTable.PrintFooter();
  }

  if (nMarker_Isothermal != 0) {
    BoundaryTable << "Isothermal wall";
    for (iMarker_Isothermal = 0; iMarker_Isothermal < nMarker_Isothermal; iMarker_Isothermal++) {
      BoundaryTable << Marker_Isothermal[iMarker_Isothermal];
      if (iMarker_Isothermal < nMarker_Isothermal-1)  BoundaryTable << " ";
    }
    BoundaryTable.PrintFooter();
  }

  if (nMarker_Smoluchowski_Maxwell != 0) {
    BoundaryTable << "Smoluchowski/Maxwell jump wall";
    for (iMarker_Smoluchowski_Maxwell = 0; iMarker_Smoluchowski_Maxwell < nMarker_Smoluchowski_Maxwell; iMarker_Smoluchowski_Maxwell++) {
      BoundaryTable << Marker_Smoluchowski_Maxwell[iMarker_Smoluchowski_Maxwell];
      if (iMarker_Smoluchowski_Maxwell< nMarker_Smoluchowski_Maxwell-1)  BoundaryTable << " ";
    }
    BoundaryTable.PrintFooter();
  }

  if (nMarker_HeatFlux != 0) {
    BoundaryTable << "Heat flux wall";
    for (iMarker_HeatFlux = 0; iMarker_HeatFlux < nMarker_HeatFlux; iMarker_HeatFlux++) {
      BoundaryTable << Marker_HeatFlux[iMarker_HeatFlux];
      if (iMarker_HeatFlux < nMarker_HeatFlux-1)  BoundaryTable << " ";
    }
    BoundaryTable.PrintFooter();
  }

  if (nWall_Catalytic != 0) {
    BoundaryTable << "Catalytic wall";
    for (iWall_Catalytic = 0; iWall_Catalytic < nWall_Catalytic; iWall_Catalytic++) {
      BoundaryTable << Wall_Catalytic[iWall_Catalytic];
      if (iWall_Catalytic < nWall_Catalytic-1)  BoundaryTable << " ";
    }
    BoundaryTable.PrintFooter();
  }

  if (nMarker_Clamped != 0) {
    BoundaryTable << "Clamped boundary";
    for (iMarker_Clamped = 0; iMarker_Clamped < nMarker_Clamped; iMarker_Clamped++) {
      BoundaryTable << Marker_Clamped[iMarker_Clamped];
      if (iMarker_Clamped < nMarker_Clamped-1)  BoundaryTable << " ";
    }
    BoundaryTable.PrintFooter();
  }

  if (nMarker_Displacement != 0) {
    BoundaryTable << "Displacement boundary";
    for (iMarker_Displacement = 0; iMarker_Displacement < nMarker_Displacement; iMarker_Displacement++) {
      BoundaryTable << Marker_Displacement[iMarker_Displacement];
      if (iMarker_Displacement < nMarker_Displacement-1)  BoundaryTable << " ";
    }
    BoundaryTable.PrintFooter();
  }

  if (nMarker_Load != 0) {
    BoundaryTable << "Normal load boundary";
    for (iMarker_Load = 0; iMarker_Load < nMarker_Load; iMarker_Load++) {
      BoundaryTable << Marker_Load[iMarker_Load];
      if (iMarker_Load < nMarker_Load-1)  BoundaryTable << " ";
    }
    BoundaryTable.PrintFooter();
  }

  if (nMarker_Damper != 0) {
    BoundaryTable << "Damper boundary";
    for (iMarker_Damper = 0; iMarker_Damper < nMarker_Damper; iMarker_Damper++) {
      BoundaryTable << Marker_Damper[iMarker_Damper];
      if (iMarker_Damper < nMarker_Damper-1)  BoundaryTable << " ";
    }
    BoundaryTable.PrintFooter();
  }

  if (nMarker_Load_Dir != 0) {
    BoundaryTable << "Load boundary";
    for (iMarker_Load_Dir = 0; iMarker_Load_Dir < nMarker_Load_Dir; iMarker_Load_Dir++) {
      BoundaryTable << Marker_Load_Dir[iMarker_Load_Dir];
      if (iMarker_Load_Dir < nMarker_Load_Dir-1)  BoundaryTable << " ";
    }
    BoundaryTable.PrintFooter();
  }

  if (nMarker_Disp_Dir != 0) {
    BoundaryTable << "Disp boundary";
    for (iMarker_Disp_Dir = 0; iMarker_Disp_Dir < nMarker_Disp_Dir; iMarker_Disp_Dir++) {
      BoundaryTable << Marker_Disp_Dir[iMarker_Disp_Dir];
      if (iMarker_Disp_Dir < nMarker_Disp_Dir-1)  BoundaryTable << " ";
    }
    BoundaryTable.PrintFooter();
  }

  if (nMarker_Load_Sine != 0) {
    BoundaryTable << "Sine-Wave boundary";
    for (iMarker_Load_Sine = 0; iMarker_Load_Sine < nMarker_Load_Sine; iMarker_Load_Sine++) {
      BoundaryTable << Marker_Load_Sine[iMarker_Load_Sine];
      if (iMarker_Load_Sine < nMarker_Load_Sine-1)  BoundaryTable << " ";
    }
    BoundaryTable.PrintFooter();
  }

  if (nMarker_Emissivity != 0) {
    BoundaryTable << "Radiative boundary";
    for (iMarker_Emissivity = 0; iMarker_Emissivity < nMarker_Emissivity; iMarker_Emissivity++) {
      BoundaryTable << Marker_Emissivity[iMarker_Emissivity]; // << "(" << Wall_Emissivity[iMarker_Emissivity] << ")";
      if (iMarker_Emissivity < nMarker_Emissivity-1)  BoundaryTable << " ";
    }
    BoundaryTable.PrintFooter();
  }

  if (nMarker_Custom != 0) {
    BoundaryTable << "Custom boundary";
    for (iMarker_Custom = 0; iMarker_Custom < nMarker_Custom; iMarker_Custom++) {
      BoundaryTable << Marker_Custom[iMarker_Custom];
      if (iMarker_Custom < nMarker_Custom-1)  BoundaryTable << " ";
    }
    BoundaryTable.PrintFooter();
  }

  if (nMarker_ActDiskInlet != 0) {
    BoundaryTable << "Actuator disk (inlet) boundary";
    for (iMarker_ActDiskInlet = 0; iMarker_ActDiskInlet < nMarker_ActDiskInlet; iMarker_ActDiskInlet++) {
      BoundaryTable << Marker_ActDiskInlet[iMarker_ActDiskInlet];
      if (iMarker_ActDiskInlet < nMarker_ActDiskInlet-1)  BoundaryTable << " ";
    }
    BoundaryTable.PrintFooter();
  }

  if (nMarker_ActDiskOutlet != 0) {
    BoundaryTable << "Actuator disk (outlet) boundary";
    for (iMarker_ActDiskOutlet = 0; iMarker_ActDiskOutlet < nMarker_ActDiskOutlet; iMarker_ActDiskOutlet++) {
      BoundaryTable << Marker_ActDiskOutlet[iMarker_ActDiskOutlet];
      if (iMarker_ActDiskOutlet < nMarker_ActDiskOutlet-1)  BoundaryTable << " ";
    }
    BoundaryTable.PrintFooter();
  }

  if (nMarker_ActDiskOutlet != 0) {
    if (GetKind_ActDisk() == VARIABLE_LOAD) {
      cout << endl << "Actuator disk with variable load." << endl;
      cout << "Actuator disk data read from file: " << GetActDisk_FileName() << endl;
    }
  }

}

bool CConfig::TokenizeString(string & str, string & option_name,
                             vector<string> & option_value) {
  const string delimiters(" (){}:,\t\n\v\f\r");
  // check for comments or empty string
  string::size_type pos, last_pos;
  pos = str.find_first_of("%");
  if ( (str.length() == 0) || (pos == 0) ) {
    // str is empty or a comment line, so no option here
    return false;
  }
  if (pos != string::npos) {
    // remove comment at end if necessary
    str.erase(pos);
  }

  // look for line composed on only delimiters (usually whitespace)
  pos = str.find_first_not_of(delimiters);
  if (pos == string::npos) {
    return false;
  }

  // find the equals sign and split string
  string name_part, value_part;
  pos = str.find("=");
  if (pos == string::npos) {
    cerr << "Error in TokenizeString(): "
    << "line in the configuration file with no \"=\" sign."
    << endl;
    cout << "Look for: " << str << endl;
    cout << "str.length() = " << str.length() << endl;
    throw(-1);
  }
  name_part = str.substr(0, pos);
  value_part = str.substr(pos+1, string::npos);
  //cout << "name_part  = |" << name_part  << "|" << endl;
  //cout << "value_part = |" << value_part << "|" << endl;

  // the first_part should consist of one string with no interior delimiters
  last_pos = name_part.find_first_not_of(delimiters, 0);
  pos = name_part.find_first_of(delimiters, last_pos);
  if ( (name_part.length() == 0) || (last_pos == string::npos) ) {
    cerr << "Error in CConfig::TokenizeString(): "
    << "line in the configuration file with no name before the \"=\" sign."
    << endl;
    throw(-1);
  }
  if (pos == string::npos) pos = name_part.length();
  option_name = name_part.substr(last_pos, pos - last_pos);
  last_pos = name_part.find_first_not_of(delimiters, pos);
  if (last_pos != string::npos) {
    cerr << "Error in TokenizeString(): "
    << "two or more options before an \"=\" sign in the configuration file."
    << endl;
    throw(-1);
  }
  StringToUpperCase(option_name);

  //cout << "option_name = |" << option_name << "|" << endl;
  //cout << "pos = " << pos << ": last_pos = " << last_pos << endl;

  // now fill the option value vector
  option_value.clear();
  last_pos = value_part.find_first_not_of(delimiters, 0);
  pos = value_part.find_first_of(delimiters, last_pos);
  while (string::npos != pos || string::npos != last_pos) {
    // add token to the vector<string>
    option_value.push_back(value_part.substr(last_pos, pos - last_pos));
    // skip delimiters
    last_pos = value_part.find_first_not_of(delimiters, pos);
    // find next "non-delimiter"
    pos = value_part.find_first_of(delimiters, last_pos);
  }
  if (option_value.size() == 0) {
    cerr << "Error in TokenizeString(): "
    << "option " << option_name << " in configuration file with no value assigned."
    << endl;
    throw(-1);
  }

#if 0
  cout << "option value(s) = ";
  for (unsigned int i = 0; i < option_value.size(); i++)
    cout << option_value[i] << " ";
  cout << endl;
#endif

  // look for ';' DV delimiters attached to values
  vector<string>::iterator it;
  it = option_value.begin();
  while (it != option_value.end()) {
    if (it->compare(";") == 0) {
      it++;
      continue;
    }

    pos = it->find(';');
    if (pos != string::npos) {
      string before_semi = it->substr(0, pos);
      string after_semi= it->substr(pos+1, string::npos);
      if (before_semi.empty()) {
        *it = ";";
        it++;
        option_value.insert(it, after_semi);
      } else {
        *it = before_semi;
        it++;
        vector<string> to_insert;
        to_insert.push_back(";");
        if (!after_semi.empty())
          to_insert.push_back(after_semi);
        option_value.insert(it, to_insert.begin(), to_insert.end());
      }
      it = option_value.begin(); // go back to beginning; not efficient
      continue;
    } else {
      it++;
    }
  }
#if 0
  cout << "option value(s) = ";
  for (unsigned int i = 0; i < option_value.size(); i++)
    cout << option_value[i] << " ";
  cout << endl;
#endif
  // remove any consecutive ";"
  it = option_value.begin();
  bool semi_at_prev = false;
  while (it != option_value.end()) {
    if (semi_at_prev) {
      if (it->compare(";") == 0) {
        option_value.erase(it);
        it = option_value.begin();
        semi_at_prev = false;
        continue;
      }
    }
    if (it->compare(";") == 0) {
      semi_at_prev = true;
    } else {
      semi_at_prev = false;
    }
    it++;
  }

#if 0
  cout << "option value(s) = ";
  for (unsigned int i = 0; i < option_value.size(); i++)
    cout << option_value[i] << " ";
  cout << endl;
#endif
  return true;
}

unsigned short CConfig::GetMarker_CfgFile_TagBound(string val_marker) const {

  unsigned short iMarker_CfgFile;

  for (iMarker_CfgFile = 0; iMarker_CfgFile < nMarker_CfgFile; iMarker_CfgFile++)
    if (Marker_CfgFile_TagBound[iMarker_CfgFile] == val_marker)
      return iMarker_CfgFile;

  SU2_MPI::Error(string("The configuration file doesn't have any definition for marker ") + val_marker, CURRENT_FUNCTION);
  return 0;
}

string CConfig::GetMarker_CfgFile_TagBound(unsigned short val_marker) const {
  return Marker_CfgFile_TagBound[val_marker];
}

unsigned short CConfig::GetMarker_CfgFile_KindBC(string val_marker) const {
  unsigned short iMarker_CfgFile;
  for (iMarker_CfgFile = 0; iMarker_CfgFile < nMarker_CfgFile; iMarker_CfgFile++)
    if (Marker_CfgFile_TagBound[iMarker_CfgFile] == val_marker) break;
  return Marker_CfgFile_KindBC[iMarker_CfgFile];
}

unsigned short CConfig::GetMarker_CfgFile_Monitoring(string val_marker) const {
  unsigned short iMarker_CfgFile;
  for (iMarker_CfgFile = 0; iMarker_CfgFile < nMarker_CfgFile; iMarker_CfgFile++)
    if (Marker_CfgFile_TagBound[iMarker_CfgFile] == val_marker) break;
  return Marker_CfgFile_Monitoring[iMarker_CfgFile];
}

unsigned short CConfig::GetMarker_CfgFile_GeoEval(string val_marker) const {
  unsigned short iMarker_CfgFile;
  for (iMarker_CfgFile = 0; iMarker_CfgFile < nMarker_CfgFile; iMarker_CfgFile++)
    if (Marker_CfgFile_TagBound[iMarker_CfgFile] == val_marker) break;
  return Marker_CfgFile_GeoEval[iMarker_CfgFile];
}

unsigned short CConfig::GetMarker_CfgFile_Designing(string val_marker) const {
  unsigned short iMarker_CfgFile;
  for (iMarker_CfgFile = 0; iMarker_CfgFile < nMarker_CfgFile; iMarker_CfgFile++)
    if (Marker_CfgFile_TagBound[iMarker_CfgFile] == val_marker) break;
  return Marker_CfgFile_Designing[iMarker_CfgFile];
}

unsigned short CConfig::GetMarker_CfgFile_Plotting(string val_marker) const {
  unsigned short iMarker_CfgFile;
  for (iMarker_CfgFile = 0; iMarker_CfgFile < nMarker_CfgFile; iMarker_CfgFile++)
    if (Marker_CfgFile_TagBound[iMarker_CfgFile] == val_marker) break;
  return Marker_CfgFile_Plotting[iMarker_CfgFile];
}

unsigned short CConfig::GetMarker_CfgFile_Analyze(string val_marker) const {
  unsigned short iMarker_CfgFile;
  for (iMarker_CfgFile = 0; iMarker_CfgFile < nMarker_CfgFile; iMarker_CfgFile++)
    if (Marker_CfgFile_TagBound[iMarker_CfgFile] == val_marker) break;
  return Marker_CfgFile_Analyze[iMarker_CfgFile];
}

unsigned short CConfig::GetMarker_CfgFile_ZoneInterface(string val_marker) const {
  unsigned short iMarker_CfgFile;
  for (iMarker_CfgFile = 0; iMarker_CfgFile < nMarker_CfgFile; iMarker_CfgFile++)
    if (Marker_CfgFile_TagBound[iMarker_CfgFile] == val_marker) break;
  return Marker_CfgFile_ZoneInterface[iMarker_CfgFile];
}

unsigned short CConfig::GetMarker_CfgFile_Turbomachinery(string val_marker) const {
  unsigned short iMarker_CfgFile;
  for (iMarker_CfgFile = 0; iMarker_CfgFile < nMarker_CfgFile; iMarker_CfgFile++)
    if (Marker_CfgFile_TagBound[iMarker_CfgFile] == val_marker) break;
  return Marker_CfgFile_Turbomachinery[iMarker_CfgFile];
}

unsigned short CConfig::GetMarker_CfgFile_TurbomachineryFlag(string val_marker) const {
  unsigned short iMarker_CfgFile;
  for (iMarker_CfgFile = 0; iMarker_CfgFile < nMarker_CfgFile; iMarker_CfgFile++)
    if (Marker_CfgFile_TagBound[iMarker_CfgFile] == val_marker) break;
  return Marker_CfgFile_TurbomachineryFlag[iMarker_CfgFile];
}

unsigned short CConfig::GetMarker_CfgFile_MixingPlaneInterface(string val_marker) const {
  unsigned short iMarker_CfgFile;
  for (iMarker_CfgFile = 0; iMarker_CfgFile < nMarker_CfgFile; iMarker_CfgFile++)
    if (Marker_CfgFile_TagBound[iMarker_CfgFile] == val_marker) break;
  return Marker_CfgFile_MixingPlaneInterface[iMarker_CfgFile];
}

unsigned short CConfig::GetMarker_CfgFile_DV(string val_marker) const {
  unsigned short iMarker_CfgFile;
  for (iMarker_CfgFile = 0; iMarker_CfgFile < nMarker_CfgFile; iMarker_CfgFile++)
    if (Marker_CfgFile_TagBound[iMarker_CfgFile] == val_marker) break;
  return Marker_CfgFile_DV[iMarker_CfgFile];
}

unsigned short CConfig::GetMarker_CfgFile_Moving(string val_marker) const {
  unsigned short iMarker_CfgFile;
  for (iMarker_CfgFile = 0; iMarker_CfgFile < nMarker_CfgFile; iMarker_CfgFile++)
    if (Marker_CfgFile_TagBound[iMarker_CfgFile] == val_marker) break;
  return Marker_CfgFile_Moving[iMarker_CfgFile];
}

unsigned short CConfig::GetMarker_CfgFile_Deform_Mesh(string val_marker) const {
  unsigned short iMarker_CfgFile;
  for (iMarker_CfgFile = 0; iMarker_CfgFile < nMarker_CfgFile; iMarker_CfgFile++)
    if (Marker_CfgFile_TagBound[iMarker_CfgFile] == val_marker) break;
  return Marker_CfgFile_Deform_Mesh[iMarker_CfgFile];
}

unsigned short CConfig::GetMarker_CfgFile_Deform_Mesh_Sym_Plane(string val_marker) const {
  unsigned short iMarker_CfgFile;
  for (iMarker_CfgFile = 0; iMarker_CfgFile < nMarker_CfgFile; iMarker_CfgFile++)
    if (Marker_CfgFile_TagBound[iMarker_CfgFile] == val_marker) break;
  return Marker_CfgFile_Deform_Mesh_Sym_Plane[iMarker_CfgFile];
}

unsigned short CConfig::GetMarker_CfgFile_Fluid_Load(string val_marker) const {
  unsigned short iMarker_CfgFile;
  for (iMarker_CfgFile = 0; iMarker_CfgFile < nMarker_CfgFile; iMarker_CfgFile++)
    if (Marker_CfgFile_TagBound[iMarker_CfgFile] == val_marker) break;
  return Marker_CfgFile_Fluid_Load[iMarker_CfgFile];
}

unsigned short CConfig::GetMarker_CfgFile_PyCustom(string val_marker) const {
  unsigned short iMarker_CfgFile;
  for (iMarker_CfgFile=0; iMarker_CfgFile < nMarker_CfgFile; iMarker_CfgFile++)
    if (Marker_CfgFile_TagBound[iMarker_CfgFile] == val_marker) break;
  return Marker_CfgFile_PyCustom[iMarker_CfgFile];
}

unsigned short CConfig::GetMarker_CfgFile_PerBound(string val_marker) const {
  unsigned short iMarker_CfgFile;
  for (iMarker_CfgFile = 0; iMarker_CfgFile < nMarker_CfgFile; iMarker_CfgFile++)
    if (Marker_CfgFile_TagBound[iMarker_CfgFile] == val_marker) break;
  return Marker_CfgFile_PerBound[iMarker_CfgFile];
}

unsigned short CConfig::GetMarker_ZoneInterface(string val_marker) const {
  unsigned short iMarker_CfgFile;
  for (iMarker_CfgFile = 0; iMarker_CfgFile < nMarker_CfgFile; iMarker_CfgFile++)
    if (Marker_CfgFile_TagBound[iMarker_CfgFile] == val_marker) break;
  return Marker_CfgFile_ZoneInterface[iMarker_CfgFile];
}

bool CConfig::GetSolid_Wall(unsigned short iMarker) const {

  return (Marker_All_KindBC[iMarker] == HEAT_FLUX  ||
          Marker_All_KindBC[iMarker] == ISOTHERMAL ||
          Marker_All_KindBC[iMarker] == SMOLUCHOWSKI_MAXWELL ||
          Marker_All_KindBC[iMarker] == CHT_WALL_INTERFACE ||
          Marker_All_KindBC[iMarker] == EULER_WALL);
}

bool CConfig::GetViscous_Wall(unsigned short iMarker) const {

  return (Marker_All_KindBC[iMarker] == HEAT_FLUX  ||
          Marker_All_KindBC[iMarker] == ISOTHERMAL ||
          Marker_All_KindBC[iMarker] == SMOLUCHOWSKI_MAXWELL ||
          Marker_All_KindBC[iMarker] == CHT_WALL_INTERFACE);
}

void CConfig::SetSurface_Movement(unsigned short iMarker, unsigned short kind_movement) {

  unsigned short* new_surface_movement = new unsigned short[nMarker_Moving + 1];
  string* new_marker_moving = new string[nMarker_Moving+1];

  for (unsigned short iMarker_Moving = 0; iMarker_Moving < nMarker_Moving; iMarker_Moving++){
    new_surface_movement[iMarker_Moving] = Kind_SurfaceMovement[iMarker_Moving];
    new_marker_moving[iMarker_Moving] = Marker_Moving[iMarker_Moving];
  }

  if (nKind_SurfaceMovement > 0){
    delete [] Marker_Moving;
    delete [] Kind_SurfaceMovement;
  }

  Kind_SurfaceMovement = new_surface_movement;
  Marker_Moving        = new_marker_moving;

  Kind_SurfaceMovement[nMarker_Moving] = kind_movement;
  Marker_Moving[nMarker_Moving] = Marker_All_TagBound[iMarker];

  nMarker_Moving++;
  nKind_SurfaceMovement++;

}
CConfig::~CConfig(void) {

  unsigned long iDV, iMarker, iPeriodic, iFFD;

  /*--- Delete all of the option objects in the global option map ---*/

  for(map<string, COptionBase*>::iterator itr = option_map.begin(); itr != option_map.end(); itr++) {
    delete itr->second;
  }

  delete [] TimeDOFsADER_DG;
  delete [] TimeIntegrationADER_DG;
  delete [] WeightsIntegrationADER_DG;
  delete [] RK_Alpha_Step;
  delete [] MG_PreSmooth;
  delete [] MG_PostSmooth;

  /*--- Free memory for Aeroelastic problems. ---*/

  delete[] Aeroelastic_pitch;
  delete[] Aeroelastic_plunge;

 /*--- Free memory for airfoil sections ---*/

 delete [] LocationStations;

  /*--- motion origin: ---*/

  delete [] MarkerMotion_Origin;

  delete [] MoveMotion_Origin;

  /*--- translation: ---*/

  delete [] MarkerTranslation_Rate;

  /*--- rotation: ---*/

  delete [] MarkerRotation_Rate;

  /*--- pitching: ---*/

  delete [] MarkerPitching_Omega;

  /*--- pitching amplitude: ---*/

  delete [] MarkerPitching_Ampl;

  /*--- pitching phase: ---*/

  delete [] MarkerPitching_Phase;

  /*--- plunging: ---*/

  delete [] MarkerPlunging_Omega;

  /*--- plunging amplitude: ---*/
  delete [] MarkerPlunging_Ampl;

  /*--- reference origin for moments ---*/

  delete [] RefOriginMoment_X;
  delete [] RefOriginMoment_Y;
  delete [] RefOriginMoment_Z;

  /*--- Free memory for Harmonic Blance Frequency  pointer ---*/

  delete [] Omega_HB;

  /*--- Marker pointers ---*/

  delete[] Marker_CfgFile_GeoEval;
  delete[] Marker_All_GeoEval;

  delete[] Marker_CfgFile_TagBound;
  delete[] Marker_All_TagBound;

  delete[] Marker_CfgFile_KindBC;
  delete[] Marker_All_KindBC;

  delete[] Marker_CfgFile_Monitoring;
  delete[] Marker_All_Monitoring;

  delete[] Marker_CfgFile_Designing;
  delete[] Marker_All_Designing;

  delete[] Marker_CfgFile_Plotting;
  delete[] Marker_All_Plotting;

  delete[] Marker_CfgFile_Analyze;
  delete[] Marker_All_Analyze;

  delete[] Marker_CfgFile_ZoneInterface;
  delete[] Marker_All_ZoneInterface;

  delete[] Marker_CfgFile_DV;
  delete[] Marker_All_DV;

  delete[] Marker_CfgFile_Moving;
  delete[] Marker_All_Moving;

  delete[] Marker_CfgFile_Deform_Mesh;
  delete[] Marker_All_Deform_Mesh;

  delete[] Marker_CfgFile_Deform_Mesh_Sym_Plane;
  delete[] Marker_All_Deform_Mesh_Sym_Plane;

  delete[] Marker_CfgFile_Fluid_Load;
  delete[] Marker_All_Fluid_Load;

  delete[] Marker_CfgFile_PyCustom;
  delete[] Marker_All_PyCustom;

  delete[] Marker_CfgFile_PerBound;
  delete[] Marker_All_PerBound;

  delete [] Marker_CfgFile_Turbomachinery;
  delete [] Marker_All_Turbomachinery;

  delete [] Marker_CfgFile_TurbomachineryFlag;
  delete [] Marker_All_TurbomachineryFlag;

  delete [] Marker_CfgFile_MixingPlaneInterface;
  delete [] Marker_All_MixingPlaneInterface;

  delete[] Marker_DV;
  delete[] Marker_Moving;
  delete[] Marker_Monitoring;
  delete[] Marker_Designing;
  delete[] Marker_GeoEval;
  delete[] Marker_Plotting;
  delete[] Marker_Analyze;
  delete[] Marker_WallFunctions;
  delete[] Marker_ZoneInterface;
  delete [] Marker_PyCustom;
  delete[] Marker_All_SendRecv;

  delete[] Kind_Inc_Inlet;
  delete[] Kind_Inc_Outlet;

  delete[] Kind_WallFunctions;

  delete[] Kind_Wall;

  delete[] Config_Filenames;

  if (IntInfo_WallFunctions != nullptr) {
    for (iMarker = 0; iMarker < nMarker_WallFunctions; ++iMarker) {
      if (IntInfo_WallFunctions[iMarker] != nullptr)
        delete[] IntInfo_WallFunctions[iMarker];
    }
    delete[] IntInfo_WallFunctions;
  }

  if (DoubleInfo_WallFunctions != nullptr) {
    for (iMarker = 0; iMarker < nMarker_WallFunctions; ++iMarker) {
      if (DoubleInfo_WallFunctions[iMarker] != nullptr)
        delete[] DoubleInfo_WallFunctions[iMarker];
    }
    delete[] DoubleInfo_WallFunctions;
  }

       delete[] Kind_ObjFunc;
       delete[] Weight_ObjFunc;

  if (DV_Value != nullptr) {
    for (iDV = 0; iDV < nDV; iDV++) delete[] DV_Value[iDV];
    delete [] DV_Value;
  }

  if (ParamDV != nullptr) {
    for (iDV = 0; iDV < nDV; iDV++) delete[] ParamDV[iDV];
    delete [] ParamDV;
  }

  if (CoordFFDBox != nullptr) {
    for (iFFD = 0; iFFD < nFFDBox; iFFD++) delete[] CoordFFDBox[iFFD];
    delete [] CoordFFDBox;
  }

  if (DegreeFFDBox != nullptr) {
    for (iFFD = 0; iFFD < nFFDBox; iFFD++) delete[] DegreeFFDBox[iFFD];
    delete [] DegreeFFDBox;
  }

     delete[] Design_Variable;

     delete[]  Exhaust_Temperature_Target;
     delete[]  Exhaust_Pressure_Target;
     delete[] Exhaust_Pressure;
     delete[] Exhaust_Temperature;
     delete[] Exhaust_MassFlow;
     delete[] Exhaust_TotalPressure;
     delete[] Exhaust_TotalTemperature;
     delete[] Exhaust_GrossThrust;
     delete[] Exhaust_Force;
     delete[] Exhaust_Power;

     delete[]  Inflow_Mach;
     delete[] Inflow_Pressure;
     delete[] Inflow_MassFlow;
     delete[] Inflow_ReverseMassFlow;
     delete[] Inflow_TotalPressure;
     delete[] Inflow_Temperature;
     delete[] Inflow_TotalTemperature;
     delete[] Inflow_RamDrag;
     delete[]  Inflow_Force;
     delete[] Inflow_Power;

     delete[]  Engine_Power;
     delete[]  Engine_Mach;
     delete[]  Engine_Force;
     delete[]  Engine_NetThrust;
     delete[]  Engine_GrossThrust;
     delete[]  Engine_Area;
     delete[] EngineInflow_Target;

     delete[]  ActDiskInlet_MassFlow;
     delete[]  ActDiskInlet_Temperature;
     delete[]  ActDiskInlet_TotalTemperature;
     delete[]  ActDiskInlet_Pressure;
     delete[]  ActDiskInlet_TotalPressure;
     delete[]  ActDiskInlet_RamDrag;
     delete[]  ActDiskInlet_Force;
     delete[]  ActDiskInlet_Power;

     delete[]  ActDiskOutlet_MassFlow;
     delete[]  ActDiskOutlet_Temperature;
     delete[]  ActDiskOutlet_TotalTemperature;
     delete[]  ActDiskOutlet_Pressure;
     delete[]  ActDiskOutlet_TotalPressure;
     delete[]  ActDiskOutlet_GrossThrust;
     delete[]  ActDiskOutlet_Force;
     delete[]  ActDiskOutlet_Power;

     delete[]  Outlet_MassFlow;
     delete[]  Outlet_Density;
     delete[]  Outlet_Area;

     delete[]  ActDisk_DeltaPress;
     delete[]  ActDisk_DeltaTemp;
     delete[]  ActDisk_TotalPressRatio;
     delete[]  ActDisk_TotalTempRatio;
     delete[]  ActDisk_StaticPressRatio;
     delete[]  ActDisk_StaticTempRatio;
     delete[]  ActDisk_Power;
     delete[]  ActDisk_MassFlow;
     delete[]  ActDisk_Mach;
     delete[]  ActDisk_Force;
     delete[]  ActDisk_NetThrust;
     delete[]  ActDisk_BCThrust;
     delete[]  ActDisk_BCThrust_Old;
     delete[]  ActDisk_GrossThrust;
     delete[]  ActDisk_Area;
     delete[]  ActDisk_ReverseMassFlow;

     delete[]  Surface_MassFlow;
     delete[]  Surface_Mach;
     delete[]  Surface_Temperature;
     delete[]  Surface_Pressure;
     delete[]  Surface_Density;
     delete[]  Surface_Enthalpy;
     delete[]  Surface_NormalVelocity;
     delete[]  Surface_Uniformity;
     delete[]  Surface_SecondaryStrength;
     delete[]  Surface_SecondOverUniform;
     delete[]  Surface_MomentumDistortion;
     delete[]  Surface_TotalTemperature;
     delete[]  Surface_TotalPressure;
     delete[]  Surface_PressureDrop;
     delete[]  Surface_DC60;
     delete[]  Surface_IDC;
     delete[]  Surface_IDC_Mach;
     delete[]  Surface_IDR;

  delete[]  Inlet_Ttotal;
  delete[]  Inlet_Ptotal;
  if (Inlet_FlowDir != nullptr) {
    for (iMarker = 0; iMarker < nMarker_Inlet; iMarker++)
      delete [] Inlet_FlowDir[iMarker];
    delete [] Inlet_FlowDir;
  }

  if (Inlet_Velocity != nullptr) {
    for (iMarker = 0; iMarker < nMarker_Supersonic_Inlet; iMarker++)
      delete [] Inlet_Velocity[iMarker];
    delete [] Inlet_Velocity;
  }

  if (Inlet_MassFrac != nullptr) {
    for (iMarker = 0; iMarker < nMarker_Supersonic_Inlet; iMarker++)
      delete [] Inlet_MassFrac[iMarker];
    delete [] Inlet_MassFrac;
  }

  if (Riemann_FlowDir != nullptr) {
    for (iMarker = 0; iMarker < nMarker_Riemann; iMarker++)
      delete [] Riemann_FlowDir[iMarker];
    delete [] Riemann_FlowDir;
  }

  if (Giles_FlowDir != nullptr) {
    for (iMarker = 0; iMarker < nMarker_Giles; iMarker++)
      delete [] Giles_FlowDir[iMarker];
    delete [] Giles_FlowDir;
  }

  if (Load_Sine_Dir != nullptr) {
    for (iMarker = 0; iMarker < nMarker_Load_Sine; iMarker++)
      delete [] Load_Sine_Dir[iMarker];
    delete [] Load_Sine_Dir;
  }

  if (Load_Dir != nullptr) {
    for (iMarker = 0; iMarker < nMarker_Load_Dir; iMarker++)
      delete [] Load_Dir[iMarker];
    delete [] Load_Dir;
  }

     delete[] Inlet_Temperature;
     delete[] Inlet_Pressure;
     delete[] Outlet_Pressure;
     delete[] Isothermal_Temperature;
     delete[] Heat_Flux;
     delete[] Displ_Value;
     delete[] Load_Value;
     delete[] Damper_Constant;
     delete[] Load_Dir_Multiplier;
     delete[] Load_Dir_Value;
     delete[] Disp_Dir;
     delete[] Disp_Dir_Multiplier;
     delete[] Disp_Dir_Value;
     delete[] Load_Sine_Amplitude;
     delete[] Load_Sine_Frequency;
     delete[] FlowLoad_Value;
     delete[] Roughness_Height;
     delete[] Wall_Emissivity;
  /*--- related to periodic boundary conditions ---*/

  for (iMarker = 0; iMarker < nMarker_PerBound; iMarker++) {
    if (Periodic_RotCenter   != nullptr) delete [] Periodic_RotCenter[iMarker];
    if (Periodic_RotAngles   != nullptr) delete [] Periodic_RotAngles[iMarker];
    if (Periodic_Translation != nullptr) delete [] Periodic_Translation[iMarker];
  }
  delete[] Periodic_RotCenter;
  delete[] Periodic_RotAngles;
  delete[] Periodic_Translation;

  for (iPeriodic = 0; iPeriodic < nPeriodic_Index; iPeriodic++) {
    if (Periodic_Center    != nullptr) delete [] Periodic_Center[iPeriodic];
    if (Periodic_Rotation  != nullptr) delete [] Periodic_Rotation[iPeriodic];
    if (Periodic_Translate != nullptr) delete [] Periodic_Translate[iPeriodic];
  }
  delete[] Periodic_Center;
  delete[] Periodic_Rotation;
  delete[] Periodic_Translate;

  delete[] MG_CorrecSmooth;
         delete[] PlaneTag;
              delete[] CFL;

  /*--- String markers ---*/

               delete[] Marker_Euler;
            delete[] Marker_FarField;
              delete[] Marker_Custom;
             delete[] Marker_SymWall;
            delete[] Marker_PerBound;
            delete[] Marker_PerDonor;
      delete[] Marker_NearFieldBound;
         delete[] Marker_Deform_Mesh;
         delete[] Marker_Deform_Mesh_Sym_Plane;
          delete[] Marker_Fluid_Load;
      delete[] Marker_Fluid_InterfaceBound;
               delete[] Marker_Inlet;
    delete[] Marker_Supersonic_Inlet;
    delete[] Marker_Supersonic_Outlet;
              delete[] Marker_Outlet;
          delete[] Marker_Isothermal;
  delete[] Marker_Smoluchowski_Maxwell;
       delete[] Marker_EngineInflow;
      delete[] Marker_EngineExhaust;
        delete[] Marker_Displacement;
                delete[] Marker_Load;
                delete[] Marker_Damper;
                delete[] Marker_Load_Dir;
                delete[] Marker_Disp_Dir;
                delete[] Marker_Load_Sine;
            delete[] Marker_FlowLoad;
             delete[] Marker_Internal;
                delete[] Marker_HeatFlux;
          delete[] Marker_Emissivity;

  delete [] Int_Coeffs;

  delete [] ElasticityMod;
  delete [] PoissonRatio;
  delete [] MaterialDensity;
  delete [] Electric_Constant;
  delete [] Electric_Field_Mod;
  delete [] RefNode_Displacement;
  delete [] Electric_Field_Dir;

  /*--- Delete some arrays needed just for initializing options. ---*/

  delete [] FFDTag;
  delete [] nDV_Value;
  delete [] TagFFDBox;

  delete [] Kind_Data_Riemann;
  delete [] Riemann_Var1;
  delete [] Riemann_Var2;
  delete [] Kind_Data_Giles;
  delete [] Giles_Var1;
  delete [] Giles_Var2;
  delete [] RelaxFactorAverage;
  delete [] RelaxFactorFourier;
  delete [] nSpan_iZones;
  delete [] Kind_TurboMachinery;

  delete [] Marker_MixingPlaneInterface;
  delete [] Marker_TurboBoundIn;
  delete [] Marker_TurboBoundOut;
  delete [] Marker_Riemann;
  delete [] Marker_Giles;
  delete [] Marker_Shroud;

  delete [] nBlades;
  delete [] FreeStreamTurboNormal;

  delete [] top_optim_kernels;
  delete [] top_optim_kernel_params;
  delete [] top_optim_filter_radius;

  delete [] ScreenOutput;
  delete [] HistoryOutput;
  delete [] VolumeOutput;
  delete [] Mesh_Box_Size;
  delete [] VolumeOutputFiles;

  delete [] ConvField;

}

string CConfig::GetFilename(string filename, string ext, unsigned long Iter) const {

  /*--- Remove any extension --- */

  unsigned short lastindex = filename.find_last_of(".");
  filename = filename.substr(0, lastindex);

  /*--- Add the extension --- */

  filename = filename + string(ext);

  /*--- Append the zone number if multizone problems ---*/
  if (Multizone_Problem)
    filename = GetMultizone_FileName(filename, GetiZone(), ext);

  /*--- Append the zone number if multiple instance problems ---*/
  if (GetnTimeInstances() > 1)
    filename = GetMultiInstance_FileName(filename, GetiInst(), ext);

  if (GetTime_Domain()){
    filename = GetUnsteady_FileName(filename, (int)Iter, ext);
  }

  return filename;
}

string CConfig::GetUnsteady_FileName(string val_filename, int val_iter, string ext) const {

  string UnstExt="", UnstFilename = val_filename;
  char buffer[50];

  /*--- Check that a positive value iteration is requested (for now). ---*/

  if (val_iter < 0) {
    SU2_MPI::Error("Requesting a negative iteration number for the restart file!!", CURRENT_FUNCTION);
  }

  unsigned short lastindex = UnstFilename.find_last_of(".");
  UnstFilename = UnstFilename.substr(0, lastindex);

  /*--- Append iteration number for unsteady cases ---*/

  if (Time_Domain) {

    if ((val_iter >= 0)    && (val_iter < 10))    SPRINTF (buffer, "_0000%d", val_iter);
    if ((val_iter >= 10)   && (val_iter < 100))   SPRINTF (buffer, "_000%d",  val_iter);
    if ((val_iter >= 100)  && (val_iter < 1000))  SPRINTF (buffer, "_00%d",   val_iter);
    if ((val_iter >= 1000) && (val_iter < 10000)) SPRINTF (buffer, "_0%d",    val_iter);
    if (val_iter >= 10000) SPRINTF (buffer, "_%d", val_iter);
    UnstExt = string(buffer);
  }
  UnstExt += ext;
  UnstFilename.append(UnstExt);

  return UnstFilename;
}

string CConfig::GetMultizone_FileName(string val_filename, int val_iZone, string ext) const {

    string multizone_filename = val_filename;
    char buffer[50];

    unsigned short lastindex = multizone_filename.find_last_of(".");
    multizone_filename = multizone_filename.substr(0, lastindex);

    if (Multizone_Problem) {
        SPRINTF (buffer, "_%d", SU2_TYPE::Int(val_iZone));
        multizone_filename.append(string(buffer));
    }

    multizone_filename += ext;
    return multizone_filename;
}

string CConfig::GetMultizone_HistoryFileName(string val_filename, int val_iZone, string ext) const {

    string multizone_filename = val_filename;
    char buffer[50];
    unsigned short lastindex = multizone_filename.find_last_of(".");
    multizone_filename = multizone_filename.substr(0, lastindex);
    if (Multizone_Problem) {
        SPRINTF (buffer, "_%d", SU2_TYPE::Int(val_iZone));
        multizone_filename.append(string(buffer));
    }
    multizone_filename += ext;
    return multizone_filename;
}

string CConfig::GetMultiInstance_FileName(string val_filename, int val_iInst, string ext) const {

  string multizone_filename = val_filename;
  char buffer[50];

  unsigned short lastindex = multizone_filename.find_last_of(".");
  multizone_filename = multizone_filename.substr(0, lastindex);
  SPRINTF (buffer, "_%d", SU2_TYPE::Int(val_iInst));
  multizone_filename.append(string(buffer));
  multizone_filename += ext;
  return multizone_filename;
}

string CConfig::GetMultiInstance_HistoryFileName(string val_filename, int val_iInst) const {

  string multizone_filename = val_filename;
  char buffer[50];

  unsigned short lastindex = multizone_filename.find_last_of(".");
  multizone_filename = multizone_filename.substr(0, lastindex);
  SPRINTF (buffer, "_%d", SU2_TYPE::Int(val_iInst));
  multizone_filename.append(string(buffer));

  return multizone_filename;
}

string CConfig::GetObjFunc_Extension(string val_filename) const {

  string AdjExt, Filename = val_filename;

  if (ContinuousAdjoint || DiscreteAdjoint) {

    /*--- Remove filename extension (.dat) ---*/

    unsigned short lastindex = Filename.find_last_of(".");
    Filename = Filename.substr(0, lastindex);

    if (nObj==1) {
      switch (Kind_ObjFunc[0]) {
        case DRAG_COEFFICIENT:            AdjExt = "_cd";       break;
        case LIFT_COEFFICIENT:            AdjExt = "_cl";       break;
        case SIDEFORCE_COEFFICIENT:       AdjExt = "_csf";      break;
        case INVERSE_DESIGN_PRESSURE:     AdjExt = "_invpress"; break;
        case INVERSE_DESIGN_HEATFLUX:     AdjExt = "_invheat";  break;
        case MOMENT_X_COEFFICIENT:        AdjExt = "_cmx";      break;
        case MOMENT_Y_COEFFICIENT:        AdjExt = "_cmy";      break;
        case MOMENT_Z_COEFFICIENT:        AdjExt = "_cmz";      break;
        case EFFICIENCY:                  AdjExt = "_eff";      break;
        case EQUIVALENT_AREA:             AdjExt = "_ea";       break;
        case NEARFIELD_PRESSURE:          AdjExt = "_nfp";      break;
        case FORCE_X_COEFFICIENT:         AdjExt = "_cfx";      break;
        case FORCE_Y_COEFFICIENT:         AdjExt = "_cfy";      break;
        case FORCE_Z_COEFFICIENT:         AdjExt = "_cfz";      break;
        case THRUST_COEFFICIENT:          AdjExt = "_ct";       break;
        case TORQUE_COEFFICIENT:          AdjExt = "_cq";       break;
        case TOTAL_HEATFLUX:              AdjExt = "_totheat";  break;
        case MAXIMUM_HEATFLUX:            AdjExt = "_maxheat";  break;
        case TOTAL_AVG_TEMPERATURE:       AdjExt = "_avtp";     break;
        case FIGURE_OF_MERIT:             AdjExt = "_merit";    break;
        case BUFFET_SENSOR:               AdjExt = "_buffet";    break;
        case SURFACE_TOTAL_PRESSURE:      AdjExt = "_pt";       break;
        case SURFACE_STATIC_PRESSURE:     AdjExt = "_pe";       break;
        case SURFACE_MASSFLOW:            AdjExt = "_mfr";      break;
        case SURFACE_UNIFORMITY:          AdjExt = "_uniform";  break;
        case SURFACE_SECONDARY:           AdjExt = "_second";   break;
        case SURFACE_MOM_DISTORTION:      AdjExt = "_distort";  break;
        case SURFACE_SECOND_OVER_UNIFORM: AdjExt = "_sou";      break;
        case SURFACE_PRESSURE_DROP:       AdjExt = "_dp";       break;
        case SURFACE_MACH:                AdjExt = "_mach";     break;
        case CUSTOM_OBJFUNC:              AdjExt = "_custom";   break;
        case KINETIC_ENERGY_LOSS:         AdjExt = "_ke";       break;
        case TOTAL_PRESSURE_LOSS:         AdjExt = "_pl";       break;
        case FLOW_ANGLE_OUT:              AdjExt = "_fao";      break;
        case FLOW_ANGLE_IN:               AdjExt = "_fai";      break;
        case TOTAL_EFFICIENCY:            AdjExt = "_teff";     break;
        case TOTAL_STATIC_EFFICIENCY:     AdjExt = "_tseff";    break;
        case EULERIAN_WORK:               AdjExt = "_ew";       break;
        case MASS_FLOW_IN:                AdjExt = "_mfi";      break;
        case MASS_FLOW_OUT:               AdjExt = "_mfo";      break;
        case ENTROPY_GENERATION:          AdjExt = "_entg";     break;
        case REFERENCE_GEOMETRY:          AdjExt = "_refgeom";  break;
        case REFERENCE_NODE:              AdjExt = "_refnode";  break;
        case VOLUME_FRACTION:             AdjExt = "_volfrac";  break;
        case TOPOL_DISCRETENESS:          AdjExt = "_topdisc";  break;
        case TOPOL_COMPLIANCE:            AdjExt = "_topcomp";  break;
      }
    }
    else{
      AdjExt = "_combo";
    }
    Filename.append(AdjExt);

    /*--- Lastly, add the .dat extension ---*/
    Filename.append(".dat");

  }

  return Filename;
}

unsigned short CConfig::GetContainerPosition(unsigned short val_eqsystem) {

  switch (val_eqsystem) {
    case RUNTIME_FLOW_SYS:      return FLOW_SOL;
    case RUNTIME_TURB_SYS:      return TURB_SOL;
    case RUNTIME_TRANS_SYS:     return TRANS_SOL;
    case RUNTIME_HEAT_SYS:      return HEAT_SOL;
    case RUNTIME_FEA_SYS:       return FEA_SOL;
    case RUNTIME_ADJPOT_SYS:    return ADJFLOW_SOL;
    case RUNTIME_ADJFLOW_SYS:   return ADJFLOW_SOL;
    case RUNTIME_ADJTURB_SYS:   return ADJTURB_SOL;
    case RUNTIME_ADJFEA_SYS:    return ADJFEA_SOL;
    case RUNTIME_RADIATION_SYS: return RAD_SOL;
    case RUNTIME_MULTIGRID_SYS: return 0;
  }
  return 0;
}

void CConfig::SetKind_ConvNumScheme(unsigned short val_kind_convnumscheme,
                                    unsigned short val_kind_centered, unsigned short val_kind_upwind,
                                    unsigned short val_kind_slopelimit, bool val_muscl,
                                    unsigned short val_kind_fem) {

  Kind_ConvNumScheme = val_kind_convnumscheme;
  Kind_Centered = val_kind_centered;
  Kind_Upwind = val_kind_upwind;
  Kind_FEM = val_kind_fem;
  Kind_SlopeLimit = val_kind_slopelimit;
  MUSCL = val_muscl;

}

void CConfig::SetGlobalParam(unsigned short val_solver,
                             unsigned short val_system) {

  /*--- Set the simulation global time ---*/

  Current_UnstTime = static_cast<su2double>(TimeIter)*Delta_UnstTime;
  Current_UnstTimeND = static_cast<su2double>(TimeIter)*Delta_UnstTimeND;

  /*--- Set the solver methods ---*/

  switch (val_solver) {
    case EULER: case INC_EULER: case NEMO_EULER:
      if (val_system == RUNTIME_FLOW_SYS) {
        SetKind_ConvNumScheme(Kind_ConvNumScheme_Flow, Kind_Centered_Flow,
                              Kind_Upwind_Flow, Kind_SlopeLimit_Flow,
                              MUSCL_Flow, NONE);
        SetKind_TimeIntScheme(Kind_TimeIntScheme_Flow);
      }
      break;
    case NAVIER_STOKES: case INC_NAVIER_STOKES: case NEMO_NAVIER_STOKES:
      if (val_system == RUNTIME_FLOW_SYS) {
        SetKind_ConvNumScheme(Kind_ConvNumScheme_Flow, Kind_Centered_Flow,
                              Kind_Upwind_Flow, Kind_SlopeLimit_Flow,
                              MUSCL_Flow, NONE);
        SetKind_TimeIntScheme(Kind_TimeIntScheme_Flow);
      }
      if (val_system == RUNTIME_HEAT_SYS) {
        SetKind_ConvNumScheme(Kind_ConvNumScheme_Heat, NONE, NONE, NONE, NONE, NONE);
        SetKind_TimeIntScheme(Kind_TimeIntScheme_Heat);
      }
      break;
    case RANS: case INC_RANS:
      if (val_system == RUNTIME_FLOW_SYS) {
        SetKind_ConvNumScheme(Kind_ConvNumScheme_Flow, Kind_Centered_Flow,
                              Kind_Upwind_Flow, Kind_SlopeLimit_Flow,
                              MUSCL_Flow, NONE);
        SetKind_TimeIntScheme(Kind_TimeIntScheme_Flow);
      }
      if (val_system == RUNTIME_TURB_SYS) {
        SetKind_ConvNumScheme(Kind_ConvNumScheme_Turb, Kind_Centered_Turb,
                              Kind_Upwind_Turb, Kind_SlopeLimit_Turb,
                              MUSCL_Turb, NONE);
        SetKind_TimeIntScheme(Kind_TimeIntScheme_Turb);
      }
      if (val_system == RUNTIME_TRANS_SYS) {
        SetKind_ConvNumScheme(Kind_ConvNumScheme_Turb, Kind_Centered_Turb,
                              Kind_Upwind_Turb, Kind_SlopeLimit_Turb,
                              MUSCL_Turb, NONE);
        SetKind_TimeIntScheme(Kind_TimeIntScheme_Turb);
      }
      if (val_system == RUNTIME_HEAT_SYS) {
        SetKind_ConvNumScheme(Kind_ConvNumScheme_Heat, NONE, NONE, NONE, NONE, NONE);
        SetKind_TimeIntScheme(Kind_TimeIntScheme_Heat);
      }
      break;
    case FEM_EULER: case FEM_INC_EULER:
      if (val_system == RUNTIME_FLOW_SYS) {
        SetKind_ConvNumScheme(Kind_ConvNumScheme_FEM_Flow, Kind_Centered_Flow,
                              Kind_Upwind_Flow, Kind_SlopeLimit_Flow,
                              MUSCL_Flow, Kind_FEM_Flow);
        SetKind_TimeIntScheme(Kind_TimeIntScheme_FEM_Flow);
      }
      break;
    case FEM_NAVIER_STOKES: case FEM_INC_NAVIER_STOKES:
      if (val_system == RUNTIME_FLOW_SYS) {
        SetKind_ConvNumScheme(Kind_ConvNumScheme_Flow, Kind_Centered_Flow,
                              Kind_Upwind_Flow, Kind_SlopeLimit_Flow,
                              MUSCL_Flow, Kind_FEM_Flow);
        SetKind_TimeIntScheme(Kind_TimeIntScheme_FEM_Flow);
      }
      break;
    case FEM_LES: case FEM_INC_LES:
      if (val_system == RUNTIME_FLOW_SYS) {
        SetKind_ConvNumScheme(Kind_ConvNumScheme_Flow, Kind_Centered_Flow,
                              Kind_Upwind_Flow, Kind_SlopeLimit_Flow,
                              MUSCL_Flow, Kind_FEM_Flow);
        SetKind_TimeIntScheme(Kind_TimeIntScheme_FEM_Flow);
      }
      break;
    case ADJ_EULER:
      if (val_system == RUNTIME_FLOW_SYS) {
        SetKind_ConvNumScheme(Kind_ConvNumScheme_Flow, Kind_Centered_Flow,
                              Kind_Upwind_Flow, Kind_SlopeLimit_Flow,
                              MUSCL_Flow, NONE);
        SetKind_TimeIntScheme(Kind_TimeIntScheme_Flow);
      }
      if (val_system == RUNTIME_ADJFLOW_SYS) {
        SetKind_ConvNumScheme(Kind_ConvNumScheme_AdjFlow, Kind_Centered_AdjFlow,
                              Kind_Upwind_AdjFlow, Kind_SlopeLimit_AdjFlow,
                              MUSCL_AdjFlow, NONE);
        SetKind_TimeIntScheme(Kind_TimeIntScheme_AdjFlow);
      }
      break;
    case ADJ_NAVIER_STOKES:
      if (val_system == RUNTIME_FLOW_SYS) {
        SetKind_ConvNumScheme(Kind_ConvNumScheme_Flow, Kind_Centered_Flow,
                              Kind_Upwind_Flow, Kind_SlopeLimit_Flow,
                              MUSCL_Flow, NONE);
        SetKind_TimeIntScheme(Kind_TimeIntScheme_Flow);
      }
      if (val_system == RUNTIME_ADJFLOW_SYS) {
        SetKind_ConvNumScheme(Kind_ConvNumScheme_AdjFlow, Kind_Centered_AdjFlow,
                              Kind_Upwind_AdjFlow, Kind_SlopeLimit_AdjFlow,
                              MUSCL_AdjFlow, NONE);
        SetKind_TimeIntScheme(Kind_TimeIntScheme_AdjFlow);
      }
      break;
    case ADJ_RANS:
      if (val_system == RUNTIME_FLOW_SYS) {
        SetKind_ConvNumScheme(Kind_ConvNumScheme_Flow, Kind_Centered_Flow,
                              Kind_Upwind_Flow, Kind_SlopeLimit_Flow,
                              MUSCL_Flow, NONE);
        SetKind_TimeIntScheme(Kind_TimeIntScheme_Flow);
      }
      if (val_system == RUNTIME_ADJFLOW_SYS) {
        SetKind_ConvNumScheme(Kind_ConvNumScheme_AdjFlow, Kind_Centered_AdjFlow,
                              Kind_Upwind_AdjFlow, Kind_SlopeLimit_AdjFlow,
                              MUSCL_AdjFlow, NONE);
        SetKind_TimeIntScheme(Kind_TimeIntScheme_AdjFlow);
      }
      if (val_system == RUNTIME_TURB_SYS) {
        SetKind_ConvNumScheme(Kind_ConvNumScheme_Turb, Kind_Centered_Turb,
                              Kind_Upwind_Turb, Kind_SlopeLimit_Turb,
                              MUSCL_Turb, NONE);
        SetKind_TimeIntScheme(Kind_TimeIntScheme_Turb);
      }
      if (val_system == RUNTIME_ADJTURB_SYS) {
        SetKind_ConvNumScheme(Kind_ConvNumScheme_AdjTurb, Kind_Centered_AdjTurb,
                              Kind_Upwind_AdjTurb, Kind_SlopeLimit_AdjTurb,
                              MUSCL_AdjTurb, NONE);
        SetKind_TimeIntScheme(Kind_TimeIntScheme_AdjTurb);
      }
      break;
    case HEAT_EQUATION:
      if (val_system == RUNTIME_HEAT_SYS) {
        SetKind_ConvNumScheme(NONE, NONE, NONE, NONE, NONE, NONE);
        SetKind_TimeIntScheme(Kind_TimeIntScheme_Heat);
      }
      break;

    case FEM_ELASTICITY:

      Current_DynTime = static_cast<su2double>(TimeIter)*Delta_DynTime;

      if (val_system == RUNTIME_FEA_SYS) {
        SetKind_ConvNumScheme(NONE, NONE, NONE, NONE, NONE, NONE);
        SetKind_TimeIntScheme(Kind_TimeIntScheme_FEA);
      }
      break;
  }
}

const su2double* CConfig::GetPeriodicRotCenter(string val_marker) const {
  unsigned short iMarker_PerBound;
  for (iMarker_PerBound = 0; iMarker_PerBound < nMarker_PerBound; iMarker_PerBound++)
    if (Marker_PerBound[iMarker_PerBound] == val_marker) break;
  return Periodic_RotCenter[iMarker_PerBound];
}

const su2double* CConfig::GetPeriodicRotAngles(string val_marker) const {
  unsigned short iMarker_PerBound;
  for (iMarker_PerBound = 0; iMarker_PerBound < nMarker_PerBound; iMarker_PerBound++)
    if (Marker_PerBound[iMarker_PerBound] == val_marker) break;
  return Periodic_RotAngles[iMarker_PerBound];
}

const su2double* CConfig::GetPeriodicTranslation(string val_marker) const {
  unsigned short iMarker_PerBound;
  for (iMarker_PerBound = 0; iMarker_PerBound < nMarker_PerBound; iMarker_PerBound++)
    if (Marker_PerBound[iMarker_PerBound] == val_marker) break;
  return Periodic_Translation[iMarker_PerBound];
}

unsigned short CConfig::GetMarker_Periodic_Donor(string val_marker) const {
  unsigned short iMarker_PerBound, jMarker_PerBound, kMarker_All;

  /*--- Find the marker for this periodic boundary. ---*/
  for (iMarker_PerBound = 0; iMarker_PerBound < nMarker_PerBound; iMarker_PerBound++)
    if (Marker_PerBound[iMarker_PerBound] == val_marker) break;

  /*--- Find corresponding donor. ---*/
  for (jMarker_PerBound = 0; jMarker_PerBound < nMarker_PerBound; jMarker_PerBound++)
    if (Marker_PerBound[jMarker_PerBound] == Marker_PerDonor[iMarker_PerBound]) break;

  /*--- Find and return global marker index for donor boundary. ---*/
  for (kMarker_All = 0; kMarker_All < nMarker_CfgFile; kMarker_All++)
    if (Marker_PerBound[jMarker_PerBound] == Marker_All_TagBound[kMarker_All]) break;

  return kMarker_All;
}

su2double CConfig::GetActDisk_NetThrust(string val_marker) const {
  unsigned short iMarker_ActDisk;
  for (iMarker_ActDisk = 0; iMarker_ActDisk < nMarker_ActDiskInlet; iMarker_ActDisk++)
    if ((Marker_ActDiskInlet[iMarker_ActDisk] == val_marker) ||
        (Marker_ActDiskOutlet[iMarker_ActDisk] == val_marker)) break;
  return ActDisk_NetThrust[iMarker_ActDisk];
}

su2double CConfig::GetActDisk_Power(string val_marker) const {
  unsigned short iMarker_ActDisk;
  for (iMarker_ActDisk = 0; iMarker_ActDisk < nMarker_ActDiskInlet; iMarker_ActDisk++)
    if ((Marker_ActDiskInlet[iMarker_ActDisk] == val_marker) ||
        (Marker_ActDiskOutlet[iMarker_ActDisk] == val_marker)) break;
  return ActDisk_Power[iMarker_ActDisk];
}

su2double CConfig::GetActDisk_MassFlow(string val_marker) const {
  unsigned short iMarker_ActDisk;
  for (iMarker_ActDisk = 0; iMarker_ActDisk < nMarker_ActDiskInlet; iMarker_ActDisk++)
    if ((Marker_ActDiskInlet[iMarker_ActDisk] == val_marker) ||
        (Marker_ActDiskOutlet[iMarker_ActDisk] == val_marker)) break;
  return ActDisk_MassFlow[iMarker_ActDisk];
}

su2double CConfig::GetActDisk_Mach(string val_marker) const {
  unsigned short iMarker_ActDisk;
  for (iMarker_ActDisk = 0; iMarker_ActDisk < nMarker_ActDiskInlet; iMarker_ActDisk++)
    if ((Marker_ActDiskInlet[iMarker_ActDisk] == val_marker) ||
        (Marker_ActDiskOutlet[iMarker_ActDisk] == val_marker)) break;
  return ActDisk_Mach[iMarker_ActDisk];
}

su2double CConfig::GetActDisk_Force(string val_marker) const {
  unsigned short iMarker_ActDisk;
  for (iMarker_ActDisk = 0; iMarker_ActDisk < nMarker_ActDiskInlet; iMarker_ActDisk++)
    if ((Marker_ActDiskInlet[iMarker_ActDisk] == val_marker) ||
        (Marker_ActDiskOutlet[iMarker_ActDisk] == val_marker)) break;
  return ActDisk_Force[iMarker_ActDisk];
}

su2double CConfig::GetActDisk_BCThrust(string val_marker) const {
  unsigned short iMarker_ActDisk;
  for (iMarker_ActDisk = 0; iMarker_ActDisk < nMarker_ActDiskInlet; iMarker_ActDisk++)
    if ((Marker_ActDiskInlet[iMarker_ActDisk] == val_marker) ||
        (Marker_ActDiskOutlet[iMarker_ActDisk] == val_marker)) break;
  return ActDisk_BCThrust[iMarker_ActDisk];
}

su2double CConfig::GetActDisk_BCThrust_Old(string val_marker) const {
  unsigned short iMarker_ActDisk;
  for (iMarker_ActDisk = 0; iMarker_ActDisk < nMarker_ActDiskInlet; iMarker_ActDisk++)
    if ((Marker_ActDiskInlet[iMarker_ActDisk] == val_marker) ||
        (Marker_ActDiskOutlet[iMarker_ActDisk] == val_marker)) break;
  return ActDisk_BCThrust_Old[iMarker_ActDisk];
}

void CConfig::SetActDisk_BCThrust(string val_marker, su2double val_actdisk_bcthrust) {
  unsigned short iMarker_ActDisk;
  for (iMarker_ActDisk = 0; iMarker_ActDisk < nMarker_ActDiskInlet; iMarker_ActDisk++)
    if ((Marker_ActDiskInlet[iMarker_ActDisk] == val_marker) ||
        (Marker_ActDiskOutlet[iMarker_ActDisk] == val_marker)) break;
  ActDisk_BCThrust[iMarker_ActDisk] = val_actdisk_bcthrust;
}

void CConfig::SetActDisk_BCThrust_Old(string val_marker, su2double val_actdisk_bcthrust_old) {
  unsigned short iMarker_ActDisk;
  for (iMarker_ActDisk = 0; iMarker_ActDisk < nMarker_ActDiskInlet; iMarker_ActDisk++)
    if ((Marker_ActDiskInlet[iMarker_ActDisk] == val_marker) ||
        (Marker_ActDiskOutlet[iMarker_ActDisk] == val_marker)) break;
  ActDisk_BCThrust_Old[iMarker_ActDisk] = val_actdisk_bcthrust_old;
}

su2double CConfig::GetActDisk_Area(string val_marker) const {
  unsigned short iMarker_ActDisk;
  for (iMarker_ActDisk = 0; iMarker_ActDisk < nMarker_ActDiskInlet; iMarker_ActDisk++)
    if ((Marker_ActDiskInlet[iMarker_ActDisk] == val_marker) ||
        (Marker_ActDiskOutlet[iMarker_ActDisk] == val_marker)) break;
  return ActDisk_Area[iMarker_ActDisk];
}

su2double CConfig::GetActDisk_ReverseMassFlow(string val_marker) const {
  unsigned short iMarker_ActDisk;
  for (iMarker_ActDisk = 0; iMarker_ActDisk < nMarker_ActDiskInlet; iMarker_ActDisk++)
    if ((Marker_ActDiskInlet[iMarker_ActDisk] == val_marker) ||
        (Marker_ActDiskOutlet[iMarker_ActDisk] == val_marker)) break;
  return ActDisk_ReverseMassFlow[iMarker_ActDisk];
}

su2double CConfig::GetActDisk_PressJump(string val_marker, unsigned short val_value) const {
  unsigned short iMarker_ActDisk;
  for (iMarker_ActDisk = 0; iMarker_ActDisk < nMarker_ActDiskInlet; iMarker_ActDisk++)
    if ((Marker_ActDiskInlet[iMarker_ActDisk] == val_marker) ||
        (Marker_ActDiskOutlet[iMarker_ActDisk] == val_marker)) break;
  return ActDisk_PressJump[iMarker_ActDisk][val_value];
}

su2double CConfig::GetActDisk_TempJump(string val_marker, unsigned short val_value) const {
  unsigned short iMarker_ActDisk;
  for (iMarker_ActDisk = 0; iMarker_ActDisk < nMarker_ActDiskInlet; iMarker_ActDisk++)
    if ((Marker_ActDiskInlet[iMarker_ActDisk] == val_marker) ||
        (Marker_ActDiskOutlet[iMarker_ActDisk] == val_marker)) break;
  return ActDisk_TempJump[iMarker_ActDisk][val_value];;
}

su2double CConfig::GetActDisk_Omega(string val_marker, unsigned short val_value) const {
  unsigned short iMarker_ActDisk;
  for (iMarker_ActDisk = 0; iMarker_ActDisk < nMarker_ActDiskInlet; iMarker_ActDisk++)
    if ((Marker_ActDiskInlet[iMarker_ActDisk] == val_marker) ||
        (Marker_ActDiskOutlet[iMarker_ActDisk] == val_marker)) break;
  return ActDisk_Omega[iMarker_ActDisk][val_value];;
}

su2double CConfig::GetOutlet_MassFlow(string val_marker) const {
  unsigned short iMarker_Outlet;
  for (iMarker_Outlet = 0; iMarker_Outlet < nMarker_Outlet; iMarker_Outlet++)
    if ((Marker_Outlet[iMarker_Outlet] == val_marker)) break;
  return Outlet_MassFlow[iMarker_Outlet];
}

su2double CConfig::GetOutlet_Density(string val_marker) const {
  unsigned short iMarker_Outlet;
  for (iMarker_Outlet = 0; iMarker_Outlet < nMarker_Outlet; iMarker_Outlet++)
    if ((Marker_Outlet[iMarker_Outlet] == val_marker)) break;
  return Outlet_Density[iMarker_Outlet];
}

su2double CConfig::GetOutlet_Area(string val_marker) const {
  unsigned short iMarker_Outlet;
  for (iMarker_Outlet = 0; iMarker_Outlet < nMarker_Outlet; iMarker_Outlet++)
    if ((Marker_Outlet[iMarker_Outlet] == val_marker)) break;
  return Outlet_Area[iMarker_Outlet];
}

unsigned short CConfig::GetMarker_CfgFile_ActDiskOutlet(string val_marker) const {
  unsigned short iMarker_ActDisk, kMarker_All;

  /*--- Find the marker for this actuator disk inlet. ---*/

  for (iMarker_ActDisk = 0; iMarker_ActDisk < nMarker_ActDiskInlet; iMarker_ActDisk++)
    if (Marker_ActDiskInlet[iMarker_ActDisk] == val_marker) break;

  /*--- Find and return global marker index for the actuator disk outlet. ---*/

  for (kMarker_All = 0; kMarker_All < nMarker_CfgFile; kMarker_All++)
    if (Marker_ActDiskOutlet[iMarker_ActDisk] == Marker_CfgFile_TagBound[kMarker_All]) break;

  return kMarker_All;
}

unsigned short CConfig::GetMarker_CfgFile_EngineExhaust(string val_marker) const {
  unsigned short iMarker_Engine, kMarker_All;

  /*--- Find the marker for this engine inflow. ---*/

  for (iMarker_Engine = 0; iMarker_Engine < nMarker_EngineInflow; iMarker_Engine++)
    if (Marker_EngineInflow[iMarker_Engine] == val_marker) break;

  /*--- Find and return global marker index for the engine exhaust. ---*/

  for (kMarker_All = 0; kMarker_All < nMarker_CfgFile; kMarker_All++)
    if (Marker_EngineExhaust[iMarker_Engine] == Marker_CfgFile_TagBound[kMarker_All]) break;

  return kMarker_All;
}

bool CConfig::GetVolumetric_Movement() const {
  bool volumetric_movement = false;

  if (GetSurface_Movement(AEROELASTIC) ||
      GetSurface_Movement(AEROELASTIC_RIGID_MOTION)||
      GetSurface_Movement(FLUID_STRUCTURE) ||
      GetSurface_Movement(EXTERNAL) ||
      GetSurface_Movement(EXTERNAL_ROTATION)){
    volumetric_movement = true;
  }

  if (Kind_SU2 == SU2_DEF ||
      Kind_SU2 == SU2_DOT ||
      DirectDiff)
  { volumetric_movement = true;}
  return volumetric_movement;
}

bool CConfig::GetSurface_Movement(unsigned short kind_movement) const {
  for (unsigned short iMarkerMoving = 0; iMarkerMoving < nKind_SurfaceMovement; iMarkerMoving++){
    if (Kind_SurfaceMovement[iMarkerMoving] == kind_movement){
      return true;
    }
  }
  return false;
}

unsigned short CConfig::GetMarker_Moving(string val_marker) const {
  unsigned short iMarker_Moving;

  /*--- Find the marker for this moving boundary. ---*/
  for (iMarker_Moving = 0; iMarker_Moving < nMarker_Moving; iMarker_Moving++)
    if (Marker_Moving[iMarker_Moving] == val_marker) break;

  return iMarker_Moving;
}

bool CConfig::GetMarker_Moving_Bool(string val_marker) const {
  unsigned short iMarker_Moving;

  /*--- Find the marker for this moving boundary, if it exists. ---*/
  for (iMarker_Moving = 0; iMarker_Moving < nMarker_Moving; iMarker_Moving++)
    if (Marker_Moving[iMarker_Moving] == val_marker) return true;

  return false;
}

unsigned short CConfig::GetMarker_Deform_Mesh(string val_marker) const {
  unsigned short iMarker_Deform_Mesh;

  /*--- Find the marker for this interface boundary. ---*/
  for (iMarker_Deform_Mesh = 0; iMarker_Deform_Mesh < nMarker_Deform_Mesh; iMarker_Deform_Mesh++)
    if (Marker_Deform_Mesh[iMarker_Deform_Mesh] == val_marker) break;

  return iMarker_Deform_Mesh;
}

unsigned short CConfig::GetMarker_Deform_Mesh_Sym_Plane(string val_marker) const {
  unsigned short iMarker_Deform_Mesh_Sym_Plane;

  /*--- Find the marker for this interface boundary. ---*/
  for (iMarker_Deform_Mesh_Sym_Plane = 0; iMarker_Deform_Mesh_Sym_Plane < nMarker_Deform_Mesh_Sym_Plane; iMarker_Deform_Mesh_Sym_Plane++)
    if (Marker_Deform_Mesh_Sym_Plane[iMarker_Deform_Mesh_Sym_Plane] == val_marker) break;

  return iMarker_Deform_Mesh_Sym_Plane;
}

unsigned short CConfig::GetMarker_Fluid_Load(string val_marker) const {
  unsigned short iMarker_Fluid_Load;

  /*--- Find the marker for this interface boundary. ---*/
  for (iMarker_Fluid_Load = 0; iMarker_Fluid_Load < nMarker_Fluid_Load; iMarker_Fluid_Load++)
    if (Marker_Fluid_Load[iMarker_Fluid_Load] == val_marker) break;

  return iMarker_Fluid_Load;
}

su2double CConfig::GetExhaust_Temperature_Target(string val_marker) const {
  unsigned short iMarker_EngineExhaust;
  for (iMarker_EngineExhaust = 0; iMarker_EngineExhaust < nMarker_EngineExhaust; iMarker_EngineExhaust++)
    if (Marker_EngineExhaust[iMarker_EngineExhaust] == val_marker) break;
  return Exhaust_Temperature_Target[iMarker_EngineExhaust];
}

su2double CConfig::GetExhaust_Pressure_Target(string val_marker) const {
  unsigned short iMarker_EngineExhaust;
  for (iMarker_EngineExhaust = 0; iMarker_EngineExhaust < nMarker_EngineExhaust; iMarker_EngineExhaust++)
    if (Marker_EngineExhaust[iMarker_EngineExhaust] == val_marker) break;
  return Exhaust_Pressure_Target[iMarker_EngineExhaust];
}

unsigned short CConfig::GetKind_Inc_Inlet(string val_marker) const {
  unsigned short iMarker_Inlet;
  for (iMarker_Inlet = 0; iMarker_Inlet < nMarker_Inlet; iMarker_Inlet++)
    if (Marker_Inlet[iMarker_Inlet] == val_marker) break;
  return Kind_Inc_Inlet[iMarker_Inlet];
}

unsigned short CConfig::GetKind_Inc_Outlet(string val_marker) const {
  unsigned short iMarker_Outlet;
  for (iMarker_Outlet = 0; iMarker_Outlet < nMarker_Outlet; iMarker_Outlet++)
    if (Marker_Outlet[iMarker_Outlet] == val_marker) break;
  return Kind_Inc_Outlet[iMarker_Outlet];
}

su2double CConfig::GetInlet_Ttotal(string val_marker) const {
  unsigned short iMarker_Inlet;
  for (iMarker_Inlet = 0; iMarker_Inlet < nMarker_Inlet; iMarker_Inlet++)
    if (Marker_Inlet[iMarker_Inlet] == val_marker) break;
  return Inlet_Ttotal[iMarker_Inlet];
}

su2double CConfig::GetInlet_Ptotal(string val_marker) const {
  unsigned short iMarker_Inlet;
  for (iMarker_Inlet = 0; iMarker_Inlet < nMarker_Inlet; iMarker_Inlet++)
    if (Marker_Inlet[iMarker_Inlet] == val_marker) break;
  return Inlet_Ptotal[iMarker_Inlet];
}

void CConfig::SetInlet_Ptotal(su2double val_pressure, string val_marker) {
  unsigned short iMarker_Inlet;
  for (iMarker_Inlet = 0; iMarker_Inlet < nMarker_Inlet; iMarker_Inlet++)
    if (Marker_Inlet[iMarker_Inlet] == val_marker)
      Inlet_Ptotal[iMarker_Inlet] = val_pressure;
}

const su2double* CConfig::GetInlet_FlowDir(string val_marker) const {
  unsigned short iMarker_Inlet;
  for (iMarker_Inlet = 0; iMarker_Inlet < nMarker_Inlet; iMarker_Inlet++)
    if (Marker_Inlet[iMarker_Inlet] == val_marker) break;
  return Inlet_FlowDir[iMarker_Inlet];
}

su2double CConfig::GetInlet_Temperature(string val_marker) const {
  unsigned short iMarker_Supersonic_Inlet;
  for (iMarker_Supersonic_Inlet = 0; iMarker_Supersonic_Inlet < nMarker_Supersonic_Inlet; iMarker_Supersonic_Inlet++)
    if (Marker_Supersonic_Inlet[iMarker_Supersonic_Inlet] == val_marker) break;
  return Inlet_Temperature[iMarker_Supersonic_Inlet];
}

su2double CConfig::GetInlet_Pressure(string val_marker) const {
  unsigned short iMarker_Supersonic_Inlet;
  for (iMarker_Supersonic_Inlet = 0; iMarker_Supersonic_Inlet < nMarker_Supersonic_Inlet; iMarker_Supersonic_Inlet++)
    if (Marker_Supersonic_Inlet[iMarker_Supersonic_Inlet] == val_marker) break;
  return Inlet_Pressure[iMarker_Supersonic_Inlet];
}

su2double* CConfig::GetInlet_Velocity(string val_marker) {
  unsigned short iMarker_Supersonic_Inlet;
  for (iMarker_Supersonic_Inlet = 0; iMarker_Supersonic_Inlet < nMarker_Supersonic_Inlet; iMarker_Supersonic_Inlet++)
    if (Marker_Supersonic_Inlet[iMarker_Supersonic_Inlet] == val_marker) break;
  return Inlet_Velocity[iMarker_Supersonic_Inlet];
}

const su2double* CConfig::GetInlet_MassFrac(string val_marker) const {
  unsigned short iMarker_Supersonic_Inlet;
  for (iMarker_Supersonic_Inlet = 0; iMarker_Supersonic_Inlet < nMarker_Supersonic_Inlet; iMarker_Supersonic_Inlet++)
    if (Marker_Supersonic_Inlet[iMarker_Supersonic_Inlet] == val_marker) break;
  return Inlet_MassFrac[iMarker_Supersonic_Inlet];
}

su2double CConfig::GetOutlet_Pressure(string val_marker) const {
  unsigned short iMarker_Outlet;
  for (iMarker_Outlet = 0; iMarker_Outlet < nMarker_Outlet; iMarker_Outlet++)
    if (Marker_Outlet[iMarker_Outlet] == val_marker) break;
  return Outlet_Pressure[iMarker_Outlet];
}

void CConfig::SetOutlet_Pressure(su2double val_pressure, string val_marker) {
  unsigned short iMarker_Outlet;
  for (iMarker_Outlet = 0; iMarker_Outlet < nMarker_Outlet; iMarker_Outlet++)
    if (Marker_Outlet[iMarker_Outlet] == val_marker)
      Outlet_Pressure[iMarker_Outlet] = val_pressure;
}

su2double CConfig::GetRiemann_Var1(string val_marker) const {
  unsigned short iMarker_Riemann;
  for (iMarker_Riemann = 0; iMarker_Riemann < nMarker_Riemann; iMarker_Riemann++)
    if (Marker_Riemann[iMarker_Riemann] == val_marker) break;
  return Riemann_Var1[iMarker_Riemann];
}

su2double CConfig::GetRiemann_Var2(string val_marker) const {
  unsigned short iMarker_Riemann;
  for (iMarker_Riemann = 0; iMarker_Riemann < nMarker_Riemann; iMarker_Riemann++)
    if (Marker_Riemann[iMarker_Riemann] == val_marker) break;
  return Riemann_Var2[iMarker_Riemann];
}

su2double* CConfig::GetRiemann_FlowDir(string val_marker) {
  unsigned short iMarker_Riemann;
  for (iMarker_Riemann = 0; iMarker_Riemann < nMarker_Riemann; iMarker_Riemann++)
    if (Marker_Riemann[iMarker_Riemann] == val_marker) break;
  return Riemann_FlowDir[iMarker_Riemann];
}

unsigned short CConfig::GetKind_Data_Riemann(string val_marker) const {
  unsigned short iMarker_Riemann;
  for (iMarker_Riemann = 0; iMarker_Riemann < nMarker_Riemann; iMarker_Riemann++)
    if (Marker_Riemann[iMarker_Riemann] == val_marker) break;
  return Kind_Data_Riemann[iMarker_Riemann];
}


su2double CConfig::GetGiles_Var1(string val_marker) const {
  unsigned short iMarker_Giles;
  for (iMarker_Giles = 0; iMarker_Giles < nMarker_Giles; iMarker_Giles++)
    if (Marker_Giles[iMarker_Giles] == val_marker) break;
  return Giles_Var1[iMarker_Giles];
}

void CConfig::SetGiles_Var1(su2double newVar1, string val_marker) {
  unsigned short iMarker_Giles;
  for (iMarker_Giles = 0; iMarker_Giles < nMarker_Giles; iMarker_Giles++)
    if (Marker_Giles[iMarker_Giles] == val_marker) break;
  Giles_Var1[iMarker_Giles] = newVar1;
}

su2double CConfig::GetGiles_Var2(string val_marker) const {
  unsigned short iMarker_Giles;
  for (iMarker_Giles = 0; iMarker_Giles < nMarker_Giles; iMarker_Giles++)
    if (Marker_Giles[iMarker_Giles] == val_marker) break;
  return Giles_Var2[iMarker_Giles];
}

su2double CConfig::GetGiles_RelaxFactorAverage(string val_marker) const {
  unsigned short iMarker_Giles;
  for (iMarker_Giles = 0; iMarker_Giles < nMarker_Giles; iMarker_Giles++)
    if (Marker_Giles[iMarker_Giles] == val_marker) break;
  return RelaxFactorAverage[iMarker_Giles];
}

su2double CConfig::GetGiles_RelaxFactorFourier(string val_marker) const {
  unsigned short iMarker_Giles;
  for (iMarker_Giles = 0; iMarker_Giles < nMarker_Giles; iMarker_Giles++)
    if (Marker_Giles[iMarker_Giles] == val_marker) break;
  return RelaxFactorFourier[iMarker_Giles];
}

su2double* CConfig::GetGiles_FlowDir(string val_marker) {
  unsigned short iMarker_Giles;
  for (iMarker_Giles = 0; iMarker_Giles < nMarker_Giles; iMarker_Giles++)
    if (Marker_Giles[iMarker_Giles] == val_marker) break;
  return Giles_FlowDir[iMarker_Giles];
}

unsigned short CConfig::GetKind_Data_Giles(string val_marker) const {
  unsigned short iMarker_Giles;
  for (iMarker_Giles = 0; iMarker_Giles < nMarker_Giles; iMarker_Giles++)
    if (Marker_Giles[iMarker_Giles] == val_marker) break;
  return Kind_Data_Giles[iMarker_Giles];
}

su2double CConfig::GetPressureOut_BC() const {
  unsigned short iMarker_BC;
  su2double pres_out = 0.0;
  for (iMarker_BC = 0; iMarker_BC < nMarker_Giles; iMarker_BC++){
    if (Kind_Data_Giles[iMarker_BC] == STATIC_PRESSURE || Kind_Data_Giles[iMarker_BC] == STATIC_PRESSURE_1D || Kind_Data_Giles[iMarker_BC] == RADIAL_EQUILIBRIUM ){
      pres_out = Giles_Var1[iMarker_BC];
    }
  }
  for (iMarker_BC = 0; iMarker_BC < nMarker_Riemann; iMarker_BC++){
    if (Kind_Data_Riemann[iMarker_BC] == STATIC_PRESSURE || Kind_Data_Riemann[iMarker_BC] == RADIAL_EQUILIBRIUM){
      pres_out = Riemann_Var1[iMarker_BC];
    }
  }
  return pres_out/Pressure_Ref;
}

void CConfig::SetPressureOut_BC(su2double val_press) {
  unsigned short iMarker_BC;
  for (iMarker_BC = 0; iMarker_BC < nMarker_Giles; iMarker_BC++){
    if (Kind_Data_Giles[iMarker_BC] == STATIC_PRESSURE || Kind_Data_Giles[iMarker_BC] == STATIC_PRESSURE_1D || Kind_Data_Giles[iMarker_BC] == RADIAL_EQUILIBRIUM ){
      Giles_Var1[iMarker_BC] = val_press*Pressure_Ref;
    }
  }
  for (iMarker_BC = 0; iMarker_BC < nMarker_Riemann; iMarker_BC++){
    if (Kind_Data_Riemann[iMarker_BC] == STATIC_PRESSURE || Kind_Data_Riemann[iMarker_BC] == RADIAL_EQUILIBRIUM){
      Riemann_Var1[iMarker_BC] = val_press*Pressure_Ref;
    }
  }
}

su2double CConfig::GetTotalPressureIn_BC() const {
  unsigned short iMarker_BC;
  su2double tot_pres_in = 0.0;
  for (iMarker_BC = 0; iMarker_BC < nMarker_Giles; iMarker_BC++){
    if (Kind_Data_Giles[iMarker_BC] == TOTAL_CONDITIONS_PT || Kind_Data_Giles[iMarker_BC] == TOTAL_CONDITIONS_PT_1D){
      tot_pres_in = Giles_Var1[iMarker_BC];
    }
  }
  for (iMarker_BC = 0; iMarker_BC < nMarker_Riemann; iMarker_BC++){
    if (Kind_Data_Riemann[iMarker_BC] == TOTAL_CONDITIONS_PT ){
      tot_pres_in = Riemann_Var1[iMarker_BC];
    }
  }
  if(nMarker_Inlet == 1 && Kind_Inlet == TOTAL_CONDITIONS){
    tot_pres_in = Inlet_Ptotal[0];
  }
  return tot_pres_in/Pressure_Ref;
}

su2double CConfig::GetTotalTemperatureIn_BC() const {
  unsigned short iMarker_BC;
  su2double tot_temp_in = 0.0;
  for (iMarker_BC = 0; iMarker_BC < nMarker_Giles; iMarker_BC++){
    if (Kind_Data_Giles[iMarker_BC] == TOTAL_CONDITIONS_PT || Kind_Data_Giles[iMarker_BC] == TOTAL_CONDITIONS_PT_1D){
      tot_temp_in = Giles_Var2[iMarker_BC];
    }
  }
  for (iMarker_BC = 0; iMarker_BC < nMarker_Riemann; iMarker_BC++){
    if (Kind_Data_Riemann[iMarker_BC] == TOTAL_CONDITIONS_PT ){
      tot_temp_in = Riemann_Var2[iMarker_BC];
    }
  }

  if(nMarker_Inlet == 1 && Kind_Inlet == TOTAL_CONDITIONS){
    tot_temp_in = Inlet_Ttotal[0];
  }
  return tot_temp_in/Temperature_Ref;
}

void CConfig::SetTotalTemperatureIn_BC(su2double val_temp) {
  unsigned short iMarker_BC;
  for (iMarker_BC = 0; iMarker_BC < nMarker_Giles; iMarker_BC++){
    if (Kind_Data_Giles[iMarker_BC] == TOTAL_CONDITIONS_PT || Kind_Data_Giles[iMarker_BC] == TOTAL_CONDITIONS_PT_1D){
      Giles_Var2[iMarker_BC] = val_temp*Temperature_Ref;
    }
  }
  for (iMarker_BC = 0; iMarker_BC < nMarker_Riemann; iMarker_BC++){
    if (Kind_Data_Riemann[iMarker_BC] == TOTAL_CONDITIONS_PT ){
      Riemann_Var2[iMarker_BC] = val_temp*Temperature_Ref;
    }
  }

  if(nMarker_Inlet == 1 && Kind_Inlet == TOTAL_CONDITIONS){
    Inlet_Ttotal[0] = val_temp*Temperature_Ref;
  }
}

su2double CConfig::GetFlowAngleIn_BC() const {
  unsigned short iMarker_BC;
  su2double alpha_in = 0.0;
  for (iMarker_BC = 0; iMarker_BC < nMarker_Giles; iMarker_BC++){
    if (Kind_Data_Giles[iMarker_BC] == TOTAL_CONDITIONS_PT || Kind_Data_Giles[iMarker_BC] == TOTAL_CONDITIONS_PT_1D){
      alpha_in = atan(Giles_FlowDir[iMarker_BC][1]/Giles_FlowDir[iMarker_BC][0]);
    }
  }
  for (iMarker_BC = 0; iMarker_BC < nMarker_Riemann; iMarker_BC++){
    if (Kind_Data_Riemann[iMarker_BC] == TOTAL_CONDITIONS_PT ){
      alpha_in = atan(Riemann_FlowDir[iMarker_BC][1]/Riemann_FlowDir[iMarker_BC][0]);
    }
  }

  if(nMarker_Inlet == 1 && Kind_Inlet == TOTAL_CONDITIONS){
    alpha_in = atan(Inlet_FlowDir[0][1]/Inlet_FlowDir[0][0]);
  }

  return alpha_in;
}

su2double CConfig::GetIncInlet_BC() const {

  su2double val_out = 0.0;

  if (nMarker_Inlet > 0) {
    if (Kind_Inc_Inlet[0] == VELOCITY_INLET)
      val_out = Inlet_Ptotal[0]/Velocity_Ref;
    else if (Kind_Inc_Inlet[0] == PRESSURE_INLET)
      val_out = Inlet_Ptotal[0]/Pressure_Ref;
  }

  return val_out;
}

void CConfig::SetIncInlet_BC(su2double val_in) {

  if (nMarker_Inlet > 0) {
    if (Kind_Inc_Inlet[0] == VELOCITY_INLET)
      Inlet_Ptotal[0] = val_in*Velocity_Ref;
    else if (Kind_Inc_Inlet[0] == PRESSURE_INLET)
      Inlet_Ptotal[0] = val_in*Pressure_Ref;
  }
}

su2double CConfig::GetIncTemperature_BC() const {

  su2double val_out = 0.0;

  if (nMarker_Inlet > 0)
    val_out = Inlet_Ttotal[0]/Temperature_Ref;

  return val_out;
}

void CConfig::SetIncTemperature_BC(su2double val_temperature) {
  if (nMarker_Inlet > 0)
    Inlet_Ttotal[0] = val_temperature*Temperature_Ref;
}

su2double CConfig::GetIncPressureOut_BC() const {

  su2double pressure_out = 0.0;

  if (nMarker_FarField > 0){
    pressure_out = Pressure_FreeStreamND;
  } else if (nMarker_Outlet > 0) {
    pressure_out = Outlet_Pressure[0]/Pressure_Ref;
  }

  return pressure_out;
}

void CConfig::SetIncPressureOut_BC(su2double val_pressure) {

  if (nMarker_FarField > 0){
    Pressure_FreeStreamND = val_pressure;
  } else if (nMarker_Outlet > 0) {
    Outlet_Pressure[0] = val_pressure*Pressure_Ref;
  }

}

su2double CConfig::GetIsothermal_Temperature(string val_marker) const {

  unsigned short iMarker_Isothermal = 0;

  if (nMarker_Isothermal > 0) {
    for (iMarker_Isothermal = 0; iMarker_Isothermal < nMarker_Isothermal; iMarker_Isothermal++)
      if (Marker_Isothermal[iMarker_Isothermal] == val_marker) break;
  }

  return Isothermal_Temperature[iMarker_Isothermal];
}

su2double CConfig::GetWall_HeatFlux(string val_marker) const {
  unsigned short iMarker_HeatFlux = 0;

  if (nMarker_HeatFlux > 0) {
  for (iMarker_HeatFlux = 0; iMarker_HeatFlux < nMarker_HeatFlux; iMarker_HeatFlux++)
    if (Marker_HeatFlux[iMarker_HeatFlux] == val_marker) break;
  }

  return Heat_Flux[iMarker_HeatFlux];
}

pair<unsigned short, su2double> CConfig::GetWallRoughnessProperties(string val_marker) const {
  unsigned short iMarker = 0;
  short          flag = -1;
  pair<unsigned short, su2double> WallProp;

  if (nMarker_HeatFlux > 0 || nMarker_Isothermal > 0 || nMarker_CHTInterface > 0) {
    for (iMarker = 0; iMarker < nMarker_HeatFlux; iMarker++)
      if (Marker_HeatFlux[iMarker] == val_marker) {
        flag = iMarker;
        WallProp = make_pair(Kind_Wall[flag], Roughness_Height[flag]);
        return WallProp;
      }
    for (iMarker = 0; iMarker < nMarker_Isothermal; iMarker++)
      if (Marker_Isothermal[iMarker] == val_marker) {
        flag = nMarker_HeatFlux + iMarker;
        WallProp = make_pair(Kind_Wall[flag], Roughness_Height[flag]);
        return WallProp;
      }
    for (iMarker = 0; iMarker < nMarker_CHTInterface; iMarker++)
      if (Marker_CHTInterface[iMarker] == val_marker) {
        flag = nMarker_HeatFlux + nMarker_Isothermal + iMarker;
        WallProp = make_pair(Kind_Wall[flag], Roughness_Height[flag]);
        return WallProp;
      }
  }

  WallProp = make_pair(SMOOTH, 0.0);
  return WallProp;
}

unsigned short CConfig::GetWallFunction_Treatment(string val_marker) const {

  unsigned short WallFunction = NO_WALL_FUNCTION;

  for(unsigned short iMarker=0; iMarker<nMarker_WallFunctions; iMarker++) {
    if(Marker_WallFunctions[iMarker] == val_marker) {
      WallFunction = Kind_WallFunctions[iMarker];
      break;
    }
  }

  return WallFunction;
}

unsigned short* CConfig::GetWallFunction_IntInfo(string val_marker) {
  unsigned short *intInfo = nullptr;

  for(unsigned short iMarker=0; iMarker<nMarker_WallFunctions; iMarker++) {
    if(Marker_WallFunctions[iMarker] == val_marker) {
      intInfo = IntInfo_WallFunctions[iMarker];
      break;
    }
  }

  return intInfo;
}

su2double* CConfig::GetWallFunction_DoubleInfo(string val_marker) {
  su2double *doubleInfo = nullptr;

  for(unsigned short iMarker=0; iMarker<nMarker_WallFunctions; iMarker++) {
    if(Marker_WallFunctions[iMarker] == val_marker) {
      doubleInfo = DoubleInfo_WallFunctions[iMarker];
      break;
    }
  }

  return doubleInfo;
}

su2double CConfig::GetEngineInflow_Target(string val_marker) const {
  unsigned short iMarker_EngineInflow;
  for (iMarker_EngineInflow = 0; iMarker_EngineInflow < nMarker_EngineInflow; iMarker_EngineInflow++)
    if (Marker_EngineInflow[iMarker_EngineInflow] == val_marker) break;
  return EngineInflow_Target[iMarker_EngineInflow];
}

su2double CConfig::GetInflow_Pressure(string val_marker) const {
  unsigned short iMarker_EngineInflow;
  for (iMarker_EngineInflow = 0; iMarker_EngineInflow < nMarker_EngineInflow; iMarker_EngineInflow++)
    if (Marker_EngineInflow[iMarker_EngineInflow] == val_marker) break;
  return Inflow_Pressure[iMarker_EngineInflow];
}

su2double CConfig::GetInflow_MassFlow(string val_marker) const {
  unsigned short iMarker_EngineInflow;
  for (iMarker_EngineInflow = 0; iMarker_EngineInflow < nMarker_EngineInflow; iMarker_EngineInflow++)
    if (Marker_EngineInflow[iMarker_EngineInflow] == val_marker) break;
  return Inflow_MassFlow[iMarker_EngineInflow];
}

su2double CConfig::GetInflow_ReverseMassFlow(string val_marker) const {
  unsigned short iMarker_EngineInflow;
  for (iMarker_EngineInflow = 0; iMarker_EngineInflow < nMarker_EngineInflow; iMarker_EngineInflow++)
    if (Marker_EngineInflow[iMarker_EngineInflow] == val_marker) break;
  return Inflow_ReverseMassFlow[iMarker_EngineInflow];
}

su2double CConfig::GetInflow_TotalPressure(string val_marker) const {
  unsigned short iMarker_EngineInflow;
  for (iMarker_EngineInflow = 0; iMarker_EngineInflow < nMarker_EngineInflow; iMarker_EngineInflow++)
    if (Marker_EngineInflow[iMarker_EngineInflow] == val_marker) break;
  return Inflow_TotalPressure[iMarker_EngineInflow];
}

su2double CConfig::GetInflow_Temperature(string val_marker) const {
  unsigned short iMarker_EngineInflow;
  for (iMarker_EngineInflow = 0; iMarker_EngineInflow < nMarker_EngineInflow; iMarker_EngineInflow++)
    if (Marker_EngineInflow[iMarker_EngineInflow] == val_marker) break;
  return Inflow_Temperature[iMarker_EngineInflow];
}

su2double CConfig::GetInflow_TotalTemperature(string val_marker) const {
  unsigned short iMarker_EngineInflow;
  for (iMarker_EngineInflow = 0; iMarker_EngineInflow < nMarker_EngineInflow; iMarker_EngineInflow++)
    if (Marker_EngineInflow[iMarker_EngineInflow] == val_marker) break;
  return Inflow_TotalTemperature[iMarker_EngineInflow];
}

su2double CConfig::GetInflow_RamDrag(string val_marker) const {
  unsigned short iMarker_EngineInflow;
  for (iMarker_EngineInflow = 0; iMarker_EngineInflow < nMarker_EngineInflow; iMarker_EngineInflow++)
    if (Marker_EngineInflow[iMarker_EngineInflow] == val_marker) break;
  return Inflow_RamDrag[iMarker_EngineInflow];
}

su2double CConfig::GetInflow_Force(string val_marker) const {
  unsigned short iMarker_EngineInflow;
  for (iMarker_EngineInflow = 0; iMarker_EngineInflow < nMarker_EngineInflow; iMarker_EngineInflow++)
    if (Marker_EngineInflow[iMarker_EngineInflow] == val_marker) break;
  return Inflow_Force[iMarker_EngineInflow];
}

su2double CConfig::GetInflow_Power(string val_marker) const {
  unsigned short iMarker_EngineInflow;
  for (iMarker_EngineInflow = 0; iMarker_EngineInflow < nMarker_EngineInflow; iMarker_EngineInflow++)
    if (Marker_EngineInflow[iMarker_EngineInflow] == val_marker) break;
  return Inflow_Power[iMarker_EngineInflow];
}

su2double CConfig::GetInflow_Mach(string val_marker) const {
  unsigned short iMarker_EngineInflow;
  for (iMarker_EngineInflow = 0; iMarker_EngineInflow < nMarker_EngineInflow; iMarker_EngineInflow++)
    if (Marker_EngineInflow[iMarker_EngineInflow] == val_marker) break;
  return Inflow_Mach[iMarker_EngineInflow];
}

su2double CConfig::GetExhaust_Pressure(string val_marker) const {
  unsigned short iMarker_EngineExhaust;
  for (iMarker_EngineExhaust = 0; iMarker_EngineExhaust < nMarker_EngineExhaust; iMarker_EngineExhaust++)
    if (Marker_EngineExhaust[iMarker_EngineExhaust] == val_marker) break;
  return Exhaust_Pressure[iMarker_EngineExhaust];
}

su2double CConfig::GetExhaust_Temperature(string val_marker) const {
  unsigned short iMarker_EngineExhaust;
  for (iMarker_EngineExhaust = 0; iMarker_EngineExhaust < nMarker_EngineExhaust; iMarker_EngineExhaust++)
    if (Marker_EngineExhaust[iMarker_EngineExhaust] == val_marker) break;
  return Exhaust_Temperature[iMarker_EngineExhaust];
}

su2double CConfig::GetExhaust_MassFlow(string val_marker) const {
  unsigned short iMarker_EngineExhaust;
  for (iMarker_EngineExhaust = 0; iMarker_EngineExhaust < nMarker_EngineExhaust; iMarker_EngineExhaust++)
    if (Marker_EngineExhaust[iMarker_EngineExhaust] == val_marker) break;
  return Exhaust_MassFlow[iMarker_EngineExhaust];
}

su2double CConfig::GetExhaust_TotalPressure(string val_marker) const {
  unsigned short iMarker_EngineExhaust;
  for (iMarker_EngineExhaust = 0; iMarker_EngineExhaust < nMarker_EngineExhaust; iMarker_EngineExhaust++)
    if (Marker_EngineExhaust[iMarker_EngineExhaust] == val_marker) break;
  return Exhaust_TotalPressure[iMarker_EngineExhaust];
}

su2double CConfig::GetExhaust_TotalTemperature(string val_marker) const {
  unsigned short iMarker_EngineExhaust;
  for (iMarker_EngineExhaust = 0; iMarker_EngineExhaust < nMarker_EngineExhaust; iMarker_EngineExhaust++)
    if (Marker_EngineExhaust[iMarker_EngineExhaust] == val_marker) break;
  return Exhaust_TotalTemperature[iMarker_EngineExhaust];
}

su2double CConfig::GetExhaust_GrossThrust(string val_marker) const {
  unsigned short iMarker_EngineExhaust;
  for (iMarker_EngineExhaust = 0; iMarker_EngineExhaust < nMarker_EngineExhaust; iMarker_EngineExhaust++)
    if (Marker_EngineExhaust[iMarker_EngineExhaust] == val_marker) break;
  return Exhaust_GrossThrust[iMarker_EngineExhaust];
}

su2double CConfig::GetExhaust_Force(string val_marker) const {
  unsigned short iMarker_EngineExhaust;
  for (iMarker_EngineExhaust = 0; iMarker_EngineExhaust < nMarker_EngineExhaust; iMarker_EngineExhaust++)
    if (Marker_EngineExhaust[iMarker_EngineExhaust] == val_marker) break;
  return Exhaust_Force[iMarker_EngineExhaust];
}

su2double CConfig::GetExhaust_Power(string val_marker) const {
  unsigned short iMarker_EngineExhaust;
  for (iMarker_EngineExhaust = 0; iMarker_EngineExhaust < nMarker_EngineExhaust; iMarker_EngineExhaust++)
    if (Marker_EngineExhaust[iMarker_EngineExhaust] == val_marker) break;
  return Exhaust_Power[iMarker_EngineExhaust];
}

su2double CConfig::GetActDiskInlet_Pressure(string val_marker) const {
  unsigned short iMarker_ActDiskInlet;
  for (iMarker_ActDiskInlet = 0; iMarker_ActDiskInlet < nMarker_ActDiskInlet; iMarker_ActDiskInlet++)
    if (Marker_ActDiskInlet[iMarker_ActDiskInlet] == val_marker) break;
  return ActDiskInlet_Pressure[iMarker_ActDiskInlet];
}

su2double CConfig::GetActDiskInlet_TotalPressure(string val_marker) const {
  unsigned short iMarker_ActDiskInlet;
  for (iMarker_ActDiskInlet = 0; iMarker_ActDiskInlet < nMarker_ActDiskInlet; iMarker_ActDiskInlet++)
    if (Marker_ActDiskInlet[iMarker_ActDiskInlet] == val_marker) break;
  return ActDiskInlet_TotalPressure[iMarker_ActDiskInlet];
}

su2double CConfig::GetActDiskInlet_RamDrag(string val_marker) const {
  unsigned short iMarker_ActDiskInlet;
  for (iMarker_ActDiskInlet = 0; iMarker_ActDiskInlet < nMarker_ActDiskInlet; iMarker_ActDiskInlet++)
    if (Marker_ActDiskInlet[iMarker_ActDiskInlet] == val_marker) break;
  return ActDiskInlet_RamDrag[iMarker_ActDiskInlet];
}

su2double CConfig::GetActDiskInlet_Force(string val_marker) const {
  unsigned short iMarker_ActDiskInlet;
  for (iMarker_ActDiskInlet = 0; iMarker_ActDiskInlet < nMarker_ActDiskInlet; iMarker_ActDiskInlet++)
    if (Marker_ActDiskInlet[iMarker_ActDiskInlet] == val_marker) break;
  return ActDiskInlet_Force[iMarker_ActDiskInlet];
}

su2double CConfig::GetActDiskInlet_Power(string val_marker) const {
  unsigned short iMarker_ActDiskInlet;
  for (iMarker_ActDiskInlet = 0; iMarker_ActDiskInlet < nMarker_ActDiskInlet; iMarker_ActDiskInlet++)
    if (Marker_ActDiskInlet[iMarker_ActDiskInlet] == val_marker) break;
  return ActDiskInlet_Power[iMarker_ActDiskInlet];
}

su2double CConfig::GetActDiskOutlet_Pressure(string val_marker) const {
  unsigned short iMarker_ActDiskOutlet;
  for (iMarker_ActDiskOutlet = 0; iMarker_ActDiskOutlet < nMarker_ActDiskOutlet; iMarker_ActDiskOutlet++)
    if (Marker_ActDiskOutlet[iMarker_ActDiskOutlet] == val_marker) break;
  return ActDiskOutlet_Pressure[iMarker_ActDiskOutlet];
}

su2double CConfig::GetActDiskOutlet_TotalPressure(string val_marker) const {
  unsigned short iMarker_ActDiskOutlet;
  for (iMarker_ActDiskOutlet = 0; iMarker_ActDiskOutlet < nMarker_ActDiskOutlet; iMarker_ActDiskOutlet++)
    if (Marker_ActDiskOutlet[iMarker_ActDiskOutlet] == val_marker) break;
  return ActDiskOutlet_TotalPressure[iMarker_ActDiskOutlet];
}

su2double CConfig::GetActDiskOutlet_GrossThrust(string val_marker) const {
  unsigned short iMarker_ActDiskOutlet;
  for (iMarker_ActDiskOutlet = 0; iMarker_ActDiskOutlet < nMarker_ActDiskOutlet; iMarker_ActDiskOutlet++)
    if (Marker_ActDiskOutlet[iMarker_ActDiskOutlet] == val_marker) break;
  return ActDiskOutlet_GrossThrust[iMarker_ActDiskOutlet];
}

su2double CConfig::GetActDiskOutlet_Force(string val_marker) const {
  unsigned short iMarker_ActDiskOutlet;
  for (iMarker_ActDiskOutlet = 0; iMarker_ActDiskOutlet < nMarker_ActDiskOutlet; iMarker_ActDiskOutlet++)
    if (Marker_ActDiskOutlet[iMarker_ActDiskOutlet] == val_marker) break;
  return ActDiskOutlet_Force[iMarker_ActDiskOutlet];
}

su2double CConfig::GetActDiskOutlet_Power(string val_marker) const {
  unsigned short iMarker_ActDiskOutlet;
  for (iMarker_ActDiskOutlet = 0; iMarker_ActDiskOutlet < nMarker_ActDiskOutlet; iMarker_ActDiskOutlet++)
    if (Marker_ActDiskOutlet[iMarker_ActDiskOutlet] == val_marker) break;
  return ActDiskOutlet_Power[iMarker_ActDiskOutlet];
}

su2double CConfig::GetActDiskInlet_Temperature(string val_marker) const {
  unsigned short iMarker_ActDiskInlet;
  for (iMarker_ActDiskInlet = 0; iMarker_ActDiskInlet < nMarker_ActDiskInlet; iMarker_ActDiskInlet++)
    if (Marker_ActDiskInlet[iMarker_ActDiskInlet] == val_marker) break;
  return ActDiskInlet_Temperature[iMarker_ActDiskInlet];
}

su2double CConfig::GetActDiskInlet_TotalTemperature(string val_marker) const {
  unsigned short iMarker_ActDiskInlet;
  for (iMarker_ActDiskInlet = 0; iMarker_ActDiskInlet < nMarker_ActDiskInlet; iMarker_ActDiskInlet++)
    if (Marker_ActDiskInlet[iMarker_ActDiskInlet] == val_marker) break;
  return ActDiskInlet_TotalTemperature[iMarker_ActDiskInlet];
}

su2double CConfig::GetActDiskOutlet_Temperature(string val_marker) const {
  unsigned short iMarker_ActDiskOutlet;
  for (iMarker_ActDiskOutlet = 0; iMarker_ActDiskOutlet < nMarker_ActDiskOutlet; iMarker_ActDiskOutlet++)
    if (Marker_ActDiskOutlet[iMarker_ActDiskOutlet] == val_marker) break;
  return ActDiskOutlet_Temperature[iMarker_ActDiskOutlet];
}

su2double CConfig::GetActDiskOutlet_TotalTemperature(string val_marker) const {
  unsigned short iMarker_ActDiskOutlet;
  for (iMarker_ActDiskOutlet = 0; iMarker_ActDiskOutlet < nMarker_ActDiskOutlet; iMarker_ActDiskOutlet++)
    if (Marker_ActDiskOutlet[iMarker_ActDiskOutlet] == val_marker) break;
  return ActDiskOutlet_TotalTemperature[iMarker_ActDiskOutlet];
}

su2double CConfig::GetActDiskInlet_MassFlow(string val_marker) const {
  unsigned short iMarker_ActDiskInlet;
  for (iMarker_ActDiskInlet = 0; iMarker_ActDiskInlet < nMarker_ActDiskInlet; iMarker_ActDiskInlet++)
    if (Marker_ActDiskInlet[iMarker_ActDiskInlet] == val_marker) break;
  return ActDiskInlet_MassFlow[iMarker_ActDiskInlet];
}

su2double CConfig::GetActDiskOutlet_MassFlow(string val_marker) const {
  unsigned short iMarker_ActDiskOutlet;
  for (iMarker_ActDiskOutlet = 0; iMarker_ActDiskOutlet < nMarker_ActDiskOutlet; iMarker_ActDiskOutlet++)
    if (Marker_ActDiskOutlet[iMarker_ActDiskOutlet] == val_marker) break;
  return ActDiskOutlet_MassFlow[iMarker_ActDiskOutlet];
}

su2double CConfig::GetDispl_Value(string val_marker) const {
  unsigned short iMarker_Displacement;
  for (iMarker_Displacement = 0; iMarker_Displacement < nMarker_Displacement; iMarker_Displacement++)
    if (Marker_Displacement[iMarker_Displacement] == val_marker) break;
  return Displ_Value[iMarker_Displacement];
}

su2double CConfig::GetLoad_Value(string val_marker) const {
  unsigned short iMarker_Load;
  for (iMarker_Load = 0; iMarker_Load < nMarker_Load; iMarker_Load++)
    if (Marker_Load[iMarker_Load] == val_marker) break;
  return Load_Value[iMarker_Load];
}

su2double CConfig::GetDamper_Constant(string val_marker) const {
  unsigned short iMarker_Damper;
  for (iMarker_Damper = 0; iMarker_Damper < nMarker_Damper; iMarker_Damper++)
    if (Marker_Damper[iMarker_Damper] == val_marker) break;
  return Damper_Constant[iMarker_Damper];
}

su2double CConfig::GetLoad_Dir_Value(string val_marker) const {
  unsigned short iMarker_Load_Dir;
  for (iMarker_Load_Dir = 0; iMarker_Load_Dir < nMarker_Load_Dir; iMarker_Load_Dir++)
    if (Marker_Load_Dir[iMarker_Load_Dir] == val_marker) break;
  return Load_Dir_Value[iMarker_Load_Dir];
}

su2double CConfig::GetLoad_Dir_Multiplier(string val_marker) const {
  unsigned short iMarker_Load_Dir;
  for (iMarker_Load_Dir = 0; iMarker_Load_Dir < nMarker_Load_Dir; iMarker_Load_Dir++)
    if (Marker_Load_Dir[iMarker_Load_Dir] == val_marker) break;
  return Load_Dir_Multiplier[iMarker_Load_Dir];
}

su2double CConfig::GetDisp_Dir_Value(string val_marker) const {
  unsigned short iMarker_Disp_Dir;
  for (iMarker_Disp_Dir = 0; iMarker_Disp_Dir < nMarker_Disp_Dir; iMarker_Disp_Dir++)
    if (Marker_Disp_Dir[iMarker_Disp_Dir] == val_marker) break;
  return Disp_Dir_Value[iMarker_Disp_Dir];
}

su2double CConfig::GetDisp_Dir_Multiplier(string val_marker) const {
  unsigned short iMarker_Disp_Dir;
  for (iMarker_Disp_Dir = 0; iMarker_Disp_Dir < nMarker_Disp_Dir; iMarker_Disp_Dir++)
    if (Marker_Disp_Dir[iMarker_Disp_Dir] == val_marker) break;
  return Disp_Dir_Multiplier[iMarker_Disp_Dir];
}

const su2double* CConfig::GetLoad_Dir(string val_marker) const {
  unsigned short iMarker_Load_Dir;
  for (iMarker_Load_Dir = 0; iMarker_Load_Dir < nMarker_Load_Dir; iMarker_Load_Dir++)
    if (Marker_Load_Dir[iMarker_Load_Dir] == val_marker) break;
  return Load_Dir[iMarker_Load_Dir];
}

const su2double* CConfig::GetDisp_Dir(string val_marker) const {
  unsigned short iMarker_Disp_Dir;
  for (iMarker_Disp_Dir = 0; iMarker_Disp_Dir < nMarker_Disp_Dir; iMarker_Disp_Dir++)
    if (Marker_Disp_Dir[iMarker_Disp_Dir] == val_marker) break;
  return Disp_Dir[iMarker_Disp_Dir];
}

su2double CConfig::GetLoad_Sine_Amplitude(string val_marker) const {
  unsigned short iMarker_Load_Sine;
  for (iMarker_Load_Sine = 0; iMarker_Load_Sine < nMarker_Load_Sine; iMarker_Load_Sine++)
    if (Marker_Load_Sine[iMarker_Load_Sine] == val_marker) break;
  return Load_Sine_Amplitude[iMarker_Load_Sine];
}

su2double CConfig::GetLoad_Sine_Frequency(string val_marker) const {
  unsigned short iMarker_Load_Sine;
  for (iMarker_Load_Sine = 0; iMarker_Load_Sine < nMarker_Load_Sine; iMarker_Load_Sine++)
    if (Marker_Load_Sine[iMarker_Load_Sine] == val_marker) break;
  return Load_Sine_Frequency[iMarker_Load_Sine];
}

const su2double* CConfig::GetLoad_Sine_Dir(string val_marker) const {
  unsigned short iMarker_Load_Sine;
  for (iMarker_Load_Sine = 0; iMarker_Load_Sine < nMarker_Load_Sine; iMarker_Load_Sine++)
    if (Marker_Load_Sine[iMarker_Load_Sine] == val_marker) break;
  return Load_Sine_Dir[iMarker_Load_Sine];
}

su2double CConfig::GetWall_Emissivity(string val_marker) const {

  unsigned short iMarker_Emissivity = 0;

  if (nMarker_Emissivity > 0) {
    for (iMarker_Emissivity = 0; iMarker_Emissivity < nMarker_Emissivity; iMarker_Emissivity++)
      if (Marker_Emissivity[iMarker_Emissivity] == val_marker) break;
  }

  return Wall_Emissivity[iMarker_Emissivity];
}

su2double CConfig::GetFlowLoad_Value(string val_marker) const {
  unsigned short iMarker_FlowLoad;
  for (iMarker_FlowLoad = 0; iMarker_FlowLoad < nMarker_FlowLoad; iMarker_FlowLoad++)
    if (Marker_FlowLoad[iMarker_FlowLoad] == val_marker) break;
  return FlowLoad_Value[iMarker_FlowLoad];
}

short CConfig::FindInterfaceMarker(unsigned short iInterface) const {

  /*--- The names of the two markers that form the interface. ---*/
  const auto& sideA = Marker_ZoneInterface[2*iInterface];
  const auto& sideB = Marker_ZoneInterface[2*iInterface+1];

  for (unsigned short iMarker = 0; iMarker < nMarker_All; iMarker++) {
    /*--- If the marker is sideA or sideB of the interface (order does not matter). ---*/
    const auto& tag = Marker_All_TagBound[iMarker];
    if ((tag == sideA) || (tag == sideB)) return iMarker;
  }
  return -1;
}

<<<<<<< HEAD
unsigned short CConfig::GetOrderExactIntegrationFEM(unsigned short val_nPoly,
                                                    bool           val_JacIsConstant) const {

  /*--- Determine the quadrature factor, which depends
        on whether or not the Jacobian is constant. ---*/
  const su2double fact = val_JacIsConstant ? Quadrature_Factor_Straight : Quadrature_Factor_Curved;

  /*--- Return the appropriate value, which is rounded up. ---*/
  return static_cast<unsigned short>(ceil(val_nPoly*fact));
=======
string CConfig::GetName_ObjFunc(unsigned short val_obj) const {
  for (auto item : Objective_Map)
    if (item.second == static_cast<ENUM_OBJECTIVE>(Kind_ObjFunc[val_obj]))
      return item.first;
  return string();
>>>>>>> 7cda79e4
}

void CConfig::Tick(double *val_start_time) {

#ifdef PROFILE
  *val_start_time = SU2_MPI::Wtime();
#endif

}

void CConfig::Tock(double val_start_time, string val_function_name, int val_group_id) {

#ifdef PROFILE

  double val_stop_time = 0.0, val_elapsed_time = 0.0;

  val_stop_time = SU2_MPI::Wtime();

  /*--- Compute the elapsed time for this subroutine ---*/
  val_elapsed_time = val_stop_time - val_start_time;

  /*--- Store the subroutine name and the elapsed time ---*/
  Profile_Function_tp.push_back(val_function_name);
  Profile_Time_tp.push_back(val_elapsed_time);
  Profile_ID_tp.push_back(val_group_id);

#endif

}

void CConfig::SetProfilingCSV(void) {

#ifdef PROFILE

  int rank = MASTER_NODE;
  int size = SINGLE_NODE;
#ifdef HAVE_MPI
  SU2_MPI::Comm_rank(MPI_COMM_WORLD, &rank);
  SU2_MPI::Comm_size(MPI_COMM_WORLD, &size);
#endif

  /*--- Each rank has the same stack trace, so the they have the same
   function calls and ordering in the vectors. We're going to reduce
   the timings from each rank and extract the avg, min, and max timings. ---*/

  /*--- First, create a local mapping, so that we can extract the
   min and max values for each function. ---*/

  for (unsigned int i = 0; i < Profile_Function_tp.size(); i++) {

    /*--- Add the function and initialize if not already stored (the ID
     only needs to be stored the first time).---*/
    if (Profile_Map_tp.find(Profile_Function_tp[i]) == Profile_Map_tp.end()) {

      vector<int> profile; profile.push_back(i);
      Profile_Map_tp.insert(pair<string,vector<int> >(Profile_Function_tp[i],profile));

    } else {

      /*--- This function has already been added, so simply increment the
       number of calls and total time for this function. ---*/

      Profile_Map_tp[Profile_Function_tp[i]].push_back(i);

    }
  }

  /*--- We now have everything gathered by function name, so we can loop over
   each function and store the min/max times. ---*/

  int map_size = 0;
  for (map<string,vector<int> >::iterator it=Profile_Map_tp.begin(); it!=Profile_Map_tp.end(); ++it) {
    map_size++;
  }

  /*--- Allocate and initialize memory ---*/

  double *l_min_red = NULL, *l_max_red = NULL, *l_tot_red = NULL, *l_avg_red = NULL;
  int *n_calls_red = NULL;
  double* l_min = new double[map_size];
  double* l_max = new double[map_size];
  double* l_tot = new double[map_size];
  double* l_avg = new double[map_size];
  int* n_calls  = new int[map_size];
  for (int i = 0; i < map_size; i++)
  {
    l_min[i]   = 1e10;
    l_max[i]   = 0.0;
    l_tot[i]   = 0.0;
    l_avg[i]   = 0.0;
    n_calls[i] = 0;
  }

  /*--- Collect the info for each function from the current rank ---*/

  int func_counter = 0;
  for (map<string,vector<int> >::iterator it=Profile_Map_tp.begin(); it!=Profile_Map_tp.end(); ++it) {

    for (unsigned int i = 0; i < (it->second).size(); i++) {
      n_calls[func_counter]++;
      l_tot[func_counter] += Profile_Time_tp[(it->second)[i]];
      if (Profile_Time_tp[(it->second)[i]] < l_min[func_counter])
        l_min[func_counter] = Profile_Time_tp[(it->second)[i]];
      if (Profile_Time_tp[(it->second)[i]] > l_max[func_counter])
        l_max[func_counter] = Profile_Time_tp[(it->second)[i]];

    }
    l_avg[func_counter] = l_tot[func_counter]/((double)n_calls[func_counter]);
    func_counter++;
  }

  /*--- Now reduce the data ---*/

  if (rank == MASTER_NODE) {
    l_min_red = new double[map_size];
    l_max_red = new double[map_size];
    l_tot_red = new double[map_size];
    l_avg_red = new double[map_size];
    n_calls_red  = new int[map_size];
  }

#ifdef HAVE_MPI
  MPI_Reduce(n_calls, n_calls_red, map_size, MPI_INT, MPI_SUM, MASTER_NODE, MPI_COMM_WORLD);
  MPI_Reduce(l_tot, l_tot_red, map_size, MPI_DOUBLE, MPI_SUM, MASTER_NODE, MPI_COMM_WORLD);
  MPI_Reduce(l_avg, l_avg_red, map_size, MPI_DOUBLE, MPI_SUM, MASTER_NODE, MPI_COMM_WORLD);
  MPI_Reduce(l_min, l_min_red, map_size, MPI_DOUBLE, MPI_MIN, MASTER_NODE, MPI_COMM_WORLD);
  MPI_Reduce(l_max, l_max_red, map_size, MPI_DOUBLE, MPI_MAX, MASTER_NODE, MPI_COMM_WORLD);
#else
  memcpy(n_calls_red, n_calls, map_size*sizeof(int));
  memcpy(l_tot_red,   l_tot,   map_size*sizeof(double));
  memcpy(l_avg_red,   l_avg,   map_size*sizeof(double));
  memcpy(l_min_red,   l_min,   map_size*sizeof(double));
  memcpy(l_max_red,   l_max,   map_size*sizeof(double));
#endif

  /*--- The master rank will write the file ---*/

  if (rank == MASTER_NODE) {

    /*--- Take averages over all ranks on the master ---*/

    for (int i = 0; i < map_size; i++) {
      l_tot_red[i]   = l_tot_red[i]/(double)size;
      l_avg_red[i]   = l_avg_red[i]/(double)size;
      n_calls_red[i] = n_calls_red[i]/size;
    }

    /*--- Now write a CSV file with the processed results ---*/

    char cstr[200];
    ofstream Profile_File;
    strcpy (cstr, "profiling.csv");

    /*--- Prepare and open the file ---*/

    Profile_File.precision(15);
    Profile_File.open(cstr, ios::out);

    /*--- Create the CSV header ---*/

    Profile_File << "\"Function_Name\", \"N_Calls\", \"Avg_Total_Time\", \"Avg_Time\", \"Min_Time\", \"Max_Time\", \"Function_ID\"" << endl;

    /*--- Loop through the map and write the results to the file ---*/

    func_counter = 0;
    for (map<string,vector<int> >::iterator it=Profile_Map_tp.begin(); it!=Profile_Map_tp.end(); ++it) {

      Profile_File << scientific << it->first << ", " << n_calls_red[func_counter] << ", " << l_tot_red[func_counter] << ", " << l_avg_red[func_counter] << ", " << l_min_red[func_counter] << ", " << l_max_red[func_counter] << ", " << (int)Profile_ID_tp[(it->second)[0]] << endl;
      func_counter++;
    }

    Profile_File.close();

  }

  delete [] l_min;
  delete [] l_max;
  delete [] l_avg;
  delete [] l_tot;
  delete [] n_calls;
  if (rank == MASTER_NODE) {
    delete [] l_min_red;
    delete [] l_max_red;
    delete [] l_avg_red;
    delete [] l_tot_red;
    delete [] n_calls_red;
  }

#endif

}

void CConfig::GEMM_Tick(double *val_start_time) const {

#ifdef PROFILE

#ifdef HAVE_MKL
  *val_start_time = dsecnd();
#else
  *val_start_time = SU2_MPI::Wtime();
#endif

#endif

}

void CConfig::GEMM_Tock(double val_start_time, int M, int N, int K) const {

#ifdef PROFILE

  /* Determine the timing value. The actual function called depends on
     the type of executable. */
  double val_stop_time = 0.0;

#ifdef HAVE_MKL
  val_stop_time = dsecnd();
#else
  val_stop_time = SU2_MPI::Wtime();
#endif

  /* Compute the elapsed time. */
  const double val_elapsed_time = val_stop_time - val_start_time;

  /* Create the CLong3T from the M-N-K values and check if it is already
     stored in the map GEMM_Profile_MNK. */
  CLong3T MNK(M, N, K);
  map<CLong3T, int>::iterator MI = GEMM_Profile_MNK.find(MNK);

  if(MI == GEMM_Profile_MNK.end()) {

    /* Entry is not present yet. Create it. */
    const int ind = GEMM_Profile_MNK.size();
    GEMM_Profile_MNK[MNK] = ind;

    GEMM_Profile_NCalls.push_back(1);
    GEMM_Profile_TotTime.push_back(val_elapsed_time);
    GEMM_Profile_MinTime.push_back(val_elapsed_time);
    GEMM_Profile_MaxTime.push_back(val_elapsed_time);
  }
  else {

    /* Entry is already present. Determine its index in the
       map and update the corresponding vectors. */
    const int ind = MI->second;
    ++GEMM_Profile_NCalls[ind];
    GEMM_Profile_TotTime[ind] += val_elapsed_time;
    GEMM_Profile_MinTime[ind]  = min(GEMM_Profile_MinTime[ind], val_elapsed_time);
    GEMM_Profile_MaxTime[ind]  = max(GEMM_Profile_MaxTime[ind], val_elapsed_time);
  }

#endif

}

void CConfig::GEMMProfilingCSV(void) {

#ifdef PROFILE

  /* Initialize the rank to the master node. */
  int rank = MASTER_NODE;

#ifdef HAVE_MPI
  /* Parallel executable. The profiling data must be sent to the master node.
     First determine the rank and size. */
  int size;
  SU2_MPI::Comm_rank(MPI_COMM_WORLD, &rank);
  SU2_MPI::Comm_size(MPI_COMM_WORLD, &size);

  /* Check for the master node. */
  if(rank == MASTER_NODE) {

    /* Master node. Loop over the other ranks to receive their data. */
    for(int proc=1; proc<size; ++proc) {

      /* Block until a message from this processor arrives. Determine
         the number of entries in the receive buffers. */
      SU2_MPI::Status status;
      SU2_MPI::Probe(proc, 0, MPI_COMM_WORLD, &status);

      int nEntries;
      SU2_MPI::Get_count(&status, MPI_LONG, &nEntries);

      /* Allocate the memory for the receive buffers and receive the
         three messages using blocking receives. */
      vector<long>   recvBufNCalls(nEntries);
      vector<double> recvBufTotTime(nEntries);
      vector<double> recvBufMinTime(nEntries);
      vector<double> recvBufMaxTime(nEntries);
      vector<long>   recvBufMNK(3*nEntries);

      SU2_MPI::Recv(recvBufNCalls.data(), recvBufNCalls.size(),
                    MPI_LONG, proc, 0, MPI_COMM_WORLD, &status);
      SU2_MPI::Recv(recvBufTotTime.data(), recvBufTotTime.size(),
                    MPI_DOUBLE, proc, 1, MPI_COMM_WORLD, &status);
      SU2_MPI::Recv(recvBufMinTime.data(), recvBufMinTime.size(),
                    MPI_DOUBLE, proc, 2, MPI_COMM_WORLD, &status);
      SU2_MPI::Recv(recvBufMaxTime.data(), recvBufMaxTime.size(),
                    MPI_DOUBLE, proc, 3, MPI_COMM_WORLD, &status);
      SU2_MPI::Recv(recvBufMNK.data(), recvBufMNK.size(),
                    MPI_LONG, proc, 4, MPI_COMM_WORLD, &status);

      /* Loop over the number of entries. */
      for(int i=0; i<nEntries; ++i) {

        /* Create the CLong3T from the M-N-K values and check if it is already
           stored in the map GEMM_Profile_MNK. */
        CLong3T MNK(recvBufMNK[3*i], recvBufMNK[3*i+1], recvBufMNK[3*i+2]);
        map<CLong3T, int>::iterator MI = GEMM_Profile_MNK.find(MNK);

        if(MI == GEMM_Profile_MNK.end()) {

          /* Entry is not present yet. Create it. */
          const int ind = GEMM_Profile_MNK.size();
          GEMM_Profile_MNK[MNK] = ind;

          GEMM_Profile_NCalls.push_back(recvBufNCalls[i]);
          GEMM_Profile_TotTime.push_back(recvBufTotTime[i]);
          GEMM_Profile_MinTime.push_back(recvBufMinTime[i]);
          GEMM_Profile_MaxTime.push_back(recvBufMaxTime[i]);
        }
        else {

          /* Entry is already present. Determine its index in the
             map and update the corresponding vectors. */
          const int ind = MI->second;
          GEMM_Profile_NCalls[ind]  += recvBufNCalls[i];
          GEMM_Profile_TotTime[ind] += recvBufTotTime[i];
          GEMM_Profile_MinTime[ind]  = min(GEMM_Profile_MinTime[ind], recvBufMinTime[i]);
          GEMM_Profile_MaxTime[ind]  = max(GEMM_Profile_MaxTime[ind], recvBufMaxTime[i]);
        }
      }
    }
  }
  else {

    /* Not the master node. Create the send buffer for the MNK data. */
    vector<long> sendBufMNK(3*GEMM_Profile_NCalls.size());
    for(map<CLong3T, int>::iterator MI =GEMM_Profile_MNK.begin();
                                    MI!=GEMM_Profile_MNK.end(); ++MI) {

      const int ind = 3*MI->second;
      sendBufMNK[ind]   = MI->first.long0;
      sendBufMNK[ind+1] = MI->first.long1;
      sendBufMNK[ind+2] = MI->first.long2;
    }

    /* Send the data to the master node using blocking sends. */
    SU2_MPI::Send(GEMM_Profile_NCalls.data(), GEMM_Profile_NCalls.size(),
                  MPI_LONG, MASTER_NODE, 0, MPI_COMM_WORLD);
    SU2_MPI::Send(GEMM_Profile_TotTime.data(), GEMM_Profile_TotTime.size(),
                  MPI_DOUBLE, MASTER_NODE, 1, MPI_COMM_WORLD);
    SU2_MPI::Send(GEMM_Profile_MinTime.data(), GEMM_Profile_MinTime.size(),
                  MPI_DOUBLE, MASTER_NODE, 2, MPI_COMM_WORLD);
    SU2_MPI::Send(GEMM_Profile_MaxTime.data(), GEMM_Profile_MaxTime.size(),
                  MPI_DOUBLE, MASTER_NODE, 3, MPI_COMM_WORLD);
    SU2_MPI::Send(sendBufMNK.data(), sendBufMNK.size(),
                  MPI_LONG, MASTER_NODE, 4, MPI_COMM_WORLD);
  }

#endif

  /*--- The master rank will write the file ---*/
  if (rank == MASTER_NODE) {

    /* Store the elements of the map GEMM_Profile_MNK in
       vectors for post processing reasons. */
    const unsigned int nItems = GEMM_Profile_MNK.size();
    vector<long> M(nItems), N(nItems), K(nItems);
    for(map<CLong3T, int>::iterator MI =GEMM_Profile_MNK.begin();
                                    MI!=GEMM_Profile_MNK.end(); ++MI) {

      const int ind = MI->second;
      M[ind] = MI->first.long0;
      N[ind] = MI->first.long1;
      K[ind] = MI->first.long2;
    }

    /* In order to create a nicer output the profiling data is sorted in
       terms of CPU time spent. Create a vector of pairs for carrying
       out this sort. */
    vector<pair<double, unsigned int> > sortedTime;

    for(unsigned int i=0; i<GEMM_Profile_TotTime.size(); ++i)
      sortedTime.push_back(make_pair(GEMM_Profile_TotTime[i], i));

    sort(sortedTime.begin(), sortedTime.end());

    /* Open the profiling file. */
    char cstr[200];
    ofstream Profile_File;
    strcpy (cstr, "gemm_profiling.csv");

    Profile_File.precision(15);
    Profile_File.open(cstr, ios::out);

    /* Create the CSV header */
    Profile_File << "\"Total_Time\", \"N_Calls\", \"Avg_Time\", \"Min_Time\", \"Max_Time\", \"M\", \"N\", \"K\", \"Avg GFLOPs\"" << endl;

    /* Loop through the different items, where the item with the largest total time is
       written first. As sortedTime is sorted in increasing order, the sequence of
       sortedTime must be reversed. */
    for(vector<pair<double, unsigned int> >::reverse_iterator rit =sortedTime.rbegin();
                                                              rit!=sortedTime.rend(); ++rit) {
      /* Determine the original index in the profiling vectors. */
      const unsigned int ind = rit->second;
      const double AvgTime = GEMM_Profile_TotTime[ind]/GEMM_Profile_NCalls[ind];
      const double GFlops   = 2.0e-9*M[ind]*N[ind]*K[ind]/AvgTime;

      /* Write the data. */
      Profile_File << scientific << GEMM_Profile_TotTime[ind] << ", " << GEMM_Profile_NCalls[ind] << ", "
                   << AvgTime << ", " << GEMM_Profile_MinTime[ind] << ", " << GEMM_Profile_MaxTime[ind] << ", "
                   << M[ind] << ", " << N[ind] << ", " << K[ind] << ", " << GFlops << endl;
    }

    /* Close the file. */
    Profile_File.close();
  }

#endif

}

void CConfig::SetFreeStreamTurboNormal(const su2double* turboNormal){

  FreeStreamTurboNormal[0] = turboNormal[0];
  FreeStreamTurboNormal[1] = turboNormal[1];
  FreeStreamTurboNormal[2] = 0.0;

}

void CConfig::SetMultizone(CConfig *driver_config, CConfig **config_container){

  for (unsigned short iZone = 0; iZone < nZone; iZone++){

    if (config_container[iZone]->GetTime_Domain() != GetTime_Domain()){
      SU2_MPI::Error("Option TIME_DOMAIN must be the same in all zones.", CURRENT_FUNCTION);
    }
    if (config_container[iZone]->GetnTime_Iter() != GetnTime_Iter()){
      SU2_MPI::Error("Option TIME_ITER must be the same in all zones.", CURRENT_FUNCTION);
    }
    if (config_container[iZone]->GetnOuter_Iter() != GetnOuter_Iter()){
      SU2_MPI::Error("Option OUTER_ITER must be the same in all zones.", CURRENT_FUNCTION);
    }
    if (config_container[iZone]->GetTime_Step() != GetTime_Step()){
      SU2_MPI::Error("Option TIME_STEP must be the same in all zones.", CURRENT_FUNCTION);
    }
    if (config_container[iZone]->GetMultizone_Problem() != GetMultizone_Problem()){
      SU2_MPI::Error("Option MULTIZONE must be the same in all zones.", CURRENT_FUNCTION);
    }
    if (config_container[iZone]->GetMultizone_Mesh() != GetMultizone_Mesh()){
      SU2_MPI::Error("Option MULTIZONE_MESH must be the same in all zones.", CURRENT_FUNCTION);
    }
    if(config_container[iZone]->GetWnd_Cauchy_Crit() == true){
      SU2_MPI::Error("Option WINDOW_CAUCHY_CRIT must be deactivated for multizone problems.", CURRENT_FUNCTION);
    }
  }
  if(driver_config->GetWnd_Cauchy_Crit() == true){
    SU2_MPI::Error("Option WINDOW_CAUCHY_CRIT must be deactivated for multizone problems.", CURRENT_FUNCTION);
  }

  bool multiblockDriver = false;
  for (unsigned short iFiles = 0; iFiles < driver_config->GetnVolumeOutputFiles(); iFiles++){
    if (driver_config->GetVolumeOutputFiles()[iFiles] == PARAVIEW_MULTIBLOCK){
      multiblockDriver = true;
    }
  }

  bool multiblockZone = false;
  for (unsigned short iZone = 0; iZone < nZone; iZone++){
    multiblockZone = false;
    for (unsigned short iFiles = 0; iFiles < config_container[iZone]->GetnVolumeOutputFiles(); iFiles++){
      if (config_container[iZone]->GetVolumeOutputFiles()[iFiles] == PARAVIEW_MULTIBLOCK){
        multiblockZone = true;
      }
    }
    if (multiblockZone != multiblockDriver){
      SU2_MPI::Error("To enable PARAVIEW_MULTIBLOCK output, add it to OUTPUT_FILES option in main config and\n"
                     "remove option from sub-config files.", CURRENT_FUNCTION);
    }
  }

  /*--- Set the Restart iter for time dependent problems ---*/
  if (driver_config->GetRestart()){
    Unst_RestartIter = driver_config->GetRestart_Iter();
    Dyn_RestartIter  = driver_config->GetRestart_Iter();
  }

  /*--- Fix the Time Step for all subdomains, for the case of time-dependent problems ---*/
  if (driver_config->GetTime_Domain()){
    Delta_UnstTime = driver_config->GetTime_Step();
    Delta_DynTime  = driver_config->GetTime_Step();

    Time_Domain = true;
  }

  /*------------------------------------------------------------*/
  /*------ Determine the special properties of the problem -----*/
  /*------------------------------------------------------------*/

  bool structural_zone = false;
  bool fluid_zone = false;

  unsigned short iZone = 0;

  /*--- If there is at least a fluid and a structural zone ---*/
  for (iZone = 0; iZone < nZone; iZone++){
    switch (config_container[iZone]->GetKind_Solver()) {
    case EULER: case NAVIER_STOKES: case RANS:
    case INC_EULER: case INC_NAVIER_STOKES: case INC_RANS:
    case NEMO_EULER: case NEMO_NAVIER_STOKES:
      fluid_zone = true;
      break;
    case FEM_ELASTICITY:
      structural_zone = true;
      Relaxation = true;
      break;
    }
  }

  /*--- If the problem has FSI properties ---*/
  FSI_Problem = fluid_zone && structural_zone;

  Multizone_Residual = true;

}<|MERGE_RESOLUTION|>--- conflicted
+++ resolved
@@ -9341,7 +9341,6 @@
   return -1;
 }
 
-<<<<<<< HEAD
 unsigned short CConfig::GetOrderExactIntegrationFEM(unsigned short val_nPoly,
                                                     bool           val_JacIsConstant) const {
 
@@ -9351,13 +9350,13 @@
 
   /*--- Return the appropriate value, which is rounded up. ---*/
   return static_cast<unsigned short>(ceil(val_nPoly*fact));
-=======
+}
+
 string CConfig::GetName_ObjFunc(unsigned short val_obj) const {
   for (auto item : Objective_Map)
     if (item.second == static_cast<ENUM_OBJECTIVE>(Kind_ObjFunc[val_obj]))
       return item.first;
   return string();
->>>>>>> 7cda79e4
 }
 
 void CConfig::Tick(double *val_start_time) {
