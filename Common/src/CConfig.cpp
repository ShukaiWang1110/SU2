--- conflicted
+++ resolved
@@ -988,10 +988,7 @@
   Species_Clipping_Min   = nullptr;
   Species_Clipping_Max   = nullptr;
   spark_reaction_rates   = nullptr;
-<<<<<<< HEAD
-=======
-
->>>>>>> 06649f74
+
   /*--- Moving mesh pointers ---*/
 
   nKind_SurfaceMovement = 0;
@@ -1394,13 +1391,6 @@
   /*!\brief SPARK_INIT \n DESCRIPTION: spark initialization using the flamelet model \ingroup Config*/
   for (auto iSpark=0u; iSpark<6; ++iSpark) spark_init[iSpark]=0;
   addDoubleArrayOption("SPARK_INIT", 6, spark_init.begin());
-
-  /*!\brief SPARK_REACTION_RATES \n DESCRIPTION: Net source term values applied to species within spark area during spark ignition. \ingroup Config*/
-  addDoubleListOption("SPARK_REACTION_RATES", nspark, spark_reaction_rates);
-
-  /*!\brief SPARK_INIT \n DESCRIPTION: spark initialization using the flamelet model \ingroup Config*/
-  for (auto iSpark=0u; iSpark<6; ++iSpark) spark_init[iSpark]=0;
-  addDoubleArrayOption("SPARK_INIT", 6, spark_init);
 
   /*!\brief SPARK_REACTION_RATES \n DESCRIPTION: Net source term values applied to species within spark area during spark ignition. \ingroup Config*/
   addDoubleListOption("SPARK_REACTION_RATES", nspark, spark_reaction_rates);
@@ -9244,7 +9234,7 @@
     if (Marker_Isothermal[iMarker_Isothermal] == val_marker)
       return Isothermal_Temperature[iMarker_Isothermal];
 
-  return Temperature_FreeStream;
+  return Isothermal_Temperature[0];
 }
 
 su2double CConfig::GetWall_HeatFlux(const string& val_marker) const {
