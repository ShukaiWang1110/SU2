--- conflicted
+++ resolved
@@ -8971,8 +8971,7 @@
   return Inlet_SpeciesVal[iMarker_Inlet_Species];
 }
 
-<<<<<<< HEAD
-void CConfig::SetInlet_SpeciesVal(su2double val, string val_marker, unsigned long iVar) const {
+void CConfig::SetInlet_SpeciesVal(su2double val, const string& val_marker, unsigned long iVar) const {
   unsigned short iMarker_Inlet;
   for (iMarker_Inlet = 0; iMarker_Inlet < nMarker_Inlet; iMarker_Inlet++){
     if (Marker_Inlet[iMarker_Inlet] == val_marker)
@@ -8980,10 +8979,7 @@
   }
 }
 
-const su2double* CConfig::GetInlet_TurbVal(string val_marker) const {
-=======
 const su2double* CConfig::GetInlet_TurbVal(const string& val_marker) const {
->>>>>>> 52f24505
   /*--- If Turbulent Inlet is not provided for the marker, return free stream values. ---*/
   for (auto iMarker = 0u; iMarker < nMarker_Inlet_Turb; iMarker++) {
     if (Marker_Inlet_Turb[iMarker] == val_marker) return Inlet_TurbVal[iMarker];
