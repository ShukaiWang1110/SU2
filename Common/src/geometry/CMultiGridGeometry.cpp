/*!
 * \file CMultiGridGeometry.cpp
 * \brief Implementation of the multigrid geometry class.
 * \author F. Palacios, T. Economon
 * \version 8.0.1 "Harrier"
 *
 * SU2 Project Website: https://su2code.github.io
 *
 * The SU2 Project is maintained by the SU2 Foundation
 * (http://su2foundation.org)
 *
 * Copyright 2012-2024, SU2 Contributors (cf. AUTHORS.md)
 *
 * SU2 is free software; you can redistribute it and/or
 * modify it under the terms of the GNU Lesser General Public
 * License as published by the Free Software Foundation; either
 * version 2.1 of the License, or (at your option) any later version.
 *
 * SU2 is distributed in the hope that it will be useful,
 * but WITHOUT ANY WARRANTY; without even the implied warranty of
 * MERCHANTABILITY or FITNESS FOR A PARTICULAR PURPOSE. See the GNU
 * Lesser General Public License for more details.
 *
 * You should have received a copy of the GNU Lesser General Public
 * License along with SU2. If not, see <http://www.gnu.org/licenses/>.
 */

#include "../../include/geometry/CMultiGridGeometry.hpp"
#include "../../include/geometry/CMultiGridQueue.hpp"
#include "../../include/toolboxes/printing_toolbox.hpp"
#include "../../../Common/include/toolboxes/geometry_toolbox.hpp"

CMultiGridGeometry::CMultiGridGeometry(CGeometry* fine_grid, CConfig* config, unsigned short iMesh) : CGeometry() {
  nDim = fine_grid->GetnDim();  // Write the number of dimensions of the coarse grid.

  /*--- Create a queue system to do the agglomeration
   1st) More than two markers ---> Vertices (never agglomerate)
   2nd) Two markers ---> Edges (agglomerate if same BC, never agglomerate if different BC)
   3rd) One marker ---> Surface (always agglomarate)
   4th) No marker ---> Internal Volume (always agglomarate) ---*/

  /*--- Set a marker to indicate indirect agglomeration, for quads and hexs,
   i.e. consider up to neighbors of neighbors of neighbors.
   For other levels this information is propagated down during their construction. ---*/

  if (iMesh == MESH_1) {
    for (auto iPoint = 0ul; iPoint < fine_grid->GetnPoint(); iPoint++)
      fine_grid->nodes->SetAgglomerate_Indirect(iPoint, false);

    for (auto iElem = 0ul; iElem < fine_grid->GetnElem(); iElem++) {
      if ((fine_grid->elem[iElem]->GetVTK_Type() == HEXAHEDRON) ||
          (fine_grid->elem[iElem]->GetVTK_Type() == QUADRILATERAL)) {
        for (auto iNode = 0u; iNode < fine_grid->elem[iElem]->GetnNodes(); iNode++) {
          const auto iPoint = fine_grid->elem[iElem]->GetNode(iNode);
          fine_grid->nodes->SetAgglomerate_Indirect(iPoint, true);
        }
      }
    }
  }

  /*--- Create the coarse grid structure using as baseline the fine grid ---*/

  CMultiGridQueue MGQueue_InnerCV(fine_grid->GetnPoint());
  vector<unsigned long> Suitable_Indirect_Neighbors;

  nodes = new CPoint(fine_grid->GetnPoint(), nDim, iMesh, config);

  unsigned long Index_CoarseCV = 0;

  /*--- The first step is the boundary agglomeration. ---*/

  for (auto iMarker = 0u; iMarker < fine_grid->GetnMarker(); iMarker++) {
    for (auto iVertex = 0ul; iVertex < fine_grid->GetnVertex(iMarker); iVertex++) {
      const auto iPoint = fine_grid->vertex[iMarker][iVertex]->GetNode();

      /*--- If the element has not been previously agglomerated and it
       belongs to this physical domain, and it meets the geometrical
       criteria, the agglomeration is studied. ---*/

      if ((!fine_grid->nodes->GetAgglomerate(iPoint)) && (fine_grid->nodes->GetDomain(iPoint)) &&
          (GeometricalCheck(iPoint, fine_grid, config))) {
        unsigned short nChildren = 1;

        /*--- We set an index for the parent control volume, this
         also marks it as agglomerated. ---*/

        fine_grid->nodes->SetParent_CV(iPoint, Index_CoarseCV);

        /*--- We add the seed point (child) to the parent control volume ---*/

        nodes->SetChildren_CV(Index_CoarseCV, 0, iPoint);
        bool agglomerate_seed = true;
        auto counter = 0;
        unsigned short copy_marker[3] = {};
        const auto marker_seed = iMarker;

        /*--- For a particular point in the fine grid we save all the markers
         that are in that point ---*/

        for (auto jMarker = 0u; jMarker < fine_grid->GetnMarker() && counter < 3; jMarker++) {
          if (fine_grid->nodes->GetVertex(iPoint, jMarker) != -1) {
            copy_marker[counter] = jMarker;
            counter++;
          }
        }

        /*--- To aglomerate a vertex it must have only one physical bc!!
         This can be improved. If there is only a marker, it is a good
         candidate for agglomeration ---*/

        if (counter == 1) {
<<<<<<< HEAD
        
        agglomerate_seed = true;

        //if (config->GetMarker_All_KindBC(marker_seed) == SYMMETRY_PLANE) 
        //  //agglomerate_seed=true;
        //  agglomerate_seed=false;
=======
          agglomerate_seed = true;
>>>>>>> 752adfdb

          if (config->GetMarker_All_KindBC(marker_seed) == SYMMETRY_PLANE) agglomerate_seed = false;
        }
        /*--- If there are two markers, we will aglomerate if any of the
         markers is SEND_RECEIVE ---*/

        if (counter == 2) {
          agglomerate_seed = (config->GetMarker_All_KindBC(copy_marker[0]) == SEND_RECEIVE) ||
                             (config->GetMarker_All_KindBC(copy_marker[1]) == SEND_RECEIVE);

<<<<<<< HEAD
          //if ((config->GetMarker_All_KindBC(copy_marker[0]) == SYMMETRY_PLANE) &&
          //    (config->GetMarker_All_KindBC(copy_marker[1]) == SYMMETRY_PLANE)) {
          //  agglomerate_seed = false;
          //}
=======
          if ((config->GetMarker_All_KindBC(copy_marker[0]) == SYMMETRY_PLANE) &&
              (config->GetMarker_All_KindBC(copy_marker[1]) == SYMMETRY_PLANE)) {
            cout << "possible agglomeration of symmetry plane" << endl;

            // agglomerate_seed = true;
            //  do not agglomerate when one of the markers is symmetry
            agglomerate_seed = false;

            cout << "point " << iPoint << " , " << cx << " , " << cy << " " << cz << endl;
          }
>>>>>>> 752adfdb
        }

        /*--- If there are more than 2 markers, the aglomeration will be discarded ---*/

        if (counter > 2) agglomerate_seed = false;

        /*--- If the seed can be agglomerated, we try to agglomerate more points ---*/

        if (agglomerate_seed) {
          /*--- Now we do a sweep over all the nodes that surround the seed point ---*/

          for (auto CVPoint : fine_grid->nodes->GetPoints(iPoint)) {
            /*--- The new point can be agglomerated ---*/

            if (SetBoundAgglomeration(CVPoint, marker_seed, fine_grid, config)) {
              /*--- We set the value of the parent ---*/

              fine_grid->nodes->SetParent_CV(CVPoint, Index_CoarseCV);

              /*--- We set the value of the child ---*/

              nodes->SetChildren_CV(Index_CoarseCV, nChildren, CVPoint);
              nChildren++;
            }
          }

          Suitable_Indirect_Neighbors.clear();

          if (fine_grid->nodes->GetAgglomerate_Indirect(iPoint))
            SetSuitableNeighbors(Suitable_Indirect_Neighbors, iPoint, Index_CoarseCV, fine_grid);

          /*--- Now we do a sweep over all the indirect nodes that can be added ---*/

          for (auto CVPoint : Suitable_Indirect_Neighbors) {
            /*--- The new point can be agglomerated ---*/
            if (SetBoundAgglomeration(CVPoint, marker_seed, fine_grid, config)) {
              /*--- We set the value of the parent ---*/

              fine_grid->nodes->SetParent_CV(CVPoint, Index_CoarseCV);

              /*--- We set the indirect agglomeration information of the corse point
               based on its children in the fine grid. ---*/

              if (fine_grid->nodes->GetAgglomerate_Indirect(CVPoint))
                nodes->SetAgglomerate_Indirect(Index_CoarseCV, true);

              /*--- We set the value of the child ---*/

              nodes->SetChildren_CV(Index_CoarseCV, nChildren, CVPoint);
              nChildren++;
            }
          }
        }

        /*--- Update the number of children of the coarse control volume. ---*/

        nodes->SetnChildren_CV(Index_CoarseCV, nChildren);
        Index_CoarseCV++;
      }
    }
  }

  /*--- Do not agglomerate any leftover node with more than one physical boundary condition,
   i.e. make one coarse CV with a single child. ---*/

  for (auto iMarker = 0u; iMarker < fine_grid->GetnMarker(); iMarker++) {
    for (auto iVertex = 0ul; iVertex < fine_grid->GetnVertex(iMarker); iVertex++) {
      const auto iPoint = fine_grid->vertex[iMarker][iVertex]->GetNode();
      if ((!fine_grid->nodes->GetAgglomerate(iPoint)) && (fine_grid->nodes->GetDomain(iPoint))) {
        fine_grid->nodes->SetParent_CV(iPoint, Index_CoarseCV);
        nodes->SetChildren_CV(Index_CoarseCV, 0, iPoint);
        nodes->SetnChildren_CV(Index_CoarseCV, 1);
        Index_CoarseCV++;
      }
    }
  }

  /*--- Update the queue with the results from the boundary agglomeration ---*/

  for (auto iPoint = 0ul; iPoint < fine_grid->GetnPoint(); iPoint++) {
    if (fine_grid->nodes->GetAgglomerate(iPoint)) {
      MGQueue_InnerCV.RemoveCV(iPoint);

    } else {
      /*--- Count the number of agglomerated neighbors, and modify the queue,
       Points with more agglomerated neighbors are processed first. ---*/

      short priority = 0;
      for (auto jPoint : fine_grid->nodes->GetPoints(iPoint)) {
        priority += fine_grid->nodes->GetAgglomerate(jPoint);
      }
      MGQueue_InnerCV.MoveCV(iPoint, priority);
    }
  }

  /*--- Agglomerate the domain points. ---*/

  auto iteration = 0ul;
  while (!MGQueue_InnerCV.EmptyQueue() && (iteration < fine_grid->GetnPoint())) {
    const auto iPoint = MGQueue_InnerCV.NextCV();
    iteration++;

    /*--- If the element has not been previously agglomerated, belongs to the physical domain,
     and satisfies several geometrical criteria then the seed CV is accepted for agglomeration. ---*/

    if ((!fine_grid->nodes->GetAgglomerate(iPoint)) && (fine_grid->nodes->GetDomain(iPoint)) &&
        (GeometricalCheck(iPoint, fine_grid, config))) {
      unsigned short nChildren = 1;

      /*--- We set an index for the parent control volume ---*/

      fine_grid->nodes->SetParent_CV(iPoint, Index_CoarseCV);

      /*--- We add the seed point (child) to the parent control volume ---*/

      nodes->SetChildren_CV(Index_CoarseCV, 0, iPoint);

      /*--- Update the queue with the seed point (remove the seed and
       increase the priority of its neighbors) ---*/

      MGQueue_InnerCV.Update(iPoint, fine_grid);

      /*--- Now we do a sweep over all the nodes that surround the seed point ---*/

      for (auto CVPoint : fine_grid->nodes->GetPoints(iPoint)) {
        /*--- Determine if the CVPoint can be agglomerated ---*/

        if ((!fine_grid->nodes->GetAgglomerate(CVPoint)) && (fine_grid->nodes->GetDomain(CVPoint)) &&
            (GeometricalCheck(CVPoint, fine_grid, config))) {
          /*--- We set the value of the parent ---*/

          fine_grid->nodes->SetParent_CV(CVPoint, Index_CoarseCV);

          /*--- We set the value of the child ---*/

          nodes->SetChildren_CV(Index_CoarseCV, nChildren, CVPoint);
          nChildren++;

          /*--- Update the queue with the new control volume (remove the CV and
           increase the priority of its neighbors) ---*/

          MGQueue_InnerCV.Update(CVPoint, fine_grid);
        }
      }

      /*--- Identify the indirect neighbors ---*/

      Suitable_Indirect_Neighbors.clear();
      if (fine_grid->nodes->GetAgglomerate_Indirect(iPoint))
        SetSuitableNeighbors(Suitable_Indirect_Neighbors, iPoint, Index_CoarseCV, fine_grid);

      /*--- Now we do a sweep over all the indirect nodes that can be added ---*/

      for (auto CVPoint : Suitable_Indirect_Neighbors) {
        /*--- The new point can be agglomerated ---*/

        if ((!fine_grid->nodes->GetAgglomerate(CVPoint)) && (fine_grid->nodes->GetDomain(CVPoint))) {
          /*--- We set the value of the parent ---*/

          fine_grid->nodes->SetParent_CV(CVPoint, Index_CoarseCV);

          /*--- We set the indirect agglomeration information ---*/

          if (fine_grid->nodes->GetAgglomerate_Indirect(CVPoint)) nodes->SetAgglomerate_Indirect(Index_CoarseCV, true);

          /*--- We set the value of the child ---*/

          nodes->SetChildren_CV(Index_CoarseCV, nChildren, CVPoint);
          nChildren++;

          /*--- Update the queue with the new control volume (remove the CV and
           increase the priority of the neighbors) ---*/

          MGQueue_InnerCV.Update(CVPoint, fine_grid);
        }
      }

      /*--- Update the number of control of childrens ---*/

      nodes->SetnChildren_CV(Index_CoarseCV, nChildren);
      Index_CoarseCV++;
    } else {
      /*--- The seed point can not be agglomerated because of size, domain, streching, etc.
       move the point to the lowest priority ---*/

      MGQueue_InnerCV.MoveCV(iPoint, -1);
    }
  }

  /*--- Convert any point that was not agglomerated into a coarse point. ---*/

  for (auto iPoint = 0ul; iPoint < fine_grid->GetnPoint(); iPoint++) {
    if ((!fine_grid->nodes->GetAgglomerate(iPoint)) && (fine_grid->nodes->GetDomain(iPoint))) {
      fine_grid->nodes->SetParent_CV(iPoint, Index_CoarseCV);
      if (fine_grid->nodes->GetAgglomerate_Indirect(iPoint)) nodes->SetAgglomerate_Indirect(Index_CoarseCV, true);
      nodes->SetChildren_CV(Index_CoarseCV, 0, iPoint);
      nodes->SetnChildren_CV(Index_CoarseCV, 1);
      Index_CoarseCV++;
    }
  }

  nPointDomain = Index_CoarseCV;
  nPoint = nPointDomain;

  /*--- Check that there are no hanging nodes. Detect isolated points
   (only 1 neighbor), and merge their children CV's with the neighbor. ---*/

  SetPoint_Connectivity(fine_grid);

  for (auto iCoarsePoint = 0ul; iCoarsePoint < nPointDomain; iCoarsePoint++) {
    if (nodes->GetnPoint(iCoarsePoint) == 1) {
      /*--- Find the neighbor of the isolated point. This neighbor is the right control volume ---*/

      const auto iCoarsePoint_Complete = nodes->GetPoint(iCoarsePoint, 0);

      /*--- Add the children to the connected control volume (and modify its parent indexing).
       Identify the child CV from the finest grid and add it to the correct control volume.
       Set the parent CV of iFinePoint. Instead of using the original one
       (iCoarsePoint), use the new one (iCoarsePoint_Complete) ---*/

      auto nChildren = nodes->GetnChildren_CV(iCoarsePoint_Complete);

      for (auto iChildren = 0u; iChildren < nodes->GetnChildren_CV(iCoarsePoint); iChildren++) {
        const auto iFinePoint = nodes->GetChildren_CV(iCoarsePoint, iChildren);
        nodes->SetChildren_CV(iCoarsePoint_Complete, nChildren, iFinePoint);
        nChildren++;
        fine_grid->nodes->SetParent_CV(iFinePoint, iCoarsePoint_Complete);
      }

      /*--- Update the number of children control volumes ---*/

      nodes->SetnChildren_CV(iCoarsePoint_Complete, nChildren);
      nodes->SetnChildren_CV(iCoarsePoint, 0);
    }
  }


  /*--- Reset the neighbor information. ---*/

  nodes->ResetPoints();

#ifdef HAVE_MPI
  /*--- Dealing with MPI parallelization, the objective is that the received nodes must be agglomerated
   in the same way as the donor (send) nodes. Send the node agglomeration information of the donor
   (parent and children). The agglomerated halos of this rank are set according to the rank where
   they are domain points. ---*/

  for (auto iMarker = 0u; iMarker < config->GetnMarker_All(); iMarker++) {
    if ((config->GetMarker_All_KindBC(iMarker) == SEND_RECEIVE) && (config->GetMarker_All_SendRecv(iMarker) > 0)) {
      const auto MarkerS = iMarker;
      const auto MarkerR = iMarker + 1;

      const auto send_to = config->GetMarker_All_SendRecv(MarkerS) - 1;
      const auto receive_from = abs(config->GetMarker_All_SendRecv(MarkerR)) - 1;

      const auto nVertexS = fine_grid->nVertex[MarkerS];
      const auto nVertexR = fine_grid->nVertex[MarkerR];

      /*--- Allocate Receive and Send buffers  ---*/

      vector<unsigned long> Buffer_Receive_Children(nVertexR);
      vector<unsigned long> Buffer_Send_Children(nVertexS);

      vector<unsigned long> Buffer_Receive_Parent(nVertexR);
      vector<unsigned long> Buffer_Send_Parent(nVertexS);

      /*--- Copy the information that should be sent, child and parent indices. ---*/

      for (auto iVertex = 0ul; iVertex < nVertexS; iVertex++) {
        const auto iPoint = fine_grid->vertex[MarkerS][iVertex]->GetNode();
        Buffer_Send_Children[iVertex] = iPoint;
        Buffer_Send_Parent[iVertex] = fine_grid->nodes->GetParent_CV(iPoint);
      }

      /*--- Send/Receive information. ---*/

      SU2_MPI::Sendrecv(Buffer_Send_Children.data(), nVertexS, MPI_UNSIGNED_LONG, send_to, 0,
                        Buffer_Receive_Children.data(), nVertexR, MPI_UNSIGNED_LONG, receive_from, 0,
                        SU2_MPI::GetComm(), MPI_STATUS_IGNORE);
      SU2_MPI::Sendrecv(Buffer_Send_Parent.data(), nVertexS, MPI_UNSIGNED_LONG, send_to, 1,
                        Buffer_Receive_Parent.data(), nVertexR, MPI_UNSIGNED_LONG, receive_from, 1, SU2_MPI::GetComm(),
                        MPI_STATUS_IGNORE);

      /*--- Create a list of the parent nodes without duplicates. ---*/

      auto Aux_Parent = Buffer_Receive_Parent;

      sort(Aux_Parent.begin(), Aux_Parent.end());
      auto it1 = unique(Aux_Parent.begin(), Aux_Parent.end());
      Aux_Parent.resize(it1 - Aux_Parent.begin());

      /*--- Create the local and remote vector for the parents and children CVs. ---*/

      const auto& Parent_Remote = Buffer_Receive_Parent;
      vector<unsigned long> Parent_Local(nVertexR);
      vector<unsigned long> Children_Local(nVertexR);

      for (auto iVertex = 0ul; iVertex < nVertexR; iVertex++) {
        /*--- We use the same sorting as in the donor domain, i.e. the local parents
         are numbered according to their order in the remote rank. ---*/

        for (auto jVertex = 0ul; jVertex < Aux_Parent.size(); jVertex++) {
          if (Parent_Remote[iVertex] == Aux_Parent[jVertex]) {
            Parent_Local[iVertex] = jVertex + Index_CoarseCV;
            break;
          }
        }
        Children_Local[iVertex] = fine_grid->vertex[MarkerR][iVertex]->GetNode();
      }

      Index_CoarseCV += Aux_Parent.size();

      vector<unsigned short> nChildren_MPI(Index_CoarseCV, 0);

      /*--- Create the final structure ---*/
      for (auto iVertex = 0ul; iVertex < nVertexR; iVertex++) {
        const auto iPoint_Coarse = Parent_Local[iVertex];
        const auto iPoint_Fine = Children_Local[iVertex];

        /*--- Be careful, it is possible that a node changes the agglomeration configuration,
         the priority is always when receiving the information. ---*/
        // nijso: Possible problem here? Some internal nodes get agglomerated with symmetry nodes when using mpi
        fine_grid->nodes->SetParent_CV(iPoint_Fine, iPoint_Coarse);
        nodes->SetChildren_CV(iPoint_Coarse, nChildren_MPI[iPoint_Coarse], iPoint_Fine);
        nChildren_MPI[iPoint_Coarse]++;
        nodes->SetnChildren_CV(iPoint_Coarse, nChildren_MPI[iPoint_Coarse]);
        nodes->SetDomain(iPoint_Coarse, false);
      }
    }
  }
#endif  // HAVE_MPI

  /*--- Update the number of points after the MPI agglomeration ---*/

  nPoint = Index_CoarseCV;

  /*--- Console output with the summary of the agglomeration ---*/

  unsigned long nPointFine = fine_grid->GetnPoint();
  unsigned long Global_nPointCoarse, Global_nPointFine;

  SU2_MPI::Allreduce(&nPoint, &Global_nPointCoarse, 1, MPI_UNSIGNED_LONG, MPI_SUM, SU2_MPI::GetComm());
  SU2_MPI::Allreduce(&nPointFine, &Global_nPointFine, 1, MPI_UNSIGNED_LONG, MPI_SUM, SU2_MPI::GetComm());

  SetGlobal_nPointDomain(Global_nPointCoarse);

  if (iMesh != MESH_0) {
    const su2double factor = 1.5;
    const su2double Coeff = pow(su2double(Global_nPointFine) / Global_nPointCoarse, 1.0 / nDim);
    const su2double CFL = factor * config->GetCFL(iMesh - 1) / Coeff;
    config->SetCFL(iMesh, CFL);
  }

  const su2double ratio = su2double(Global_nPointFine) / su2double(Global_nPointCoarse);

  if (((nDim == 2) && (ratio < 2.5)) || ((nDim == 3) && (ratio < 2.5))) {
    config->SetMGLevels(iMesh - 1);
  } else if (rank == MASTER_NODE) {
    PrintingToolbox::CTablePrinter MGTable(&std::cout);
    MGTable.AddColumn("MG Level", 10);
    MGTable.AddColumn("CVs", 10);
    MGTable.AddColumn("Aggl. Rate", 10);
    MGTable.AddColumn("CFL", 10);
    MGTable.SetAlign(PrintingToolbox::CTablePrinter::RIGHT);

    if (iMesh == MESH_1) {
      MGTable.PrintHeader();
      MGTable << iMesh - 1 << Global_nPointFine << "1/1.00" << config->GetCFL(iMesh - 1);
    }
    stringstream ss;
    ss << "1/" << std::setprecision(3) << ratio;
    MGTable << iMesh << Global_nPointCoarse << ss.str() << config->GetCFL(iMesh);
    if (iMesh == config->GetnMGLevels()) {
      MGTable.PrintFooter();
    }
  }

  edgeColorGroupSize = config->GetEdgeColoringGroupSize();
}

bool CMultiGridGeometry::SetBoundAgglomeration(unsigned long CVPoint, short marker_seed,
                                               const CGeometry* fine_grid, const CConfig* config) const {
  bool agglomerate_CV = false;

  /*--- Basic condition, the point has not been previously agglomerated, it belongs to the domain,
   and has passed some basic geometrical checks. ---*/

  if ((!fine_grid->nodes->GetAgglomerate(CVPoint)) && (fine_grid->nodes->GetDomain(CVPoint)) &&
      (GeometricalCheck(CVPoint, fine_grid, config))) {
    /*--- If the point belongs to a boundary, its type must be compatible with the seed marker. ---*/

    if (fine_grid->nodes->GetBoundary(CVPoint)) {
      /*--- Identify the markers of the vertex that we want to agglomerate ---*/

      // count number of markers on the agglomeration candidate
      int counter = 0;
      unsigned short copy_marker[3] = {};
      for (auto jMarker = 0u; jMarker < fine_grid->GetnMarker() && counter < 3; jMarker++) {
        if (fine_grid->nodes->GetVertex(CVPoint, jMarker) != -1) {
          copy_marker[counter] = jMarker;
          counter++;
        }
      }

      // if the master node is on the edge of 2 symmetries (counter=2)
      // and the control node is not on the edge of 2 symmetries, then do not agglomerate

      /*--- The basic condition is that the aglomerated vertex must have the same physical marker,
       but eventually a send-receive condition ---*/

      /*--- Only one marker in the vertex that is going to be aglomerated ---*/

      if (counter == 1) {
        /*--- We agglomerate if there is only one marker and it is the same marker as the seed marker ---*/
        // note that this should be the same marker id, not just the same marker type
        if (copy_marker[0] == marker_seed) agglomerate_CV = true;

        /*--- If there is only one marker, but the marker is the SEND_RECEIVE ---*/

        if (config->GetMarker_All_KindBC(copy_marker[0]) == SEND_RECEIVE) agglomerate_CV = true;

        //if ((config->GetMarker_All_KindBC(marker_seed) == SYMMETRY_PLANE))
        //    agglomerate_CV = true;
      }

      /*--- If there are two markers in the vertex that is going to be aglomerated ---*/

      if (counter == 2) {
        /*--- First we verify that the seed is a physical boundary ---*/

        if (config->GetMarker_All_KindBC(marker_seed) != SEND_RECEIVE) {
          /*--- Then we check that one of the markers is equal to the seed marker, and the other is send/receive ---*/

          if (((copy_marker[0] == marker_seed) && (config->GetMarker_All_KindBC(copy_marker[1]) == SEND_RECEIVE)) ||
              ((config->GetMarker_All_KindBC(copy_marker[0]) == SEND_RECEIVE) && (copy_marker[1] == marker_seed))) {
            agglomerate_CV = true;
          }
        }
      }
    }
    /*--- If the element belongs to the domain, it is always aglomerated. ---*/
    else {
      agglomerate_CV = true;

      // actually, for symmetry (and possibly other cells) we only agglomerate cells that are on the marker
      // at this point, the seed was on the boundary and the CV was not. so we check if the seed is a symmetry
      if (config->GetMarker_All_KindBC(marker_seed) == SYMMETRY_PLANE) {
        agglomerate_CV = false;
      }
    }

  }

  return agglomerate_CV;
}

bool CMultiGridGeometry::GeometricalCheck(unsigned long iPoint, const CGeometry* fine_grid,
                                          const CConfig* config) const {
  su2double max_dimension = 1.2;

  /*--- Evaluate the total size of the element ---*/

  bool Volume = true;
  su2double ratio = pow(fine_grid->nodes->GetVolume(iPoint), 1.0 / su2double(nDim)) * max_dimension;
  su2double limit = pow(config->GetDomainVolume(), 1.0 / su2double(nDim));
  if (ratio > limit) Volume = false;

  /*--- Evaluate the stretching of the element ---*/

  bool Stretching = true;

  /* unsigned short iNode, iDim;
   unsigned long jPoint;
   su2double *Coord_i = fine_grid->nodes->GetCoord(iPoint);
   su2double max_dist = 0.0 ; su2double min_dist = 1E20;
   for (iNode = 0; iNode < fine_grid->nodes->GetnPoint(iPoint); iNode ++) {
   jPoint = fine_grid->nodes->GetPoint(iPoint, iNode);
   su2double *Coord_j = fine_grid->nodes->GetCoord(jPoint);
   su2double distance = 0.0;
   for (iDim = 0; iDim < nDim; iDim++)
   distance += (Coord_j[iDim]-Coord_i[iDim])*(Coord_j[iDim]-Coord_i[iDim]);
   distance = sqrt(distance);
   max_dist = max(distance, max_dist);
   min_dist = min(distance, min_dist);
   }
   if ( max_dist/min_dist > 100.0 ) Stretching = false;*/

  return (Stretching && Volume);
}

void CMultiGridGeometry::SetSuitableNeighbors(vector<unsigned long>& Suitable_Indirect_Neighbors, unsigned long iPoint,
                                              unsigned long Index_CoarseCV, const CGeometry* fine_grid) const {
  /*--- Create a list with the first neighbors, including the seed. ---*/

  vector<unsigned long> First_Neighbor_Points;
  First_Neighbor_Points.push_back(iPoint);
  for (auto jPoint : fine_grid->nodes->GetPoints(iPoint)) First_Neighbor_Points.push_back(jPoint);

  /*--- Create a list with the second neighbors, without first, and seed neighbors. ---*/

  vector<unsigned long> Second_Neighbor_Points, Second_Origin_Points, Suitable_Second_Neighbors;

  for (auto jPoint : fine_grid->nodes->GetPoints(iPoint)) {
    for (auto kPoint : fine_grid->nodes->GetPoints(jPoint)) {
      /*--- Check that the second neighbor does not belong to the first neighbors or the seed. ---*/

      auto end = First_Neighbor_Points.end();
      if (find(First_Neighbor_Points.begin(), end, kPoint) == end) {
        Second_Neighbor_Points.push_back(kPoint);
        Second_Origin_Points.push_back(jPoint);
      }
    }
  }

  /*--- Identify those second neighbors that are repeated (candidates to be added).
   For a mesh of quads this produces a 9-point stencil from the 5-point of direct
   neighbors, and for hexs it produces a 27-point stencil. ---*/

  for (auto iNeighbor = 0ul; iNeighbor < Second_Neighbor_Points.size(); iNeighbor++) {
    for (auto jNeighbor = iNeighbor + 1; jNeighbor < Second_Neighbor_Points.size(); jNeighbor++) {
      /*--- Repeated second neighbor with different origin ---*/

      if ((Second_Neighbor_Points[iNeighbor] == Second_Neighbor_Points[jNeighbor]) &&
          (Second_Origin_Points[iNeighbor] != Second_Origin_Points[jNeighbor])) {
        Suitable_Indirect_Neighbors.push_back(Second_Neighbor_Points[iNeighbor]);

        /*--- Create a list of suitable second neighbors, that we will use
         to compute the third neighbors. --*/

        Suitable_Second_Neighbors.push_back(Second_Neighbor_Points[iNeighbor]);
      }
    }
  }

  /*--- Remove duplicates ---*/

  sort(Suitable_Second_Neighbors.begin(), Suitable_Second_Neighbors.end());
  auto it1 = unique(Suitable_Second_Neighbors.begin(), Suitable_Second_Neighbors.end());
  Suitable_Second_Neighbors.resize(it1 - Suitable_Second_Neighbors.begin());

  /*--- Create a list with the third neighbors, without first, second, and seed neighbors. ---*/

  /// TODO: This repeats the process above but I doubt it catches any more points.

  vector<unsigned long> Third_Neighbor_Points, Third_Origin_Points;

  for (auto kPoint : Suitable_Second_Neighbors) {
    for (auto lPoint : fine_grid->nodes->GetPoints(kPoint)) {
      /*--- Check that the third neighbor does not belong to the first neighbors or the seed ---*/

      auto end1 = First_Neighbor_Points.end();
      if (find(First_Neighbor_Points.begin(), end1, lPoint) != end1) continue;

      /*--- Check that the third neighbor does not belong to the second neighbors ---*/

      auto end2 = Suitable_Second_Neighbors.end();
      if (find(Suitable_Second_Neighbors.begin(), end2, lPoint) != end2) continue;

      Third_Neighbor_Points.push_back(lPoint);
      Third_Origin_Points.push_back(kPoint);
    }
  }

  /*--- Identify those third neighbors that are repeated (candidate to be added). ---*/

  for (auto iNeighbor = 0ul; iNeighbor < Third_Neighbor_Points.size(); iNeighbor++) {
    for (auto jNeighbor = iNeighbor + 1; jNeighbor < Third_Neighbor_Points.size(); jNeighbor++) {
      /*--- Repeated third neighbor with different origin ---*/

      if ((Third_Neighbor_Points[iNeighbor] == Third_Neighbor_Points[jNeighbor]) &&
          (Third_Origin_Points[iNeighbor] != Third_Origin_Points[jNeighbor])) {
        Suitable_Indirect_Neighbors.push_back(Third_Neighbor_Points[iNeighbor]);
      }
    }
  }

  /*--- Remove duplicates from the final list of Suitable Indirect Neighbors. ---*/

  sort(Suitable_Indirect_Neighbors.begin(), Suitable_Indirect_Neighbors.end());
  auto it2 = unique(Suitable_Indirect_Neighbors.begin(), Suitable_Indirect_Neighbors.end());
  Suitable_Indirect_Neighbors.resize(it2 - Suitable_Indirect_Neighbors.begin());
}

void CMultiGridGeometry::SetPoint_Connectivity(const CGeometry* fine_grid) {
  /*--- Temporary, CPoint (nodes) then compresses this structure. ---*/
  vector<vector<unsigned long> > points(nPoint);

  for (auto iCoarsePoint = 0ul; iCoarsePoint < nPoint; iCoarsePoint++) {
    /*--- For each child CV (of the fine grid), ---*/
    for (auto iChildren = 0u; iChildren < nodes->GetnChildren_CV(iCoarsePoint); iChildren++) {
      const auto iFinePoint = nodes->GetChildren_CV(iCoarsePoint, iChildren);
      /*--- loop over the parent CVs (coarse grid) of its (fine) neighbors. ---*/
      for (auto iFinePoint_Neighbor : fine_grid->nodes->GetPoints(iFinePoint)) {
        const auto iParent = fine_grid->nodes->GetParent_CV(iFinePoint_Neighbor);
        /*--- If it is not the target coarse point, it is a coarse neighbor. ---*/
        if (iParent != iCoarsePoint) {
          /*--- Avoid duplicates. ---*/
          auto End = points[iCoarsePoint].end();
          if (find(points[iCoarsePoint].begin(), End, iParent) == End) points[iCoarsePoint].push_back(iParent);
        }
      }
    }

    /*--- Set the number of neighbors variable, this is
     important for JST and multigrid in parallel ---*/
    nodes->SetnNeighbor(iCoarsePoint, points[iCoarsePoint].size());
  }

  nodes->SetPoints(points);
}

void CMultiGridGeometry::SetVertex(const CGeometry* fine_grid, const CConfig* config) {
  unsigned long iVertex, iFinePoint, iCoarsePoint;
  unsigned short iMarker, iMarker_Tag, iChildren;

  nMarker = fine_grid->GetnMarker();
  unsigned short nMarker_Max = config->GetnMarker_Max();

  /*--- If any children node belong to the boundary then the entire control
   volume will belong to the boundary ---*/
  for (iCoarsePoint = 0; iCoarsePoint < nPoint; iCoarsePoint++)
    for (iChildren = 0; iChildren < nodes->GetnChildren_CV(iCoarsePoint); iChildren++) {
      iFinePoint = nodes->GetChildren_CV(iCoarsePoint, iChildren);
      if (fine_grid->nodes->GetBoundary(iFinePoint)) {
        nodes->SetBoundary(iCoarsePoint, nMarker);
        break;
      }
    }

  vertex = new CVertex**[nMarker];
  nVertex = new unsigned long[nMarker];

  Tag_to_Marker = new string[nMarker_Max];
  for (iMarker_Tag = 0; iMarker_Tag < nMarker_Max; iMarker_Tag++)
    Tag_to_Marker[iMarker_Tag] = fine_grid->GetMarker_Tag(iMarker_Tag);

  /*--- Compute the number of vertices to do the dimensionalization ---*/
  for (iMarker = 0; iMarker < nMarker; iMarker++) nVertex[iMarker] = 0;

  for (iCoarsePoint = 0; iCoarsePoint < nPoint; iCoarsePoint++) {
    if (nodes->GetBoundary(iCoarsePoint)) {
      for (iChildren = 0; iChildren < nodes->GetnChildren_CV(iCoarsePoint); iChildren++) {
        iFinePoint = nodes->GetChildren_CV(iCoarsePoint, iChildren);
        for (iMarker = 0; iMarker < nMarker; iMarker++) {
          if ((fine_grid->nodes->GetVertex(iFinePoint, iMarker) != -1) &&
              (nodes->GetVertex(iCoarsePoint, iMarker) == -1)) {
            iVertex = nVertex[iMarker];
            nodes->SetVertex(iCoarsePoint, iVertex, iMarker);
            nVertex[iMarker]++;
          }
        }
      }
    }
  }

  for (iMarker = 0; iMarker < nMarker; iMarker++) {
    vertex[iMarker] = new CVertex*[fine_grid->GetnVertex(iMarker) + 1];
    nVertex[iMarker] = 0;
  }

  for (iCoarsePoint = 0; iCoarsePoint < nPoint; iCoarsePoint++)
    if (nodes->GetBoundary(iCoarsePoint))
      for (iMarker = 0; iMarker < nMarker; iMarker++) nodes->SetVertex(iCoarsePoint, -1, iMarker);

  for (iMarker = 0; iMarker < nMarker; iMarker++) nVertex[iMarker] = 0;

  for (iCoarsePoint = 0; iCoarsePoint < nPoint; iCoarsePoint++) {
    if (nodes->GetBoundary(iCoarsePoint)) {
      for (iChildren = 0; iChildren < nodes->GetnChildren_CV(iCoarsePoint); iChildren++) {
        iFinePoint = nodes->GetChildren_CV(iCoarsePoint, iChildren);
        for (iMarker = 0; iMarker < fine_grid->GetnMarker(); iMarker++) {
          if ((fine_grid->nodes->GetVertex(iFinePoint, iMarker) != -1) &&
              (nodes->GetVertex(iCoarsePoint, iMarker) == -1)) {
            iVertex = nVertex[iMarker];
            vertex[iMarker][iVertex] = new CVertex(iCoarsePoint, nDim);
            nodes->SetVertex(iCoarsePoint, iVertex, iMarker);

            /*--- Set the transformation to apply ---*/
            unsigned long ChildVertex = fine_grid->nodes->GetVertex(iFinePoint, iMarker);
            unsigned short RotationKind = fine_grid->vertex[iMarker][ChildVertex]->GetRotation_Type();
            vertex[iMarker][iVertex]->SetRotation_Type(RotationKind);
            nVertex[iMarker]++;
          }
        }
      }
    }
  }
}

void CMultiGridGeometry::MatchActuator_Disk(const CConfig* config) {
  unsigned short iMarker;
  unsigned long iVertex, iPoint;
  int iProcessor = size;

  for (iMarker = 0; iMarker < config->GetnMarker_All(); iMarker++) {
    if ((config->GetMarker_All_KindBC(iMarker) == ACTDISK_INLET) ||
        (config->GetMarker_All_KindBC(iMarker) == ACTDISK_OUTLET)) {
      for (iVertex = 0; iVertex < nVertex[iMarker]; iVertex++) {
        iPoint = vertex[iMarker][iVertex]->GetNode();
        if (nodes->GetDomain(iPoint)) {
          vertex[iMarker][iVertex]->SetDonorPoint(iPoint, nodes->GetGlobalIndex(iPoint), iVertex, iMarker, iProcessor);
        }
      }
    }
  }
}

void CMultiGridGeometry::MatchPeriodic(const CConfig* config, unsigned short val_periodic) {
  unsigned short iMarker, iPeriodic, nPeriodic;
  unsigned long iVertex, iPoint;
  int iProcessor = rank;

  /*--- Evaluate the number of periodic boundary conditions ---*/

  nPeriodic = config->GetnMarker_Periodic();

  for (iMarker = 0; iMarker < config->GetnMarker_All(); iMarker++) {
    if (config->GetMarker_All_KindBC(iMarker) == PERIODIC_BOUNDARY) {
      iPeriodic = config->GetMarker_All_PerBound(iMarker);
      if ((iPeriodic == val_periodic) || (iPeriodic == val_periodic + nPeriodic / 2)) {
        for (iVertex = 0; iVertex < nVertex[iMarker]; iVertex++) {
          iPoint = vertex[iMarker][iVertex]->GetNode();
          if (nodes->GetDomain(iPoint)) {
            vertex[iMarker][iVertex]->SetDonorPoint(iPoint, nodes->GetGlobalIndex(iPoint), iVertex, iMarker,
                                                    iProcessor);
          }
        }
      }
    }
  }
}

void CMultiGridGeometry::SetControlVolume(const CGeometry* fine_grid, unsigned short action) {
  BEGIN_SU2_OMP_SAFE_GLOBAL_ACCESS {
    unsigned long iFinePoint, iCoarsePoint, iEdge, iParent;
    long FineEdge, CoarseEdge;
    unsigned short iChildren;
    bool change_face_orientation;
    su2double Coarse_Volume, Area;

    /*--- Compute the area of the coarse volume ---*/
    for (iCoarsePoint = 0; iCoarsePoint < nPoint; iCoarsePoint++) {
      nodes->SetVolume(iCoarsePoint, 0.0);
      Coarse_Volume = 0.0;
      for (iChildren = 0; iChildren < nodes->GetnChildren_CV(iCoarsePoint); iChildren++) {
        iFinePoint = nodes->GetChildren_CV(iCoarsePoint, iChildren);
        Coarse_Volume += fine_grid->nodes->GetVolume(iFinePoint);
      }
      nodes->SetVolume(iCoarsePoint, Coarse_Volume);
    }

    /*--- Update or not the values of faces at the edge ---*/
    if (action != ALLOCATE) {
      edges->SetZeroValues();
    }

    for (iCoarsePoint = 0; iCoarsePoint < nPoint; iCoarsePoint++)
      for (iChildren = 0; iChildren < nodes->GetnChildren_CV(iCoarsePoint); iChildren++) {
        iFinePoint = nodes->GetChildren_CV(iCoarsePoint, iChildren);

        for (auto iFinePoint_Neighbor : fine_grid->nodes->GetPoints(iFinePoint)) {
          iParent = fine_grid->nodes->GetParent_CV(iFinePoint_Neighbor);
          if ((iParent != iCoarsePoint) && (iParent < iCoarsePoint)) {
            FineEdge = fine_grid->FindEdge(iFinePoint, iFinePoint_Neighbor);

            change_face_orientation = false;
            if (iFinePoint < iFinePoint_Neighbor) change_face_orientation = true;

            CoarseEdge = FindEdge(iParent, iCoarsePoint);

            const auto Normal = fine_grid->edges->GetNormal(FineEdge);

            if (change_face_orientation) {
              edges->SubNormal(CoarseEdge, Normal);
            } else {
              edges->AddNormal(CoarseEdge, Normal);
            }
          }
        }
      }

    /*--- Check if there is a normal with null area ---*/

    for (iEdge = 0; iEdge < nEdge; iEdge++) {
      const auto NormalFace = edges->GetNormal(iEdge);
      Area = GeometryToolbox::Norm(nDim, NormalFace);
      if (Area == 0.0) {
        su2double DefaultNormal[3] = {EPS * EPS};
        edges->SetNormal(iEdge, DefaultNormal);
      }
    }
  }
  END_SU2_OMP_SAFE_GLOBAL_ACCESS
}

void CMultiGridGeometry::SetBoundControlVolume(const CConfig* config, const CGeometry* fine_grid,
                                               unsigned short action) {
  BEGIN_SU2_OMP_SAFE_GLOBAL_ACCESS {
    unsigned long iCoarsePoint, iFinePoint, FineVertex, iVertex;
    unsigned short iMarker, iChildren, iDim;
    su2double *Normal, Area, *NormalFace = nullptr;

    Normal = new su2double[nDim];

    if (action != ALLOCATE) {
      for (iMarker = 0; iMarker < nMarker; iMarker++)
        for (iVertex = 0; iVertex < nVertex[iMarker]; iVertex++) vertex[iMarker][iVertex]->SetZeroValues();
    }

    for (iMarker = 0; iMarker < nMarker; iMarker++)
      for (iVertex = 0; iVertex < nVertex[iMarker]; iVertex++) {
        iCoarsePoint = vertex[iMarker][iVertex]->GetNode();
        for (iChildren = 0; iChildren < nodes->GetnChildren_CV(iCoarsePoint); iChildren++) {
          iFinePoint = nodes->GetChildren_CV(iCoarsePoint, iChildren);
          if (fine_grid->nodes->GetVertex(iFinePoint, iMarker) != -1) {
            FineVertex = fine_grid->nodes->GetVertex(iFinePoint, iMarker);
            fine_grid->vertex[iMarker][FineVertex]->GetNormal(Normal);
            vertex[iMarker][iVertex]->AddNormal(Normal);
          }
        }
      }

    delete[] Normal;

    /*--- Check if there is a normal with null area ---*/
    for (iMarker = 0; iMarker < nMarker; iMarker++)
      for (iVertex = 0; iVertex < nVertex[iMarker]; iVertex++) {
        NormalFace = vertex[iMarker][iVertex]->GetNormal();
        Area = GeometryToolbox::Norm(nDim, NormalFace);
        if (Area == 0.0)
          for (iDim = 0; iDim < nDim; iDim++) NormalFace[iDim] = EPS * EPS;
      }
  }
  END_SU2_OMP_SAFE_GLOBAL_ACCESS

  /*--- Correct normals on symmetry plane ---*/
  //SetBoundControlVolumeSym(config);
}

void CMultiGridGeometry::SetCoord(const CGeometry* fine_grid) {
  SU2_OMP_FOR_STAT(roundUpDiv(nPoint, omp_get_max_threads()))
  for (auto Point_Coarse = 0ul; Point_Coarse < nPoint; Point_Coarse++) {
    auto Area_Parent = nodes->GetVolume(Point_Coarse);
    su2double Coordinates[3] = {0.0};
    for (auto iChildren = 0u; iChildren < nodes->GetnChildren_CV(Point_Coarse); iChildren++) {
      auto Point_Fine = nodes->GetChildren_CV(Point_Coarse, iChildren);
      auto Area_Children = fine_grid->nodes->GetVolume(Point_Fine);
      auto Coordinates_Fine = fine_grid->nodes->GetCoord(Point_Fine);
      for (auto iDim = 0u; iDim < nDim; iDim++)
        Coordinates[iDim] += Coordinates_Fine[iDim] * Area_Children / Area_Parent;
    }
    nodes->SetCoord(Point_Coarse, Coordinates);
  }
  END_SU2_OMP_FOR
}

void CMultiGridGeometry::SetMultiGridWallHeatFlux(const CGeometry* fine_grid, unsigned short val_marker) {
  struct {
    const CGeometry* fine_grid;
    unsigned short marker;
    su2double* target;

    su2double Get(unsigned long iVertex) const { return fine_grid->GetCustomBoundaryHeatFlux(marker, iVertex); }
    void Set(unsigned long iVertex, const su2double& val) const { target[iVertex] = val; }

  } wall_heat_flux;

  wall_heat_flux.fine_grid = fine_grid;
  wall_heat_flux.marker = val_marker;
  wall_heat_flux.target = CustomBoundaryHeatFlux[val_marker];

  SetMultiGridWallQuantity(fine_grid, val_marker, wall_heat_flux);
}

void CMultiGridGeometry::SetMultiGridWallTemperature(const CGeometry* fine_grid, unsigned short val_marker) {
  struct {
    const CGeometry* fine_grid;
    unsigned short marker;
    su2double* target;

    su2double Get(unsigned long iVertex) const { return fine_grid->GetCustomBoundaryTemperature(marker, iVertex); }
    void Set(unsigned long iVertex, const su2double& val) const { target[iVertex] = val; }

  } wall_temperature;

  wall_temperature.fine_grid = fine_grid;
  wall_temperature.marker = val_marker;
  wall_temperature.target = CustomBoundaryTemperature[val_marker];

  SetMultiGridWallQuantity(fine_grid, val_marker, wall_temperature);
}

void CMultiGridGeometry::SetRestricted_GridVelocity(const CGeometry* fine_grid) {
  /*--- Loop over all coarse mesh points. ---*/
  SU2_OMP_FOR_STAT(roundUpDiv(nPoint, omp_get_max_threads()))
  for (unsigned long Point_Coarse = 0; Point_Coarse < nPoint; Point_Coarse++) {
    su2double Area_Parent = nodes->GetVolume(Point_Coarse);

    /*--- Initialize coarse grid velocity to zero. ---*/
    su2double Grid_Vel[3] = {0.0, 0.0, 0.0};

    /*--- Loop over all of the children for this coarse CV and compute
     a grid velocity based on the values in the child CVs (fine mesh). ---*/
    for (unsigned short iChild = 0; iChild < nodes->GetnChildren_CV(Point_Coarse); iChild++) {
      unsigned long Point_Fine = nodes->GetChildren_CV(Point_Coarse, iChild);
      su2double Area_Child = fine_grid->nodes->GetVolume(Point_Fine);
      const su2double* Grid_Vel_Fine = fine_grid->nodes->GetGridVel(Point_Fine);
      for (unsigned short iDim = 0; iDim < nDim; iDim++)
        Grid_Vel[iDim] += Grid_Vel_Fine[iDim] * Area_Child / Area_Parent;
    }

    /*--- Set the grid velocity for this coarse node. ---*/
    for (unsigned short iDim = 0; iDim < nDim; iDim++) nodes->SetGridVel(Point_Coarse, iDim, Grid_Vel[iDim]);
  }
  END_SU2_OMP_FOR
}

void CMultiGridGeometry::FindNormal_Neighbor(const CConfig* config) {
  unsigned short iMarker, iDim;
  unsigned long iPoint, iVertex;

  for (iMarker = 0; iMarker < config->GetnMarker_All(); iMarker++) {
    if (config->GetMarker_All_KindBC(iMarker) != SEND_RECEIVE &&
        config->GetMarker_All_KindBC(iMarker) != INTERNAL_BOUNDARY &&
        config->GetMarker_All_KindBC(iMarker) != NEARFIELD_BOUNDARY) {
      for (iVertex = 0; iVertex < nVertex[iMarker]; iVertex++) {
        iPoint = vertex[iMarker][iVertex]->GetNode();

        /*--- If the node belong to the domain ---*/
        if (nodes->GetDomain(iPoint)) {
          /*--- Compute closest normal neighbor ---*/
          su2double cos_max, scalar_prod, norm_vect, norm_Normal, cos_alpha, diff_coord;
          unsigned long Point_Normal = 0;
          su2double* Normal = vertex[iMarker][iVertex]->GetNormal();
          cos_max = -1.0;
          for (auto jPoint : nodes->GetPoints(iPoint)) {
            scalar_prod = 0.0;
            norm_vect = 0.0;
            norm_Normal = 0.0;
            for (iDim = 0; iDim < nDim; iDim++) {
              diff_coord = nodes->GetCoord(jPoint, iDim) - nodes->GetCoord(iPoint, iDim);
              scalar_prod += diff_coord * Normal[iDim];
              norm_vect += diff_coord * diff_coord;
              norm_Normal += Normal[iDim] * Normal[iDim];
            }
            norm_vect = sqrt(norm_vect);
            norm_Normal = sqrt(norm_Normal);
            cos_alpha = scalar_prod / (norm_vect * norm_Normal);

            /*--- Get maximum cosine (not minimum because normals are oriented inwards) ---*/
            if (cos_alpha >= cos_max) {
              Point_Normal = jPoint;
              cos_max = cos_alpha;
            }
          }
          vertex[iMarker][iVertex]->SetNormal_Neighbor(Point_Normal);
        }
      }
    }
  }
}<|MERGE_RESOLUTION|>--- conflicted
+++ resolved
@@ -109,16 +109,10 @@
          candidate for agglomeration ---*/
 
         if (counter == 1) {
-<<<<<<< HEAD
-        
-        agglomerate_seed = true;
+          agglomerate_seed = true;
 
         //if (config->GetMarker_All_KindBC(marker_seed) == SYMMETRY_PLANE) 
-        //  //agglomerate_seed=true;
-        //  agglomerate_seed=false;
-=======
-          agglomerate_seed = true;
->>>>>>> 752adfdb
+        //  agglomerate_seed=true;
 
           if (config->GetMarker_All_KindBC(marker_seed) == SYMMETRY_PLANE) agglomerate_seed = false;
         }
@@ -129,23 +123,11 @@
           agglomerate_seed = (config->GetMarker_All_KindBC(copy_marker[0]) == SEND_RECEIVE) ||
                              (config->GetMarker_All_KindBC(copy_marker[1]) == SEND_RECEIVE);
 
-<<<<<<< HEAD
-          //if ((config->GetMarker_All_KindBC(copy_marker[0]) == SYMMETRY_PLANE) &&
-          //    (config->GetMarker_All_KindBC(copy_marker[1]) == SYMMETRY_PLANE)) {
-          //  agglomerate_seed = false;
-          //}
-=======
-          if ((config->GetMarker_All_KindBC(copy_marker[0]) == SYMMETRY_PLANE) &&
-              (config->GetMarker_All_KindBC(copy_marker[1]) == SYMMETRY_PLANE)) {
-            cout << "possible agglomeration of symmetry plane" << endl;
-
-            // agglomerate_seed = true;
-            //  do not agglomerate when one of the markers is symmetry
-            agglomerate_seed = false;
-
-            cout << "point " << iPoint << " , " << cx << " , " << cy << " " << cz << endl;
-          }
->>>>>>> 752adfdb
+        //if ((config->GetMarker_All_KindBC(copy_marker[0]) == SYMMETRY_PLANE) &&
+        //    (config->GetMarker_All_KindBC(copy_marker[1]) == SYMMETRY_PLANE)) {
+        //  agglomerate_seed = false;
+        //}
+
         }
 
         /*--- If there are more than 2 markers, the aglomeration will be discarded ---*/
