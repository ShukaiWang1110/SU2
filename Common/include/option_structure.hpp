/*!
 * \file option_structure.hpp
 * \brief Defines classes for referencing options for easy input in CConfig
 * \author J. Hicken, B. Tracey
 * \version 7.5.1 "Blackbird"
 *
 * SU2 Project Website: https://su2code.github.io
 *
 * The SU2 Project is maintained by the SU2 Foundation
 * (http://su2foundation.org)
 *
 * Copyright 2012-2023, SU2 Contributors (cf. AUTHORS.md)
 *
 * SU2 is free software; you can redistribute it and/or
 * modify it under the terms of the GNU Lesser General Public
 * License as published by the Free Software Foundation; either
 * version 2.1 of the License, or (at your option) any later version.
 *
 * SU2 is distributed in the hope that it will be useful,
 * but WITHOUT ANY WARRANTY; without even the implied warranty of
 * MERCHANTABILITY or FITNESS FOR A PARTICULAR PURPOSE. See the GNU
 * Lesser General Public License for more details.
 *
 * You should have received a copy of the GNU Lesser General Public
 * License along with SU2. If not, see <http://www.gnu.org/licenses/>.
 */

#pragma once

#include <algorithm>
#include <cassert>
#include <cstdlib>
#include <iostream>
#include <map>
#include <sstream>
#include <string>
#include <vector>

#include "./parallelization/mpi_structure.hpp"

/*!
 * \class CEmptyMap
 * \brief We use this dummy class instead of std::map when
 * we only need the enum definition and not the string to
 * enum maps, this makes compilation much faster.
 */
template <typename T, typename U>
struct CEmptyMap {
  CEmptyMap(std::initializer_list<std::pair<const T, U> >) {}
};

#ifdef ENABLE_MAPS
template <class T, class U>
using MapType = std::map<T, U>;
#define MakePair(a, b) {a, b},
#else
template <class T, class U>
using MapType = CEmptyMap<T, U>;
#define MakePair(a, b)
#endif

/*!
 * \brief Different software components of SU2
 */
enum class SU2_COMPONENT {
  SU2_CFD, /*!< \brief Running the SU2_CFD software. */
  SU2_DEF, /*!< \brief Running the SU2_DEF software. */
  SU2_DOT, /*!< \brief Running the SU2_DOT software. */
  SU2_GEO, /*!< \brief Running the SU2_GEO software. */
  SU2_SOL  /*!< \brief Running the SU2_SOL software. */
};

const unsigned int EXIT_DIVERGENCE = 2;   /*!< \brief Exit code (divergence). */

const unsigned int MAX_PARAMETERS = 10;       /*!< \brief Maximum number of parameters for a design variable definition. */
const unsigned int MAX_NUMBER_PERIODIC = 10;  /*!< \brief Maximum number of periodic boundary conditions. */
const unsigned int MAX_STRING_SIZE = 400;     /*!< \brief Maximum size of a generic string. */
const unsigned int MAX_NUMBER_FFD = 15;       /*!< \brief Maximum number of FFDBoxes for the FFD. */
enum: unsigned int{MAX_SOLS = 13};            /*!< \brief Maximum number of solutions at the same time (dimension of solution container array). */
const unsigned int MAX_TERMS = 7;             /*!< \brief Maximum number of terms in the numerical equations (dimension of solver container array). */
const unsigned int MAX_ZONES = 3;             /*!< \brief Maximum number of zones. */
const unsigned int MAX_FE_KINDS = 7;          /*!< \brief Maximum number of Finite Elements. */
const unsigned int NO_RK_ITER = 0;            /*!< \brief No Runge-Kutta iteration. */

const unsigned int OVERHEAD = 4;    /*!< \brief Overhead space above nMarker when allocating space for boundary elems (MPI + periodic). */

const unsigned int MESH_0 = 0; /*!< \brief Definition of the finest grid level. */
const unsigned int MESH_1 = 1; /*!< \brief Definition of the finest grid level. */
const unsigned int ZONE_0 = 0; /*!< \brief Definition of the first grid domain. */
const unsigned int ZONE_1 = 1; /*!< \brief Definition of the second grid domain. */
const unsigned int INST_0 = 0; /*!< \brief Definition of the first instance per grid level. */

const su2double STANDARD_GRAVITY = 9.80665;         /*!< \brief Acceleration due to gravity at surface of earth. */
const su2double UNIVERSAL_GAS_CONSTANT = 8.3144598; /*!< \brief Universal gas constant in J/(mol*K) */
const su2double BOLTZMANN_CONSTANT = 1.3806503E-23; /*!< \brief Boltzmann's constant [J K^-1] */
const su2double AVOGAD_CONSTANT = 6.0221415E26; /*!< \brief Avogadro's constant, number of particles in one kmole. */
const su2double FUND_ELEC_CHARGE_CGS = 4.8032047E-10; /*!< \brief Fundamental electric charge in CGS units, cm^(3/2) g^(1/2) s^(-1). */

const su2double EPS = 1.0E-16;      /*!< \brief Error scale. */
const su2double TURB_EPS = 1.0E-16; /*!< \brief Turbulent Error scale. */

const su2double ONE2 = 0.5;        /*!< \brief One divided by two. */
const su2double ONE3 = 1.0 / 3.0;  /*!< \brief One divided by three. */
const su2double TWO3 = 2.0 / 3.0;  /*!< \brief Two divided by three. */
const su2double FOUR3 = 4.0 / 3.0; /*!< \brief Four divided by three. */

const su2double PI_NUMBER = 4.0 * atan(1.0); /*!< \brief Pi number. */

const su2double STEFAN_BOLTZMANN = 5.670367E-08; /*!< \brief Stefan-Boltzmann constant in W/(m^2*K^4). */

const int MASTER_NODE = 0; /*!< \brief Master node for MPI parallelization. */
const int SINGLE_NODE = 1; /*!< \brief There is only a node in the MPI parallelization. */
const int SINGLE_ZONE = 1; /*!< \brief There is only a zone. */

const unsigned short COMM_TYPE_UNSIGNED_LONG = 1;  /*!< \brief Communication type for unsigned long. */
const unsigned short COMM_TYPE_LONG = 2;           /*!< \brief Communication type for long. */
const unsigned short COMM_TYPE_UNSIGNED_SHORT = 3; /*!< \brief Communication type for unsigned short. */
const unsigned short COMM_TYPE_DOUBLE = 4;         /*!< \brief Communication type for double. */
const unsigned short COMM_TYPE_CHAR = 5;           /*!< \brief Communication type for char. */
const unsigned short COMM_TYPE_SHORT = 6;          /*!< \brief Communication type for short. */
const unsigned short COMM_TYPE_INT = 7;            /*!< \brief Communication type for int. */

/*!
 * \brief Types of geometric entities based on VTK nomenclature
 */
enum GEO_TYPE {
  VERTEX = 1,        /*!< \brief VTK nomenclature for defining a vertex element. */
  LINE = 3,          /*!< \brief VTK nomenclature for defining a line element. */
  TRIANGLE = 5,      /*!< \brief VTK nomenclature for defining a triangle element. */
  QUADRILATERAL = 9, /*!< \brief VTK nomenclature for defining a quadrilateral element. */
  TETRAHEDRON = 10,  /*!< \brief VTK nomenclature for defining a tetrahedron element. */
  HEXAHEDRON = 12,   /*!< \brief VTK nomenclature for defining a hexahedron element. */
  PRISM = 13,        /*!< \brief VTK nomenclature for defining a prism element. */
  PYRAMID = 14       /*!< \brief VTK nomenclature for defining a pyramid element. */
};
constexpr unsigned short N_ELEM_TYPES = 7; /*!< \brief General output & CGNS defines. */

constexpr unsigned short N_POINTS_LINE = 2;          /*!< \brief General output & CGNS defines. */
constexpr unsigned short N_POINTS_TRIANGLE = 3;      /*!< \brief General output & CGNS defines. */
constexpr unsigned short N_POINTS_QUADRILATERAL = 4; /*!< \brief General output & CGNS defines. */
constexpr unsigned short N_POINTS_TETRAHEDRON = 4;   /*!< \brief General output & CGNS defines. */
constexpr unsigned short N_POINTS_HEXAHEDRON = 8;    /*!< \brief General output & CGNS defines. */
constexpr unsigned short N_POINTS_PYRAMID = 5;       /*!< \brief General output & CGNS defines. */
constexpr unsigned short N_POINTS_PRISM = 6;         /*!< \brief General output & CGNS defines. */
constexpr unsigned short N_POINTS_MAXIMUM = 8;       /*!< \brief Max. out of the above, used for static arrays, keep it up to date. */

constexpr unsigned short N_FACES_LINE = 1;           /*!< \brief General output & CGNS defines. */
constexpr unsigned short N_FACES_TRIANGLE = 3;       /*!< \brief General output & CGNS defines. */
constexpr unsigned short N_FACES_QUADRILATERAL = 4;  /*!< \brief General output & CGNS defines. */
constexpr unsigned short N_FACES_TETRAHEDRON = 4;    /*!< \brief General output & CGNS defines. */
constexpr unsigned short N_FACES_PYRAMID = 5;        /*!< \brief General output & CGNS defines. */
constexpr unsigned short N_FACES_PRISM = 5;          /*!< \brief General output & CGNS defines. */
constexpr unsigned short N_FACES_HEXAHEDRON = 6;     /*!< \brief General output & CGNS defines. */
constexpr unsigned short N_FACES_MAXIMUM = 6;        /*!< \brief Max. out of the above, used for static arrays, keep it up to date. */

/*!
 * \brief Get the number of faces of the element.
 * \param[in] elementType - element type
 * \return number of faces
 */
inline unsigned short nFacesOfElementType(unsigned short elementType) {
  switch (elementType) {
    case LINE: return N_FACES_LINE;
    case TRIANGLE: return N_FACES_TRIANGLE;
    case QUADRILATERAL: return N_FACES_QUADRILATERAL;
    case TETRAHEDRON: return N_FACES_TETRAHEDRON;
    case HEXAHEDRON: return N_FACES_HEXAHEDRON;
    case PYRAMID: return N_FACES_PYRAMID;
    case PRISM: return N_FACES_PRISM;
    default: assert(false && "Invalid element type."); return 0;
  }
}

/*!
 * \brief Get the number of points of the element.
 * \param[in] elementType - element type
 * \return number of points
 */
inline unsigned short nPointsOfElementType(unsigned short elementType) {
  switch (elementType) {
    case LINE: return N_POINTS_LINE;
    case TRIANGLE: return N_POINTS_TRIANGLE;
    case QUADRILATERAL: return N_POINTS_QUADRILATERAL;
    case TETRAHEDRON: return N_POINTS_TETRAHEDRON;
    case HEXAHEDRON: return N_POINTS_HEXAHEDRON;
    case PYRAMID: return N_POINTS_PYRAMID;
    case PRISM: return N_POINTS_PRISM;
    default: assert(false && "Invalid element type."); return 0;
  }
}

const int CGNS_STRING_SIZE = 33; /*!< \brief Length of strings used in the CGNS format. */
const int SU2_CONN_SIZE   = 10;  /*!< \brief Size of the connectivity array that is allocated for each element
                                  that we read from a mesh file in the format [[globalID vtkType n0 n1 n2 n3 n4 n5 n6 n7 n8]. */
const int SU2_CONN_SKIP   = 2;   /*!< \brief Offset to skip the globalID and VTK type at the start of the element connectivity list for each CGNS element. */

const su2double COLORING_EFF_THRESH = 0.875;  /*!< \brief Below this value fallback strategies are used instead. */

/*--- All temperature polynomial fits for the fluid models currently
 assume a quartic form (5 coefficients). For example,
 Cp(T) = b0 + b1*T + b2*T^2 + b3*T^3 + b4*T^4. By default, all coefficients
 are set to zero and will be properly non-dim. in the solver. ---*/
constexpr int N_POLY_COEFFS = 5; /*!< \brief Number of coefficients in temperature polynomial fits for fluid models. */

/*!
 * \brief Boolean answers
 */
enum ANSWER {
  NONE = 0,
  NO = 0, /*!< \brief Boolean definition of no. */
  YES = 1 /*!< \brief Boolean definition of yes. */
};

/*!
 * \brief Average method for marker analyze
 */
enum AVERAGE_TYPE {
  AVERAGE_AREA = 1,     /*!< \brief Area-weighted average. */
  AVERAGE_MASSFLUX = 2, /*!< \brief Mass-flux weighted average. */
  AVERAGE_HYBRID = 3    /*!< \brief Hybrid weighted average for aeroprop purposes. */
};
static const MapType<std::string, AVERAGE_TYPE> Average_Map = {
    MakePair("AREA", AVERAGE_AREA) MakePair("MASSFLUX", AVERAGE_MASSFLUX) MakePair("HYBRID", AVERAGE_HYBRID)};

/*!
 * \brief different solver types for the CFD component
 */
enum class MAIN_SOLVER {
  NONE,              /*!< \brief Definition of no solver. */
  EULER,             /*!< \brief Definition of the Euler's solver. */
  NAVIER_STOKES,     /*!< \brief Definition of the Navier-Stokes' solver. */
  RANS,              /*!< \brief Definition of the Reynolds-averaged Navier-Stokes' (RANS) solver. */
  INC_EULER,         /*!< \brief Definition of the incompressible Euler's solver. */
  INC_NAVIER_STOKES, /*!< \brief Definition of the incompressible Navier-Stokes' solver. */
  INC_RANS,          /*!< \brief Definition of the incompressible Reynolds-averaged Navier-Stokes' (RANS) solver. */
  HEAT_EQUATION,     /*!< \brief Definition of the finite volume heat solver. */
  FEM_ELASTICITY,    /*!< \brief Definition of a FEM solver. */
  ADJ_EULER,         /*!< \brief Definition of the continuous adjoint Euler's solver. */
  ADJ_NAVIER_STOKES, /*!< \brief Definition of the continuous adjoint Navier-Stokes' solver. */
  ADJ_RANS,          /*!< \brief Definition of the continuous adjoint Reynolds-averaged Navier-Stokes' (RANS) solver. */
  TEMPLATE_SOLVER,   /*!< \brief Definition of template solver. */
  DISC_ADJ_EULER,    /*!< \brief Definition of the discrete adjoint Euler solver. */
  DISC_ADJ_RANS,     /*!< \brief Definition of the discrete adjoint Reynolds-averaged Navier-Stokes' (RANS) solver. */
  DISC_ADJ_NAVIER_STOKES, /*!< \brief Definition of the discrete adjoint Navier-Stokes' solver. */
  DISC_ADJ_INC_EULER,     /*!< \brief Definition of the discrete adjoint incompressible Euler solver. */
  DISC_ADJ_INC_RANS,      /*!< \brief Definition of the discrete adjoint incompressible Reynolds-averaged Navier-Stokes'
                             (RANS) solver. */
  DISC_ADJ_INC_NAVIER_STOKES, /*!< \brief Definition of the discrete adjoint incompressible Navier-Stokes'. */
  DISC_ADJ_HEAT,              /*!< \brief Definition of the discrete adjoint heat solver. */
  DISC_ADJ_FEM_EULER,         /*!< \brief Definition of the discrete adjoint FEM Euler solver. */
  DISC_ADJ_FEM_RANS, /*!< \brief Definition of the discrete adjoint FEM Reynolds-averaged Navier-Stokes' (RANS) solver.
                      */
  DISC_ADJ_FEM_NS,   /*!< \brief Definition of the discrete adjoint FEM Navier-Stokes' solver. */
  DISC_ADJ_FEM,      /*!< \brief Definition of the discrete adjoint FEM solver. */
  FEM_EULER,         /*!< \brief Definition of the finite element Euler's solver. */
  FEM_NAVIER_STOKES, /*!< \brief Definition of the finite element Navier-Stokes' solver. */
  FEM_RANS,          /*!< \brief Definition of the finite element Reynolds-averaged Navier-Stokes' (RANS) solver. */
  FEM_LES,           /*!< \brief Definition of the finite element Large Eddy Simulation Navier-Stokes' (LES) solver. */
  MULTIPHYSICS,
  NEMO_EULER,         /*!< \brief Definition of the NEMO Euler solver. */
  NEMO_NAVIER_STOKES, /*!< \brief Definition of the NEMO NS solver. */
};
static const MapType<std::string, MAIN_SOLVER> Solver_Map = {
  MakePair("NONE", MAIN_SOLVER::NONE)
  MakePair("EULER", MAIN_SOLVER::EULER)
  MakePair("NAVIER_STOKES", MAIN_SOLVER::NAVIER_STOKES)
  MakePair("RANS", MAIN_SOLVER::RANS)
  MakePair("INC_EULER", MAIN_SOLVER::INC_EULER)
  MakePair("INC_NAVIER_STOKES", MAIN_SOLVER::INC_NAVIER_STOKES)
  MakePair("INC_RANS", MAIN_SOLVER::INC_RANS)
  MakePair("FEM_EULER", MAIN_SOLVER::FEM_EULER)
  MakePair("FEM_NAVIER_STOKES", MAIN_SOLVER::FEM_NAVIER_STOKES)
  MakePair("FEM_RANS", MAIN_SOLVER::FEM_RANS)
  MakePair("FEM_LES", MAIN_SOLVER::FEM_LES)
  MakePair("NEMO_EULER",MAIN_SOLVER::NEMO_EULER)
  MakePair("NEMO_NAVIER_STOKES",MAIN_SOLVER::NEMO_NAVIER_STOKES)
  MakePair("HEAT_EQUATION", MAIN_SOLVER::HEAT_EQUATION)
  MakePair("ELASTICITY", MAIN_SOLVER::FEM_ELASTICITY)
  MakePair("TEMPLATE_SOLVER", MAIN_SOLVER::TEMPLATE_SOLVER)
  MakePair("MULTIPHYSICS", MAIN_SOLVER::MULTIPHYSICS)
};

/*!
 * \brief Different solver types for multi-zone problems
 */
enum class ENUM_MULTIZONE {
  MZ_BLOCK_GAUSS_SEIDEL, /*!< \brief Definition of a Block-Gauss-Seidel multi-zone solver. */
  MZ_BLOCK_JACOBI,       /*!< \brief Definition of a Block-Jacobi solver. */
};
static const MapType<std::string, ENUM_MULTIZONE> Multizone_Map = {
    MakePair("BLOCK_GAUSS_SEIDEL", ENUM_MULTIZONE::MZ_BLOCK_GAUSS_SEIDEL)
        MakePair("BLOCK_JACOBI", ENUM_MULTIZONE::MZ_BLOCK_JACOBI)};

/*!
 * \brief Material geometric conditions
 */
enum class STRUCT_DEFORMATION {
  SMALL, /*!< \brief Definition of linear elastic material. */
  LARGE, /*!< \brief Definition of Neo-Hookean material. */
};
static const MapType<std::string, STRUCT_DEFORMATION> Struct_Map = {MakePair(
    "SMALL_DEFORMATIONS", STRUCT_DEFORMATION::SMALL) MakePair("LARGE_DEFORMATIONS", STRUCT_DEFORMATION::LARGE)};

/*!
 * \brief Material model
 */
enum class STRUCT_MODEL {
  LINEAR_ELASTIC, /*!< \brief Definition of linear elastic material. */
  NEO_HOOKEAN,    /*!< \brief Definition of Neo-Hookean material. */
  KNOWLES,        /*!< \brief Definition of Knowles stored-energy potential */
  IDEAL_DE,       /*!< \brief Definition of ideal Dielectric Elastomer */
};
static const MapType<std::string, STRUCT_MODEL> Material_Map = {
    MakePair("LINEAR_ELASTIC", STRUCT_MODEL::LINEAR_ELASTIC) MakePair("NEO_HOOKEAN", STRUCT_MODEL::NEO_HOOKEAN)
        MakePair("KNOWLES", STRUCT_MODEL::KNOWLES) MakePair("IDEAL_DE", STRUCT_MODEL::IDEAL_DE)};

/*!
 * \brief Material compressibility
 */
enum class STRUCT_COMPRESS {
  COMPRESSIBLE,  /*!< \brief Definition of compressible material. */
  NEARLY_INCOMP, /*!< \brief Definition of nearly incompressible material. */
};
static const MapType<std::string, STRUCT_COMPRESS> MatComp_Map = {MakePair(
    "COMPRESSIBLE", STRUCT_COMPRESS::COMPRESSIBLE) MakePair("NEARLY_INCOMPRESSIBLE", STRUCT_COMPRESS::NEARLY_INCOMP)};

/*!
 * \brief Types of interpolators
 */
enum class INTERFACE_INTERPOLATOR {
  NEAREST_NEIGHBOR,      /*!< \brief Nearest Neigbhor interpolation */
  ISOPARAMETRIC,         /*!< \brief Isoparametric interpolation, use CONSERVATIVE_INTERPOLATION=YES for conservative
                            interpolation (S.A. Brown 1997).*/
  WEIGHTED_AVERAGE,      /*!< \brief Sliding Mesh Approach E. Rinaldi 2015 */
  RADIAL_BASIS_FUNCTION, /*!< \brief Radial basis function interpolation. */
};
static const MapType<std::string, INTERFACE_INTERPOLATOR> Interpolator_Map = {
  MakePair("NEAREST_NEIGHBOR", INTERFACE_INTERPOLATOR::NEAREST_NEIGHBOR)
  MakePair("ISOPARAMETRIC",    INTERFACE_INTERPOLATOR::ISOPARAMETRIC)
  MakePair("WEIGHTED_AVERAGE", INTERFACE_INTERPOLATOR::WEIGHTED_AVERAGE)
  MakePair("RADIAL_BASIS_FUNCTION", INTERFACE_INTERPOLATOR::RADIAL_BASIS_FUNCTION)
};

/*!
 * \brief Types of radial basis functions
 */
enum class RADIAL_BASIS {
  WENDLAND_C2,       /*!< \brief Wendland C2 radial basis function. */
  INV_MULTI_QUADRIC, /*!< \brief Inversed multi quartic biharmonic spline. */
  GAUSSIAN,          /*!< \brief Gaussian basis function. */
  THIN_PLATE_SPLINE, /*!< \brief Thin plate spline. */
  MULTI_QUADRIC,     /*!< \brief Multi quartic biharmonic spline. */
};
static const MapType<std::string, RADIAL_BASIS> RadialBasisFunction_Map = {
  MakePair("WENDLAND_C2", RADIAL_BASIS::WENDLAND_C2)
  MakePair("INV_MULTI_QUADRIC", RADIAL_BASIS::INV_MULTI_QUADRIC)
  MakePair("GAUSSIAN", RADIAL_BASIS::GAUSSIAN)
  MakePair("THIN_PLATE_SPLINE", RADIAL_BASIS::THIN_PLATE_SPLINE)
  MakePair("MULTI_QUADRIC", RADIAL_BASIS::MULTI_QUADRIC)
};

/*!
 * \brief type of radial spanwise interpolation function for the inlet face
 */
enum class INLET_SPANWISE_INTERP {
  NONE,
  LINEAR_1D,
  AKIMA_1D,
  CUBIC_1D,
};
static const MapType<std::string, INLET_SPANWISE_INTERP> Inlet_SpanwiseInterpolation_Map = {
  MakePair("NONE", INLET_SPANWISE_INTERP::NONE)
  MakePair("LINEAR_1D", INLET_SPANWISE_INTERP::LINEAR_1D)
  MakePair("AKIMA_1D", INLET_SPANWISE_INTERP::AKIMA_1D)
  MakePair("CUBIC_1D", INLET_SPANWISE_INTERP::CUBIC_1D)
};

/*!
 * \brief type of radial spanwise interpolation data type for the inlet face
 */
enum class INLET_INTERP_TYPE {
  VR_VTHETA,
  ALPHA_PHI,
};
static const MapType<std::string, INLET_INTERP_TYPE> Inlet_SpanwiseInterpolationType_Map = {
  MakePair("VR_VTHETA", INLET_INTERP_TYPE::VR_VTHETA)
  MakePair("ALPHA_PHI", INLET_INTERP_TYPE::ALPHA_PHI)
};

/*!
 * \brief types of (coupling) transfers between distinct physical zones
 */
enum ENUM_TRANSFER {
  ZONES_ARE_EQUAL = 0,         /*!< \brief Zones are equal - no transfer. */
  NO_COMMON_INTERFACE = 1,     /*!< \brief No common interface between the zones (geometrical). */
  NO_TRANSFER = 2,             /*!< \brief Zones may share a boundary, but still no coupling desired. */
  FLOW_TRACTION = 10,          /*!< \brief Flow traction coupling (between fluids and solids). */
  BOUNDARY_DISPLACEMENTS = 21, /*!< \brief Boundary displacements (between fluids and solids) */
  SLIDING_INTERFACE = 13,      /*!< \brief Sliding interface (between fluids). */
  CONSERVATIVE_VARIABLES = 14, /*!< \brief General coupling that simply transfers the conservative variables (between same solvers). */
  MIXING_PLANE = 15,             /*!< \brief Mixing plane between fluids. */
  CONJUGATE_HEAT_FS = 16,        /*!< \brief Conjugate heat transfer (between compressible fluids and solids). */
  CONJUGATE_HEAT_WEAKLY_FS = 17, /*!< \brief Conjugate heat transfer (between incompressible fluids and solids). */
  CONJUGATE_HEAT_SF = 18,        /*!< \brief Conjugate heat transfer (between solids and compressible fluids). */
  CONJUGATE_HEAT_WEAKLY_SF = 19, /*!< \brief Conjugate heat transfer (between solids and incompressible fluids). */
};

/*!
 * \brief different regime modes
 */
enum class ENUM_REGIME {
  COMPRESSIBLE = 0,   /*!< \brief Definition of compressible solver. */
  INCOMPRESSIBLE = 1, /*!< \brief Definition of incompressible solver. */
  NO_FLOW = 2
};

/*!
 * \brief different non-dimensional modes
 */
enum ENUM_KIND_NONDIM {
  DIMENSIONAL = 0,              /*!< \brief Dimensional simulation (compressible or incompressible). */
  FREESTREAM_PRESS_EQ_ONE = 1,  /*!< \brief Non-dimensional compressible simulation with freestream pressure equal to 1.0. */
  FREESTREAM_VEL_EQ_MACH = 2,   /*!< \brief Non-dimensional compressible simulation with freestream velocity equal to Mach number. */
  FREESTREAM_VEL_EQ_ONE = 3,    /*!< \brief Non-dimensional compressible simulation with freestream pressure equal to 1.0. */
  INITIAL_VALUES   = 4,         /*!< \brief Non-dimensional incompressible simulation based on intial values for external flow. */
  REFERENCE_VALUES = 5          /*!< \brief Non-dimensional incompressible simulation based on custom reference values. */
};
static const MapType<std::string, ENUM_KIND_NONDIM> NonDim_Map = {
  MakePair("DIMENSIONAL", DIMENSIONAL)
  MakePair("FREESTREAM_PRESS_EQ_ONE", FREESTREAM_PRESS_EQ_ONE)
  MakePair("FREESTREAM_VEL_EQ_MACH",  FREESTREAM_VEL_EQ_MACH)
  MakePair("FREESTREAM_VEL_EQ_ONE",   FREESTREAM_VEL_EQ_ONE)
  MakePair("INITIAL_VALUES",   INITIAL_VALUES)
  MakePair("REFERENCE_VALUES", REFERENCE_VALUES)
};

/*!
 * \brief different system of measurements
 */
enum ENUM_MEASUREMENTS {
  SI = 0, /*!< \brief Definition of compressible solver. */
  US = 1  /*!< \brief Definition of incompressible solver. */
};
static const MapType<std::string, ENUM_MEASUREMENTS> Measurements_Map = {
  MakePair("SI", SI)
  MakePair("US", US)
};

/*!
 * \brief different types of systems
 */
enum RUNTIME_TYPE {
  RUNTIME_FLOW_SYS = 2,       /*!< \brief One-physics case, the code is solving the flow equations (Euler and Navier-Stokes). */
  RUNTIME_TURB_SYS = 3,       /*!< \brief One-physics case, the code is solving the turbulence model. */
  RUNTIME_ADJFLOW_SYS = 6,    /*!< \brief One-physics case, the code is solving the adjoint equations is being solved (Euler and Navier-Stokes). */
  RUNTIME_ADJTURB_SYS = 7,    /*!< \brief One-physics case, the code is solving the adjoint turbulence model. */
  RUNTIME_MULTIGRID_SYS = 14, /*!< \brief Full approximation storage multi-grid system of equations. */
  RUNTIME_FEA_SYS = 20,       /*!< \brief One-physics case, the code is solving the FEA equation. */
  RUNTIME_ADJFEA_SYS = 30,    /*!< \brief One-physics case, the code is solving the adjoint FEA equation. */
  RUNTIME_HEAT_SYS = 21,      /*!< \brief One-physics case, the code is solving the heat equation. */
  RUNTIME_ADJHEAT_SYS = 31,   /*!< \brief One-physics case, the code is solving the adjoint heat equation. */
  RUNTIME_TRANS_SYS = 22,     /*!< \brief One-physics case, the code is solving the transition model. */
  RUNTIME_RADIATION_SYS = 23, /*!< \brief One-physics case, the code is solving the radiation model. */
  RUNTIME_ADJRAD_SYS = 24,    /*!< \brief One-physics case, the code is solving the adjoint radiation model. */
  RUNTIME_SPECIES_SYS = 25,   /*!< \brief One-physics case, the code is solving the species model. */
  RUNTIME_ADJSPECIES_SYS = 26,/*!< \brief One-physics case, the code is solving the adjoint species model. */
};

const int FLOW_SOL = 0;     /*!< \brief Position of the mean flow solution in the solver container array. */
const int ADJFLOW_SOL = 1;  /*!< \brief Position of the continuous adjoint flow solution in the solver container array. */

const int TURB_SOL = 2;     /*!< \brief Position of the turbulence model solution in the solver container array. */
const int ADJTURB_SOL = 3;  /*!< \brief Position of the continuous adjoint turbulence solution in the solver container array. */

const int TRANS_SOL = 4;    /*!< \brief Position of the transition model solution in the solver container array. */
const int HEAT_SOL = 5;     /*!< \brief Position of the heat equation in the solution solver array. */
const int ADJHEAT_SOL = 6;  /*!< \brief Position of the adjoint heat equation in the solution solver array. */
const int RAD_SOL = 7;      /*!< \brief Position of the radiation equation in the solution solver array. */
const int ADJRAD_SOL = 8;   /*!< \brief Position of the continuous adjoint turbulence solution in the solver container array. */

const int MESH_SOL = 9;     /*!< \brief Position of the mesh solver. */
const int ADJMESH_SOL = 10; /*!< \brief Position of the adjoint of the mesh solver. */

const int SPECIES_SOL = 11;    /*!< \brief Position of the species solver. */
const int ADJSPECIES_SOL = 12; /*!< \brief Position of the adjoint of the species solver. */

const int FEA_SOL = 0;    /*!< \brief Position of the FEA equation in the solution solver array. */
const int ADJFEA_SOL = 1; /*!< \brief Position of the FEA adjoint equation in the solution solver array. */

const int TEMPLATE_SOL = 0; /*!< \brief Position of the template solution. */

const int CONV_TERM = 0;           /*!< \brief Position of the convective terms in the numerics container array. */
const int VISC_TERM = 1;           /*!< \brief Position of the viscous terms in the numerics container array. */
const int SOURCE_FIRST_TERM = 2;   /*!< \brief Position of the first source term in the numerics container array. */
const int SOURCE_SECOND_TERM = 3;  /*!< \brief Position of the second source term in the numerics container array. */
const int CONV_BOUND_TERM = 4;     /*!< \brief Position of the convective boundary terms in the numerics container array. */
const int VISC_BOUND_TERM = 5;     /*!< \brief Position of the viscous boundary terms in the numerics container array. */
const int GRAD_TERM = 6;           /*!< \brief Position of the gradient smoothing terms in the numerics container array. */

const int FEA_TERM = 0; /*!< \brief Position of the finite element analysis terms in the numerics container array. */
const int DE_TERM = 1;  /*!< \brief Position of the dielectric terms in the numerics container array. */

const int MAT_NHCOMP = 2;  /*!< \brief Position of the Neo-Hookean compressible material model. */
const int MAT_IDEALDE = 3; /*!< \brief Position of the Ideal-DE material model. */
const int MAT_KNOWLES = 4; /*!< \brief Position of the Knowles material model. */

/*!
 * \brief Types of finite elements (in 1D or 2D or 3D)
 */
const int EL_LINE = 6; /*!< \brief Elements of two nodes, with second order gauss quadrature (1D). */

const int EL_TRIA = 0;  /*!< \brief Elements of three nodes (2D). */
const int EL_QUAD = 1;  /*!< \brief Elements of four nodes (2D). */
const int EL_TRIA2 = 2; /*!< \brief Elements of three nodes (2D), with second order gauss quadrature. */

const int EL_TETRA = 0;  /*!< \brief Elements of four nodes (3D). */
const int EL_HEXA = 1;   /*!< \brief Elements of eight nodes (3D). */
const int EL_PYRAM = 2;  /*!< \brief Elements of five nodes (3D). */
const int EL_PRISM = 3;  /*!< \brief Elements of six nodes (3D). */
const int EL_TETRA2 = 4; /*!< \brief Elements of four nodes, with second order gauss quadrature (3D). */
const int EL_PYRAM2 = 5; /*!< \brief Elements of five nodes, with third order gauss quadrature (3D). */

/*!
 * \brief Types of spatial discretizations
 */
enum ENUM_SPACE {
  NO_CONVECTIVE = 0,  /*!< \brief No convective scheme is used. */
  SPACE_CENTERED = 1, /*!< \brief Space centered convective numerical method. */
  SPACE_UPWIND = 2,   /*!< \brief Upwind convective numerical method. */
  FINITE_ELEMENT = 3  /*!< \brief Finite element convective numerical method. */
};

/*!
 * \brief Types of fluid model
 */
enum ENUM_FLUIDMODEL {
  STANDARD_AIR = 0,       /*!< \brief Standard air gas model. */
  IDEAL_GAS = 1,          /*!< \brief Ideal gas model. */
  VW_GAS = 2,             /*!< \brief Van Der Waals gas model. */
  PR_GAS = 3,             /*!< \brief Perfect Real gas model. */
  CONSTANT_DENSITY = 4,   /*!< \brief Constant density gas model. */
  INC_IDEAL_GAS = 5,      /*!< \brief Incompressible ideal gas model. */
  INC_IDEAL_GAS_POLY = 6, /*!< \brief Inc. ideal gas, polynomial gas model. */
  MUTATIONPP = 7,         /*!< \brief Mutation++ gas model for nonequilibrium flow. */
  SU2_NONEQ = 8,          /*!< \brief User defined gas model for nonequilibrium flow. */
  FLUID_MIXTURE = 9,      /*!< \brief Species mixture model. */
  COOLPROP = 10,          /*!< \brief Thermodynamics library. */
};
static const MapType<std::string, ENUM_FLUIDMODEL> FluidModel_Map = {
  MakePair("STANDARD_AIR", STANDARD_AIR)
  MakePair("IDEAL_GAS", IDEAL_GAS)
  MakePair("VW_GAS", VW_GAS)
  MakePair("PR_GAS", PR_GAS)
  MakePair("CONSTANT_DENSITY", CONSTANT_DENSITY)
  MakePair("INC_IDEAL_GAS", INC_IDEAL_GAS)
  MakePair("INC_IDEAL_GAS_POLY", INC_IDEAL_GAS_POLY)
  MakePair("MUTATIONPP", MUTATIONPP)
  MakePair("SU2_NONEQ", SU2_NONEQ)
  MakePair("FLUID_MIXTURE", FLUID_MIXTURE)
  MakePair("COOLPROP", COOLPROP)
};

/*!
 * \brief types of gas models
 */
enum ENUM_GASMODEL {
  NO_MODEL = 0,
  ARGON = 1,
  AIR7 = 2,
  AIR21 = 3,
  O2 = 4,
  N2 = 5,
  AIR5 = 6,
  ARGON_SID = 7,
  ONESPECIES = 8
};
static const MapType<std::string, ENUM_GASMODEL> GasModel_Map = {
  MakePair("NONE", NO_MODEL)
  MakePair("ARGON", ARGON)
  MakePair("AIR-7", AIR7)
  MakePair("AIR-21", AIR21)
  MakePair("O2", O2)
  MakePair("N2", N2)
  MakePair("AIR-5", AIR5)
  MakePair("ARGON-SID",ARGON_SID)
  MakePair("ONESPECIES", ONESPECIES)
};

/*!
 * \brief types of coefficient transport model
 */
enum class TRANSCOEFFMODEL {
  SUTHERLAND,
  WILKE,
  GUPTAYOS,
  CHAPMANN_ENSKOG
};
static const MapType<std::string, TRANSCOEFFMODEL> TransCoeffModel_Map = {
MakePair("SUTHERLAND", TRANSCOEFFMODEL::SUTHERLAND)
MakePair("WILKE", TRANSCOEFFMODEL::WILKE)
MakePair("GUPTA-YOS", TRANSCOEFFMODEL::GUPTAYOS)
MakePair("CHAPMANN-ENSKOG", TRANSCOEFFMODEL::CHAPMANN_ENSKOG)
};

/*!
 * \brief Types of density models
 */
enum class INC_DENSITYMODEL {
    CONSTANT,   /*!< \brief Constant density. */
    BOUSSINESQ, /*!< \brief Boussinesq density model. */
    VARIABLE,   /*!< \brief Variable density model. */
};
static const MapType<std::string, INC_DENSITYMODEL> DensityModel_Map = {
    MakePair("CONSTANT", INC_DENSITYMODEL::CONSTANT)
    MakePair("BOUSSINESQ", INC_DENSITYMODEL::BOUSSINESQ)
    MakePair("VARIABLE", INC_DENSITYMODEL::VARIABLE)
};

/*!
 * \brief Types of initialization option
 */
enum ENUM_INIT_OPTION {
    REYNOLDS = 0,      /*!< \brief Reynold's number initalization. */
    TD_CONDITIONS = 1  /*!< \brief Total conditions initalization. */
};
static const MapType<std::string, ENUM_INIT_OPTION> InitOption_Map = {
    MakePair("REYNOLDS", REYNOLDS)
    MakePair("TD_CONDITIONS", TD_CONDITIONS)
};

/*!
 * \brief Types of initialization option
 */
enum class FREESTREAM_OPTION {
    TEMPERATURE_FS, /*!< \brief Temperature initialization. */
    DENSITY_FS, /*!< \brief Density initalization. */
};
static const MapType<std::string, FREESTREAM_OPTION> FreeStreamOption_Map = {
    MakePair("TEMPERATURE_FS", FREESTREAM_OPTION::TEMPERATURE_FS)
    MakePair("DENSITY_FS", FREESTREAM_OPTION::DENSITY_FS)
};

/*!
 * \brief Types of viscosity model
 */
enum class VISCOSITYMODEL {
  CONSTANT, /*!< \brief Constant viscosity. */
  SUTHERLAND, /*!< \brief Sutherlands Law viscosity. */
  POLYNOMIAL, /*!< \brief Polynomial viscosity. */
  COOLPROP, /*!< \brief CoolProp viscosity. */
};
static const MapType<std::string, VISCOSITYMODEL> ViscosityModel_Map = {
  MakePair("CONSTANT_VISCOSITY", VISCOSITYMODEL::CONSTANT)
  MakePair("SUTHERLAND", VISCOSITYMODEL::SUTHERLAND)
  MakePair("POLYNOMIAL_VISCOSITY", VISCOSITYMODEL::POLYNOMIAL)
  MakePair("COOLPROP", VISCOSITYMODEL::COOLPROP)
};

/*!
 * \brief Types of Mixing viscosity model
 */
enum class MIXINGVISCOSITYMODEL {
  WILKE,    /*!< \brief Wilke mixing viscosity model. */
  DAVIDSON, /*!< \brief Davidson mixing viscosity model. */
};
static const MapType<std::string, MIXINGVISCOSITYMODEL> MixingViscosityModel_Map = {
  MakePair("WILKE", MIXINGVISCOSITYMODEL::WILKE)
  MakePair("DAVIDSON", MIXINGVISCOSITYMODEL::DAVIDSON)
};

/*!
 * \brief Types of thermal conductivity model
 */
enum class CONDUCTIVITYMODEL {
  CONSTANT, /*!< \brief Constant thermal conductivity. */
  CONSTANT_PRANDTL, /*!< \brief Constant Prandtl number. */
  POLYNOMIAL, /*!< \brief Polynomial thermal conductivity. */
  COOLPROP, /*!< \brief COOLPROP thermal conductivity. */
};
static const MapType<std::string, CONDUCTIVITYMODEL> ConductivityModel_Map = {
  MakePair("CONSTANT_CONDUCTIVITY", CONDUCTIVITYMODEL::CONSTANT)
  MakePair("CONSTANT_PRANDTL", CONDUCTIVITYMODEL::CONSTANT_PRANDTL)
  MakePair("POLYNOMIAL_CONDUCTIVITY", CONDUCTIVITYMODEL::POLYNOMIAL)
  MakePair("COOLPROP", CONDUCTIVITYMODEL::COOLPROP)
};

/*!
 * \brief Types of turbulent thermal conductivity model
 */
enum class CONDUCTIVITYMODEL_TURB {
  NONE,             /*!< \brief No turbulent contribution to the effective thermal conductivity for RANS. */
  CONSTANT_PRANDTL, /*!< \brief Include contribution to effective conductivity using constant turbulent Prandtl number
                       for RANS. */
};
static const MapType<std::string, CONDUCTIVITYMODEL_TURB> TurbConductivityModel_Map = {
  MakePair("NONE", CONDUCTIVITYMODEL_TURB::NONE)
  MakePair("CONSTANT_PRANDTL_TURB", CONDUCTIVITYMODEL_TURB::CONSTANT_PRANDTL)
};

/*!
 * \brief types of mass diffusivity models
 */
enum class DIFFUSIVITYMODEL {
  CONSTANT_DIFFUSIVITY, /*!< \brief Constant mass diffusivity for scalar transport. */
  CONSTANT_SCHMIDT,     /*!< \brief Constant Schmidt number for mass diffusion in scalar transport. */
  UNITY_LEWIS,          /*!< \brief Unity Lewis model for mass diffusion in scalar transport. */
  CONSTANT_LEWIS,       /*!< \brief Different Lewis number model for mass diffusion in scalar transport. */
};

static const MapType<std::string, DIFFUSIVITYMODEL> Diffusivity_Model_Map = {
  MakePair("CONSTANT_DIFFUSIVITY", DIFFUSIVITYMODEL::CONSTANT_DIFFUSIVITY)
  MakePair("CONSTANT_SCHMIDT", DIFFUSIVITYMODEL::CONSTANT_SCHMIDT)
  MakePair("UNITY_LEWIS", DIFFUSIVITYMODEL::UNITY_LEWIS)
  MakePair("CONSTANT_LEWIS", DIFFUSIVITYMODEL::CONSTANT_LEWIS)
};

/*!
 * \brief Types of unsteady mesh motion
 */
enum ENUM_GRIDMOVEMENT {
  NO_MOVEMENT = 0,         /*!< \brief Simulation on a static mesh. */
  RIGID_MOTION = 2,        /*!< \brief Simulation with rigid mesh motion (plunging/pitching/rotation). */
  ROTATING_FRAME = 8,      /*!< \brief Simulation in a rotating frame. */
  STEADY_TRANSLATION = 11, /*!< \brief Simulation in a steadily translating frame. */
  GUST = 12,               /*!< \brief Simulation on a static mesh with a gust. */
};
static const MapType<std::string, ENUM_GRIDMOVEMENT> GridMovement_Map = {
  MakePair("NONE", NO_MOVEMENT)
  MakePair("RIGID_MOTION", RIGID_MOTION)
  MakePair("ROTATING_FRAME", ROTATING_FRAME)
  MakePair("STEADY_TRANSLATION", STEADY_TRANSLATION)
  MakePair("GUST", GUST)
};

enum ENUM_SURFACEMOVEMENT {
  DEFORMING = 1,                /*!< \brief Simulation with deformation. */
  MOVING_WALL = 2,              /*!< \brief Simulation with moving wall. */
  AEROELASTIC = 3,              /*!< \brief Simulation with aeroelastic motion. */
  AEROELASTIC_RIGID_MOTION = 4, /*!< \brief Simulation with rotation and aeroelastic motion. */
  EXTERNAL = 6,                 /*!< \brief Simulation with external motion. */
  EXTERNAL_ROTATION = 7,        /*!< \brief Simulation with external rotation motion. */
};
static const MapType<std::string, ENUM_SURFACEMOVEMENT> SurfaceMovement_Map = {
  MakePair("DEFORMING", DEFORMING)
  MakePair("MOVING_WALL", MOVING_WALL)
  MakePair("AEROELASTIC_RIGID_MOTION", AEROELASTIC_RIGID_MOTION)
  MakePair("AEROELASTIC", AEROELASTIC)
  MakePair("EXTERNAL", EXTERNAL)
  MakePair("EXTERNAL_ROTATION", EXTERNAL_ROTATION)
};

/*!
 * \brief Type of wind gusts
 */
enum ENUM_GUST_TYPE {
  NO_GUST = 0,      /*!< \brief No gust. */
  TOP_HAT = 1,      /*!< \brief Top-hat function shaped gust  */
  SINE = 2,         /*!< \brief Sine shaped gust */
  ONE_M_COSINE = 3, /*!< \brief 1-cosine shaped gust */
  VORTEX = 4,       /*!< \brief A gust made from vortices */
  EOG = 5           /*!< \brief An extreme operating gust */
};
static const MapType<std::string, ENUM_GUST_TYPE> Gust_Type_Map = {
  MakePair("NONE", NO_GUST)
  MakePair("TOP_HAT", TOP_HAT)
  MakePair("SINE", SINE)
  MakePair("ONE_M_COSINE", ONE_M_COSINE)
  MakePair("VORTEX", VORTEX)
  MakePair("EOG", EOG)
};

/*!
 * \brief Type of wind direction
 */
enum ENUM_GUST_DIR {
  X_DIR = 0, /*!< \brief Gust direction-X. */
  Y_DIR = 1  /*!< \brief Gust direction-Y. */
};
static const MapType<std::string, ENUM_GUST_DIR> Gust_Dir_Map = {
  MakePair("X_DIR", X_DIR)
  MakePair("Y_DIR", Y_DIR)
};

// If you add to ENUM_CENTERED, you must also add the option to ENUM_CONVECTIVE
/*!
 * \brief Types of centered spatial discretizations
 */
enum class CENTERED {
  NONE,    /*!< \brief No centered scheme is used. */
  JST,     /*!< \brief Jameson-Smith-Turkel centered numerical method. */
  LAX,     /*!< \brief Lax-Friedrich centered numerical method. */
  JST_MAT, /*!< \brief JST with matrix dissipation. */
  JST_KE   /*!< \brief Kinetic Energy preserving Jameson-Smith-Turkel centered numerical method. */
};
static const MapType<std::string, CENTERED> Centered_Map = {
  MakePair("NONE", CENTERED::NONE)
  MakePair("JST", CENTERED::JST)
  MakePair("JST_KE", CENTERED::JST_KE)
  MakePair("JST_MAT", CENTERED::JST_MAT)
  MakePair("LAX-FRIEDRICH", CENTERED::LAX)
};

// If you add to UPWIND, you must also add the option to ENUM_CONVECTIVE
/*!
 * \brief Types of upwind spatial discretizations
 */
enum class UPWIND {
<<<<<<< HEAD
  NONE,                /*!< \brief No upwind scheme is used. */
  ROE,                 /*!< \brief Roe's upwind numerical method. */
  SCALAR_UPWIND,       /*!< \brief Scalar upwind numerical method. */
  AUSM,                /*!< \brief AUSM numerical method. */
  HLLC,                /*!< \brief HLLC numerical method. */
  SW,                  /*!< \brief Steger-Warming method. */
  MSW,                 /*!< \brief Modified Steger-Warming method. */
  TURKEL,              /*!< \brief Roe-Turkel's upwind numerical method. */
  SLAU,                /*!< \brief Simple Low-Dissipation AUSM numerical method. */
  CUSP,                /*!< \brief Convective upwind and split pressure numerical method. */
  CONVECTIVE_TEMPLATE, /*!< \brief Template for new numerical method . */
  L2ROE,               /*!< \brief L2ROE numerical method . */
  LMROE,               /*!< \brief Rieper's Low Mach ROE numerical method . */
  SLAU2,               /*!< \brief Simple Low-Dissipation AUSM 2 numerical method. */
  FDS,                 /*!< \brief Flux difference splitting upwind method (incompressible flows). */
  LAX_FRIEDRICH,       /*!< \brief Lax-Friedrich numerical method. */
  AUSMPLUSUP,          /*!< \brief AUSM+ -up numerical method (All Speed) */
  AUSMPLUSUP2,         /*!< \brief AUSM+ -up2 numerical method (All Speed) */
  AUSMPWPLUS,          /*!< \brief AUSMplus numerical method. (MAYBE for TNE2 ONLY)*/
  BOUNDED_SCALAR       /*!< \brief Scalar advection numerical method. */
=======
  NONE,                   /*!< \brief No upwind scheme is used. */
  ROE,                    /*!< \brief Roe's upwind numerical method. */
  SCALAR_UPWIND,          /*!< \brief Scalar upwind numerical method. */
  AUSM,                   /*!< \brief AUSM numerical method. */
  HLLC,                   /*!< \brief HLLC numerical method. */
  SW,                     /*!< \brief Steger-Warming method. */
  MSW,                    /*!< \brief Modified Steger-Warming method. */
  TURKEL,                 /*!< \brief Roe-Turkel's upwind numerical method. */
  SLAU,                   /*!< \brief Simple Low-Dissipation AUSM numerical method. */
  CONVECTIVE_TEMPLATE,    /*!< \brief Template for new numerical method . */
  L2ROE,                  /*!< \brief L2ROE numerical method . */
  LMROE,                  /*!< \brief Rieper's Low Mach ROE numerical method . */
  SLAU2,                  /*!< \brief Simple Low-Dissipation AUSM 2 numerical method. */
  FDS,                    /*!< \brief Flux difference splitting upwind method (incompressible flows). */
  LAX_FRIEDRICH,          /*!< \brief Lax-Friedrich numerical method. */
  AUSMPLUSUP,             /*!< \brief AUSM+ -up numerical method (All Speed) */
  AUSMPLUSUP2,            /*!< \brief AUSM+ -up2 numerical method (All Speed) */
  AUSMPLUSM,              /*!< \breif AUSM+M numerical method. (NEMO Only)*/
  BOUNDED_SCALAR          /*!< \brief Scalar advection numerical method. */
>>>>>>> 7f36c835
};
static const MapType<std::string, UPWIND> Upwind_Map = {
  MakePair("NONE", UPWIND::NONE)
  MakePair("ROE", UPWIND::ROE)
  MakePair("TURKEL_PREC", UPWIND::TURKEL)
  MakePair("AUSM", UPWIND::AUSM)
  MakePair("AUSMPLUSUP", UPWIND::AUSMPLUSUP)
  MakePair("AUSMPLUSUP2", UPWIND::AUSMPLUSUP2)
  MakePair("AUSMPLUSM", UPWIND::AUSMPLUSM)
  MakePair("SLAU", UPWIND::SLAU)
  MakePair("HLLC", UPWIND::HLLC)
  MakePair("SW", UPWIND::SW)
  MakePair("MSW", UPWIND::MSW)
  MakePair("SCALAR_UPWIND", UPWIND::SCALAR_UPWIND)
  MakePair("BOUNDED_SCALAR", UPWIND::BOUNDED_SCALAR)
  MakePair("CONVECTIVE_TEMPLATE", UPWIND::CONVECTIVE_TEMPLATE)
  MakePair("L2ROE", UPWIND::L2ROE)
  MakePair("LMROE", UPWIND::LMROE)
  MakePair("SLAU2", UPWIND::SLAU2)
  MakePair("FDS", UPWIND::FDS)
  MakePair("LAX-FRIEDRICH", UPWIND::LAX_FRIEDRICH)
};

/*!
 * \brief Types of FEM spatial discretizations
 */
enum ENUM_FEM {
  NO_FEM = 0, /*!< \brief No finite element scheme is used. */
  DG = 1      /*!< \brief Discontinuous Galerkin numerical method. */
};
static const MapType<std::string, ENUM_FEM> FEM_Map = {
  MakePair("NONE", NO_FEM)
  MakePair("DG", DG)
};

/*!
 * \brief Types of shock capturing method in Discontinuous Galerkin numerical method.
 */
enum class FEM_SHOCK_CAPTURING_DG {
  NONE,   /*!< \brief Shock capturing is not used. */
  PERSSON /*!< \brief Per-Olof Persson's sub-cell shock capturing method. */
};
static const MapType<std::string, FEM_SHOCK_CAPTURING_DG> ShockCapturingDG_Map = {
  MakePair("NONE", FEM_SHOCK_CAPTURING_DG::NONE)
  MakePair("PERSSON", FEM_SHOCK_CAPTURING_DG::PERSSON)
};

/*!
 * \brief Types of matrix coloring to compute a sparse Jacobian matrix.
 */
enum ENUM_MATRIX_COLORING {
  GREEDY_COLORING = 0, /*!< \brief Greedy type of algorithm for the coloring. */
  NATURAL_COLORING = 1 /*!< \brief One color for every DOF, very slow. Only to be used for debugging. */
};
static const MapType<std::string, ENUM_MATRIX_COLORING> MatrixColoring_Map = {
  MakePair("GREEDY_COLORING", GREEDY_COLORING)
  MakePair("NATURAL_COLORING", NATURAL_COLORING)
};

/*!
 * \brief Types of slope limiters
 */
enum class LIMITER {
<<<<<<< HEAD
  NONE,                 /*!< \brief No limiter. */
  VENKATAKRISHNAN,      /*!< \brief Slope limiter using Venkatakrisnan method (stencil formulation). */
  VENKATAKRISHNAN_WANG, /*!< \brief Slope limiter using Venkatakrisnan method, eps based on solution (stencil
                           formulation). */
  BARTH_JESPERSEN,      /*!< \brief Slope limiter using Barth-Jespersen method (stencil formulation). */
  VAN_ALBADA_EDGE,      /*!< \brief Slope limiter using Van Albada method (edge formulation). */
  SHARP_EDGES,          /*!< \brief Slope limiter using sharp edges. */
  WALL_DISTANCE         /*!< \brief Slope limiter using wall distance. */
=======
  NONE                 , /*!< \brief No limiter. */
  VENKATAKRISHNAN      , /*!< \brief Slope limiter using Venkatakrisnan method (stencil formulation). */
  NISHIKAWA_R3          , /*!< \brief Slope limiter using Nishikawa's R3 method (stencil formulation). */
  NISHIKAWA_R4          , /*!< \brief Slope limiter using Nishikawa's R4 method (stencil formulation). */
  NISHIKAWA_R5          , /*!< \brief Slope limiter using Nishikawa's R5 method (stencil formulation). */
  VENKATAKRISHNAN_WANG , /*!< \brief Slope limiter using Venkatakrisnan method, eps based on solution (stencil formulation). */
  BARTH_JESPERSEN      , /*!< \brief Slope limiter using Barth-Jespersen method (stencil formulation). */
  VAN_ALBADA_EDGE      , /*!< \brief Slope limiter using Van Albada method (edge formulation). */
  SHARP_EDGES          , /*!< \brief Slope limiter using sharp edges. */
  WALL_DISTANCE          /*!< \brief Slope limiter using wall distance. */
>>>>>>> 7f36c835
};
static const MapType<std::string, LIMITER> Limiter_Map = {
  MakePair("NONE", LIMITER::NONE)
  MakePair("VENKATAKRISHNAN", LIMITER::VENKATAKRISHNAN)
  MakePair("NISHIKAWA_R3", LIMITER::NISHIKAWA_R3)
  MakePair("NISHIKAWA_R4", LIMITER::NISHIKAWA_R4)
  MakePair("NISHIKAWA_R5", LIMITER::NISHIKAWA_R5)
  MakePair("VENKATAKRISHNAN_WANG", LIMITER::VENKATAKRISHNAN_WANG)
  MakePair("BARTH_JESPERSEN", LIMITER::BARTH_JESPERSEN)
  MakePair("VAN_ALBADA_EDGE", LIMITER::VAN_ALBADA_EDGE)
  MakePair("SHARP_EDGES", LIMITER::SHARP_EDGES)
  MakePair("WALL_DISTANCE", LIMITER::WALL_DISTANCE)
};

/*!
 * \brief Types of turbulent models
 */
enum class TURB_MODEL {
  NONE, /*!< \brief No turbulence model. */
  SA,   /*!< \brief Kind of Turbulent model (Spalart-Allmaras). */
  SST,  /*!< \brief Kind of Turbulence model (Menter SST). */
};
static const MapType<std::string, TURB_MODEL> Turb_Model_Map = {
  MakePair("NONE", TURB_MODEL::NONE)
  MakePair("SA", TURB_MODEL::SA)
  MakePair("SST", TURB_MODEL::SST)
};

/*!
 * \brief Families of turbulence models
 */
enum class TURB_FAMILY {
  NONE, /*!< \brief No turbulence model. */
  SA,   /*!< \brief Spalart-Allmaras variants. */
  KW,   /*!< \brief k-w models. */
};
/*!
 * \brief Associate turbulence models with their family
 */
inline TURB_FAMILY TurbModelFamily(TURB_MODEL model) {
  switch (model) {
    case TURB_MODEL::NONE:
      return TURB_FAMILY::NONE;
    case TURB_MODEL::SA:
      return TURB_FAMILY::SA;
    case TURB_MODEL::SST:
      return TURB_FAMILY::KW;
  }
  return TURB_FAMILY::NONE;
}

/*!
 * \brief SST Options
 */
enum class SST_OPTIONS {
  NONE,   /*!< \brief No SST Turb model. */
  V1994,  /*!< \brief 1994 Menter k-w SST model. */
  V2003,  /*!< \brief 2003 Menter k-w SST model. */
  V1994m, /*!< \brief 1994m Menter k-w SST model. */
  V2003m, /*!< \brief 2003m Menter k-w SST model. */
  SUST,   /*!< \brief Menter k-w SST model with sustaining terms. */
  V,      /*!< \brief Menter k-w SST model with vorticity production terms. */
  KL,     /*!< \brief Menter k-w SST model with Kato-Launder production terms. */
  UQ,     /*!< \brief Menter k-w SST model with uncertainty quantification modifications. */
};
static const MapType<std::string, SST_OPTIONS> SST_Options_Map = {
  MakePair("NONE", SST_OPTIONS::NONE)
  MakePair("V1994m", SST_OPTIONS::V1994m)
  MakePair("V2003m", SST_OPTIONS::V2003m)
  /// TODO: For now we do not support "unmodified" versions of SST.
  //MakePair("V1994", SST_OPTIONS::V1994)
  //MakePair("V2003", SST_OPTIONS::V2003)
  MakePair("SUSTAINING", SST_OPTIONS::SUST)
  MakePair("VORTICITY", SST_OPTIONS::V)
  MakePair("KATO-LAUNDER", SST_OPTIONS::KL)
  MakePair("UQ", SST_OPTIONS::UQ)
};

/*!
 * \brief Structure containing parsed SST options.
 */
struct SST_ParsedOptions {
  SST_OPTIONS version = SST_OPTIONS::V1994;   /*!< \brief Enum SST base model. */
  SST_OPTIONS production = SST_OPTIONS::NONE; /*!< \brief Enum for production corrections/modifiers for SST model. */
  bool sust = false;                          /*!< \brief Bool for SST model with sustaining terms. */
  bool uq = false;                            /*!< \brief Bool for using uncertainty quantification. */
  bool modified = false;                      /*!< \brief Bool for modified (m) SST model. */
};

/*!
 * \brief Function to parse SST options.
 * \param[in] SST_Options - Selected SST option from config.
 * \param[in] nSST_Options - Number of options selected.
 * \param[in] rank - MPI rank.
 * \return Struct with SST options.
 */
inline SST_ParsedOptions ParseSSTOptions(const SST_OPTIONS* SST_Options, unsigned short nSST_Options, int rank) {
  SST_ParsedOptions SSTParsedOptions;

  auto IsPresent = [&](SST_OPTIONS option) {
    const auto sst_options_end = SST_Options + nSST_Options;
    return std::find(SST_Options, sst_options_end, option) != sst_options_end;
  };

  const bool found_1994 = IsPresent(SST_OPTIONS::V1994);
  const bool found_2003 = IsPresent(SST_OPTIONS::V2003);
  const bool found_1994m = IsPresent(SST_OPTIONS::V1994m);
  const bool found_2003m = IsPresent(SST_OPTIONS::V2003m);

  const bool default_version = !found_1994 && !found_1994m && !found_2003 && !found_2003m;

  const bool sst_1994 = found_1994 || found_1994m || default_version;
  const bool sst_2003 = found_2003 || found_2003m;

  /*--- When V2003m or V1994m is selected, we automatically select sst_m. ---*/
  const bool sst_m = found_1994m || found_2003m || default_version;

  const bool sst_sust = IsPresent(SST_OPTIONS::SUST);
  const bool sst_v = IsPresent(SST_OPTIONS::V);
  const bool sst_kl = IsPresent(SST_OPTIONS::KL);
  const bool sst_uq = IsPresent(SST_OPTIONS::UQ);

  if (sst_1994 && sst_2003) {
    SU2_MPI::Error("Two versions (1994 and 2003) selected for SST_OPTIONS. Please choose only one.", CURRENT_FUNCTION);
  } else if (sst_2003) {
    SSTParsedOptions.version = SST_OPTIONS::V2003;
  } else {
    SSTParsedOptions.version = SST_OPTIONS::V1994;

    if (rank == MASTER_NODE) {
      std::cout << "WARNING: The current SST-1994m model is inconsistent with literature. We recommend using the "
                   "SST-2003m model.\n"
                   "In SU2 v8 the 2003m model will become default, and the inconsistency will be fixed."
                << std::endl;
    }
  }

  // Parse production modifications
  if ((int(sst_v) + int(sst_kl) + int(sst_uq)) > 1) {
    SU2_MPI::Error("Please select only one SST production term modifier (VORTICITY, KATO-LAUNDER, or UQ).",
                   CURRENT_FUNCTION);
  } else if (sst_v) {
    SSTParsedOptions.production = SST_OPTIONS::V;
  } else if (sst_kl) {
    SSTParsedOptions.production = SST_OPTIONS::KL;
  } else if (sst_uq) {
    SSTParsedOptions.production = SST_OPTIONS::UQ;
  }

  SSTParsedOptions.sust = sst_sust;
  SSTParsedOptions.modified = sst_m;
  SSTParsedOptions.uq = sst_uq;
  return SSTParsedOptions;
}

/*!
 * \brief SA Options
 */
enum class SA_OPTIONS {
  NONE,    /*!< \brief No option / default. */
  NEG,     /*!< \brief Negative SA. */
  EDW,     /*!< \brief Edwards version. */
  FT2,     /*!< \brief Use FT2 term. */
  QCR2000, /*!< \brief Quadratic constitutive relation. */
  COMP,    /*!< \brief Compressibility correction. */
  ROT,     /*!< \brief Rotation correction. */
  BC,      /*!< \brief Bas-Cakmakcioclu transition. */
  EXP,     /*!< \brief Allow experimental combinations of options (according to TMR). */
};
static const MapType<std::string, SA_OPTIONS> SA_Options_Map = {
  MakePair("NONE", SA_OPTIONS::NONE)
  MakePair("NEGATIVE", SA_OPTIONS::NEG)
  MakePair("EDWARDS", SA_OPTIONS::EDW)
  MakePair("WITHFT2", SA_OPTIONS::FT2)
  MakePair("QCR2000", SA_OPTIONS::QCR2000)
  MakePair("COMPRESSIBILITY", SA_OPTIONS::COMP)
  MakePair("ROTATION", SA_OPTIONS::ROT)
  MakePair("BCM", SA_OPTIONS::BC)
  MakePair("EXPERIMENTAL", SA_OPTIONS::EXP)
};

/*!
 * \brief Structure containing parsed SA options.
 */
struct SA_ParsedOptions {
  SA_OPTIONS version = SA_OPTIONS::NONE; /*!< \brief SA base model. */
  bool ft2 = false;                      /*!< \brief Use ft2 term. */
  bool qcr2000 = false;                  /*!< \brief Use QCR-2000. */
  bool comp = false;                     /*!< \brief Use compressibility correction. */
  bool rot = false;                      /*!< \brief Use rotation correction. */
  bool bc = false;                       /*!< \brief BC transition. */
};

/*!
 * \brief Function to parse SA options.
 * \param[in] SA_Options - Selected SA option from config.
 * \param[in] nSA_Options - Number of options selected.
 * \param[in] rank - MPI rank.
 * \return Struct with SA options.
 */
inline SA_ParsedOptions ParseSAOptions(const SA_OPTIONS* SA_Options, unsigned short nSA_Options, int rank) {
  SA_ParsedOptions SAParsedOptions;

  auto IsPresent = [&](SA_OPTIONS option) {
    const auto sa_options_end = SA_Options + nSA_Options;
    return std::find(SA_Options, sa_options_end, option) != sa_options_end;
  };

  const bool found_neg = IsPresent(SA_OPTIONS::NEG);
  const bool found_edw = IsPresent(SA_OPTIONS::EDW);
  const bool found_bsl = !found_neg && !found_edw;

  if (found_neg && found_edw) {
    SU2_MPI::Error("Two versions (Negative and Edwards) selected for SA_OPTIONS. Please choose only one.", CURRENT_FUNCTION);
  }

  if (found_bsl) {
    SAParsedOptions.version = SA_OPTIONS::NONE;
  } else if (found_neg) {
    SAParsedOptions.version = SA_OPTIONS::NEG;
  } else {
    SAParsedOptions.version = SA_OPTIONS::EDW;
  }
  SAParsedOptions.ft2 = IsPresent(SA_OPTIONS::FT2);
  SAParsedOptions.qcr2000 = IsPresent(SA_OPTIONS::QCR2000);
  SAParsedOptions.comp = IsPresent(SA_OPTIONS::COMP);
  SAParsedOptions.rot = IsPresent(SA_OPTIONS::ROT);
  SAParsedOptions.bc = IsPresent(SA_OPTIONS::BC);

  /*--- Validate user settings when not in experimental mode. ---*/
  if (!IsPresent(SA_OPTIONS::EXP)) {
    const bool any_but_bc = SAParsedOptions.ft2 || SAParsedOptions.qcr2000 || SAParsedOptions.comp || SAParsedOptions.rot;

    switch (SAParsedOptions.version) {
      case SA_OPTIONS::NEG:
        if (!SAParsedOptions.ft2 || SAParsedOptions.bc)
          SU2_MPI::Error("A non-standard version of SA-neg was requested (see https://turbmodels.larc.nasa.gov/spalart.html).\n"
                         "If you want to continue, add EXPERIMENTAL to SA_OPTIONS.", CURRENT_FUNCTION);
        break;
      case SA_OPTIONS::EDW:
        if (any_but_bc || SAParsedOptions.bc)
          SU2_MPI::Error("A non-standard version of SA-noft2-Edwards was requested (see https://turbmodels.larc.nasa.gov/spalart.html).\n"
                         "If you want to continue, add EXPERIMENTAL to SA_OPTIONS.", CURRENT_FUNCTION);
        break;
      default:
        if (SAParsedOptions.bc && any_but_bc)
          SU2_MPI::Error("A non-standard version of SA-BCM was requested (see https://turbmodels.larc.nasa.gov/spalart.html).\n"
                         "If you want to continue, add EXPERIMENTAL to SA_OPTIONS.", CURRENT_FUNCTION);
        break;
    }
  }
  return SAParsedOptions;
}

/*!
 * \brief Types of transition models
 */
enum class TURB_TRANS_MODEL {
  NONE, /*!< \brief No transition model. */
  LM,   /*!< \brief Kind of transition model (Langtry-Menter (LM) for SST and Spalart-Allmaras). */
};
static const MapType<std::string, TURB_TRANS_MODEL> Trans_Model_Map = {
  MakePair("NONE", TURB_TRANS_MODEL::NONE)
  MakePair("LM", TURB_TRANS_MODEL::LM)
};

/*!
 * \brief LM Options
 */
enum class LM_OPTIONS {
  NONE,         /*!< \brief No option / default. */
  LM2015,       /*!< \brief Cross-flow corrections. */
  MALAN,        /*!< \brief Kind of transition correlation model (Malan). */
  SULUKSNA,     /*!< \brief Kind of transition correlation model (Suluksna). */
  KRAUSE,       /*!< \brief Kind of transition correlation model (Krause). */
  KRAUSE_HYPER, /*!< \brief Kind of transition correlation model (Krause hypersonic). */
  MEDIDA_BAEDER,/*!< \brief Kind of transition correlation model (Medida-Baeder). */
  MEDIDA,       /*!< \brief Kind of transition correlation model (Medida). */
  MENTER_LANGTRY,   /*!< \brief Kind of transition correlation model (Menter-Langtry). */
  DEFAULT       /*!< \brief Kind of transition correlation model (Menter-Langtry if SST, MALAN if SA). */
};

static const MapType<std::string, LM_OPTIONS> LM_Options_Map = {
  MakePair("NONE", LM_OPTIONS::NONE)
  MakePair("LM2015", LM_OPTIONS::LM2015)
  MakePair("MALAN", LM_OPTIONS::MALAN)
  MakePair("SULUKSNA", LM_OPTIONS::SULUKSNA)
  MakePair("KRAUSE", LM_OPTIONS::KRAUSE)
  MakePair("KRAUSE_HYPER", LM_OPTIONS::KRAUSE_HYPER)
  MakePair("MEDIDA_BAEDER", LM_OPTIONS::MEDIDA_BAEDER)
  MakePair("MENTER_LANGTRY", LM_OPTIONS::MENTER_LANGTRY)
  MakePair("DEFAULT", LM_OPTIONS::DEFAULT)
};

/*!
 * \brief Types of transition correlations
 */
enum class TURB_TRANS_CORRELATION {
  MALAN,        /*!< \brief Kind of transition correlation model (Malan). */
  SULUKSNA,     /*!< \brief Kind of transition correlation model (Suluksna). */
  KRAUSE,       /*!< \brief Kind of transition correlation model (Krause). */
  KRAUSE_HYPER, /*!< \brief Kind of transition correlation model (Krause hypersonic). */
  MEDIDA_BAEDER,/*!< \brief Kind of transition correlation model (Medida-Baeder). */
  MEDIDA,       /*!< \brief Kind of transition correlation model (Medida). */
  MENTER_LANGTRY,   /*!< \brief Kind of transition correlation model (Menter-Langtry). */
  DEFAULT       /*!< \brief Kind of transition correlation model (Menter-Langtry if SST, MALAN if SA). */
};

/*!
 * \brief Structure containing parsed LM options.
 */
struct LM_ParsedOptions {
  LM_OPTIONS version = LM_OPTIONS::NONE;  /*!< \brief LM base model. */
  bool LM2015 = false;                    /*!< \brief Use cross-flow corrections. */
  TURB_TRANS_CORRELATION Correlation = TURB_TRANS_CORRELATION::DEFAULT;
};

/*!
 * \brief Function to parse LM options.
 * \param[in] LM_Options - Selected LM option from config.
 * \param[in] nLM_Options - Number of options selected.
 * \param[in] rank - MPI rank.
 * \return Struct with SA options.
 */
inline LM_ParsedOptions ParseLMOptions(const LM_OPTIONS *LM_Options, unsigned short nLM_Options, int rank, TURB_MODEL Kind_Turb_Model) {
  LM_ParsedOptions LMParsedOptions;

  auto IsPresent = [&](LM_OPTIONS option) {
    const auto lm_options_end = LM_Options + nLM_Options;
    return std::find(LM_Options, lm_options_end, option) != lm_options_end;
  };

  LMParsedOptions.LM2015 = IsPresent(LM_OPTIONS::LM2015);

  int NFoundCorrelations = 0;
  if (IsPresent(LM_OPTIONS::MALAN)) {
    LMParsedOptions.Correlation = TURB_TRANS_CORRELATION::MALAN;
    NFoundCorrelations++;
  }
  if (IsPresent(LM_OPTIONS::SULUKSNA)) {
    LMParsedOptions.Correlation = TURB_TRANS_CORRELATION::SULUKSNA;
    NFoundCorrelations++;
  }
  if (IsPresent(LM_OPTIONS::KRAUSE)) {
    LMParsedOptions.Correlation = TURB_TRANS_CORRELATION::KRAUSE;
    NFoundCorrelations++;
  }
  if (IsPresent(LM_OPTIONS::KRAUSE_HYPER)) {
    LMParsedOptions.Correlation = TURB_TRANS_CORRELATION::KRAUSE_HYPER;
    NFoundCorrelations++;
  }
  if (IsPresent(LM_OPTIONS::MEDIDA_BAEDER)) {
    LMParsedOptions.Correlation = TURB_TRANS_CORRELATION::MEDIDA_BAEDER;
    NFoundCorrelations++;
  }
  if (IsPresent(LM_OPTIONS::MEDIDA)) {
    LMParsedOptions.Correlation = TURB_TRANS_CORRELATION::MEDIDA;
    NFoundCorrelations++;
  }
  if (IsPresent(LM_OPTIONS::MENTER_LANGTRY)) {
    LMParsedOptions.Correlation = TURB_TRANS_CORRELATION::MENTER_LANGTRY;
    NFoundCorrelations++;
  }

  if (NFoundCorrelations > 1) {
    SU2_MPI::Error("Two correlations selected for LM_OPTIONS. Please choose only one.", CURRENT_FUNCTION);
  }

  if (LMParsedOptions.Correlation == TURB_TRANS_CORRELATION::DEFAULT){
    if (Kind_Turb_Model == TURB_MODEL::SST) {
      LMParsedOptions.Correlation = TURB_TRANS_CORRELATION::MENTER_LANGTRY;
    } else if (Kind_Turb_Model == TURB_MODEL::SA) {
      LMParsedOptions.Correlation = TURB_TRANS_CORRELATION::MALAN;
    }
  }

  return LMParsedOptions;
}

/*!
 * \brief types of species transport models
 */
enum class SPECIES_MODEL {
  NONE,              /*!< \brief No scalar transport model. */
  SPECIES_TRANSPORT, /*!< \brief Passive scalar transport model. */
};
static const MapType<std::string, SPECIES_MODEL> Species_Model_Map = {
  MakePair("NONE", SPECIES_MODEL::NONE)
  MakePair("SPECIES_TRANSPORT", SPECIES_MODEL::SPECIES_TRANSPORT)
};

/*!
 * \brief Types of subgrid scale models
 */
enum class TURB_SGS_MODEL {
  NONE,         /*!< \brief No subgrid scale model. */
  IMPLICIT_LES, /*!< \brief Implicit LES, i.e. no explicit SGS model. */
  SMAGORINSKY,  /*!< \brief Smagorinsky SGS model. */
  WALE,         /*!< \brief Wall-Adapting Local Eddy-viscosity SGS model. */
  VREMAN        /*!< \brief Vreman SGS model. */
};
static const MapType<std::string, TURB_SGS_MODEL> SGS_Model_Map = {
  MakePair("NONE",         TURB_SGS_MODEL::NONE)
  MakePair("IMPLICIT_LES", TURB_SGS_MODEL::IMPLICIT_LES)
  MakePair("SMAGORINSKY",  TURB_SGS_MODEL::SMAGORINSKY)
  MakePair("WALE",         TURB_SGS_MODEL::WALE)
  MakePair("VREMAN",       TURB_SGS_MODEL::VREMAN)
};

/*!
 * \brief Types of window (weight) functions for cost functional
 */
enum class WINDOW_FUNCTION {
  SQUARE,      /*!< \brief No weight function  (order 1)*/
  HANN,        /*!< \brief Hann-type weight function (order 3) */
  HANN_SQUARE, /*!< \brief Hann-squared type weight function (order 5)*/
  BUMP,        /*!< \brief bump type weight function (exponential order of convergence) */
};
static const MapType<std::string, WINDOW_FUNCTION> Window_Map = {
  MakePair("SQUARE", WINDOW_FUNCTION::SQUARE)
  MakePair("HANN", WINDOW_FUNCTION::HANN)
  MakePair("HANN_SQUARE", WINDOW_FUNCTION::HANN_SQUARE)
  MakePair("BUMP", WINDOW_FUNCTION::BUMP)
};

/*!
 * \brief Types of hybrid RANS/LES models
 */
enum ENUM_HYBRIDRANSLES {
  NO_HYBRIDRANSLES = 0, /*!< \brief No turbulence model. */
  SA_DES = 1,           /*!< \brief Kind of Hybrid RANS/LES (SA - Detached Eddy Simulation (DES)). */
  SA_DDES = 2,          /*!< \brief Kind of Hybrid RANS/LES (SA - Delayed DES (DDES) with Delta_max SGS ). */
  SA_ZDES = 3, /*!< \brief Kind of Hybrid RANS/LES (SA - Delayed DES (DDES) with Vorticity based SGS like Zonal DES). */
  SA_EDDES = 4 /*!< \brief Kind of Hybrid RANS/LES (SA - Delayed DES (DDES) with Shear Layer Adapted SGS: Enhanced DDES). */
};
static const MapType<std::string, ENUM_HYBRIDRANSLES> HybridRANSLES_Map = {
  MakePair("NONE", NO_HYBRIDRANSLES)
  MakePair("SA_DES", SA_DES)
  MakePair("SA_DDES", SA_DDES)
  MakePair("SA_ZDES", SA_ZDES)
  MakePair("SA_EDDES", SA_EDDES)
};

/*!
 * \brief Types of Roe Low Dissipation Schemes
 */
enum ENUM_ROELOWDISS {
  NO_ROELOWDISS = 0, /*!< \brief No Roe Low Dissipation model. */
  FD = 1,            /*!< \brief Numerical Blending based on DDES's F_d function */
  NTS = 2,           /*!< \brief Numerical Blending of Travin and Shur. */
  NTS_DUCROS = 3,    /*!< \brief Numerical Blending of Travin and Shur + Ducros' Shock Sensor. */
  FD_DUCROS = 4      /*!< \brief Numerical Blending based on DDES's F_d function + Ducros' Shock Sensor */
};
static const MapType<std::string, ENUM_ROELOWDISS> RoeLowDiss_Map = {
  MakePair("NONE", NO_ROELOWDISS)
  MakePair("FD", FD)
  MakePair("NTS", NTS)
  MakePair("NTS_DUCROS", NTS_DUCROS)
  MakePair("FD_DUCROS", FD_DUCROS)
};

/*!
 * \brief Types of wall functions.
 */
enum class WALL_FUNCTIONS {
  NONE,                 /*!< \brief No wall function treatment, integration to the wall. Default behavior. */
  STANDARD_FUNCTION,    /*!< \brief Standard wall function. */
  ADAPTIVE_FUNCTION,    /*!< \brief Adaptive wall function. Formulation depends on y+. */
  SCALABLE_FUNCTION,    /*!< \brief Scalable wall function. */
  EQUILIBRIUM_MODEL,    /*!< \brief Equilibrium wall model for LES. */
  NONEQUILIBRIUM_MODEL, /*!< \brief Non-equilibrium wall model for LES. */
  LOGARITHMIC_MODEL     /*!< \brief Logarithmic law-of-the-wall model for LES. */
};
static const MapType<std::string, WALL_FUNCTIONS> Wall_Functions_Map = {
  MakePair("NO_WALL_FUNCTION",          WALL_FUNCTIONS::NONE)
  MakePair("STANDARD_WALL_FUNCTION",    WALL_FUNCTIONS::STANDARD_FUNCTION)
  MakePair("ADAPTIVE_WALL_FUNCTION",    WALL_FUNCTIONS::ADAPTIVE_FUNCTION)
  MakePair("SCALABLE_WALL_FUNCTION",    WALL_FUNCTIONS::SCALABLE_FUNCTION)
  MakePair("EQUILIBRIUM_WALL_MODEL",    WALL_FUNCTIONS::EQUILIBRIUM_MODEL)
  MakePair("NONEQUILIBRIUM_WALL_MODEL", WALL_FUNCTIONS::NONEQUILIBRIUM_MODEL)
  MakePair("LOGARITHMIC_WALL_MODEL",    WALL_FUNCTIONS::LOGARITHMIC_MODEL)
};

/*!
 * \brief Type of time integration schemes
 */
enum ENUM_TIME_INT {
  RUNGE_KUTTA_EXPLICIT = 1,   /*!< \brief Explicit Runge-Kutta time integration definition. */
  EULER_EXPLICIT = 2,         /*!< \brief Explicit Euler time integration definition. */
  EULER_IMPLICIT = 3,         /*!< \brief Implicit Euler time integration definition. */
  CLASSICAL_RK4_EXPLICIT = 4, /*!< \brief Classical RK4 time integration definition. */
  ADER_DG = 5                 /*!< \brief ADER-DG time integration definition. */
};
static const MapType<std::string, ENUM_TIME_INT> Time_Int_Map = {
  MakePair("RUNGE-KUTTA_EXPLICIT", RUNGE_KUTTA_EXPLICIT)
  MakePair("EULER_EXPLICIT", EULER_EXPLICIT)
  MakePair("EULER_IMPLICIT", EULER_IMPLICIT)
  MakePair("CLASSICAL_RK4_EXPLICIT", CLASSICAL_RK4_EXPLICIT)
  MakePair("ADER_DG", ADER_DG)
};

/*!
 * \brief Type of predictor for the ADER-DG time integration scheme.
 */
enum ENUM_ADER_PREDICTOR {
  ADER_ALIASED_PREDICTOR = 1,    /*!< \brief Aliased predictor, easiest to do. */
  ADER_NON_ALIASED_PREDICTOR = 2 /*!< \brief Non-aliased predictor. Consistent, but more difficult. */
};
static const MapType<std::string, ENUM_ADER_PREDICTOR> Ader_Predictor_Map = {
  MakePair("ADER_ALIASED_PREDICTOR", ADER_ALIASED_PREDICTOR)
  MakePair("ADER_NON_ALIASED_PREDICTOR", ADER_NON_ALIASED_PREDICTOR)
};

/*!
* \brief Type of heat timestep calculation
*/
enum ENUM_HEAT_TIMESTEP {
  MINIMUM = 1,     /*!< \brief Local time stepping based on minimum lambda.*/
  CONVECTIVE = 2,  /*!< \brief Local time stepping based on convective spectral radius.*/
  VISCOUS = 3,     /*!< \brief Local time stepping based on viscous spectral radius.*/
  BYFLOW = 4,      /*!< \brief Unsing the mean solvers time step. */
};
static const MapType<std::string, ENUM_HEAT_TIMESTEP> Heat_TimeStep_Map = {
  MakePair("LOCAL", MINIMUM)
  MakePair("CONVECTIVE", CONVECTIVE)
  MakePair("VISCOUS", VISCOUS)
  MakePair("BYFLOW", BYFLOW)
};

/*!
 * \brief Type of time integration schemes
 */
enum class STRUCT_TIME_INT {
  NEWMARK_IMPLICIT,  /*!< \brief Implicit Newmark integration definition. */
  GENERALIZED_ALPHA, /*!< \brief Support for implementing another implicit method. */
};
static const MapType<std::string, STRUCT_TIME_INT> Time_Int_Map_FEA = {
  MakePair("NEWMARK_IMPLICIT", STRUCT_TIME_INT::NEWMARK_IMPLICIT)
  // MakePair("GENERALIZED_ALPHA", STRUCT_TIME_INT::GENERALIZED_ALPHA) Not fully implemented.
};

/*!
 * \brief Type of time integration schemes
 */
enum class STRUCT_SPACE_ITE {
  NEWTON,     /*!< \brief Full Newton-Rapshon method. */
  MOD_NEWTON, /*!< \brief Modified Newton-Raphson method. */
};
static const MapType<std::string, STRUCT_SPACE_ITE> Space_Ite_Map_FEA = {
  MakePair("NEWTON_RAPHSON", STRUCT_SPACE_ITE::NEWTON)
  MakePair("MODIFIED_NEWTON_RAPHSON", STRUCT_SPACE_ITE::MOD_NEWTON)
};

/*!
 * \brief Types of schemes to compute the flow gradient
 */
enum ENUM_FLOW_GRADIENT {
    NO_GRADIENT = 0,            /*!< \brief No gradient method. Only possible for reconstruction gradient, in which case, the option chosen for NUM_METHOD_GRAD is used. */
    GREEN_GAUSS = 1,            /*!< \brief Gradient computation using Green-Gauss theorem. */
    LEAST_SQUARES = 2,          /*!< \brief Gradient computation using unweighted least squares. */
    WEIGHTED_LEAST_SQUARES = 3  /*!< \brief Gradients computation using inverse-distance weighted least squares. */
};
static const MapType<std::string, ENUM_FLOW_GRADIENT> Gradient_Map = {
  MakePair("NONE", NO_GRADIENT)
  MakePair("GREEN_GAUSS", GREEN_GAUSS)
  MakePair("LEAST_SQUARES", LEAST_SQUARES)
  MakePair("WEIGHTED_LEAST_SQUARES", WEIGHTED_LEAST_SQUARES)
};

/*!
 * \brief Types of action to take on a geometry structure
 */
enum GEOMETRY_ACTION {
  ALLOCATE = 0, /*!< \brief Allocate geometry structure. */
  UPDATE = 1    /*!< \brief Update geometry structure (grid moving, adaptation, etc.). */
};

/*!
 * \brief Types of action to perform when doing the geometry evaluation
 */
enum GEOMETRY_MODE {
  FUNCTION = 0, /*!< \brief Geometrical analysis. */
  GRADIENT = 1  /*!< \brief Geometrical analysis and gradient using finite differences. */
};
static const MapType<std::string, GEOMETRY_MODE> GeometryMode_Map = {
  MakePair("FUNCTION", FUNCTION)
  MakePair("GRADIENT", GRADIENT)
};

/*!
 * \brief Types of boundary conditions
 */
enum BC_TYPE {
  EULER_WALL = 1,             /*!< \brief Boundary Euler wall definition. */
  FAR_FIELD = 2,              /*!< \brief Boundary far-field definition. */
  SYMMETRY_PLANE = 3,         /*!< \brief Boundary symmetry plane definition. */
  INLET_FLOW = 4,             /*!< \brief Boundary inlet flow definition. */
  OUTLET_FLOW = 5,            /*!< \brief Boundary outlet flow definition. */
  PERIODIC_BOUNDARY = 6,      /*!< \brief Periodic boundary definition. */
  NEARFIELD_BOUNDARY = 7,     /*!< \brief Near-Field boundary definition. */
  CUSTOM_BOUNDARY = 10,       /*!< \brief custom boundary definition. */
  DISPLACEMENT_BOUNDARY = 14, /*!< \brief Boundary displacement definition. */
  LOAD_BOUNDARY = 15,         /*!< \brief Boundary Load definition. */
  FLOWLOAD_BOUNDARY = 16,     /*!< \brief Boundary Load definition. */
  SUPERSONIC_INLET = 19,      /*!< \brief Boundary supersonic inlet definition. */
  SUPERSONIC_OUTLET = 20,     /*!< \brief Boundary supersonic inlet definition. */
  ENGINE_INFLOW = 21,         /*!< \brief Boundary nacelle inflow. */
  ENGINE_EXHAUST = 22,        /*!< \brief Boundary nacelle exhaust. */
  RIEMANN_BOUNDARY = 24,      /*!< \brief Riemann Boundary definition. */
  ISOTHERMAL = 25,            /*!< \brief No slip isothermal wall boundary condition. */
  HEAT_FLUX = 26,             /*!< \brief No slip constant heat flux wall boundary condition. */
  HEAT_TRANSFER = 27,         /*!< \brief No slip heat transfer boundary condition. */
  ACTDISK_INLET = 32,         /*!< \brief Actuator disk inlet boundary definition. */
  ACTDISK_OUTLET = 33,        /*!< \brief Actuator disk outlet boundary definition. */
  CLAMPED_BOUNDARY = 34,      /*!< \brief Clamped Boundary definition. */
  LOAD_DIR_BOUNDARY = 35,     /*!< \brief Boundary Load definition. */
  LOAD_SINE_BOUNDARY = 36,    /*!< \brief Sine-waveBoundary Load definition. */
  GILES_BOUNDARY = 37,        /*!< \brief Giles Boundary definition. */
  INTERNAL_BOUNDARY = 38,     /*!< \brief Internal Boundary definition. */
  FLUID_INTERFACE = 39,       /*!< \brief Domain interface definition. */
  DISP_DIR_BOUNDARY = 40,     /*!< \brief Boundary displacement definition. */
  DAMPER_BOUNDARY = 41,       /*!< \brief Damper. */
  CHT_WALL_INTERFACE = 50,    /*!< \brief Domain interface definition. */
  SMOLUCHOWSKI_MAXWELL = 55,  /*!< \brief Smoluchoski/Maxwell wall boundary condition. */
  SEND_RECEIVE = 99,          /*!< \brief Boundary send-receive definition. */
};

/*!
 * \brief 2D Formulation for structural problems
 */
enum class STRUCT_2DFORM {
  PLANE_STRESS, /*!< \brief Definition of plane stress solver. */
  PLANE_STRAIN  /*!< \brief Definition of plane strain solver. */
};
static const MapType<std::string, STRUCT_2DFORM> ElasForm_2D = {
  MakePair("PLANE_STRESS", STRUCT_2DFORM::PLANE_STRESS)
  MakePair("PLANE_STRAIN", STRUCT_2DFORM::PLANE_STRAIN)
};

/*!
 * \brief Kinds of relaxation for multi-zone problems
 */
enum class BGS_RELAXATION {
  NONE,   /*!< \brief No relaxation in the strongly coupled approach. */
  FIXED,  /*!< \brief Relaxation with a fixed parameter. */
  AITKEN, /*!< \brief Relaxation using Aitken's dynamic parameter. */
};
static const MapType<std::string, BGS_RELAXATION> AitkenForm_Map = {
  MakePair("NONE", BGS_RELAXATION::NONE)
  MakePair("FIXED_PARAMETER", BGS_RELAXATION::FIXED)
  MakePair("AITKEN_DYNAMIC", BGS_RELAXATION::AITKEN)
};

/*!
 * \brief Types of dynamic transfer methods
 */
enum ENUM_DYN_TRANSFER_METHOD {
  INSTANTANEOUS = 1, /*!< \brief No ramp, load is transfer instantaneously. */
  POL_ORDER_1 = 2,   /*!< \brief The load is transferred using a ramp. */
  POL_ORDER_3 = 3,   /*!< \brief The load is transferred using an order 3 polynomial function */
  POL_ORDER_5 = 4,   /*!< \brief The load is transferred using an order 5 polynomial function */
  SIGMOID_10 = 5,    /*!< \brief The load is transferred using a sigmoid with parameter 10 */
  SIGMOID_20 = 6     /*!< \brief The load is transferred using a sigmoid with parameter 20 */
};
static const MapType<std::string, ENUM_DYN_TRANSFER_METHOD> Dyn_Transfer_Method_Map = {
  MakePair("INSTANTANEOUS", INSTANTANEOUS)
  MakePair("RAMP", POL_ORDER_1)
  MakePair("CUBIC", POL_ORDER_3)
  MakePair("QUINTIC", POL_ORDER_5)
  MakePair("SIGMOID_10", SIGMOID_10)
  MakePair("SIGMOID_20", SIGMOID_20)
};

/*!
 * \brief Kinds of Design Variables for FEA problems
 */
enum ENUM_DVFEA {
  NODV_FEA = 0,      /*!< \brief No design variable for FEA problems. */
  YOUNG_MODULUS = 1, /*!< \brief Young modulus (E) as design variable. */
  POISSON_RATIO = 2, /*!< \brief Poisson ratio (Nu) as design variable. */
  DENSITY_VAL = 3,   /*!< \brief Density (Rho) as design variable. */
  DEAD_WEIGHT = 4,   /*!< \brief Dead Weight (Rho_DL) as design variable. */
  ELECTRIC_FIELD = 5 /*!< \brief Electric field (E) as design variable. */
};
static const MapType<std::string, ENUM_DVFEA> DVFEA_Map = {
  MakePair("NONE", NODV_FEA)
  MakePair("YOUNG_MODULUS", YOUNG_MODULUS)
  MakePair("POISSON_RATIO", POISSON_RATIO)
  MakePair("DENSITY", DENSITY_VAL)
  MakePair("DEAD_WEIGHT", DEAD_WEIGHT)
  MakePair("ELECTRIC_FIELD", ELECTRIC_FIELD)
};

/*!
 * \brief Kinds of radiation models
 */
enum class RADIATION_MODEL {
  NONE, /*!< \brief No radiation model */
  P1,   /*!< \brief P1 Radiation model. */
};
static const MapType<std::string, RADIATION_MODEL> Radiation_Map = {
  MakePair("NONE", RADIATION_MODEL::NONE)
  MakePair("P1", RADIATION_MODEL::P1)
};

/*!
 * \brief Kinds of P1 initialization
 */
enum class P1_INIT {
  ZERO,        /*!< \brief Initialize the P1 model from zero values */
  TEMPERATURE, /*!< \brief Initialize the P1 model from blackbody energy computed from the initial temperature. */
};
static const MapType<std::string, P1_INIT> P1_Init_Map = {
  MakePair("ZERO", P1_INIT::ZERO)
  MakePair("TEMPERATURE_INIT", P1_INIT::TEMPERATURE)
};

/*!
 * \brief Kinds of coupling methods at CHT interfaces.
 * The first (temperature) part determines the BC method on the fluid side, the second (heatflux) part determines
 * the BC method on the solid side of the CHT interface.
 */
enum CHT_COUPLING {
  DIRECT_TEMPERATURE_NEUMANN_HEATFLUX,
  AVERAGED_TEMPERATURE_NEUMANN_HEATFLUX,
  DIRECT_TEMPERATURE_ROBIN_HEATFLUX,
  AVERAGED_TEMPERATURE_ROBIN_HEATFLUX,
};
static const MapType<std::string, CHT_COUPLING> CHT_Coupling_Map = {
  MakePair("DIRECT_TEMPERATURE_NEUMANN_HEATFLUX", CHT_COUPLING::DIRECT_TEMPERATURE_NEUMANN_HEATFLUX)
  MakePair("AVERAGED_TEMPERATURE_NEUMANN_HEATFLUX", CHT_COUPLING::AVERAGED_TEMPERATURE_NEUMANN_HEATFLUX)
  MakePair("DIRECT_TEMPERATURE_ROBIN_HEATFLUX", CHT_COUPLING::DIRECT_TEMPERATURE_ROBIN_HEATFLUX)
  MakePair("AVERAGED_TEMPERATURE_ROBIN_HEATFLUX", CHT_COUPLING::AVERAGED_TEMPERATURE_ROBIN_HEATFLUX)
};

/*!
 * \brief Types Riemann boundary treatments
 */
enum RIEMANN_TYPE {
  TOTAL_CONDITIONS_PT = 1,     /*!< \brief User specifies total pressure, total temperature, and flow direction. */
  DENSITY_VELOCITY = 2,        /*!< \brief User specifies density and velocity, and flow direction. */
  STATIC_PRESSURE = 3,         /*!< \brief User specifies static pressure. */
  TOTAL_SUPERSONIC_INFLOW = 4, /*!< \brief User specifies total pressure, total temperature and Velocity components. */
  STATIC_SUPERSONIC_INFLOW_PT = 5, /*!< \brief User specifies static pressure, static temperature, and Mach components. */
  STATIC_SUPERSONIC_INFLOW_PD = 6, /*!< \brief User specifies static pressure, static temperature, and Mach components. */
  MIXING_IN = 7,  /*!< \brief User does not specify anything; information is retrieved from the other domain */
  MIXING_OUT = 8, /*!< \brief User does not specify anything; information is retrieved from the other domain */
  SUPERSONIC_OUTFLOW = 9,
  RADIAL_EQUILIBRIUM = 10,
  TOTAL_CONDITIONS_PT_1D = 11,
  STATIC_PRESSURE_1D = 12,
  MIXING_IN_1D = 13,
  MIXING_OUT_1D = 14
};
static const MapType<std::string, RIEMANN_TYPE> Riemann_Map = {
  MakePair("TOTAL_CONDITIONS_PT", TOTAL_CONDITIONS_PT)
  MakePair("DENSITY_VELOCITY", DENSITY_VELOCITY)
  MakePair("STATIC_PRESSURE", STATIC_PRESSURE)
  MakePair("TOTAL_SUPERSONIC_INFLOW", TOTAL_SUPERSONIC_INFLOW)
  MakePair("STATIC_SUPERSONIC_INFLOW_PT", STATIC_SUPERSONIC_INFLOW_PT)
  MakePair("STATIC_SUPERSONIC_INFLOW_PD", STATIC_SUPERSONIC_INFLOW_PD)
  MakePair("MIXING_IN", MIXING_IN)
  MakePair("MIXING_OUT", MIXING_OUT)
  MakePair("MIXING_IN_1D", MIXING_IN_1D)
  MakePair("MIXING_OUT_1D", MIXING_OUT_1D)
  MakePair("SUPERSONIC_OUTFLOW", SUPERSONIC_OUTFLOW)
  MakePair("RADIAL_EQUILIBRIUM", RADIAL_EQUILIBRIUM)
  MakePair("TOTAL_CONDITIONS_PT_1D", TOTAL_CONDITIONS_PT_1D)
  MakePair("STATIC_PRESSURE_1D", STATIC_PRESSURE_1D)
};

static const MapType<std::string, RIEMANN_TYPE> Giles_Map = {
  MakePair("TOTAL_CONDITIONS_PT", TOTAL_CONDITIONS_PT)
  MakePair("DENSITY_VELOCITY", DENSITY_VELOCITY)
  MakePair("STATIC_PRESSURE", STATIC_PRESSURE)
  MakePair("TOTAL_SUPERSONIC_INFLOW", TOTAL_SUPERSONIC_INFLOW)
  MakePair("STATIC_SUPERSONIC_INFLOW_PT", STATIC_SUPERSONIC_INFLOW_PT)
  MakePair("STATIC_SUPERSONIC_INFLOW_PD", STATIC_SUPERSONIC_INFLOW_PD)
  MakePair("MIXING_IN", MIXING_IN)
  MakePair("MIXING_OUT", MIXING_OUT)
  MakePair("MIXING_IN_1D", MIXING_IN_1D)
  MakePair("MIXING_OUT_1D", MIXING_OUT_1D)
  MakePair("SUPERSONIC_OUTFLOW", SUPERSONIC_OUTFLOW)
  MakePair("RADIAL_EQUILIBRIUM", RADIAL_EQUILIBRIUM)
  MakePair("TOTAL_CONDITIONS_PT_1D", TOTAL_CONDITIONS_PT_1D)
  MakePair("STATIC_PRESSURE_1D", STATIC_PRESSURE_1D)
};

/*!
 * \brief Types of mixing process for averaging quantities at the boundaries.
 */
enum AVERAGEPROCESS_TYPE {
  ALGEBRAIC = 1, /*!< \brief an algebraic average is computed at the boundary of interest. */
  AREA = 2,      /*!< \brief an area average is computed at the boundary of interest. */
  MIXEDOUT = 3,  /*!< \brief an mixed-out average is computed at the boundary of interest. */
  MASSFLUX = 4   /*!< \brief a mass flow average is computed at the boundary of interest. */
};
static const MapType<std::string, AVERAGEPROCESS_TYPE> AverageProcess_Map = {
  MakePair("ALGEBRAIC", ALGEBRAIC)
  MakePair("AREA", AREA)
  MakePair("MIXEDOUT", MIXEDOUT)
  MakePair("MASSFLUX", MASSFLUX)
};

/*!
 * \brief Types of mixing process for averaging quantities at the boundaries.
 */
enum MIXINGPLANE_INTERFACE_TYPE {
  MATCHING = 1,            /*!< \brief an algebraic average is computed at the boundary of interest. */
  NEAREST_SPAN = 2,        /*!< \brief an area average is computed at the boundary of interest. */
  LINEAR_INTERPOLATION = 3 /*!< \brief an mixed-out average is computed at the boundary of interest. */
};
static const MapType<std::string, MIXINGPLANE_INTERFACE_TYPE> MixingPlaneInterface_Map = {
  MakePair("MATCHING", MATCHING)
  MakePair("NEAREST_SPAN",  NEAREST_SPAN)
  MakePair("LINEAR_INTERPOLATION", LINEAR_INTERPOLATION)
};

/*!
 * \brief this option allow to compute the span-wise section in different ways.
 */
enum SPANWISE_TYPE {
  AUTOMATIC = 1, /*!< \brief number of span-wise section are computed automatically */
  EQUISPACED = 2 /*!< \brief number of span-wise section are specified from the user */
};
static const MapType<std::string, SPANWISE_TYPE> SpanWise_Map = {
  MakePair("AUTOMATIC", AUTOMATIC)
  MakePair("EQUISPACED", EQUISPACED)
};

/*!
 * \brief Types of mixing process for averaging quantities at the boundaries.
 */
enum TURBOMACHINERY_TYPE {
  AXIAL = 1,             /*!< \brief axial turbomachinery. */
  CENTRIFUGAL = 2,       /*!< \brief centrifugal turbomachinery. */
  CENTRIPETAL = 3,       /*!< \brief centripetal turbomachinery. */
  CENTRIPETAL_AXIAL = 4, /*!< \brief mixed flow turbine. */
  AXIAL_CENTRIFUGAL = 5  /*!< \brief mixed flow turbine. */
};
static const MapType<std::string, TURBOMACHINERY_TYPE> TurboMachinery_Map = {
  MakePair("AXIAL", AXIAL)
  MakePair("CENTRIFUGAL", CENTRIFUGAL)
  MakePair("CENTRIPETAL",  CENTRIPETAL)
  MakePair("CENTRIPETAL_AXIAL",  CENTRIPETAL_AXIAL)
  MakePair("AXIAL_CENTRIFUGAL",  AXIAL_CENTRIFUGAL)
};

/*!
 * \brief Types of Turbomachinery performance flag.
 */
enum TURBO_MARKER_TYPE {
  INFLOW = 1, /*!< \brief flag for inflow marker for compute turboperformance. */
  OUTFLOW = 2 /*!< \brief flag for outflow marker for compute turboperformance. */
};

/*!
 * \brief Types inlet boundary treatments
 */
enum class INLET_TYPE {
  TOTAL_CONDITIONS, /*!< \brief User specifies total pressure, total temperature, and flow direction. */
  MASS_FLOW,        /*!< \brief User specifies density and velocity (mass flow). */
  INPUT_FILE,       /*!< \brief User specifies an input file. */
  VELOCITY_INLET,   /*!< \brief Velocity inlet for an incompressible flow. */
  PRESSURE_INLET,   /*!< \brief Total pressure inlet for an incompressible flow. */
};
static const MapType<std::string, INLET_TYPE> Inlet_Map = {
  MakePair("TOTAL_CONDITIONS", INLET_TYPE::TOTAL_CONDITIONS)
  MakePair("MASS_FLOW", INLET_TYPE::MASS_FLOW)
  MakePair("INPUT_FILE", INLET_TYPE::INPUT_FILE)
  MakePair("VELOCITY_INLET", INLET_TYPE::VELOCITY_INLET)
  MakePair("PRESSURE_INLET", INLET_TYPE::PRESSURE_INLET)
};

/*!
 * \brief Types outlet boundary treatments
 */
enum class INC_OUTLET_TYPE {
  PRESSURE_OUTLET,  /*!< \brief Gauge pressure outlet for incompressible flow */
  MASS_FLOW_OUTLET, /*!< \brief Mass flow outlet for incompressible flow. */
};
static const MapType<std::string, INC_OUTLET_TYPE> Inc_Outlet_Map = {
  MakePair("PRESSURE_OUTLET",  INC_OUTLET_TYPE::PRESSURE_OUTLET)
  MakePair("MASS_FLOW_OUTLET", INC_OUTLET_TYPE::MASS_FLOW_OUTLET)
};

/*!
 * \brief Types engine inflow boundary treatments
 */
enum ENGINE_INFLOW_TYPE {
  FAN_FACE_MACH = 1,    /*!< \brief User specifies fan face mach number. */
  FAN_FACE_MDOT = 2,    /*!< \brief User specifies Static pressure. */
  FAN_FACE_PRESSURE = 3 /*!< \brief User specifies Static pressure. */
};
static const MapType<std::string, ENGINE_INFLOW_TYPE> Engine_Inflow_Map = {
  MakePair("FAN_FACE_MACH", FAN_FACE_MACH)
  MakePair("FAN_FACE_MDOT", FAN_FACE_MDOT)
  MakePair("FAN_FACE_PRESSURE", FAN_FACE_PRESSURE)
};

/*!
 * \brief Types actuator disk boundary treatments
 */
enum ACTDISK_TYPE {
  VARIABLES_JUMP = 1,    /*!< \brief User specifies the variables jump. */
  BC_THRUST = 2,         /*!< \brief User specifies the BC thrust. */
  NET_THRUST = 3,        /*!< \brief User specifies the Net thrust. */
  DRAG_MINUS_THRUST = 4, /*!< \brief User specifies the D-T. */
  MASSFLOW = 5,          /*!< \brief User specifies the massflow. */
  POWER = 6,             /*!< \brief User specifies the power. */
  VARIABLE_LOAD = 7      /*!< \brief User specifies the load distribution. */
};
static const MapType<std::string, ACTDISK_TYPE> ActDisk_Map = {
  MakePair("VARIABLES_JUMP", VARIABLES_JUMP)
  MakePair("BC_THRUST", BC_THRUST)
  MakePair("NET_THRUST", NET_THRUST)
  MakePair("DRAG_MINUS_THRUST", DRAG_MINUS_THRUST)
  MakePair("MASSFLOW", MASSFLOW)
  MakePair("POWER", POWER)
  MakePair("VARIABLE_LOAD", VARIABLE_LOAD)
};

/*!
 * \brief types of wall boundary condition - smooth or rough
 */
enum class WALL_TYPE {
  SMOOTH, /*!< \brief Smooth wall */
  ROUGH,  /*!< \brief Rough wall */
};
static const MapType<std::string, WALL_TYPE> WallType_Map = {
  MakePair("SMOOTH", WALL_TYPE::SMOOTH)
  MakePair("ROUGH", WALL_TYPE::ROUGH)
};

/*!
 * \brief Types of objective functions
 */
enum ENUM_OBJECTIVE {
  DRAG_COEFFICIENT = 1,            /*!< \brief Drag objective function definition. */
  LIFT_COEFFICIENT = 2,            /*!< \brief Lift objective function definition. */
  SIDEFORCE_COEFFICIENT = 3,       /*!< \brief Side force objective function definition. */
  EFFICIENCY = 4,                  /*!< \brief Efficiency objective function definition. */
  INVERSE_DESIGN_PRESSURE = 5,     /*!< \brief Pressure objective function definition (inverse design). */
  INVERSE_DESIGN_HEATFLUX = 6,     /*!< \brief Heat flux objective function definition (inverse design). */
  TOTAL_HEATFLUX = 7,              /*!< \brief Total heat flux. */
  MAXIMUM_HEATFLUX = 8,            /*!< \brief Maximum heat flux. */
  AVG_TEMPERATURE = 70,            /*!< \brief Total averaged temperature. */
  MOMENT_X_COEFFICIENT = 9,        /*!< \brief Pitching moment objective function definition. */
  MOMENT_Y_COEFFICIENT = 10,       /*!< \brief Rolling moment objective function definition. */
  MOMENT_Z_COEFFICIENT = 11,       /*!< \brief Yawing objective function definition. */
  EQUIVALENT_AREA = 12,            /*!< \brief Equivalent area objective function definition. */
  NEARFIELD_PRESSURE = 13,         /*!< \brief NearField Pressure objective function definition. */
  FORCE_X_COEFFICIENT = 14,        /*!< \brief X-direction force objective function definition. */
  FORCE_Y_COEFFICIENT = 15,        /*!< \brief Y-direction force objective function definition. */
  FORCE_Z_COEFFICIENT = 16,        /*!< \brief Z-direction force objective function definition. */
  THRUST_COEFFICIENT = 17,         /*!< \brief Thrust objective function definition. */
  TORQUE_COEFFICIENT = 18,         /*!< \brief Torque objective function definition. */
  FIGURE_OF_MERIT = 19,            /*!< \brief Rotor Figure of Merit objective function definition. */
  BUFFET_SENSOR = 20,              /*!< \brief Sensor for detecting separation. */
  SURFACE_TOTAL_PRESSURE = 28,     /*!< \brief Total Pressure objective function definition. */
  SURFACE_STATIC_PRESSURE = 29,    /*!< \brief Static Pressure objective function definition. */
  SURFACE_STATIC_TEMPERATURE = 57, /*!< \brief Static Temperature objective function definition. */
  SURFACE_MASSFLOW = 30,           /*!< \brief Mass Flow Rate objective function definition. */
  SURFACE_MACH = 51,               /*!< \brief Mach number objective function definition. */
  SURFACE_UNIFORMITY = 52,         /*!< \brief Flow uniformity objective function definition. */
  SURFACE_SECONDARY = 53,          /*!< \brief Secondary flow strength objective function definition. */
  SURFACE_MOM_DISTORTION = 54,     /*!< \brief Momentum distortion objective function definition. */
  SURFACE_SECOND_OVER_UNIFORM = 55, /*!< \brief Secondary over uniformity (relative secondary strength) objective function definition. */
<<<<<<< HEAD
  SURFACE_PRESSURE_DROP = 56,    /*!< \brief Pressure drop objective function definition. */
  SURFACE_SPECIES_0 = 58,        /*!< \brief Surface Avg. Species_0 objective function definition. */
  SURFACE_SPECIES_VARIANCE = 59, /*!< \brief Species Variance objective function definition. */
  CUSTOM_OBJFUNC = 31,           /*!< \brief Custom objective function definition. */
  AVG_NORMAL_VEL = 32,           /*!< \brief Mass-averaged normal velocity. */
  TOTAL_PRESSURE_LOSS = 39,
  KINETIC_ENERGY_LOSS = 40,
  TOTAL_EFFICIENCY = 41,
  TOTAL_STATIC_EFFICIENCY = 42,
  EULERIAN_WORK = 43,
  TOTAL_ENTHALPY_IN = 44,
  FLOW_ANGLE_IN = 45,
  FLOW_ANGLE_OUT = 46,
  MASS_FLOW_IN = 47,
  ENTROPY_GENERATION = 50,
  REFERENCE_GEOMETRY = 60, /*!< \brief Norm of displacements with respect to target geometry. */
  REFERENCE_NODE = 61,     /*!< \brief Objective function defined as the difference of a particular node respect to a reference position. */
  VOLUME_FRACTION = 62,    /*!< \brief Volume average physical density, for material-based topology optimization applications. */
  TOPOL_DISCRETENESS = 63, /*!< \brief Measure of the discreteness of the current topology. */
  TOPOL_COMPLIANCE = 64,   /*!< \brief Measure of the discreteness of the current topology. */
  STRESS_PENALTY = 65,     /*!< \brief Penalty function of VM stresses above a maximum value. */
=======
  SURFACE_PRESSURE_DROP = 56,   /*!< \brief Pressure drop objective function definition. */
  SURFACE_SPECIES_0 = 58,       /*!< \brief Surface Avg. Species_0 objective function definition. */
  SURFACE_SPECIES_VARIANCE = 59,/*!< \brief Species Variance objective function definition. */
  CUSTOM_OBJFUNC = 31,          /*!< \brief Custom objective function definition. */
  REFERENCE_GEOMETRY = 60,      /*!< \brief Norm of displacements with respect to target geometry. */
  REFERENCE_NODE = 61,          /*!< \brief Objective function defined as the difference of a particular node respect to a reference position. */
  VOLUME_FRACTION = 62,         /*!< \brief Volume average physical density, for material-based topology optimization applications. */
  TOPOL_DISCRETENESS = 63,      /*!< \brief Measure of the discreteness of the current topology. */
  TOPOL_COMPLIANCE = 64,        /*!< \brief Measure of the discreteness of the current topology. */
  STRESS_PENALTY = 65,          /*!< \brief Penalty function of VM stresses above a maximum value. */
>>>>>>> 7f36c835
};
static const MapType<std::string, ENUM_OBJECTIVE> Objective_Map = {
  MakePair("DRAG", DRAG_COEFFICIENT)
  MakePair("LIFT", LIFT_COEFFICIENT)
  MakePair("SIDEFORCE", SIDEFORCE_COEFFICIENT)
  MakePair("EFFICIENCY", EFFICIENCY)
  MakePair("INVERSE_DESIGN_PRESSURE", INVERSE_DESIGN_PRESSURE)
  MakePair("INVERSE_DESIGN_HEATFLUX", INVERSE_DESIGN_HEATFLUX)
  MakePair("MOMENT_X", MOMENT_X_COEFFICIENT)
  MakePair("MOMENT_Y", MOMENT_Y_COEFFICIENT)
  MakePair("MOMENT_Z", MOMENT_Z_COEFFICIENT)
  MakePair("EQUIVALENT_AREA", EQUIVALENT_AREA)
  MakePair("NEARFIELD_PRESSURE", NEARFIELD_PRESSURE)
  MakePair("FORCE_X", FORCE_X_COEFFICIENT)
  MakePair("FORCE_Y", FORCE_Y_COEFFICIENT)
  MakePair("FORCE_Z", FORCE_Z_COEFFICIENT)
  MakePair("THRUST", THRUST_COEFFICIENT)
  MakePair("TORQUE", TORQUE_COEFFICIENT)
  MakePair("TOTAL_HEATFLUX", TOTAL_HEATFLUX)
  MakePair("MAXIMUM_HEATFLUX", MAXIMUM_HEATFLUX)
  MakePair("AVG_TEMPERATURE", AVG_TEMPERATURE)
  MakePair("FIGURE_OF_MERIT", FIGURE_OF_MERIT)
  MakePair("BUFFET", BUFFET_SENSOR)
  MakePair("SURFACE_TOTAL_PRESSURE", SURFACE_TOTAL_PRESSURE)
  MakePair("SURFACE_STATIC_PRESSURE", SURFACE_STATIC_PRESSURE)
  MakePair("SURFACE_STATIC_TEMPERATURE", SURFACE_STATIC_TEMPERATURE)
  MakePair("SURFACE_MASSFLOW", SURFACE_MASSFLOW)
  MakePair("SURFACE_MACH", SURFACE_MACH)
  MakePair("SURFACE_UNIFORMITY", SURFACE_UNIFORMITY)
  MakePair("SURFACE_SECONDARY", SURFACE_SECONDARY)
  MakePair("SURFACE_MOM_DISTORTION", SURFACE_MOM_DISTORTION)
  MakePair("SURFACE_SECOND_OVER_UNIFORM", SURFACE_SECOND_OVER_UNIFORM)
  MakePair("SURFACE_PRESSURE_DROP", SURFACE_PRESSURE_DROP)
  MakePair("SURFACE_SPECIES_0", SURFACE_SPECIES_0)
  MakePair("SURFACE_SPECIES_VARIANCE", SURFACE_SPECIES_VARIANCE)
  MakePair("CUSTOM_OBJFUNC", CUSTOM_OBJFUNC)
<<<<<<< HEAD
  MakePair("AVG_NORMAL_VEL", AVG_NORMAL_VEL)
  MakePair("TOTAL_EFFICIENCY", TOTAL_EFFICIENCY)
  MakePair("TOTAL_STATIC_EFFICIENCY", TOTAL_STATIC_EFFICIENCY)
  MakePair("TOTAL_PRESSURE_LOSS", TOTAL_PRESSURE_LOSS)
  MakePair("EULERIAN_WORK", EULERIAN_WORK)
  MakePair("TOTAL_ENTHALPY_IN", TOTAL_ENTHALPY_IN)
  MakePair("FLOW_ANGLE_IN", FLOW_ANGLE_IN)
  MakePair("FLOW_ANGLE_OUT", FLOW_ANGLE_OUT)
  MakePair("MASS_FLOW_IN", MASS_FLOW_IN)
  MakePair("ENTROPY_GENERATION",  ENTROPY_GENERATION)
=======
>>>>>>> 7f36c835
  MakePair("REFERENCE_GEOMETRY", REFERENCE_GEOMETRY)
  MakePair("REFERENCE_NODE", REFERENCE_NODE)
  MakePair("VOLUME_FRACTION", VOLUME_FRACTION)
  MakePair("TOPOL_DISCRETENESS", TOPOL_DISCRETENESS)
  MakePair("TOPOL_COMPLIANCE", TOPOL_COMPLIANCE)
  MakePair("STRESS_PENALTY", STRESS_PENALTY)
};

/*!
 * \brief Types of input file formats
 */
enum ENUM_INPUT {
  SU2 = 1,       /*!< \brief SU2 input format. */
  CGNS_GRID = 2, /*!< \brief CGNS input format for the computational grid. */
  RECTANGLE = 3, /*!< \brief 2D rectangular mesh with N x M points of size Lx x Ly. */
  BOX = 4        /*!< \brief 3D box mesh with N x M x L points of size Lx x Ly x Lz. */
};
static const MapType<std::string, ENUM_INPUT> Input_Map = {
  MakePair("SU2", SU2)
  MakePair("CGNS", CGNS_GRID)
  MakePair("RECTANGLE", RECTANGLE)
  MakePair("BOX", BOX)
};

/*!
 * \brief Type of solution output file formats
 */
enum class OUTPUT_TYPE {
  TECPLOT_ASCII,                  /*!< \brief Tecplot format for the solution output. */
  TECPLOT_BINARY,                 /*!< \brief Tecplot binary format for the solution output. */
  SURFACE_TECPLOT_ASCII,          /*!< \brief Tecplot format for the solution output. */
  SURFACE_TECPLOT_BINARY,         /*!< \brief Tecplot binary format for the solution output. */
  CSV,                            /*!< \brief Comma-separated values format for the solution output. */
  SURFACE_CSV,                    /*!< \brief Comma-separated values format for the solution output. */
  PARAVIEW_ASCII,                 /*!< \brief Paraview ASCII format for the solution output. */
  PARAVIEW_LEGACY_BINARY,         /*!< \brief Paraview binary format for the solution output. */
  SURFACE_PARAVIEW_ASCII,         /*!< \brief Paraview ASCII format for the solution output. */
  SURFACE_PARAVIEW_LEGACY_BINARY, /*!< \brief Paraview binary format for the solution output. */
  MESH,                           /*!< \brief SU2 mesh format. */
  RESTART_BINARY,                 /*!< \brief SU2 binary restart format. */
  RESTART_ASCII,                  /*!< \brief SU2 ASCII restart format. */
  PARAVIEW_XML,                   /*!< \brief Paraview XML with binary data format */
  SURFACE_PARAVIEW_XML,           /*!< \brief Surface Paraview XML with binary data format */
  PARAVIEW_MULTIBLOCK,            /*!< \brief Paraview XML Multiblock */
  CGNS,                           /*!< \brief CGNS format. */
  SURFACE_CGNS,                   /*!< \brief CGNS format. */
  STL_ASCII,                      /*!< \brief STL ASCII format for surface solution output. */
  STL_BINARY,                     /*!< \brief STL binary format for surface solution output. Not implemented yet. */
};
static const MapType<std::string, OUTPUT_TYPE> Output_Map = {
  MakePair("TECPLOT_ASCII", OUTPUT_TYPE::TECPLOT_ASCII)
  MakePair("TECPLOT", OUTPUT_TYPE::TECPLOT_BINARY)
  MakePair("SURFACE_TECPLOT_ASCII", OUTPUT_TYPE::SURFACE_TECPLOT_ASCII)
  MakePair("SURFACE_TECPLOT", OUTPUT_TYPE::SURFACE_TECPLOT_BINARY)
  MakePair("CSV", OUTPUT_TYPE::CSV)
  MakePair("SURFACE_CSV", OUTPUT_TYPE::SURFACE_CSV)
  MakePair("PARAVIEW_ASCII", OUTPUT_TYPE::PARAVIEW_ASCII)
  MakePair("PARAVIEW_LEGACY", OUTPUT_TYPE::PARAVIEW_LEGACY_BINARY)
  MakePair("SURFACE_PARAVIEW_ASCII", OUTPUT_TYPE::SURFACE_PARAVIEW_ASCII)
  MakePair("SURFACE_PARAVIEW_LEGACY", OUTPUT_TYPE::SURFACE_PARAVIEW_LEGACY_BINARY)
  MakePair("PARAVIEW", OUTPUT_TYPE::PARAVIEW_XML)
  MakePair("SURFACE_PARAVIEW", OUTPUT_TYPE::SURFACE_PARAVIEW_XML)
  MakePair("PARAVIEW_MULTIBLOCK", OUTPUT_TYPE::PARAVIEW_MULTIBLOCK)
  MakePair("MESH", OUTPUT_TYPE::MESH)
  MakePair("RESTART_ASCII", OUTPUT_TYPE::RESTART_ASCII)
  MakePair("RESTART", OUTPUT_TYPE::RESTART_BINARY)
  MakePair("CGNS", OUTPUT_TYPE::CGNS)
  MakePair("SURFACE_CGNS", OUTPUT_TYPE::SURFACE_CGNS)
  MakePair("STL_ASCII", OUTPUT_TYPE::STL_ASCII)
  MakePair("STL_BINARY", OUTPUT_TYPE::STL_BINARY)
};

/*!
 * \brief Return true if format is one of the Paraview options.
 */
inline bool isParaview(OUTPUT_TYPE format) {
  switch (format) {
    case OUTPUT_TYPE::PARAVIEW_ASCII:
    case OUTPUT_TYPE::PARAVIEW_LEGACY_BINARY:
    case OUTPUT_TYPE::SURFACE_PARAVIEW_ASCII:
    case OUTPUT_TYPE::SURFACE_PARAVIEW_LEGACY_BINARY:
    case OUTPUT_TYPE::PARAVIEW_XML:
    case OUTPUT_TYPE::SURFACE_PARAVIEW_XML:
    case OUTPUT_TYPE::PARAVIEW_MULTIBLOCK:
      return true;
    default:
      return false;
  }
}

/*!
 * \brief Return true if format is one of the Tecplot options.
 */
inline bool isTecplot(OUTPUT_TYPE format) {
  switch (format) {
    case OUTPUT_TYPE::TECPLOT_ASCII:
    case OUTPUT_TYPE::TECPLOT_BINARY:
    case OUTPUT_TYPE::SURFACE_TECPLOT_ASCII:
    case OUTPUT_TYPE::SURFACE_TECPLOT_BINARY:
      return true;
    default:
      return false;
  }
}

/*!
 * \brief Type of solution output file formats
 */
enum class TAB_OUTPUT {
  TAB_CSV,    /*!< \brief Comma-separated values format for the solution output. */
  TAB_TECPLOT /*!< \brief Tecplot format for the solution output. */
};
static const MapType<std::string, TAB_OUTPUT> TabOutput_Map = {
  MakePair("CSV", TAB_OUTPUT::TAB_CSV)
  MakePair("TECPLOT", TAB_OUTPUT::TAB_TECPLOT)
};

/*!
 * \brief Type of volume sensitivity file formats (inout to SU2_DOT)
 */
enum ENUM_SENSITIVITY {
  SU2_NATIVE = 1,     /*!< \brief SU2 native binary format for the volume sensitivity input. */
  UNORDERED_ASCII = 2 /*!< \brief Unordered ASCII list (x,y,z,dJ/dx,dJ/dy/dJ/dz) format for the volume sensitivity input. */
};
static const MapType<std::string, ENUM_SENSITIVITY> Sensitivity_Map = {
  MakePair("SU2_NATIVE", SU2_NATIVE)
  MakePair("UNORDERED_ASCII", UNORDERED_ASCII)
};

/*!
 * \brief Type of jump definition
 */
enum JUMP_DEFINITION {
  DIFFERENCE = 1, /*!< \brief Jump given by a difference in values. */
  RATIO = 2       /*!< \brief Jump given by a ratio. */
};
static const MapType<std::string, JUMP_DEFINITION> Jump_Map = {
  MakePair("DIFFERENCE", DIFFERENCE)
  MakePair("RATIO", RATIO)
};

/*!
 * \brief Type of multi-grid cycle
 */
enum MG_CYCLE {
  V_CYCLE = 0,     /*!< \brief V cycle. */
  W_CYCLE = 1,     /*!< \brief W cycle. */
  FULLMG_CYCLE = 2 /*!< \brief FullMG cycle. */
};
static const MapType<std::string, MG_CYCLE> MG_Cycle_Map = {
  MakePair("V_CYCLE", V_CYCLE)
  MakePair("W_CYCLE", W_CYCLE)
  MakePair("FULLMG_CYCLE", FULLMG_CYCLE)
};

/*!
 * \brief Types of design parameterizations
 */
enum ENUM_PARAM {
  NO_DEFORMATION = 0,        /*!< \brief No deformation. */
  TRANSLATION = 1,           /*!< \brief Surface movement as design variable. */
  ROTATION = 2,              /*!< \brief Surface rotation as design variable. */
  SCALE = 3,                 /*!< \brief Surface rotation as design variable. */
  FFD_SETTING = 10,          /*!< \brief No surface deformation. */
  FFD_CONTROL_POINT = 11,    /*!< \brief Free form deformation for 3D design (change a control point). */
  FFD_NACELLE = 12,          /*!< \brief Free form deformation for 3D design (change a control point). */
  FFD_GULL = 13,             /*!< \brief Free form deformation for 3D design (change a control point). */
  FFD_CAMBER = 14,           /*!< \brief Free form deformation for 3D design (camber change). */
  FFD_TWIST = 15,            /*!< \brief Free form deformation for 3D design (change the twist angle of a section). */
  FFD_THICKNESS = 16,        /*!< \brief Free form deformation for 3D design (thickness change). */
  FFD_ROTATION = 18,         /*!< \brief Free form deformation for 3D design (rotation around a line). */
  FFD_CONTROL_POINT_2D = 19, /*!< \brief Free form deformation for 2D design (change a control point). */
  FFD_CAMBER_2D = 20,        /*!< \brief Free form deformation for 3D design (camber change). */
  FFD_THICKNESS_2D = 21,     /*!< \brief Free form deformation for 3D design (thickness change). */
  FFD_TWIST_2D = 22,         /*!< \brief Free form deformation for 3D design (camber change). */
  FFD_CONTROL_SURFACE = 23,  /*!< \brief Free form deformation for 3D design (control surface). */
  FFD_ANGLE_OF_ATTACK = 24,  /*!< \brief Angle of attack for FFD problem. */
  HICKS_HENNE = 30,          /*!< \brief Hicks-Henne bump function for airfoil deformation. */
  PARABOLIC = 31,            /*!< \brief Parabolic airfoil definition as design variables. */
  NACA_4DIGITS = 32,         /*!< \brief The four digits NACA airfoil family as design variables. */
  AIRFOIL = 33,              /*!< \brief Airfoil definition as design variables. */
  CST = 34,                  /*!< \brief CST method with Kulfan parameters for airfoil deformation. */
  SURFACE_BUMP = 35,         /*!< \brief Surfacebump function for flat surfaces deformation. */
  SURFACE_FILE = 36,         /*!< \brief Nodal coordinates for surface set using a file (external parameterization). */
  DV_EFIELD = 40,            /*!< \brief Electric field in deformable membranes. */
  DV_YOUNG = 41,
  DV_POISSON = 42,
  DV_RHO = 43,
  DV_RHO_DL = 44,
  TRANSLATE_GRID = 50,  /*!< \brief Translate the volume grid. */
  ROTATE_GRID = 51,     /*!< \brief Rotate the volume grid */
  SCALE_GRID = 52,      /*!< \brief Scale the volume grid. */
  ANGLE_OF_ATTACK = 101 /*!< \brief Angle of attack for airfoils. */
};
static const MapType<std::string, ENUM_PARAM> Param_Map = {
  MakePair("FFD_SETTING", FFD_SETTING)
  MakePair("FFD_CONTROL_POINT_2D", FFD_CONTROL_POINT_2D)
  MakePair("FFD_TWIST_2D", FFD_TWIST_2D)
  MakePair("FFD_ANGLE_OF_ATTACK", FFD_ANGLE_OF_ATTACK)
  MakePair("FFD_CAMBER_2D", FFD_CAMBER_2D)
  MakePair("FFD_THICKNESS_2D", FFD_THICKNESS_2D)
  MakePair("HICKS_HENNE", HICKS_HENNE)
  MakePair("SURFACE_BUMP", SURFACE_BUMP)
  MakePair("ANGLE_OF_ATTACK", ANGLE_OF_ATTACK)
  MakePair("NACA_4DIGITS", NACA_4DIGITS)
  MakePair("TRANSLATION", TRANSLATION)
  MakePair("ROTATION", ROTATION)
  MakePair("SCALE", SCALE)
  MakePair("FFD_CONTROL_POINT", FFD_CONTROL_POINT)
  MakePair("FFD_ROTATION", FFD_ROTATION)
  MakePair("FFD_CONTROL_SURFACE", FFD_CONTROL_SURFACE)
  MakePair("FFD_NACELLE", FFD_NACELLE)
  MakePair("FFD_GULL", FFD_GULL)
  MakePair("FFD_TWIST", FFD_TWIST)
  MakePair("FFD_CAMBER", FFD_CAMBER)
  MakePair("FFD_THICKNESS", FFD_THICKNESS)
  MakePair("PARABOLIC", PARABOLIC)
  MakePair("AIRFOIL", AIRFOIL)
  MakePair("SURFACE_FILE", SURFACE_FILE)
  MakePair("NO_DEFORMATION", NO_DEFORMATION)
  MakePair("CST", CST)
  MakePair("ELECTRIC_FIELD", DV_EFIELD)
  MakePair("YOUNG_MODULUS", DV_YOUNG)
  MakePair("POISSON_RATIO", DV_POISSON)
  MakePair("STRUCTURAL_DENSITY", DV_RHO)
  MakePair("DEAD_WEIGHT", DV_RHO_DL)
  MakePair("TRANSLATE_GRID", TRANSLATE_GRID)
  MakePair("ROTATE_GRID", ROTATE_GRID)
  MakePair("SCALE_GRID", SCALE_GRID)
};

/*!
 * \brief Types of FFD Blending function
 */
enum ENUM_FFD_BLENDING {
  BSPLINE_UNIFORM = 0, /*!< \brief BSpline blending */
  BEZIER = 1,          /*!< \brief Bezier blending */
};
static const MapType<std::string, ENUM_FFD_BLENDING> Blending_Map = {
  MakePair("BSPLINE_UNIFORM", BSPLINE_UNIFORM)
  MakePair("BEZIER", BEZIER)
};

/*!
 * \brief Types of solvers for solving linear systems
 */
enum ENUM_LINEAR_SOLVER {
  CONJUGATE_GRADIENT, /*!< \brief Preconditionated conjugate gradient method for grid deformation. */
  FGMRES,             /*!< \brief Flexible Generalized Minimal Residual method. */
  BCGSTAB,            /*!< \brief BCGSTAB - Biconjugate Gradient Stabilized Method (main solver). */
  RESTARTED_FGMRES,   /*!< \brief Flexible Generalized Minimal Residual method with restart. */
  SMOOTHER,           /*!< \brief Iterative smoother. */
  PASTIX_LDLT,        /*!< \brief PaStiX LDLT (complete) factorization. */
  PASTIX_LU,          /*!< \brief PaStiX LU (complete) factorization. */
};
static const MapType<std::string, ENUM_LINEAR_SOLVER> Linear_Solver_Map = {
  MakePair("CONJUGATE_GRADIENT", CONJUGATE_GRADIENT)
  MakePair("BCGSTAB", BCGSTAB)
  MakePair("FGMRES", FGMRES)
  MakePair("RESTARTED_FGMRES", RESTARTED_FGMRES)
  MakePair("SMOOTHER", SMOOTHER)
  MakePair("PASTIX_LDLT", PASTIX_LDLT)
  MakePair("PASTIX_LU", PASTIX_LU)
};

/*!
 * \brief Types surface continuity at the intersection with the FFD
 */
enum ENUM_FFD_CONTINUITY {
  DERIVATIVE_NONE = 0, /*!< \brief No derivative continuity. */
  DERIVATIVE_1ST = 1,  /*!< \brief First derivative continuity. */
  DERIVATIVE_2ND = 2,  /*!< \brief Second derivative continuity. */
  USER_INPUT = 3       /*!< \brief User input. */
};
static const MapType<std::string, ENUM_FFD_CONTINUITY> Continuity_Map = {
  MakePair("NO_DERIVATIVE", DERIVATIVE_NONE)
  MakePair("1ST_DERIVATIVE", DERIVATIVE_1ST)
  MakePair("2ND_DERIVATIVE", DERIVATIVE_2ND)
  MakePair("USER_INPUT", USER_INPUT)
};

/*!
 * \brief Types of coordinates systems for the FFD
 */
enum ENUM_FFD_COORD_SYSTEM {
  CARTESIAN = 0,   /*!< \brief Cartesian coordinate system. */
  CYLINDRICAL = 1, /*!< \brief Cylindrical coordinate system. */
  SPHERICAL = 2,   /*!< \brief Spherical coordinate system. */
  POLAR = 3        /*!< \brief Polar coordinate system. */
};
static const MapType<std::string, ENUM_FFD_COORD_SYSTEM> CoordSystem_Map = {
  MakePair("CARTESIAN", CARTESIAN)
  MakePair("CYLINDRICAL", CYLINDRICAL)
  MakePair("SPHERICAL", SPHERICAL)
  MakePair("POLAR", POLAR)
};

/*!
 * \brief Types of sensitivity smoothing
 */
enum ENUM_SENS_SMOOTHING {
  NO_SMOOTH = 0, /*!< \brief No smoothing. */
  SOBOLEV = 1,   /*!< \brief Sobolev gradient smoothing. */
  BIGRID = 2     /*!< \brief Bi-grid technique smoothing. */
};
static const MapType<std::string, ENUM_SENS_SMOOTHING> Sens_Smoothing_Map = {
  MakePair("NONE", NO_SMOOTH)
  MakePair("SOBOLEV", SOBOLEV)
  MakePair("BIGRID", BIGRID)
};

/*!
 * \brief Types of preconditioners for the linear solver
 */
enum ENUM_LINEAR_SOLVER_PREC {
  JACOBI,          /*!< \brief Jacobi preconditioner. */
  LU_SGS,          /*!< \brief LU SGS preconditioner. */
  LINELET,         /*!< \brief Line implicit preconditioner. */
  ILU,             /*!< \brief ILU(k) preconditioner. */
  PASTIX_ILU = 10, /*!< \brief PaStiX ILU(k) preconditioner. */
  PASTIX_LU_P,     /*!< \brief PaStiX LU as preconditioner. */
  PASTIX_LDLT_P,   /*!< \brief PaStiX LDLT as preconditioner. */
};
static const MapType<std::string, ENUM_LINEAR_SOLVER_PREC> Linear_Solver_Prec_Map = {
  MakePair("JACOBI", JACOBI)
  MakePair("LU_SGS", LU_SGS)
  MakePair("LINELET", LINELET)
  MakePair("ILU", ILU)
  MakePair("PASTIX_ILU", PASTIX_ILU)
  MakePair("PASTIX_LU", PASTIX_LU_P)
  MakePair("PASTIX_LDLT", PASTIX_LDLT_P)
};

/*!
 * \brief Types of analytic definitions for various geometries
 */
enum ENUM_GEO_ANALYTIC {
  NO_GEO_ANALYTIC = 0,  /*!< \brief No analytic definition of the geometry. */
  NACA0012_AIRFOIL = 1, /*!< \brief Use the analytical definition of the NACA0012 for doing the grid adaptation. */
  NACA4412_AIRFOIL = 2, /*!< \brief Use the analytical definition of the NACA4412 for doing the grid adaptation. */
  CYLINDER = 3,         /*!< \brief Use the analytical definition of a cylinder for doing the grid adaptation. */
  BIPARABOLIC = 4 /*!< \brief Use the analytical definition of a biparabolic airfoil for doing the grid adaptation. */
};
static const MapType<std::string, ENUM_GEO_ANALYTIC> Geo_Analytic_Map = {
  MakePair("NONE", NO_GEO_ANALYTIC)
  MakePair("NACA0012_AIRFOIL", NACA0012_AIRFOIL)
  MakePair("NACA4412_AIRFOIL", NACA4412_AIRFOIL)
  MakePair("CYLINDER", CYLINDER)
  MakePair("BIPARABOLIC", BIPARABOLIC)
};

/*!
 * \brief Types of axis orientation
 */
enum ENUM_GEO_DESCRIPTION {
  TWOD_AIRFOIL = 0, /*!< \brief Airfoil analysis. */
  WING = 1,         /*!< \brief Wing analysis. */
  FUSELAGE = 2,     /*!< \brief Fuselage analysis. */
  NACELLE = 3       /*!< \brief Nacelle analysis. */
};
static const MapType<std::string, ENUM_GEO_DESCRIPTION> Geo_Description_Map = {
  MakePair("AIRFOIL", TWOD_AIRFOIL)
  MakePair("WING", WING)
  MakePair("FUSELAGE", FUSELAGE)
  MakePair("NACELLE", NACELLE)
};

/*!
 * \brief Types of schemes for unsteady computations
 */
enum class TIME_MARCHING {
  STEADY,           /*!< \brief A steady computation. */
  TIME_STEPPING,    /*!< \brief Use a time stepping strategy for unsteady computations. */
  DT_STEPPING_1ST,  /*!< \brief Use a dual time stepping strategy for unsteady computations (1st order). */
  DT_STEPPING_2ND,  /*!< \brief Use a dual time stepping strategy for unsteady computations (2nd order). */
  ROTATIONAL_FRAME, /*!< \brief Use a rotational source term. */
  HARMONIC_BALANCE, /*!< \brief Use a harmonic balance source term. */
};
static const MapType<std::string, TIME_MARCHING> TimeMarching_Map = {
  MakePair("NO", TIME_MARCHING::STEADY)
  MakePair("TIME_STEPPING", TIME_MARCHING::TIME_STEPPING)
  MakePair("DUAL_TIME_STEPPING-1ST_ORDER", TIME_MARCHING::DT_STEPPING_1ST)
  MakePair("DUAL_TIME_STEPPING-2ND_ORDER", TIME_MARCHING::DT_STEPPING_2ND)
  MakePair("HARMONIC_BALANCE", TIME_MARCHING::HARMONIC_BALANCE)
  MakePair("ROTATIONAL_FRAME", TIME_MARCHING::ROTATIONAL_FRAME)
};

/*!
 * \brief Types of element stiffnesses imposed for FEA mesh deformation
 */
enum ENUM_DEFORM_STIFFNESS {
  CONSTANT_STIFFNESS = 0, /*!< \brief Impose a constant stiffness for each element (steel). */
  INVERSE_VOLUME = 1,     /*!< \brief Impose a stiffness for each element that is inversely proportional to cell volume. */
  SOLID_WALL_DISTANCE = 2 /*!< \brief Impose a stiffness for each element that is proportional to the distance from the solid surface. */
};
static const MapType<std::string, ENUM_DEFORM_STIFFNESS> Deform_Stiffness_Map = {
  MakePair("CONSTANT_STIFFNESS", CONSTANT_STIFFNESS)
  MakePair("INVERSE_VOLUME", INVERSE_VOLUME)
  MakePair("WALL_DISTANCE", SOLID_WALL_DISTANCE)
};

/*!
 * \brief The direct differentiation variables.
 */
enum ENUM_DIRECTDIFF_VAR {
  NO_DERIVATIVE = 0,
  D_MACH = 1,        /*!< \brief Derivative w.r.t. the Mach number */
  D_AOA = 2,         /*!< \brief Derivative w.r.t. the angle of attack */
  D_PRESSURE = 3,    /*!< \brief Derivative w.r.t. the freestream pressure */
  D_TEMPERATURE = 4, /*!< \brief Derivative w.r.t. the freestream temperature */
  D_DENSITY = 5,     /*!< \brief Derivative w.r.t. the freestream density */
  D_TURB2LAM = 6,    /*!< \brief Derivative w.r.t. the turb2lam */
  D_SIDESLIP = 7,    /*!< \brief Derivative w.r.t. the sideslip angle */
  D_VISCOSITY = 8,   /*!< \brief Derivative w.r.t. the viscosity */
  D_REYNOLDS = 9,    /*!< \brief Derivative w.r.t. the reynolds number */
  D_DESIGN = 10,     /*!< \brief Derivative w.r.t. the design?? */
  D_YOUNG = 11,      /*!< \brief Derivative w.r.t. the Young's modulus */
  D_POISSON = 12,    /*!< \brief Derivative w.r.t. the Poisson's ratio */
  D_RHO = 13,        /*!< \brief Derivative w.r.t. the solid density (inertial) */
  D_RHO_DL = 14,     /*!< \brief Derivative w.r.t. the density for dead loads */
  D_EFIELD = 15      /*!< \brief Derivative w.r.t. the electric field */
};
static const MapType<std::string, ENUM_DIRECTDIFF_VAR> DirectDiff_Var_Map = {
  MakePair("NONE", NO_DERIVATIVE)
  MakePair("MACH", D_MACH)
  MakePair("AOA", D_AOA)
  MakePair("PRESSURE", D_PRESSURE)
  MakePair("TEMPERATURE", D_TEMPERATURE)
  MakePair("DENSITY", D_DENSITY)
  MakePair("TURB2LAM", D_TURB2LAM)
  MakePair("SIDESLIP", D_SIDESLIP)
  MakePair("VISCOSITY", D_VISCOSITY)
  MakePair("REYNOLDS", D_REYNOLDS)
  MakePair("DESIGN_VARIABLES", D_DESIGN)
  MakePair("YOUNG_MODULUS", D_YOUNG)
  MakePair("POISSON_RATIO", D_POISSON)
  MakePair("STRUCTURAL_DENSITY", D_RHO)
  MakePair("STRUCTURAL_DEAD_LOAD", D_RHO_DL)
  MakePair("ELECTRIC_FIELD", D_EFIELD)
};

enum class RECORDING {
  CLEAR_INDICES,
  SOLUTION_VARIABLES,
  MESH_COORDS,
  MESH_DEFORM,
  SOLUTION_AND_MESH,
};

/*!
<<<<<<< HEAD
 * \brief Types of schemes for dynamic structural computations
 */
enum ENUM_DYNAMIC {
  STATIC = 0, /*!< \brief A static structural computation. */
  DYNAMIC = 1 /*!< \brief Use a time stepping strategy for dynamic computations. */
};
static const MapType<std::string, ENUM_DYNAMIC> Dynamic_Map = {
  MakePair("NO", STATIC)
  MakePair("YES", DYNAMIC)
};

/*!
=======
>>>>>>> 7f36c835
 * \brief Types of input file formats
 */
enum ENUM_INPUT_REF {
  SU2_REF = 1,   /*!< \brief SU2 input format (from a restart). */
  CUSTOM_REF = 2 /*!< \brief CGNS input format for the computational grid. */
};
static const MapType<std::string, ENUM_INPUT_REF> Input_Ref_Map = {
  MakePair("SU2", SU2_REF)
  MakePair("CUSTOM", CUSTOM_REF)
};

/*!
 * \brief Vertex-based quantities exchanged during periodic marker communications.
 */
enum PERIODIC_QUANTITIES {
  PERIODIC_NONE,       /*!< \brief No periodic communication required. */
  PERIODIC_VOLUME,     /*!< \brief Volume communication for summing total CV (periodic only). */
  PERIODIC_NEIGHBORS,  /*!< \brief Communication of the number of neighbors for centered schemes (periodic only). */
  PERIODIC_RESIDUAL,   /*!< \brief Residual and Jacobian communication (periodic only). */
  PERIODIC_LAPLACIAN,  /*!< \brief Undivided Laplacian communication for JST (periodic only). */
  PERIODIC_MAX_EIG,    /*!< \brief Maximum eigenvalue communication (periodic only). */
  PERIODIC_SENSOR,     /*!< \brief Dissipation sensor communication (periodic only). */
  PERIODIC_SOL_GG,     /*!< \brief Solution gradient communication for Green-Gauss (periodic only). */
  PERIODIC_PRIM_GG,    /*!< \brief Primitive gradient communication for Green-Gauss (periodic only). */
  PERIODIC_SOL_LS,     /*!< \brief Solution gradient communication for weighted Least Squares (periodic only). */
  PERIODIC_PRIM_LS,    /*!< \brief Primitive gradient communication for weighted Least Squares (periodic only). */
  PERIODIC_SOL_ULS,    /*!< \brief Solution gradient communication for unwieghted Least Squares (periodic only). */
  PERIODIC_PRIM_ULS,   /*!< \brief Primitive gradient communication for unweighted Least Squares (periodic only). */
  PERIODIC_SOL_GG_R,   /*!< \brief Same but reconstruction. */
  PERIODIC_PRIM_GG_R,  /*!< \brief Same but reconstruction. */
  PERIODIC_SOL_LS_R,   /*!< \brief Same but reconstruction. */
  PERIODIC_PRIM_LS_R,  /*!< \brief Same but reconstruction. */
  PERIODIC_SOL_ULS_R,  /*!< \brief Same but reconstruction. */
  PERIODIC_PRIM_ULS_R, /*!< \brief Same but reconstruction. */
  PERIODIC_LIM_SOL_1,  /*!< \brief Solution limiter communication phase 1 of 2 (periodic only). */
  PERIODIC_LIM_SOL_2,  /*!< \brief Solution limiter communication phase 2 of 2 (periodic only). */
  PERIODIC_LIM_PRIM_1, /*!< \brief Primitive limiter communication phase 1 of 2 (periodic only). */
  PERIODIC_LIM_PRIM_2, /*!< \brief Primitive limiter communication phase 2 of 2 (periodic only). */
  PERIODIC_IMPLICIT,   /*!< \brief Implicit update communication to ensure consistency across periodic boundaries. */
};

/*!
 * \brief Vertex-based quantities exchanged in MPI point-to-point communications.
 */
enum MPI_QUANTITIES {
  SOLUTION,             /*!< \brief Conservative solution communication. */
  SOLUTION_OLD,         /*!< \brief Conservative solution old communication. */
  SOLUTION_GRADIENT,    /*!< \brief Conservative solution gradient communication. */
  SOLUTION_GRAD_REC,    /*!< \brief Conservative solution reconstruction gradient communication. */
  SOLUTION_LIMITER,     /*!< \brief Conservative solution limiter communication. */
  SOLUTION_GEOMETRY,    /*!< \brief Geometry solution communication. */
  PRIMITIVE_GRADIENT,   /*!< \brief Primitive gradient communication. */
  PRIMITIVE_GRAD_REC,   /*!< \brief Primitive reconstruction gradient communication. */
  PRIMITIVE_LIMITER,    /*!< \brief Primitive limiter communication. */
  UNDIVIDED_LAPLACIAN,  /*!< \brief Undivided Laplacian communication. */
  MAX_EIGENVALUE,       /*!< \brief Maximum eigenvalue communication. */
  SENSOR,               /*!< \brief Dissipation sensor communication. */
  AUXVAR_GRADIENT,      /*!< \brief Auxiliary variable gradient communication. */
  COORDINATES,          /*!< \brief Vertex coordinates communication. */
  COORDINATES_OLD,      /*!< \brief Old vertex coordinates communication. */
  MAX_LENGTH,           /*!< \brief Maximum length communication. */
  GRID_VELOCITY,        /*!< \brief Grid velocity communication. */
  SOLUTION_EDDY,        /*!< \brief Turbulent solution plus eddy viscosity communication. */
  SOLUTION_MATRIX,      /*!< \brief Matrix solution communication. */
  SOLUTION_MATRIXTRANS, /*!< \brief Matrix transposed solution communication. */
  NEIGHBORS,            /*!< \brief Neighbor point count communication (for JST). */
  SOLUTION_FEA,         /*!< \brief FEA solution communication. */
  MESH_DISPLACEMENTS,   /*!< \brief Mesh displacements at the interface. */
  SOLUTION_TIME_N,      /*!< \brief Solution at time n. */
  SOLUTION_TIME_N1,     /*!< \brief Solution at time n-1. */
};

/*!
 * \brief MPI communication level
 */
enum COMM_LEVEL {
  COMM_NONE = 0,    /*!< \brief Disable all MPI comms. Purely for testing, as results are incorrect. */
  COMM_MINIMAL = 1, /*!< \brief Perform only the minimal set of MPI communications for correctness. Disables many
                       console and output comms. */
  COMM_FULL = 2     /*!< \brief Perform all MPI communications. */
};
static const MapType<std::string, COMM_LEVEL> Comm_Map = {
  MakePair("NONE",    COMM_NONE)
  MakePair("MINIMAL", COMM_MINIMAL)
  MakePair("FULL",    COMM_FULL)
};

/*!
 * \brief Types of filter kernels, initially intended for structural topology optimization applications
 */
enum class ENUM_FILTER_KERNEL {
  CONSTANT_WEIGHT, /*!< \brief Uniform weight. */
  CONICAL_WEIGHT,  /*!< \brief Linear decay with distance from center point [Bruns and Tortorelli, 2001]. */
  GAUSSIAN_WEIGHT, /*!< \brief Bell shape around center point [Bruns and Tortorelli, 2003]. */
  DILATE_MORPH,    /*!< \brief Continuous version of the dilate morphology operator [Sigmund 2007]. */
  ERODE_MORPH,     /*!< \brief Continuous version of the erode morphology operator [Sigmund 2007].*/
};
static const MapType<std::string, ENUM_FILTER_KERNEL> Filter_Kernel_Map = {
  MakePair("CONSTANT", ENUM_FILTER_KERNEL::CONSTANT_WEIGHT)
  MakePair("CONICAL", ENUM_FILTER_KERNEL::CONICAL_WEIGHT)
  MakePair("GAUSSIAN", ENUM_FILTER_KERNEL::GAUSSIAN_WEIGHT)
  MakePair("DILATE", ENUM_FILTER_KERNEL::DILATE_MORPH)
  MakePair("ERODE", ENUM_FILTER_KERNEL::ERODE_MORPH)
};

/*!
 * \brief Types of projection function, initially intended for structural topology optimization applications
 */
enum class ENUM_PROJECTION_FUNCTION {
  NONE,           /*!< \brief No projection. */
  HEAVISIDE_UP,   /*!< \brief Project values towards 1. */
  HEAVISIDE_DOWN, /*!< \brief Project values towards 0. */
};
static const MapType<std::string, ENUM_PROJECTION_FUNCTION> Projection_Function_Map = {
  MakePair("NO_PROJECTION", ENUM_PROJECTION_FUNCTION::NONE)
  MakePair("HEAVISIDE_UP", ENUM_PROJECTION_FUNCTION::HEAVISIDE_UP)
  MakePair("HEAVISIDE_DOWN", ENUM_PROJECTION_FUNCTION::HEAVISIDE_DOWN)
};

/*!
 * \brief the different validation solution
 */
enum class VERIFICATION_SOLUTION {
    NONE,                     /*!< \brief No verification solution, standard solver mode. */
    INVISCID_VORTEX,          /*!< \brief Inviscid vortex. Exact solution of the unsteady Euler equations. */
    RINGLEB,                  /*!< \brief Ringleb flow. Exact solution of the steady Euler equations. */
    NS_UNIT_QUAD,             /*!< \brief Exact solution of the laminar Navier Stokes equations without heat conduction. */
    TAYLOR_GREEN_VORTEX,      /*!< \brief Taylor Green Vortex. */
    INC_TAYLOR_GREEN_VORTEX,  /*!< \brief Incompressible Taylor Green Vortex (2D). */
    MMS_NS_UNIT_QUAD,         /*!< \brief Manufactured solution of the laminar Navier Stokes equations on a unit quad. */
    MMS_NS_UNIT_QUAD_WALL_BC, /*!< \brief Manufactured solution of the laminar Navier Stokes equations on a unit quad with wall BC's. */
    MMS_NS_TWO_HALF_CIRCLES,  /*!< \brief Manufactured solution of the laminar Navier Stokes equations between two half circles. */
    MMS_NS_TWO_HALF_SPHERES,  /*!< \brief Manufactured solution of the laminar Navier Stokes equations between two half spheres. */
    MMS_INC_EULER,            /*!< \brief Manufactured solution of the incompressible Euler equations. */
    MMS_INC_NS,               /*!< \brief Manufactured solution of the laminar incompressible Navier Stokes equations. */
    USER_DEFINED_SOLUTION,    /*!< \brief User defined solution. */
};
static const MapType<std::string, VERIFICATION_SOLUTION> Verification_Solution_Map = {
  MakePair("NO_VERIFICATION_SOLUTION", VERIFICATION_SOLUTION::NONE)
  MakePair("INVISCID_VORTEX",          VERIFICATION_SOLUTION::INVISCID_VORTEX)
  MakePair("RINGLEB",                  VERIFICATION_SOLUTION::RINGLEB)
  MakePair("NS_UNIT_QUAD",             VERIFICATION_SOLUTION::NS_UNIT_QUAD)
  MakePair("TAYLOR_GREEN_VORTEX",      VERIFICATION_SOLUTION::TAYLOR_GREEN_VORTEX)
  MakePair("INC_TAYLOR_GREEN_VORTEX",  VERIFICATION_SOLUTION::INC_TAYLOR_GREEN_VORTEX)
  MakePair("MMS_NS_UNIT_QUAD",         VERIFICATION_SOLUTION::MMS_NS_UNIT_QUAD)
  MakePair("MMS_NS_UNIT_QUAD_WALL_BC", VERIFICATION_SOLUTION::MMS_NS_UNIT_QUAD_WALL_BC)
  MakePair("MMS_NS_TWO_HALF_CIRCLES",  VERIFICATION_SOLUTION::MMS_NS_TWO_HALF_CIRCLES)
  MakePair("MMS_NS_TWO_HALF_SPHERES",  VERIFICATION_SOLUTION::MMS_NS_TWO_HALF_SPHERES)
  MakePair("MMS_INC_EULER",            VERIFICATION_SOLUTION::MMS_INC_EULER)
  MakePair("MMS_INC_NS",               VERIFICATION_SOLUTION::MMS_INC_NS)
  MakePair("USER_DEFINED_SOLUTION",    VERIFICATION_SOLUTION::USER_DEFINED_SOLUTION)
};

/*!
 * \brief Types of streamwise periodicity.
 */
enum class ENUM_STREAMWISE_PERIODIC {
  NONE,          /*!< \brief No streamwise periodic flow. */
  PRESSURE_DROP, /*!< \brief Prescribed pressure drop. */
  MASSFLOW,      /*!< \brief Prescribed massflow. */
};
static const MapType<std::string, ENUM_STREAMWISE_PERIODIC> Streamwise_Periodic_Map = {
  MakePair("NONE",          ENUM_STREAMWISE_PERIODIC::NONE)
  MakePair("PRESSURE_DROP", ENUM_STREAMWISE_PERIODIC::PRESSURE_DROP)
  MakePair("MASSFLOW",      ENUM_STREAMWISE_PERIODIC::MASSFLOW)
};

/*!
 * \brief Types of discrete adjoint solver formulations.
 */
enum ENUM_DISC_ADJ_TYPE {
  FIXED_POINT = 0, /*!< \brief Fixed-point discrete-adjoint formulation. */
  RESIDUALS = 1    /*!< \brief Residual-based discrete-adjoint formulation. */
};
static const MapType<std::string, ENUM_DISC_ADJ_TYPE> DiscreteAdjoint_Map = {
  MakePair("FIXED_POINT", ENUM_DISC_ADJ_TYPE::FIXED_POINT)
  MakePair("RESIDUALS",   ENUM_DISC_ADJ_TYPE::RESIDUALS)
};

enum class ENUM_VARIABLE {
  RESIDUALS,
  OBJECTIVE,
  TRACTIONS,
  COORDINATES
};


/*!
 * \brief Container to hold Variables for streamwise Periodic flow as they are often used together in places.
 */
struct StreamwisePeriodicValues {
  su2double Streamwise_Periodic_PressureDrop;       /*!< \brief Value of prescribed pressure drop [Pa] which results in an artificial body force vector. */
  su2double Streamwise_Periodic_MassFlow;           /*!< \brief Value of current massflow [kg/s] which results in a delta p and therefore an artificial body force vector. */
  su2double Streamwise_Periodic_IntegratedHeatFlow; /*!< \brief Value of of the net sum of heatflow [W] into the domain. */
  su2double Streamwise_Periodic_InletTemperature;   /*!< \brief Area avg static Temp [K] at the periodic inlet. Used for adaptive outlet heatsink. */
  su2double Streamwise_Periodic_BoundaryArea;       /*!< \brief Global Surface area of the streamwise periodic interface. */
  su2double Streamwise_Periodic_AvgDensity;         /*!< \brief Area avg density on the periodic interface. */
};

/*!
 * \brief Type of POD basis generation (for use with libROM)
 */
enum class POD_KIND {
  STATIC,      /*!< \brief Use static SVD for POD basis generation. */
  INCREMENTAL, /*!< \brief Use incremental SVD for POD basis generation. */
};
static const MapType<std::string, POD_KIND> POD_Map = {
  MakePair("STATIC_POD",      POD_KIND::STATIC)
  MakePair("INCREMENTAL_POD", POD_KIND::INCREMENTAL)
};

/*!
 * \brief Type of operation for the linear system solver, changes the source of solver options.
 */
enum class LINEAR_SOLVER_MODE {
  STANDARD,      /*!< \brief Operate in standard mode. */
  MESH_DEFORM,   /*!< \brief Operate in mesh deformation mode. */
  GRADIENT_MODE, /*!< \brief Operate in gradient smoothing mode. */
};

/*!
 * \brief mode of operation for the sobolev smoothing solver.
 */
enum class ENUM_SOBOLEV_MODUS {
  NONE,                 /*!< \brief Default option if none is chosen. */
  PARAM_LEVEL_COMPLETE, /*!< \brief Operate on parameter level. */
  MESH_LEVEL,           /*!< \brief Operate on mesh level. */
  ONLY_GRAD,            /*!< \brief Flag to only compute the original gradient. */
};
static const MapType<std::string, ENUM_SOBOLEV_MODUS> Sobolev_Modus_Map = {
  MakePair("NONE",                 ENUM_SOBOLEV_MODUS::NONE)
  MakePair("PARAM_LEVEL_COMPLETE", ENUM_SOBOLEV_MODUS::PARAM_LEVEL_COMPLETE)
  MakePair("MESH_LEVEL",           ENUM_SOBOLEV_MODUS::MESH_LEVEL)
  MakePair("ONLY_GRADIENT",        ENUM_SOBOLEV_MODUS::ONLY_GRAD)
};

#undef MakePair
/* END_CONFIG_ENUMS */

class COptionBase {
 private:
  std::vector<std::string> value;

 public:
  virtual ~COptionBase() = default;

  const std::vector<std::string>& GetValue() const { return value; }

  virtual std::string SetValue(const std::vector<std::string>& val) {
    value = val;
    return "";
  }
  virtual void SetDefault() = 0;

  std::string optionCheckMultipleValues(const std::vector<std::string>& option_value, std::string type_id,
                                        const std::string& option_name) {
    if (option_value.size() != 1) {
      std::string newString(option_name);
      newString.append(": multiple values for type ");
      newString.append(type_id);
      return newString;
    }
    return "";
  }

  std::string badValue(std::string type_id, const std::string& option_name) {
    std::string newString(option_name);
    newString.append(": improper option value for type ");
    newString.append(type_id);
    return newString;
  }
};

#ifdef ENABLE_MAPS
#include "option_structure.inl"
#endif<|MERGE_RESOLUTION|>--- conflicted
+++ resolved
@@ -805,28 +805,6 @@
  * \brief Types of upwind spatial discretizations
  */
 enum class UPWIND {
-<<<<<<< HEAD
-  NONE,                /*!< \brief No upwind scheme is used. */
-  ROE,                 /*!< \brief Roe's upwind numerical method. */
-  SCALAR_UPWIND,       /*!< \brief Scalar upwind numerical method. */
-  AUSM,                /*!< \brief AUSM numerical method. */
-  HLLC,                /*!< \brief HLLC numerical method. */
-  SW,                  /*!< \brief Steger-Warming method. */
-  MSW,                 /*!< \brief Modified Steger-Warming method. */
-  TURKEL,              /*!< \brief Roe-Turkel's upwind numerical method. */
-  SLAU,                /*!< \brief Simple Low-Dissipation AUSM numerical method. */
-  CUSP,                /*!< \brief Convective upwind and split pressure numerical method. */
-  CONVECTIVE_TEMPLATE, /*!< \brief Template for new numerical method . */
-  L2ROE,               /*!< \brief L2ROE numerical method . */
-  LMROE,               /*!< \brief Rieper's Low Mach ROE numerical method . */
-  SLAU2,               /*!< \brief Simple Low-Dissipation AUSM 2 numerical method. */
-  FDS,                 /*!< \brief Flux difference splitting upwind method (incompressible flows). */
-  LAX_FRIEDRICH,       /*!< \brief Lax-Friedrich numerical method. */
-  AUSMPLUSUP,          /*!< \brief AUSM+ -up numerical method (All Speed) */
-  AUSMPLUSUP2,         /*!< \brief AUSM+ -up2 numerical method (All Speed) */
-  AUSMPWPLUS,          /*!< \brief AUSMplus numerical method. (MAYBE for TNE2 ONLY)*/
-  BOUNDED_SCALAR       /*!< \brief Scalar advection numerical method. */
-=======
   NONE,                   /*!< \brief No upwind scheme is used. */
   ROE,                    /*!< \brief Roe's upwind numerical method. */
   SCALAR_UPWIND,          /*!< \brief Scalar upwind numerical method. */
@@ -846,7 +824,6 @@
   AUSMPLUSUP2,            /*!< \brief AUSM+ -up2 numerical method (All Speed) */
   AUSMPLUSM,              /*!< \breif AUSM+M numerical method. (NEMO Only)*/
   BOUNDED_SCALAR          /*!< \brief Scalar advection numerical method. */
->>>>>>> 7f36c835
 };
 static const MapType<std::string, UPWIND> Upwind_Map = {
   MakePair("NONE", UPWIND::NONE)
@@ -910,16 +887,6 @@
  * \brief Types of slope limiters
  */
 enum class LIMITER {
-<<<<<<< HEAD
-  NONE,                 /*!< \brief No limiter. */
-  VENKATAKRISHNAN,      /*!< \brief Slope limiter using Venkatakrisnan method (stencil formulation). */
-  VENKATAKRISHNAN_WANG, /*!< \brief Slope limiter using Venkatakrisnan method, eps based on solution (stencil
-                           formulation). */
-  BARTH_JESPERSEN,      /*!< \brief Slope limiter using Barth-Jespersen method (stencil formulation). */
-  VAN_ALBADA_EDGE,      /*!< \brief Slope limiter using Van Albada method (edge formulation). */
-  SHARP_EDGES,          /*!< \brief Slope limiter using sharp edges. */
-  WALL_DISTANCE         /*!< \brief Slope limiter using wall distance. */
-=======
   NONE                 , /*!< \brief No limiter. */
   VENKATAKRISHNAN      , /*!< \brief Slope limiter using Venkatakrisnan method (stencil formulation). */
   NISHIKAWA_R3          , /*!< \brief Slope limiter using Nishikawa's R3 method (stencil formulation). */
@@ -930,7 +897,6 @@
   VAN_ALBADA_EDGE      , /*!< \brief Slope limiter using Van Albada method (edge formulation). */
   SHARP_EDGES          , /*!< \brief Slope limiter using sharp edges. */
   WALL_DISTANCE          /*!< \brief Slope limiter using wall distance. */
->>>>>>> 7f36c835
 };
 static const MapType<std::string, LIMITER> Limiter_Map = {
   MakePair("NONE", LIMITER::NONE)
@@ -1899,29 +1865,6 @@
   SURFACE_SECONDARY = 53,          /*!< \brief Secondary flow strength objective function definition. */
   SURFACE_MOM_DISTORTION = 54,     /*!< \brief Momentum distortion objective function definition. */
   SURFACE_SECOND_OVER_UNIFORM = 55, /*!< \brief Secondary over uniformity (relative secondary strength) objective function definition. */
-<<<<<<< HEAD
-  SURFACE_PRESSURE_DROP = 56,    /*!< \brief Pressure drop objective function definition. */
-  SURFACE_SPECIES_0 = 58,        /*!< \brief Surface Avg. Species_0 objective function definition. */
-  SURFACE_SPECIES_VARIANCE = 59, /*!< \brief Species Variance objective function definition. */
-  CUSTOM_OBJFUNC = 31,           /*!< \brief Custom objective function definition. */
-  AVG_NORMAL_VEL = 32,           /*!< \brief Mass-averaged normal velocity. */
-  TOTAL_PRESSURE_LOSS = 39,
-  KINETIC_ENERGY_LOSS = 40,
-  TOTAL_EFFICIENCY = 41,
-  TOTAL_STATIC_EFFICIENCY = 42,
-  EULERIAN_WORK = 43,
-  TOTAL_ENTHALPY_IN = 44,
-  FLOW_ANGLE_IN = 45,
-  FLOW_ANGLE_OUT = 46,
-  MASS_FLOW_IN = 47,
-  ENTROPY_GENERATION = 50,
-  REFERENCE_GEOMETRY = 60, /*!< \brief Norm of displacements with respect to target geometry. */
-  REFERENCE_NODE = 61,     /*!< \brief Objective function defined as the difference of a particular node respect to a reference position. */
-  VOLUME_FRACTION = 62,    /*!< \brief Volume average physical density, for material-based topology optimization applications. */
-  TOPOL_DISCRETENESS = 63, /*!< \brief Measure of the discreteness of the current topology. */
-  TOPOL_COMPLIANCE = 64,   /*!< \brief Measure of the discreteness of the current topology. */
-  STRESS_PENALTY = 65,     /*!< \brief Penalty function of VM stresses above a maximum value. */
-=======
   SURFACE_PRESSURE_DROP = 56,   /*!< \brief Pressure drop objective function definition. */
   SURFACE_SPECIES_0 = 58,       /*!< \brief Surface Avg. Species_0 objective function definition. */
   SURFACE_SPECIES_VARIANCE = 59,/*!< \brief Species Variance objective function definition. */
@@ -1932,7 +1875,6 @@
   TOPOL_DISCRETENESS = 63,      /*!< \brief Measure of the discreteness of the current topology. */
   TOPOL_COMPLIANCE = 64,        /*!< \brief Measure of the discreteness of the current topology. */
   STRESS_PENALTY = 65,          /*!< \brief Penalty function of VM stresses above a maximum value. */
->>>>>>> 7f36c835
 };
 static const MapType<std::string, ENUM_OBJECTIVE> Objective_Map = {
   MakePair("DRAG", DRAG_COEFFICIENT)
@@ -1969,19 +1911,6 @@
   MakePair("SURFACE_SPECIES_0", SURFACE_SPECIES_0)
   MakePair("SURFACE_SPECIES_VARIANCE", SURFACE_SPECIES_VARIANCE)
   MakePair("CUSTOM_OBJFUNC", CUSTOM_OBJFUNC)
-<<<<<<< HEAD
-  MakePair("AVG_NORMAL_VEL", AVG_NORMAL_VEL)
-  MakePair("TOTAL_EFFICIENCY", TOTAL_EFFICIENCY)
-  MakePair("TOTAL_STATIC_EFFICIENCY", TOTAL_STATIC_EFFICIENCY)
-  MakePair("TOTAL_PRESSURE_LOSS", TOTAL_PRESSURE_LOSS)
-  MakePair("EULERIAN_WORK", EULERIAN_WORK)
-  MakePair("TOTAL_ENTHALPY_IN", TOTAL_ENTHALPY_IN)
-  MakePair("FLOW_ANGLE_IN", FLOW_ANGLE_IN)
-  MakePair("FLOW_ANGLE_OUT", FLOW_ANGLE_OUT)
-  MakePair("MASS_FLOW_IN", MASS_FLOW_IN)
-  MakePair("ENTROPY_GENERATION",  ENTROPY_GENERATION)
-=======
->>>>>>> 7f36c835
   MakePair("REFERENCE_GEOMETRY", REFERENCE_GEOMETRY)
   MakePair("REFERENCE_NODE", REFERENCE_NODE)
   MakePair("VOLUME_FRACTION", VOLUME_FRACTION)
@@ -2432,21 +2361,6 @@
 };
 
 /*!
-<<<<<<< HEAD
- * \brief Types of schemes for dynamic structural computations
- */
-enum ENUM_DYNAMIC {
-  STATIC = 0, /*!< \brief A static structural computation. */
-  DYNAMIC = 1 /*!< \brief Use a time stepping strategy for dynamic computations. */
-};
-static const MapType<std::string, ENUM_DYNAMIC> Dynamic_Map = {
-  MakePair("NO", STATIC)
-  MakePair("YES", DYNAMIC)
-};
-
-/*!
-=======
->>>>>>> 7f36c835
  * \brief Types of input file formats
  */
 enum ENUM_INPUT_REF {
