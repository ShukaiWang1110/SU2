/*!
 * \file option_structure.hpp
 * \brief Defines classes for referencing options for easy input in CConfig
 * \author J. Hicken, B. Tracey
 * \version 6.1.0 "Falcon"
 *
 * The current SU2 release has been coordinated by the
 * SU2 International Developers Society <www.su2devsociety.org>
 * with selected contributions from the open-source community.
 *
 * The main research teams contributing to the current release are:
 *  - Prof. Juan J. Alonso's group at Stanford University.
 *  - Prof. Piero Colonna's group at Delft University of Technology.
 *  - Prof. Nicolas R. Gauger's group at Kaiserslautern University of Technology.
 *  - Prof. Alberto Guardone's group at Polytechnic University of Milan.
 *  - Prof. Rafael Palacios' group at Imperial College London.
 *  - Prof. Vincent Terrapon's group at the University of Liege.
 *  - Prof. Edwin van der Weide's group at the University of Twente.
 *  - Lab. of New Concepts in Aeronautics at Tech. Institute of Aeronautics.
 *
 * Copyright 2012-2018, Francisco D. Palacios, Thomas D. Economon,
 *                      Tim Albring, and the SU2 contributors.
 *
 * SU2 is free software; you can redistribute it and/or
 * modify it under the terms of the GNU Lesser General Public
 * License as published by the Free Software Foundation; either
 * version 2.1 of the License, or (at your option) any later version.
 *
 * SU2 is distributed in the hope that it will be useful,
 * but WITHOUT ANY WARRANTY; without even the implied warranty of
 * MERCHANTABILITY or FITNESS FOR A PARTICULAR PURPOSE. See the GNU
 * Lesser General Public License for more details.
 *
 * You should have received a copy of the GNU Lesser General Public
 * License along with SU2. If not, see <http://www.gnu.org/licenses/>.
 */

#pragma once

#include "./mpi_structure.hpp"

#include <iostream>
#include <sstream>
#include <string>
#include <vector>
#include <map>
#include <cstdlib>
#include <algorithm>

using namespace std;

/*!
 * \class CCreateMap
 * \brief creates a map from a list by overloading operator()
 * \tparam T - the key type in the map
 * \tparam U - the mapped value type in the map
 * \author Boost.Assign and anonymous person on stackoverflow
 *
 * We need this to create static const maps that map strings to enum
 * types.  The implementation is based on the Boost.Assign library.  This
 * particular version is taken from
 * http://stackoverflow.com/questions/138600/initializing-a-static-stdmapint-int-in-c
 */
template <typename T, typename U>
class CCreateMap {
private:
  std::map<T, U> m_map;
public:
  CCreateMap(const T& key, const U& val) {
    m_map[key] = val;
  }
  CCreateMap<T, U>& operator()(const T& key, const U& val) {
    m_map[key] = val;
    return *this;
  }
  operator std::map<T, U>() {
    return m_map;
  }
};

/*!
 * \brief utility function for converting strings to uppercase
 * \param[in, out] str - string we want to convert
 */
inline void StringToUpperCase(string & str) {
  std::transform(str.begin(), str.end(), str.begin(), ::toupper);
}

/*!
 * \brief utility function for converting strings to uppercase
 * \param[in] str - string we want a copy of converted to uppercase
 * \returns a copy of str in uppercase
 */
inline string StringToUpperCase(const string & str) {
  string upp_str(str);
  std::transform(upp_str.begin(), upp_str.end(), upp_str.begin(), ::toupper);
  return upp_str;
}

/*!
 * \brief different software components of SU2
 */
enum SU2_COMPONENT {
  SU2_CFD = 1,	/*!< \brief Running the SU2_CFD software. */
  SU2_DEF = 2,	/*!< \brief Running the SU2_DEF software. */
  SU2_DOT = 3,	/*!< \brief Running the SU2_DOT software. */
  SU2_MSH = 4,	/*!< \brief Running the SU2_MSH software. */
  SU2_GEO = 5,	/*!< \brief Running the SU2_GEO software. */
  SU2_SOL = 6 	/*!< \brief Running the SU2_SOL software. */
};

const unsigned int EXIT_DIVERGENCE = 2; /*!< \brief Exit code (divergence). */

const unsigned int BUFSIZE = 3000000;		     /*!< \brief MPI buffer. */
const unsigned int MAX_PARAMETERS = 10;		   /*!< \brief Maximum number of parameters for a design variable definition. */
const unsigned int MAX_NUMBER_PERIODIC = 10; /*!< \brief Maximum number of periodic boundary conditions. */
const unsigned int MAX_STRING_SIZE = 200;    /*!< \brief Maximum number of domains. */
const unsigned int MAX_NUMBER_FFD = 10;	     /*!< \brief Maximum number of FFDBoxes for the FFD. */
const unsigned int MAX_SOLS = 7;		         /*!< \brief Maximum number of solutions at the same time (dimension of solution container array). */
const unsigned int MAX_TERMS = 6;		         /*!< \brief Maximum number of terms in the numerical equations (dimension of solver container array). */
const unsigned int MAX_TERMS_FEA = 10;       /*!< \brief Maximum number of terms in the numerical equations (dimension of solver container array). */
const unsigned int MAX_ZONES = 3;            /*!< \brief Maximum number of zones. */
const unsigned int MAX_FE_KINDS = 4;            	/*!< \brief Maximum number of Finite Elements. */
const unsigned int NO_RK_ITER = 0;		       /*!< \brief No Runge-Kutta iteration. */

const unsigned int OVERHEAD = 4; /*!< \brief Overhead space above nMarker when allocating space for boundary elems (MPI + periodic). */

const unsigned int MESH_0 = 0; /*!< \brief Definition of the finest grid level. */
const unsigned int MESH_1 = 1; /*!< \brief Definition of the finest grid level. */
const unsigned int ZONE_0 = 0; /*!< \brief Definition of the first grid domain. */
const unsigned int ZONE_1 = 1; /*!< \brief Definition of the second grid domain. */
const unsigned int INST_0 = 0; /*!< \brief Definition of the first instance per grid level. */

const su2double STANDARD_GRAVITY = 9.80665;           /*!< \brief Acceleration due to gravity at surface of earth. */

const su2double UNIVERSAL_GAS_CONSTANT = 8.3144598;  /*!< \brief Universal gas constant in J/(mol*K) */

const su2double EPS = 1.0E-16;		   /*!< \brief Error scale. */
const su2double TURB_EPS = 1.0E-16; /*!< \brief Turbulent Error scale. */

const su2double ONE2 = 0.5;			   /*!< \brief One divided by two. */
const su2double TWO3 = 2.0 / 3.0;	 /*!< \brief Two divided by three. */
const su2double FOUR3 = 4.0 / 3.0;  /*!< \brief Four divided by three. */

const su2double PI_NUMBER = 4.0 * atan(1.0);	/*!< \brief Pi number. */

const int MASTER_NODE = 0;			/*!< \brief Master node for MPI parallelization. */
const int SINGLE_NODE = 1;			/*!< \brief There is only a node in the MPI parallelization. */
const int SINGLE_ZONE = 1;			/*!< \brief There is only a zone. */

const unsigned short COMM_TYPE_UNSIGNED_LONG  = 1; /*!< \brief Communication type for unsigned long. */
const unsigned short COMM_TYPE_LONG           = 2; /*!< \brief Communication type for long. */
const unsigned short COMM_TYPE_UNSIGNED_SHORT = 3; /*!< \brief Communication type for unsigned short. */
const unsigned short COMM_TYPE_DOUBLE         = 4; /*!< \brief Communication type for double. */
const unsigned short COMM_TYPE_CHAR           = 5; /*!< \brief Communication type for char. */
const unsigned short COMM_TYPE_SHORT          = 6; /*!< \brief Communication type for short. */
const unsigned short COMM_TYPE_INT            = 7; /*!< \brief Communication type for int. */

const unsigned short N_ELEM_TYPES = 7;           /*!< \brief General output & CGNS defines. */
const unsigned short N_POINTS_LINE = 2;          /*!< \brief General output & CGNS defines. */
const unsigned short N_POINTS_TRIANGLE = 3;      /*!< \brief General output & CGNS defines. */
const unsigned short N_POINTS_QUADRILATERAL = 4; /*!< \brief General output & CGNS defines. */
const unsigned short N_POINTS_TETRAHEDRON = 4;   /*!< \brief General output & CGNS defines. */
const unsigned short N_POINTS_HEXAHEDRON = 8;    /*!< \brief General output & CGNS defines. */
const unsigned short N_POINTS_PYRAMID = 5;       /*!< \brief General output & CGNS defines. */
const unsigned short N_POINTS_PRISM = 6;         /*!< \brief General output & CGNS defines. */

/*!
 * \brief Boolean answers
 */
enum ANSWER {
  NONE = 0,
  NO = 0,    /*!< \brief Boolean definition of no. */
  YES = 1	/*!< \brief Boolean definition of yes. */
};

/*!
 * \brief Verbosity level
 */
enum VERB_LEVEL {
  VERB_NONE = 0,   /*!< \brief No verbosity. */
  VERB_MEDIUM = 1,   /*!< \brief Medium level of verbosity. */
  VERB_HIGH = 2			/*!< \brief High level of verbosity. */
};
static const map<string, VERB_LEVEL> Verb_Map = CCreateMap<string, VERB_LEVEL>
("NONE", VERB_NONE)
("MEDIUM", VERB_MEDIUM)
("HIGH", VERB_HIGH);

/*!
 * \brief Average method for marker analyze
 */
enum AVERAGE_TYPE {
  AVERAGE_AREA = 1, /*!< \brief Area-weighted average. */
  AVERAGE_MASSFLUX = 2 /*!< \brief Mass-flux weighted average. */
};
static const map<string, AVERAGE_TYPE> Average_Map = CCreateMap<string, AVERAGE_TYPE>
("AREA", AVERAGE_AREA)
("MASSFLUX", AVERAGE_MASSFLUX);

/*!
 * \brief different solver types for the CFD component
 */
enum ENUM_SOLVER {
  NO_SOLVER = 0,						/*!< \brief Definition of no solver. */
  EULER = 1,							/*!< \brief Definition of the Euler's solver. */
  NAVIER_STOKES = 2,					/*!< \brief Definition of the Navier-Stokes' solver. */
  RANS = 3,								/*!< \brief Definition of the Reynolds-averaged Navier-Stokes' (RANS) solver. */
  POISSON_EQUATION = 4,       			/*!< \brief Definition of the poisson potential solver. */
  WAVE_EQUATION = 10,					/*!< \brief Definition of the wave solver. */
  HEAT_EQUATION_FVM = 28,     /*!< \brief Definition of the finite volume heat solver. */
  HEAT_EQUATION = 29,					/*!< \brief Definition of the heat solver. */
  FLUID_STRUCTURE_INTERACTION = 12,		/*!< \brief Definition of a FSI solver. */
  FEM_ELASTICITY = 13,					/*!< \brief Definition of a FEM solver. */
  ADJ_EULER = 18,						/*!< \brief Definition of the continuous adjoint Euler's solver. */
  ADJ_NAVIER_STOKES = 19,				/*!< \brief Definition of the continuous adjoint Navier-Stokes' solver. */
  ADJ_RANS = 20,						/*!< \brief Definition of the continuous adjoint Reynolds-averaged Navier-Stokes' (RANS) solver. */
  TEMPLATE_SOLVER = 30,                 /*!< \brief Definition of template solver. */
  ZONE_SPECIFIC = 31,          /*!< \brief Definition of a solver option that will induce a zone-wise definition once the driver is created. Not a reference to an own solver. */
  DISC_ADJ_EULER = 35,
  DISC_ADJ_RANS = 36,
  DISC_ADJ_NAVIER_STOKES = 37,
  DISC_ADJ_FEM = 40,
  MULTIZONE = 99
};
/* BEGIN_CONFIG_ENUMS */
static const map<string, ENUM_SOLVER> Solver_Map = CCreateMap<string, ENUM_SOLVER>
("NONE", NO_SOLVER)
("EULER", EULER)
("NAVIER_STOKES", NAVIER_STOKES)
("RANS", RANS)
("POISSON_EQUATION", POISSON_EQUATION)
("ADJ_EULER", ADJ_EULER)
("ADJ_NAVIER_STOKES", ADJ_NAVIER_STOKES)
("ADJ_RANS", ADJ_RANS )
("WAVE_EQUATION", WAVE_EQUATION)
("HEAT_EQUATION_FVM", HEAT_EQUATION_FVM)
("HEAT_EQUATION", HEAT_EQUATION)
("ELASTICITY", FEM_ELASTICITY)
("DISC_ADJ_EULER", DISC_ADJ_EULER)
("DISC_ADJ_RANS", DISC_ADJ_RANS)
("DISC_ADJ_NAVIERSTOKES", DISC_ADJ_EULER)
("DISC_ADJ_FEM", DISC_ADJ_FEM)
("FLUID_STRUCTURE_INTERACTION", FLUID_STRUCTURE_INTERACTION)
("TEMPLATE_SOLVER", TEMPLATE_SOLVER)
("ZONE_SPECIFIC", ZONE_SPECIFIC)
("MULTIZONE", MULTIZONE);

/*!
 * \brief different solver types for the multizone environment component
 */
enum ENUM_MULTIZONE {
<<<<<<< HEAD
  MZ_NO_SOLVER = 0,                     /*!< \brief Definition of no multizone solver. */
  MZ_FLUID_STRUCTURE_INTERACTION = 1,   /*!< \brief Definition of a FSI solver. */
  MZ_TURBOMACHINERY = 2,                /*!< \brief Definition of a Turbomachinery solver. */
  MZ_SLIDING_MESH = 3,                  /*!< \brief Definition of a Multizone Sliding mesh solver. */
  MZ_CONJUGATE_HEAT = 4,                /*!< \brief Definition of a Conjugate Heat solver. */
  MZ_GENERIC = 5                        /*!< \brief Definition of a Generic Multizone solver. */
};
/* BEGIN_CONFIG_ENUMS */
static const map<string, ENUM_MULTIZONE> Multizone_Map = CCreateMap<string, ENUM_MULTIZONE>
("NONE", MZ_NO_SOLVER)
("FLUID_STRUCTURE_INTERACTION", MZ_FLUID_STRUCTURE_INTERACTION)
("TURBOMACHINERY", MZ_TURBOMACHINERY)
("SLIDING_MESH", MZ_SLIDING_MESH)
("CONJUGATE_HEAT", MZ_CONJUGATE_HEAT)
("GENERIC", MZ_GENERIC);
=======
  MZ_BLOCK_GAUSS_SEIDEL = 0,   /*!< \brief Definition of a Block-Gauss-Seidel multizone solver. */
  MZ_BLOCK_JACOBI = 1          /*!< \brief Definition of a Block-Jacobi solver. */
};
/* BEGIN_CONFIG_ENUMS */
static const map<string, ENUM_MULTIZONE> Multizone_Map = CCreateMap<string, ENUM_MULTIZONE>
("BLOCK_GAUSS_SEIDEL", MZ_BLOCK_GAUSS_SEIDEL)
("BLOCK_JACOBI", MZ_BLOCK_JACOBI);
>>>>>>> 38e0a0e1

/*!
 * \brief types of fluid solvers
 */
enum ENUM_FSI_FLUID_PROBLEM {
	  NO_SOLVER_FFSI = 0,			/*!< \brief Definition of no solver. */
	  EULER_FFSI = 1,				/*!< \brief Euler equations for the FSI problem */
	  NAVIER_STOKES_FFSI = 2,		/*!< \brief NS equations for the FSI problem */
	  RANS_FFSI = 3 				/*!< \brief RANS equations for the FSI problem */
};
static const map<string, ENUM_FSI_FLUID_PROBLEM> FSI_Fluid_Solver_Map = CCreateMap<string, ENUM_FSI_FLUID_PROBLEM>
("NONE", NO_SOLVER_FFSI)
("EULER", EULER_FFSI)
("NAVIER_STOKES", NAVIER_STOKES_FFSI)
("RANS", RANS_FFSI);

/*!
 * \brief types of structural solvers
 */
enum ENUM_FSI_STRUC_PROBLEM {
  NO_SOLVER_SFSI = 0,				/*!< \brief Definition of no solver. */
  FEM_ELASTICITY_SFSI = 13,		/*!< \brief Nonlinear elasticity equations for the FSI problem */
};
static const map<string, ENUM_FSI_STRUC_PROBLEM> FSI_Struc_Solver_Map = CCreateMap<string, ENUM_FSI_STRUC_PROBLEM>
("NONE", NO_SOLVER_SFSI)
("ELASTICITY", FEM_ELASTICITY_SFSI);

/*!
 * \brief Material geometric conditions
 */
enum ENUM_STRUCT_SOLVER {
	SMALL_DEFORMATIONS = 0,			/*!< \brief Definition of linear elastic material. */
	LARGE_DEFORMATIONS = 1,			/*!< \brief Definition of Neo-Hookean material. */
};
static const map<string, ENUM_STRUCT_SOLVER> Struct_Map = CCreateMap<string, ENUM_STRUCT_SOLVER>
("SMALL_DEFORMATIONS", SMALL_DEFORMATIONS)
("LARGE_DEFORMATIONS", LARGE_DEFORMATIONS);


/*!
 * \brief Material model
 */
enum ENUM_MATERIAL_MODEL {
	LINEAR_ELASTIC = 0,			/*!< \brief Definition of linear elastic material. */
	NEO_HOOKEAN = 1,			/*!< \brief Definition of Neo-Hookean material. */
	KNOWLES = 2,				/*!< \brief Definition of Knowles stored-energy potential */
	IDEAL_DE = 3				/*!< \brief Definition of ideal Dielectric Elastomer */
};
static const map<string, ENUM_MATERIAL_MODEL> Material_Map = CCreateMap<string, ENUM_MATERIAL_MODEL>
("LINEAR_ELASTIC", LINEAR_ELASTIC)
("NEO_HOOKEAN", NEO_HOOKEAN)
("KNOWLES", KNOWLES)
("IDEAL_DE", IDEAL_DE);

/*!
 * \brief Material compressibility
 */
enum ENUM_MAT_COMPRESS {
  COMPRESSIBLE_MAT = 0,		/*!< \brief Definition of compressible material. */
  NEARLY_INCOMPRESSIBLE_MAT = 1,	/*!< \brief Definition of nearly incompressible material. */
  INCOMPRESSIBLE_MAT = 2			/*!< \brief Definition of incompressible material. */
};
static const map<string, ENUM_MAT_COMPRESS> MatComp_Map = CCreateMap<string, ENUM_MAT_COMPRESS>
("COMPRESSIBLE", COMPRESSIBLE_MAT)
("NEARLY_INCOMPRESSIBLE", NEARLY_INCOMPRESSIBLE_MAT)
("INCOMPRESSIBLE", INCOMPRESSIBLE_MAT);



/*!
 * \brief types of interpolators
 */
enum ENUM_INTERPOLATOR {
  NEAREST_NEIGHBOR 	= 0,   	/*!< \brief Nearest Neigbhor interpolation */
  ISOPARAMETRIC 	= 1,	/*!< \brief Isoparametric interpolation */
  CONSISTCONSERVE 	= 2,	/*!< \brief Consistent & Conservative interpolation (S.A. Brown 1997). Utilizes Isoparametric interpolation. */
  WEIGHTED_AVERAGE  = 3, 	/*!< \brief Sliding Mesh Approach E. Rinaldi 2015 */
};

static const map<string, ENUM_INTERPOLATOR> Interpolator_Map = CCreateMap<string, ENUM_INTERPOLATOR>
("NEAREST_NEIGHBOR", NEAREST_NEIGHBOR)
("ISOPARAMETRIC",    ISOPARAMETRIC)
("CONSISTCONSERVE",  CONSISTCONSERVE)
("WEIGHTED_AVERAGE", WEIGHTED_AVERAGE);

/*!
 * \brief types of (coupling) transfers between distinct physical zones
 */

enum ENUM_TRANSFER {
  ZONES_ARE_EQUAL                   = 0,    /*!< \brief Zones are equal - no transfer. */
  NO_COMMON_INTERFACE               = 1,    /*!< \brief No common interface between the zones (geometrical). */
  NO_TRANSFER                       = 2,    /*!< \brief Zones may share a boundary, but still no coupling desired. */
  FLOW_TRACTION                     = 10,   /*!< \brief Flow traction coupling (between fluids and solids). */
  STRUCTURAL_DISPLACEMENTS          = 11,   /*!< \brief Structural displacements (between fluids and solids). */
  STRUCTURAL_DISPLACEMENTS_DISC_ADJ = 12,   /*!< \brief Adjoints of structural displacements (between fluids and solids). */
  SLIDING_INTERFACE                 = 13,   /*!< \brief Sliding interface (between fluids). */
  CONSERVATIVE_VARIABLES            = 14,   /*!< \brief General coupling that simply transfers the conservative variables (between same solvers). */
  MIXING_PLANE                      = 15,   /*!< \brief Mixing plane between fluids. */
  CONJUGATE_HEAT_FS                 = 16,   /*!< \brief Conjugate heat transfer (between compressible fluids and solids). */
  CONJUGATE_HEAT_WEAKLY_FS          = 17,   /*!< \brief Conjugate heat transfer (between incompressible fluids and solids). */
  CONJUGATE_HEAT_SF                 = 18,   /*!< \brief Conjugate heat transfer (between solids and compressible fluids). */
  CONJUGATE_HEAT_WEAKLY_SF          = 19,   /*!< \brief Conjugate heat transfer (between solids and incompressible fluids). */
};
static const map<string, ENUM_TRANSFER> Transfer_Map = CCreateMap<string, ENUM_TRANSFER>
("ZONES_ARE_EQUAL", ZONES_ARE_EQUAL)
("NO_COMMON_INTERFACE", NO_COMMON_INTERFACE)
("NO_TRANSFER", NO_TRANSFER)
("FLOW_TRACTION", FLOW_TRACTION)
("STRUCTURAL_DISPLACEMENTS", STRUCTURAL_DISPLACEMENTS)
("STRUCTURAL_DISPLACEMENTS_DISC_ADJ", STRUCTURAL_DISPLACEMENTS_DISC_ADJ)
("SLIDING_INTERFACE", SLIDING_INTERFACE)
("CONSERVATIVE_VARIABLES", CONSERVATIVE_VARIABLES)
("MIXING_PLANE", MIXING_PLANE)
("CONJUGATE_HEAT_FS", CONJUGATE_HEAT_FS)
("CONJUGATE_HEAT_WEAKLY_FS", CONJUGATE_HEAT_WEAKLY_FS)
("CONJUGATE_HEAT_SF", CONJUGATE_HEAT_SF)
("CONJUGATE_HEAT_WEAKLY_SF", CONJUGATE_HEAT_WEAKLY_SF);
/*!
 * \brief different regime modes
 */
enum ENUM_REGIME {
  COMPRESSIBLE = 0,			/*!< \brief Definition of compressible solver. */
  INCOMPRESSIBLE = 1,				/*!< \brief Definition of incompressible solver. */
};
static const map<string, ENUM_REGIME> Regime_Map = CCreateMap<string, ENUM_REGIME>
("COMPRESSIBLE", COMPRESSIBLE)
("INCOMPRESSIBLE", INCOMPRESSIBLE);

/*!
 * \brief different non-dimensional modes
 */
enum ENUM_KIND_NONDIM {
  DIMENSIONAL = 0,			    /*!< \brief Dimensional simulation (compressible or incompressible). */
  FREESTREAM_PRESS_EQ_ONE = 1, /*!< \brief Non-dimensional compressible simulation with freestream pressure equal to 1.0. */
  FREESTREAM_VEL_EQ_MACH = 2, /*!< \brief Non-dimensional compressible simulation with freestream velocity equal to Mach number. */
  FREESTREAM_VEL_EQ_ONE = 3, /*!< \brief Non-dimensional compressible simulation with freestream pressure equal to 1.0. */
  INITIAL_VALUES   = 4, /*!< \brief Non-dimensional incompressible simulation based on intial values for external flow. */
  REFERENCE_VALUES = 5 /*!< \brief Non-dimensional incompressible simulation based on custom reference values. */
};
static const map<string, ENUM_KIND_NONDIM> NonDim_Map = CCreateMap<string, ENUM_KIND_NONDIM>
("DIMENSIONAL", DIMENSIONAL)
("FREESTREAM_PRESS_EQ_ONE", FREESTREAM_PRESS_EQ_ONE)
("FREESTREAM_VEL_EQ_MACH",  FREESTREAM_VEL_EQ_MACH)
("FREESTREAM_VEL_EQ_ONE",   FREESTREAM_VEL_EQ_ONE)
("INITIAL_VALUES",   INITIAL_VALUES)
("REFERENCE_VALUES", REFERENCE_VALUES);

/*!
 * \brief different system of measurements
 */
enum ENUM_MEASUREMENTS {
  SI = 0,			/*!< \brief Definition of compressible solver. */
  US = 1				/*!< \brief Definition of incompressible solver. */
};
static const map<string, ENUM_MEASUREMENTS> Measurements_Map = CCreateMap<string, ENUM_MEASUREMENTS>
("SI", SI)
("US", US);

/*!
 * \brief different types of systems
 */
enum RUNTIME_TYPE {
  RUNTIME_FLOW_SYS = 2,			/*!< \brief One-physics case, the code is solving the flow equations(Euler and Navier-Stokes). */
  RUNTIME_TURB_SYS = 3,			/*!< \brief One-physics case, the code is solving the turbulence model. */
  RUNTIME_POISSON_SYS = 4,			/*!< \brief One-physics case, the code is solving the poissonal potential equation. */
  RUNTIME_ADJPOT_SYS = 5,		/*!< \brief One-physics case, the code is solving the adjoint potential flow equation. */
  RUNTIME_ADJFLOW_SYS = 6,		/*!< \brief One-physics case, the code is solving the adjoint equations is being solved (Euler and Navier-Stokes). */
  RUNTIME_ADJTURB_SYS = 7,		/*!< \brief One-physics case, the code is solving the adjoint turbulence model. */
  RUNTIME_WAVE_SYS = 8,		/*!< \brief One-physics case, the code is solving the wave equation. */
  RUNTIME_MULTIGRID_SYS = 14,   	/*!< \brief Full Approximation Storage Multigrid system of equations. */
  RUNTIME_FEA_SYS = 20,		/*!< \brief One-physics case, the code is solving the FEA equation. */
  RUNTIME_ADJFEA_SYS = 30,		/*!< \brief One-physics case, the code is solving the adjoint FEA equation. */
  RUNTIME_HEAT_SYS = 21,		/*!< \brief One-physics case, the code is solving the heat equation. */
  RUNTIME_TRANS_SYS = 22,			/*!< \brief One-physics case, the code is solving the turbulence model. */
};

const int FLOW_SOL = 0;		/*!< \brief Position of the mean flow solution in the solver container array. */
const int ADJFLOW_SOL = 1;	/*!< \brief Position of the continuous adjoint flow solution in the solver container array. */

const int TURB_SOL = 2;		/*!< \brief Position of the turbulence model solution in the solver container array. */
const int ADJTURB_SOL = 3;	/*!< \brief Position of the continuous adjoint turbulence solution in the solver container array. */

const int TRANS_SOL = 4;	/*!< \brief Position of the transition model solution in the solver container array. */
const int POISSON_SOL = 2;		/*!< \brief Position of the electronic potential solution in the solver container array. */
const int WAVE_SOL = 1;		/*!< \brief Position of the wave equation in the solution solver array. */
const int HEAT_SOL = 5;		/*!< \brief Position of the heat equation in the solution solver array. */

const int FEA_SOL = 0;			/*!< \brief Position of the FEA equation in the solution solver array. */
const int ADJFEA_SOL = 1;		/*!< \brief Position of the FEA adjoint equation in the solution solver array. */

const int TEMPLATE_SOL = 0;     /*!< \brief Position of the template solution. */

const int CONV_TERM = 0;	/*!< \brief Position of the convective terms in the numerics container array. */
const int VISC_TERM = 1;        /*!< \brief Position of the viscous terms in the numerics container array. */
const int SOURCE_FIRST_TERM = 2;        /*!< \brief Position of the first source term in the numerics container array. */
const int SOURCE_SECOND_TERM = 3;   /*!< \brief Position of the second source term in the numerics container array. */
const int CONV_BOUND_TERM = 4;       /*!< \brief Position of the convective boundary terms in the numerics container array. */
const int VISC_BOUND_TERM = 5;       /*!< \brief Position of the viscous boundary terms in the numerics container array. */

const int FEA_TERM = 0;			/*!< \brief Position of the finite element analysis terms in the numerics container array. */
const int DE_TERM = 1;			/*!< \brief Position of the dielectric terms in the numerics container array. */

const int MAT_NHCOMP  = 2;   /*!< \brief Position of the Neo-Hookean compressible material model. */
const int MAT_NHINC   = 3;   /*!< \brief Position of the Neo-Hookean incompressible material model. */
const int MAT_IDEALDE = 4;   /*!< \brief Position of the Ideal-DE material model. */
const int MAT_KNOWLES = 5;   /*!< \brief Position of the Knowles material model. */

const int INC_TERM = 2;      /*!< \brief Position of the incompressible term in the element container array. */

const int FEA_ADJ = 6;     /*!< \brief Position of the finite element analysis terms in the numerics container array. */
const int DE_ADJ = 7;			/*!< \brief Position of the dielectric adjoint terms in the numerics container array. */



/*!
 * \brief types of finite elements (in 2D or 3D)
 */

const int EL_TRIA = 0;		/*!< \brief Elements of three nodes (2D). */
const int EL_QUAD = 1;		/*!< \brief Elements of four nodes (2D). */

const int EL_TETRA = 0;		/*!< \brief Elements of four nodes (3D). */
const int EL_HEXA  = 1;		/*!< \brief Elements of eight nodes (3D). */
const int EL_PYRAM = 2;    /*!< \brief Elements of five nodes (3D). */
const int EL_PRISM = 3;    /*!< \brief Elements of six nodes (3D). */


/*!
 * \brief types of mathematical problem to solve
 */
enum ENUM_MATH_PROBLEM {
  DIRECT = 0,		/*!< \brief Direct problem */
  CONTINUOUS_ADJOINT = 1,		/*!< \brief Continuous adjoint problem */
  DISCRETE_ADJOINT = 2 /*< \brief AD-based discrete adjoint problem. */
};
static const map<string, ENUM_MATH_PROBLEM> Math_Problem_Map = CCreateMap<string, ENUM_MATH_PROBLEM>
("DIRECT", DIRECT)
("CONTINUOUS_ADJOINT", CONTINUOUS_ADJOINT)
("DISCRETE_ADJOINT", DISCRETE_ADJOINT);

/*!
 * \brief types of spatial discretizations
 */
enum ENUM_SPACE {
  NO_CONVECTIVE = 0, /*!< \brief No convective scheme is used. */
  SPACE_CENTERED = 1,		/*!< \brief Space centered convective numerical method. */
  SPACE_UPWIND = 2		/*!< \brief Upwind convective numerical method. */
};
static const map<string, ENUM_SPACE> Space_Map = CCreateMap<string, ENUM_SPACE>
("NONE", NO_CONVECTIVE)
("SPACE_CENTERED", SPACE_CENTERED)
("SPACE_UPWIND", SPACE_UPWIND);

/*!
 * \brief types of fluid model
 */
enum ENUM_FLUIDMODEL {
	STANDARD_AIR = 0,
	IDEAL_GAS = 1, /*!< \brief _____. */
	VW_GAS = 2,
	PR_GAS = 3,
  CONSTANT_DENSITY = 4,
  INC_IDEAL_GAS = 6

};

static const map<string, ENUM_FLUIDMODEL> FluidModel_Map = CCreateMap<string, ENUM_FLUIDMODEL>
("STANDARD_AIR", STANDARD_AIR)
("IDEAL_GAS", IDEAL_GAS)
("VW_GAS", VW_GAS)
("PR_GAS", PR_GAS)
("CONSTANT_DENSITY", CONSTANT_DENSITY)
("INC_IDEAL_GAS", INC_IDEAL_GAS);

/*!
 * \brief types of density models
 */
enum ENUM_DENSITYMODEL {
	CONSTANT = 0,
  BOUSSINESQ = 1,
	VARIABLE = 2
};

static const map<string, ENUM_DENSITYMODEL> DensityModel_Map = CCreateMap<string, ENUM_DENSITYMODEL>
("CONSTANT", CONSTANT)
("BOUSSINESQ", BOUSSINESQ)
("VARIABLE", VARIABLE);

/*!
 * \brief types of initialization option
 */

enum ENUM_INIT_OPTION {
	REYNOLDS = 0, /*!< \brief _____. */
	TD_CONDITIONS = 1

};

static const map<string, ENUM_INIT_OPTION> InitOption_Map = CCreateMap<string, ENUM_INIT_OPTION>
("REYNOLDS", REYNOLDS)
("TD_CONDITIONS", TD_CONDITIONS);

/*!
 * \brief types of initialization option
 */

enum ENUM_FREESTREAM_OPTION {
	TEMPERATURE_FS = 0, /*!< \brief _____. */
	DENSITY_FS = 1

};

static const map<string, ENUM_FREESTREAM_OPTION> FreeStreamOption_Map = CCreateMap<string, ENUM_FREESTREAM_OPTION>
("TEMPERATURE_FS", TEMPERATURE_FS)
("DENSITY_FS", DENSITY_FS);

/*!
 * \brief types of viscosity model
 */
enum ENUM_VISCOSITYMODEL {
	CONSTANT_VISCOSITY = 0, /*!< \brief _____. */
	SUTHERLAND = 1
};

static const map<string, ENUM_VISCOSITYMODEL> ViscosityModel_Map = CCreateMap<string, ENUM_VISCOSITYMODEL>
("CONSTANT_VISCOSITY", CONSTANT_VISCOSITY)
("SUTHERLAND", SUTHERLAND);

/*!
 * \brief types of thermal conductivity model
 */
enum ENUM_CONDUCTIVITYMODEL {
	CONSTANT_CONDUCTIVITY = 0, /*!< \brief _____. */
	CONSTANT_PRANDTL = 1
};

static const map<string, ENUM_CONDUCTIVITYMODEL> ConductivityModel_Map = CCreateMap<string, ENUM_CONDUCTIVITYMODEL>
("CONSTANT_CONDUCTIVITY", CONSTANT_CONDUCTIVITY)
("CONSTANT_PRANDTL", CONSTANT_PRANDTL);

/*!
 * \brief types of unsteady mesh motion
 */
enum ENUM_GRIDMOVEMENT {
  NO_MOVEMENT = 0, /*!< \brief Simulation on a static mesh. */
  DEFORMING = 1,		/*!< \brief Simulation with dynamically deforming meshes (plunging/pitching/rotation). */
  RIGID_MOTION = 2,		/*!< \brief Simulation with rigid mesh motion (plunging/pitching/rotation). */
  FLUID_STRUCTURE = 3,		/*!< \brief Fluid structure deformation. */
  EXTERNAL = 4,  /*!< \brief Arbitrary grid motion specified by external files at each time step. */
  EXTERNAL_ROTATION = 5,  /*!< \brief Arbitrary grid motion specified by external files at each time step with rigid rotation. */
  AEROELASTIC = 6,    /*!< \brief Simulation with aeroelastic motion. */
  MOVING_WALL = 7,    /*!< \brief Simulation with moving walls (translation/rotation). */
  ROTATING_FRAME = 8,    /*!< \brief Simulation in a rotating frame. */
  ELASTICITY = 9,    /*!< \brief Linear Elasticity. */
  AEROELASTIC_RIGID_MOTION = 10, /*!< \brief Simulation with rotation and aeroelastic motion. */
  STEADY_TRANSLATION = 11,    /*!< \brief Simulation in a steadily translating frame. */
  GUST = 12, /*!< \brief Simulation on a static mesh with a gust. */
  MOVING_HTP = 13,    /*!< \brief Simulation with moving HTP (rotation). */
  FLUID_STRUCTURE_STATIC = 14 /*!< \brief Fluid structure deformation with no grid velocity. */
};

static const map<string, ENUM_GRIDMOVEMENT> GridMovement_Map = CCreateMap<string, ENUM_GRIDMOVEMENT>
("NONE", NO_MOVEMENT)
("DEFORMING", DEFORMING)
("RIGID_MOTION", RIGID_MOTION)
("FLUID_STRUCTURE", FLUID_STRUCTURE)
("EXTERNAL", EXTERNAL)
("EXTERNAL_ROTATION", EXTERNAL_ROTATION)
("AEROELASTIC", AEROELASTIC)
("ROTATING_FRAME", ROTATING_FRAME)
("ELASTICITY", ELASTICITY)
("MOVING_WALL", MOVING_WALL)
("MOVING_HTP", MOVING_HTP)
("AEROELASTIC_RIGID_MOTION", AEROELASTIC_RIGID_MOTION)
("STEADY_TRANSLATION", STEADY_TRANSLATION)
("GUST", GUST)
("FLUID_STRUCTURE_STATIC", FLUID_STRUCTURE_STATIC);

/*!
 * \brief type of wind gusts
 */
enum ENUM_GUST_TYPE {
  NO_GUST = 0,      /*!< \brief _______. */
  TOP_HAT = 1,      /*!< \brief Top-hat function shaped gust  */
  SINE = 2,         /*!< \brief  Sine shaped gust */
  ONE_M_COSINE = 3, /*!< \brief  1-cosine shaped gust */
  VORTEX = 4,       /*!< \brief  A gust made from vortices */
  EOG = 5           /*!< \brief  An extreme operating gust */
};
static const map<string, ENUM_GUST_TYPE> Gust_Type_Map = CCreateMap<string, ENUM_GUST_TYPE>
("NONE", NO_GUST)
("TOP_HAT", TOP_HAT)
("SINE", SINE)
("ONE_M_COSINE", ONE_M_COSINE)
("VORTEX", VORTEX)
("EOG", EOG);

/*!
 * \brief type of wind direction
 */
enum ENUM_GUST_DIR {
  X_DIR = 0,        /*!< \brief _______. */
  Y_DIR = 1 		 /*!< \brief _______. */
};
static const map<string, ENUM_GUST_DIR> Gust_Dir_Map = CCreateMap<string, ENUM_GUST_DIR>
("X_DIR", X_DIR)
("Y_DIR", Y_DIR);

// If you add to ENUM_CENTERED, you must also add the option to ENUM_CONVECTIVE
/*!
 * \brief types of centered spatial discretizations
 */
enum ENUM_CENTERED {
  NO_CENTERED = 0,    /*!< \brief No centered scheme is used. */
  JST = 1,            /*!< \brief Jameson-Smith-Turkel centered numerical method. */
  LAX = 2,            /*!< \brief Lax-Friedrich centered numerical method. */
  JST_KE = 4          /*!< \brief Kinetic Energy preserving Jameson-Smith-Turkel centered numerical method. */
};
static const map<string, ENUM_CENTERED> Centered_Map = CCreateMap<string, ENUM_CENTERED>
("NONE", NO_CENTERED)
("JST", JST)
("JST_KE", JST_KE)
("LAX-FRIEDRICH", LAX);


// If you add to ENUM_UPWIND, you must also add the option to ENUM_CONVECTIVE
/*!
 * \brief types of upwind spatial discretizations
 */
enum ENUM_UPWIND {
  NO_UPWIND = 0,              /*!< \brief No upwind scheme is used. */
  ROE = 1,                    /*!< \brief Roe's upwind numerical method. */
  SCALAR_UPWIND = 2,          /*!< \brief Scalar upwind numerical method. */
  AUSM = 3,                   /*!< \brief AUSM numerical method. */
  HLLC = 4,                   /*!< \brief HLLC numerical method. */
  SW = 5,                     /*!< \brief Steger-Warming method. */
  MSW = 6,                    /*!< \brief Modified Steger-Warming method. */
  TURKEL = 7,                 /*!< \brief Roe-Turkel's upwind numerical method. */
  SLAU = 8,                   /*!< \brief Simple Low-Dissipation AUSM numerical method. */
  CUSP = 9,                   /*!< \brief Convective upwind and split pressure numerical method. */
  CONVECTIVE_TEMPLATE = 10,   /*!< \brief Template for new numerical method . */
  L2ROE = 11,                 /*!< \brief L2ROE numerical method . */
  LMROE = 12,                 /*!< \brief Rieper's Low Mach ROE numerical method . */
  SLAU2 = 13,                 /*!< \brief Simple Low-Dissipation AUSM 2 numerical method. */
  FDS = 14                    /*!< \brief Flux difference splitting upwind method (incompressible flows). */
};
static const map<string, ENUM_UPWIND> Upwind_Map = CCreateMap<string, ENUM_UPWIND>
("NONE", NO_UPWIND)
("ROE", ROE)
("TURKEL_PREC", TURKEL)
("AUSM", AUSM)
("SLAU", SLAU)
("HLLC", HLLC)
("SW", SW)
("MSW", MSW)
("CUSP", CUSP)
("SCALAR_UPWIND", SCALAR_UPWIND)
("CONVECTIVE_TEMPLATE", CONVECTIVE_TEMPLATE)
("L2ROE", L2ROE)
("LMROE", LMROE)
("SLAU2", SLAU2)
("FDS", FDS);


/*!
 * \brief types of slope limiters
 */
enum ENUM_LIMITER {
  NO_LIMITER           = 0, /*!< \brief No limiter. */
  VENKATAKRISHNAN      = 1,	/*!< \brief Slope limiter using Venkatakrisnan method (stencil formulation). */
  VENKATAKRISHNAN_WANG = 2,	/*!< \brief Slope limiter using Venkatakrisnan method, eps based on solution (stencil formulation). */
  BARTH_JESPERSEN      = 3, /*!< \brief Slope limiter using Barth-Jespersen method (stencil formulation). */
  VAN_ALBADA_EDGE      = 4, /*!< \brief Slope limiter using Van Albada method (edge formulation). */
  SHARP_EDGES          = 5, /*!< \brief Slope limiter using sharp edges. */
  WALL_DISTANCE        = 6  /*!< \brief Slope limiter using wall distance. */
};
static const map<string, ENUM_LIMITER> Limiter_Map = CCreateMap<string, ENUM_LIMITER>
("NONE", NO_LIMITER)
("VENKATAKRISHNAN", VENKATAKRISHNAN)
("VENKATAKRISHNAN_WANG", VENKATAKRISHNAN_WANG)
("BARTH_JESPERSEN", BARTH_JESPERSEN)
("VAN_ALBADA_EDGE", VAN_ALBADA_EDGE)
("SHARP_EDGES", SHARP_EDGES)
("WALL_DISTANCE", WALL_DISTANCE);

/*!
 * \brief types of turbulent models
 */
enum ENUM_TURB_MODEL {
  NO_TURB_MODEL = 0, /*!< \brief No turbulence model. */
  SA      = 1, /*!< \brief Kind of Turbulent model (Spalart-Allmaras). */
  SA_NEG  = 2, /*!< \brief Kind of Turbulent model (Spalart-Allmaras). */
  SST     = 3, /*!< \brief Kind of Turbulence model (Menter SST). */
  SA_E    = 4, /*!< \brief Kind of Turbulent model (Spalart-Allmaras Edwards). */
  SA_COMP = 5, /*!< \brief Kind of Turbulent model (Spalart-Allmaras Compressibility Correction). */
  SA_E_COMP = 6, /*!< \brief Kind of Turbulent model (Spalart-Allmaras Edwards with Compressibility Correction). */
};
static const map<string, ENUM_TURB_MODEL> Turb_Model_Map = CCreateMap<string, ENUM_TURB_MODEL>
("NONE", NO_TURB_MODEL)
("SA", SA)
("SA_NEG", SA_NEG)
("SST", SST)
("SA_E", SA_E)
("SA_COMP", SA_COMP)
("SA_E_COMP", SA_E_COMP);

/*!
 * \brief types of transition models
 */
enum ENUM_TRANS_MODEL {
  NO_TRANS_MODEL = 0,            /*!< \brief No transition model. */
  LM = 1,	/*!< \brief Kind of transition model (LM for Spalart-Allmaras). */
  BC = 2	/*!< \brief Kind of transition model (BAS-CAKMAKCIOGLU (BC) for Spalart-Allmaras). */
};
static const map<string, ENUM_TRANS_MODEL> Trans_Model_Map = CCreateMap<string, ENUM_TRANS_MODEL>
("NONE", NO_TRANS_MODEL)
("LM", LM)
("BC", BC); //BAS-CAKMAKCIOGLU

/*!
 * \brief types of hybrid RANS/LES models
 */
enum ENUM_HYBRIDRANSLES {
  NO_HYBRIDRANSLES = 0, /*!< \brief No turbulence model. */
  SA_DES   = 1, /*!< \brief Kind of Hybrid RANS/LES (SA - Detached Eddy Simulation (DES)). */
  SA_DDES  = 2,  /*!< \brief Kind of Hybrid RANS/LES (SA - Delayed DES (DDES) with Delta_max SGS ). */
  SA_ZDES  = 3,  /*!< \brief Kind of Hybrid RANS/LES (SA - Delayed DES (DDES) with Vorticity based SGS like Zonal DES). */
  SA_EDDES  = 4  /*!< \brief Kind of Hybrid RANS/LES (SA - Delayed DES (DDES) with Shear Layer Adapted SGS: Enhanced DDES). */
};
static const map<string, ENUM_HYBRIDRANSLES> HybridRANSLES_Map = CCreateMap<string, ENUM_HYBRIDRANSLES>
("NONE", NO_HYBRIDRANSLES)
("SA_DES", SA_DES)
("SA_DDES", SA_DDES)
("SA_ZDES", SA_ZDES)
("SA_EDDES", SA_EDDES);

/*!
 * \brief types of Roe Low Dissipation Schemes
 */
enum ENUM_ROELOWDISS {
    NO_ROELOWDISS = 0, /*!< \brief No Roe Low Dissipation model. */
    FD            = 1, /*!< \brief Numerical Blending based on DDES's F_d function */
    NTS           = 2, /*!< \brief Numerical Blending of Travin and Shur. */
    NTS_DUCROS    = 3,  /*!< \brief Numerical Blending of Travin and Shur + Ducros' Shock Sensor. */
    FD_DUCROS     = 4 /*!< \brief Numerical Blending based on DDES's F_d function + Ducros' Shock Sensor */
};
static const map<string, ENUM_ROELOWDISS> RoeLowDiss_Map = CCreateMap<string, ENUM_ROELOWDISS>
("NONE", NO_ROELOWDISS)
("FD", FD)
("NTS", NTS)
("NTS_DUCROS", NTS_DUCROS)
("FD_DUCROS", FD_DUCROS);

/*!
 * \brief types of wall functions.
 */
enum ENUM_WALL_FUNCTIONS {
  NO_WALL_FUNCTION          = 0,   /*!< \brief No wall function treatment, integration to the wall. Default behavior. */
  STANDARD_WALL_FUNCTION    = 1,   /*!< \brief Standard wall function. */
  ADAPTIVE_WALL_FUNCTION    = 2,   /*!< \brief Adaptive wall function. Formulation depends on y+. */
  SCALABLE_WALL_FUNCTION    = 3,   /*!< \brief Scalable wall function. */
  EQUILIBRIUM_WALL_MODEL    = 4,   /*!< \brief Equilibrium wall model for LES. */
  NONEQUILIBRIUM_WALL_MODEL = 5    /*!< \brief Non-equilibrium wall model for LES. */
};
static const map<string, ENUM_WALL_FUNCTIONS> Wall_Functions_Map = CCreateMap<string, ENUM_WALL_FUNCTIONS>
("NO_WALL_FUNCTION",          NO_WALL_FUNCTION)
("STANDARD_WALL_FUNCTION",    STANDARD_WALL_FUNCTION)
("ADAPTIVE_WALL_FUNCTION",    ADAPTIVE_WALL_FUNCTION)
("SCALABLE_WALL_FUNCTION",    SCALABLE_WALL_FUNCTION)
("EQUILIBRIUM_WALL_MODEL",    EQUILIBRIUM_WALL_MODEL)
("NONEQUILIBRIUM_WALL_MODEL", NONEQUILIBRIUM_WALL_MODEL);

/*!
 * \brief type of time integration schemes
 */
enum ENUM_TIME_INT {
  RUNGE_KUTTA_EXPLICIT = 1,	/*!< \brief Explicit Runge-Kutta time integration definition. */
  EULER_EXPLICIT = 2,   	/*!< \brief Explicit Euler time integration definition. */
  EULER_IMPLICIT = 3,   	/*!< \brief Implicit Euler time integration definition. */
  CLASSICAL_RK4_EXPLICIT = 4,   	/*!< \brief Calssical RK4 time integration definition. */
};
static const map<string, ENUM_TIME_INT> Time_Int_Map = CCreateMap<string, ENUM_TIME_INT>
("RUNGE-KUTTA_EXPLICIT", RUNGE_KUTTA_EXPLICIT)
("EULER_EXPLICIT", EULER_EXPLICIT)
("EULER_IMPLICIT", EULER_IMPLICIT)
("CLASSICAL_RK4_EXPLICIT", CLASSICAL_RK4_EXPLICIT);

/*!
 * \brief type of heat timestep calculation
 */
enum ENUM_HEAT_TIMESTEP {
  MINIMUM = 1, /*!< \brief Local time stepping based on minimum lambda.*/
  CONVECTIVE = 2, /*!< \brief Local time stepping based on convective spectral radius.*/
  VISCOUS = 3, /*!< \brief Local time stepping based on viscous spectral radius.*/
  BYFLOW = 4, /*!< \brief Unsing the mean solvers time step. */
};
static const map<string, ENUM_HEAT_TIMESTEP> Heat_TimeStep_Map = CCreateMap<string, ENUM_HEAT_TIMESTEP>
("LOCAL", MINIMUM)
("CONVECTIVE", CONVECTIVE)
("VISCOUS", VISCOUS)
("BYFLOW", BYFLOW);

/*!
 * \brief type of time integration schemes
 */
enum ENUM_TIME_INT_FEA {
  CD_EXPLICIT = 1,			/*!< \brief Support for implementing an explicit method. */
  NEWMARK_IMPLICIT = 2,   	/*!< \brief Implicit Newmark integration definition. */
  GENERALIZED_ALPHA = 3   		/*!< \brief Support for implementing another implicit method. */
};
static const map<string, ENUM_TIME_INT_FEA> Time_Int_Map_FEA = CCreateMap<string, ENUM_TIME_INT_FEA>
("CD_EXPLICIT", CD_EXPLICIT)
("NEWMARK_IMPLICIT", NEWMARK_IMPLICIT)
("GENERALIZED_ALPHA", GENERALIZED_ALPHA);

/*!
 * \brief type of time integration schemes
 */
enum ENUM_SPACE_ITE_FEA {
  NEWTON_RAPHSON = 1,			/*!< \brief Full Newton-Rapshon method. */
  MODIFIED_NEWTON_RAPHSON = 2   /*!< \brief Modified Newton-Raphson method. */
};
static const map<string, ENUM_SPACE_ITE_FEA> Space_Ite_Map_FEA = CCreateMap<string, ENUM_SPACE_ITE_FEA>
("NEWTON_RAPHSON", NEWTON_RAPHSON)
("MODIFIED_NEWTON_RAPHSON", MODIFIED_NEWTON_RAPHSON);

/*!
 * \brief types of transfer methods
 */
enum ENUM_TRANSFER_METHOD {
  BROADCAST_DATA = 1,	/*!< \brief Gather data on one processor and broadcast it into all of them, relating to global nodes. */
  SCATTER_DATA = 2,   	/*!< \brief Gather data on one processor and scatter it into the one that needs it. */
  ALLGATHER_DATA = 3,   /*!< \brief All processors gather data (this will be useful for operations over a group of data - averaging) */
};
static const map<string, ENUM_TRANSFER_METHOD> Transfer_Method_Map = CCreateMap<string, ENUM_TRANSFER_METHOD>
("BROADCAST_DATA", BROADCAST_DATA)
("SCATTER_DATA", SCATTER_DATA)
("ALLGATHER_DATA", ALLGATHER_DATA);

/*!
 * \brief types of schemes to compute the flow gradient
 */
enum ENUM_FLOW_GRADIENT {
  GREEN_GAUSS = 1,		/*!< \brief Gradients computation using Green Gauss theorem. */
  WEIGHTED_LEAST_SQUARES = 2	/*!< \brief Gradients computation using Weighted Least Squares. */
};
static const map<string, ENUM_FLOW_GRADIENT> Gradient_Map = CCreateMap<string, ENUM_FLOW_GRADIENT>
("GREEN_GAUSS", GREEN_GAUSS)
("WEIGHTED_LEAST_SQUARES", WEIGHTED_LEAST_SQUARES);

/*!
 * \brief types of action to take on a geometry structure
 */
enum GEOMETRY_ACTION {
  ALLOCATE = 0,     /*!<  \brief Allocate geometry structure. */
  UPDATE = 1       /*!<  \brief Update geometry structure (grid moving, adaptation, etc.). */
};

/*!
 * \brief types of action to perform when doing the geometry evaluation
 */
enum GEOMETRY_MODE {
  FUNCTION = 0,     /*!<  \brief Geometrical analysis. */
  GRADIENT = 1      /*!<  \brief Geometrical analysis and gradient using finite differences. */
};
static const map<string, GEOMETRY_MODE> GeometryMode_Map = CCreateMap<string, GEOMETRY_MODE>
("FUNCTION", FUNCTION)
("GRADIENT", GRADIENT);

/*!
 * \brief types of boundary conditions
 */
enum BC_TYPE {
  EULER_WALL = 1,		/*!< \brief Boundary Euler wall definition. */
  FAR_FIELD = 2,		/*!< \brief Boundary far-field definition. */
  SYMMETRY_PLANE = 3,   	/*!< \brief Boundary symmetry plane definition. */
  INLET_FLOW = 4,		/*!< \brief Boundary inlet flow definition. */
  OUTLET_FLOW = 5,		/*!< \brief Boundary outlet flow definition. */
  PERIODIC_BOUNDARY = 6,	/*!< \brief Periodic boundary definition. */
  NEARFIELD_BOUNDARY = 7,	/*!< \brief Near-Field boundary definition. */
  ELECTRODE_BOUNDARY = 8,	/*!< \brief Electrode boundary definition. */
  DIELEC_BOUNDARY = 9,	/*!< \brief Dipoisson boundary definition. */
  CUSTOM_BOUNDARY = 10,         /*!< \brief custom boundary definition. */
  INTERFACE_BOUNDARY = 11,	/*!< \brief Domain interface boundary definition. */
  DIRICHLET = 12,		/*!< \brief Boundary Euler wall definition. */
  NEUMANN = 13,		/*!< \brief Boundary Neumann definition. */
  DISPLACEMENT_BOUNDARY = 14,		/*!< \brief Boundary displacement definition. */
  LOAD_BOUNDARY = 15,		/*!< \brief Boundary Load definition. */
  FLOWLOAD_BOUNDARY = 16,		/*!< \brief Boundary Load definition. */
  SUPERSONIC_INLET = 19,		/*!< \brief Boundary supersonic inlet definition. */
  SUPERSONIC_OUTLET = 20,		/*!< \brief Boundary supersonic inlet definition. */
  ENGINE_INFLOW = 21,		/*!< \brief Boundary nacelle inflow. */
  ENGINE_EXHAUST = 22,		/*!< \brief Boundary nacelle exhaust. */
  RIEMANN_BOUNDARY= 24,   /*!< \brief Riemann Boundary definition. */
  ISOTHERMAL = 25,      /*!< \brief No slip isothermal wall boundary condition. */
  HEAT_FLUX  = 26,      /*!< \brief No slip constant heat flux wall boundary condition. */
  ACTDISK_INLET = 32,	/*!< \brief Actuator disk inlet boundary definition. */
  ACTDISK_OUTLET = 33,	/*!< \brief Actuator disk outlet boundary definition. */
  CLAMPED_BOUNDARY = 34,		/*!< \brief Clamped Boundary definition. */
  LOAD_DIR_BOUNDARY = 35,		/*!< \brief Boundary Load definition. */
  LOAD_SINE_BOUNDARY = 36,		/*!< \brief Sine-waveBoundary Load definition. */
  GILES_BOUNDARY= 37,   /*!< \brief Giles Boundary definition. */
  INTERNAL_BOUNDARY= 38,   /*!< \brief Internal Boundary definition. */
  FLUID_INTERFACE = 39,	/*!< \brief Domain interface definition. */
  DISP_DIR_BOUNDARY = 40,    /*!< \brief Boundary displacement definition. */
  DAMPER_BOUNDARY = 41,    /*!< \brief Damper. */
  CHT_WALL_INTERFACE = 50, /*!< \brief Domain interface definition. */
  SEND_RECEIVE = 99,		/*!< \brief Boundary send-receive definition. */
};


/*!
 * \brief different regime modes
 */
enum ENUM_2DFORM {
  PLANE_STRESS = 0,			/*!< \brief Definition of plane stress solver. */
  PLANE_STRAIN = 1			/*!< \brief Definition of plane strain solver. */
};
static const map<string, ENUM_2DFORM> ElasForm_2D = CCreateMap<string, ENUM_2DFORM>
("PLANE_STRESS", PLANE_STRESS)
("PLANE_STRAIN", PLANE_STRAIN);


/*!
 * \brief Kinds of relaxation for FSI problem
 */
enum ENUM_AITKEN {
  NO_RELAXATION = 0,			/*!< \brief No relaxation in the strongly coupled approach. */
  FIXED_PARAMETER = 1,			/*!< \brief Relaxation with a fixed parameter. */
  AITKEN_DYNAMIC = 2			/*!< \brief Relaxation using Aitken's dynamic parameter. */
};
static const map<string, ENUM_AITKEN> AitkenForm_Map = CCreateMap<string, ENUM_AITKEN>
("NONE", NO_RELAXATION)
("FIXED_PARAMETER", FIXED_PARAMETER)
("AITKEN_DYNAMIC", AITKEN_DYNAMIC);

/*!
 * \brief types of dynamic transfer methods
 */
enum ENUM_DYN_TRANSFER_METHOD {
  INSTANTANEOUS = 1,   /*!< \brief No ramp, load is transfer instantaneously. */
  POL_ORDER_1 = 2,     /*!< \brief The load is transferred using a ramp. */
  POL_ORDER_3 = 3,     /*!< \brief The load is transferred using an order 3 polynomial function */
  POL_ORDER_5 = 4,     /*!< \brief The load is transferred using an order 5 polynomial function */
  SIGMOID_10 = 5,      /*!< \brief The load is transferred using a sigmoid with parameter 10 */
  SIGMOID_20 = 6       /*!< \brief The load is transferred using a sigmoid with parameter 20 */
};
static const map<string, ENUM_DYN_TRANSFER_METHOD> Dyn_Transfer_Method_Map = CCreateMap<string, ENUM_DYN_TRANSFER_METHOD>
("INSTANTANEOUS", INSTANTANEOUS)
("RAMP", POL_ORDER_1)
("CUBIC", POL_ORDER_3)
("QUINTIC", POL_ORDER_5)
("SIGMOID_10", SIGMOID_10)
("SIGMOID_20", SIGMOID_20);


/*!
 * \brief Kinds of Design Variables for FEA problems 
 */
enum ENUM_DVFEA {
  NODV_FEA = 0,         /*!< \brief No design variable for FEA problems. */
  YOUNG_MODULUS = 1,		/*!< \brief Young modulus (E) as design variable. */
  POISSON_RATIO = 2,  	/*!< \brief Poisson ratio (Nu) as design variable. */
  DENSITY_VAL = 3,      /*!< \brief Density (Rho) as design variable. */
  DEAD_WEIGHT = 4,      /*!< \brief Dead Weight (Rho_DL) as design variable. */
  ELECTRIC_FIELD = 5    /*!< \brief Electric field (E) as design variable. */
};
static const map<string, ENUM_DVFEA> DVFEA_Map = CCreateMap<string, ENUM_DVFEA>
("NONE", NODV_FEA)
("YOUNG_MODULUS", YOUNG_MODULUS)
("POISSON_RATIO", POISSON_RATIO)
("DENSITY", DENSITY_VAL)
("DEAD_WEIGHT", DEAD_WEIGHT)
("ELECTRIC_FIELD", ELECTRIC_FIELD);


/*!
 * \brief types Riemann boundary treatments
 */
enum RIEMANN_TYPE {
  TOTAL_CONDITIONS_PT = 1,		/*!< \brief User specifies total pressure, total temperature, and flow direction. */
  DENSITY_VELOCITY = 2,         /*!< \brief User specifies density and velocity, and flow direction. */
  STATIC_PRESSURE = 3,           /*!< \brief User specifies static pressure. */
  TOTAL_SUPERSONIC_INFLOW = 4,	/*!< \brief User specifies total pressure, total temperature and Velocity components. */
  STATIC_SUPERSONIC_INFLOW_PT = 5, /*!< \brief User specifies static pressure, static temperature, and Mach components. */
  STATIC_SUPERSONIC_INFLOW_PD = 6, /*!< \brief User specifies static pressure, static temperature, and Mach components. */
  MIXING_IN = 7, /*!< \brief User does not specify anything information are retrieved from the other domain */
  MIXING_OUT = 8, /*!< \brief User does not specify anything information are retrieved from the other domain */
  SUPERSONIC_OUTFLOW = 9,
  RADIAL_EQUILIBRIUM = 10,
  TOTAL_CONDITIONS_PT_1D = 11,
  STATIC_PRESSURE_1D = 12,
  MIXING_IN_1D = 13,
  MIXING_OUT_1D =14
};

static const map<string, RIEMANN_TYPE> Riemann_Map = CCreateMap<string, RIEMANN_TYPE>
("TOTAL_CONDITIONS_PT", TOTAL_CONDITIONS_PT)
("DENSITY_VELOCITY", DENSITY_VELOCITY)
("STATIC_PRESSURE", STATIC_PRESSURE)
("TOTAL_SUPERSONIC_INFLOW", TOTAL_SUPERSONIC_INFLOW)
("STATIC_SUPERSONIC_INFLOW_PT", STATIC_SUPERSONIC_INFLOW_PT)
("STATIC_SUPERSONIC_INFLOW_PD", STATIC_SUPERSONIC_INFLOW_PD)
("MIXING_IN", MIXING_IN)
("MIXING_OUT", MIXING_OUT)
("MIXING_IN_1D", MIXING_IN_1D)
("MIXING_OUT_1D", MIXING_OUT_1D)
("SUPERSONIC_OUTFLOW", SUPERSONIC_OUTFLOW)
("RADIAL_EQUILIBRIUM", RADIAL_EQUILIBRIUM)
("TOTAL_CONDITIONS_PT_1D", TOTAL_CONDITIONS_PT_1D)
("STATIC_PRESSURE_1D", STATIC_PRESSURE_1D);


static const map<string, RIEMANN_TYPE> Giles_Map = CCreateMap<string, RIEMANN_TYPE>
("TOTAL_CONDITIONS_PT", TOTAL_CONDITIONS_PT)
("DENSITY_VELOCITY", DENSITY_VELOCITY)
("STATIC_PRESSURE", STATIC_PRESSURE)
("TOTAL_SUPERSONIC_INFLOW", TOTAL_SUPERSONIC_INFLOW)
("STATIC_SUPERSONIC_INFLOW_PT", STATIC_SUPERSONIC_INFLOW_PT)
("STATIC_SUPERSONIC_INFLOW_PD", STATIC_SUPERSONIC_INFLOW_PD)
("MIXING_IN", MIXING_IN)
("MIXING_OUT", MIXING_OUT)
("MIXING_IN_1D", MIXING_IN_1D)
("MIXING_OUT_1D", MIXING_OUT_1D)
("SUPERSONIC_OUTFLOW", SUPERSONIC_OUTFLOW)
("RADIAL_EQUILIBRIUM", RADIAL_EQUILIBRIUM)
("TOTAL_CONDITIONS_PT_1D", TOTAL_CONDITIONS_PT_1D)
("STATIC_PRESSURE_1D", STATIC_PRESSURE_1D);

/*!
 * \brief types of mixing process for averaging quantities at the boundaries.
 */
enum AVERAGEPROCESS_TYPE {
  ALGEBRAIC = 1,		/*!< \brief an algebraic average is computed at the boundary of interest. */
  AREA = 2,           /*!< \brief an area average is computed at the boundary of interest. */
  MIXEDOUT = 3,		 /*!< \brief an mixed-out average is computed at the boundary of interest. */
  MASSFLUX = 4           /*!< \brief a mass flow average is computed at the boundary of interest. */

};

static const map<string, AVERAGEPROCESS_TYPE> AverageProcess_Map = CCreateMap<string, AVERAGEPROCESS_TYPE>
("ALGEBRAIC", ALGEBRAIC)
("AREA", AREA)
("MIXEDOUT",  MIXEDOUT)
("MASSFLUX", MASSFLUX);

/*!
 * \brief types of mixing process for averaging quantities at the boundaries.
 */
enum MIXINGPLANE_INTERFACE_TYPE {
  MATCHING = 1,		/*!< \brief an algebraic average is computed at the boundary of interest. */
  NEAREST_SPAN = 2,           /*!< \brief an area average is computed at the boundary of interest. */
  LINEAR_INTERPOLATION = 3		 /*!< \brief an mixed-out average is computed at the boundary of interest. */
};

static const map<string, MIXINGPLANE_INTERFACE_TYPE> MixingPlaneInterface_Map = CCreateMap<string, MIXINGPLANE_INTERFACE_TYPE>
("MATCHING", MATCHING)
("NEAREST_SPAN",  NEAREST_SPAN)
("LINEAR_INTERPOLATION", LINEAR_INTERPOLATION);

/*!
 * \brief this option allow to compute the span-wise section in different ways.
 */
enum SPANWISE_TYPE {
  AUTOMATIC = 1,		/*!< \brief number of span-wise section are computed automatically */
  EQUISPACED = 2           /*!< \brief number of span-wise section are specified from the user */
};

static const map<string, SPANWISE_TYPE> SpanWise_Map = CCreateMap<string, SPANWISE_TYPE>
("AUTOMATIC", AUTOMATIC)
("EQUISPACED", EQUISPACED);

/*!
 * \brief types of mixing process for averaging quantities at the boundaries.
 */
enum TURBOMACHINERY_TYPE {
  AXIAL       = 1,		/*!< \brief axial turbomachinery. */
  CENTRIFUGAL = 2,    /*!< \brief centrifugal turbomachinery. */
  CENTRIPETAL = 3,		 /*!< \brief centripetal turbomachinery. */
  CENTRIPETAL_AXIAL = 4,		 /*!< \brief mixed flow turbine. */
  AXIAL_CENTRIFUGAL = 5		 /*!< \brief mixed flow turbine. */
};

static const map<string, TURBOMACHINERY_TYPE> TurboMachinery_Map = CCreateMap<string, TURBOMACHINERY_TYPE>
("AXIAL", AXIAL)
("CENTRIFUGAL", CENTRIFUGAL)
("CENTRIPETAL",  CENTRIPETAL)
("CENTRIPETAL_AXIAL",  CENTRIPETAL_AXIAL)
("AXIAL_CENTRIFUGAL",  AXIAL_CENTRIFUGAL);

///*!
// * \brief types of Turbomachinery performance indicators.
// */
//enum TURBO_PERFORMANCE_TYPE {
//  BLADE   = 1,		/*!< \brief Turbomachinery blade performances. */
//  STAGE = 2,      /*!< \brief Turbomachinery blade stage performances. */
//  TURBINE              = 3		/*!< \brief Turbomachinery turbine performances. */
//};
//
//static const map<string, TURBO_PERFORMANCE_TYPE> TurboPerformance_Map = CCreateMap<string, TURBO_PERFORMANCE_TYPE>
//("BLADE", BLADE)
//("STAGE", STAGE)
//("TURBINE", TURBINE);

/*!
 * \brief types of Turbomachinery performance flag.
 */
enum TURBO_MARKER_TYPE{
  INFLOW   = 1,		/*!< \brief flag for inflow marker for compute turboperformance. */
  OUTFLOW = 2     /*!< \brief flag for outflow marker for compute turboperformance. */
};

/*!
 * \brief types inlet boundary treatments
 */
enum INLET_TYPE {
  TOTAL_CONDITIONS = 1,		/*!< \brief User specifies total pressure, total temperature, and flow direction. */
  MASS_FLOW = 2,           /*!< \brief User specifies density and velocity (mass flow). */
  INPUT_FILE = 3,           /*!< \brief User specifies an input file. */
  VELOCITY_INLET = 4,       /*!< \brief Velocity inlet for an incompressible flow. */
  PRESSURE_INLET = 5        /*!< \brief Total pressure inlet for an incompressible flow. */
};
static const map<string, INLET_TYPE> Inlet_Map = CCreateMap<string, INLET_TYPE>
("TOTAL_CONDITIONS", TOTAL_CONDITIONS)
("MASS_FLOW", MASS_FLOW)
("INPUT_FILE", INPUT_FILE)
("VELOCITY_INLET", VELOCITY_INLET)
("PRESSURE_INLET", PRESSURE_INLET);

/*!
 * \brief types engine inflow boundary treatments
 */
enum ENGINE_INFLOW_TYPE {
  FAN_FACE_MACH = 1,	         /*!< \brief User specifies fan face mach number. */
  FAN_FACE_MDOT = 2,           /*!< \brief User specifies Static pressure. */
  FAN_FACE_PRESSURE = 3        /*!< \brief User specifies Static pressure. */
};
static const map<string, ENGINE_INFLOW_TYPE> Engine_Inflow_Map = CCreateMap<string, ENGINE_INFLOW_TYPE>
("FAN_FACE_MACH", FAN_FACE_MACH)
("FAN_FACE_MDOT", FAN_FACE_MDOT)
("FAN_FACE_PRESSURE", FAN_FACE_PRESSURE);

/*!
 * \brief types actuator disk boundary treatments
 */
enum ACTDISK_TYPE {
  VARIABLES_JUMP = 1,		/*!< \brief User specifies the variables jump. */
  BC_THRUST = 2,     /*!< \brief User specifies the BC thrust. */
  NET_THRUST = 3,     /*!< \brief User specifies the Net thrust. */
  DRAG_MINUS_THRUST = 4,     /*!< \brief User specifies the D-T. */
  MASSFLOW = 5,     /*!< \brief User specifies the massflow. */
  POWER = 6     /*!< \brief User specifies the power. */
};
static const map<string, ACTDISK_TYPE> ActDisk_Map = CCreateMap<string, ACTDISK_TYPE>
("VARIABLES_JUMP", VARIABLES_JUMP)
("BC_THRUST", BC_THRUST)
("NET_THRUST", NET_THRUST)
("DRAG_MINUS_THRUST", DRAG_MINUS_THRUST)
("MASSFLOW", MASSFLOW)
("POWER", POWER);

/*!
 * \brief types of geometric entities based on VTK nomenclature
 */
enum GEO_TYPE {
  VERTEX = 1,   		/*!< \brief VTK nomenclature for defining a vertex element. */
  LINE = 3,			/*!< \brief VTK nomenclature for defining a line element. */
  TRIANGLE = 5, 		/*!< \brief VTK nomenclature for defining a triangle element. */
  QUADRILATERAL = 9,		/*!< \brief VTK nomenclature for defining a quadrilateral element. */
  TETRAHEDRON = 10,     	/*!< \brief VTK nomenclature for defining a tetrahedron element. */
  HEXAHEDRON = 12,      	/*!< \brief VTK nomenclature for defining a hexahedron element. */
  PRISM = 13,     		/*!< \brief VTK nomenclature for defining a prism element. */
  PYRAMID = 14  		/*!< \brief VTK nomenclature for defining a pyramid element. */
};

/*!
 * \brief types of objective functions
 */
enum ENUM_OBJECTIVE {
  DRAG_COEFFICIENT = 1, 	      /*!< \brief Drag objective function definition. */
  LIFT_COEFFICIENT = 2, 	      /*!< \brief Lift objective function definition. */
  SIDEFORCE_COEFFICIENT = 3,	  /*!< \brief Side force objective function definition. */
  EFFICIENCY = 4,		            /*!< \brief Efficiency objective function definition. */
  INVERSE_DESIGN_PRESSURE = 5,	/*!< \brief Pressure objective function definition (inverse design). */
  INVERSE_DESIGN_HEATFLUX = 6,  /*!< \brief Heat flux objective function definition (inverse design). */
  TOTAL_HEATFLUX = 7,           /*!< \brief Total heat flux. */
  MAXIMUM_HEATFLUX = 8,         /*!< \brief Maximum heat flux. */
  MOMENT_X_COEFFICIENT = 9,	    /*!< \brief Pitching moment objective function definition. */
  MOMENT_Y_COEFFICIENT = 10,    /*!< \brief Rolling moment objective function definition. */
  MOMENT_Z_COEFFICIENT = 11,    /*!< \brief Yawing objective function definition. */
  EQUIVALENT_AREA = 12,		      /*!< \brief Equivalent area objective function definition. */
  NEARFIELD_PRESSURE = 13,	    /*!< \brief NearField Pressure objective function definition. */
  FORCE_X_COEFFICIENT = 14,	    /*!< \brief X-direction force objective function definition. */
  FORCE_Y_COEFFICIENT = 15,	    /*!< \brief Y-direction force objective function definition. */
  FORCE_Z_COEFFICIENT = 16,	    /*!< \brief Z-direction force objective function definition. */
  THRUST_COEFFICIENT = 17,		  /*!< \brief Thrust objective function definition. */
  TORQUE_COEFFICIENT = 18,		  /*!< \brief Torque objective function definition. */
  FIGURE_OF_MERIT = 19,		      /*!< \brief Rotor Figure of Merit objective function definition. */
  SURFACE_TOTAL_PRESSURE = 28, 	    /*!< \brief Total Pressure objective function definition. */
  SURFACE_STATIC_PRESSURE = 29,      /*!< \brief Static Pressure objective function definition. */
  SURFACE_MASSFLOW = 30,           /*!< \brief Mass Flow Rate objective function definition. */
  SURFACE_MACH = 51,           /*!< \brief Mach number objective function definition. */
  SURFACE_UNIFORMITY = 52,           /*!< \brief Flow uniformity objective function definition. */
  SURFACE_SECONDARY = 53,           /*!< \brief Secondary flow strength objective function definition. */
  SURFACE_MOM_DISTORTION = 54,           /*!< \brief Momentum distortion objective function definition. */
  SURFACE_SECOND_OVER_UNIFORM = 55,   /*!< \brief Secondary over uniformity (relative secondary strength) objective function definition. */
  SURFACE_PRESSURE_DROP = 56, 	    /*!< \brief Pressure drop objective function definition. */
  CUSTOM_OBJFUNC = 31, 	           /*!< \brief Custom objective function definition. */
  TOTAL_PRESSURE_LOSS = 39,
  KINETIC_ENERGY_LOSS = 40,
  TOTAL_EFFICIENCY = 41,
  TOTAL_STATIC_EFFICIENCY = 42,
  EULERIAN_WORK = 43,
  TOTAL_ENTHALPY_IN = 44,
  FLOW_ANGLE_IN = 45,
  FLOW_ANGLE_OUT = 46,
  MASS_FLOW_IN = 47,
  MASS_FLOW_OUT = 48,
  PRESSURE_RATIO = 49,
  ENTROPY_GENERATION = 50,
  REFERENCE_GEOMETRY=60,          /*!<\brief Norm of displacements with respect to target geometry. */
  REFERENCE_NODE=61               /*!<\brief Objective function defined as the difference of a particular node respect to a reference position. */
};

static const map<string, ENUM_OBJECTIVE> Objective_Map = CCreateMap<string, ENUM_OBJECTIVE>
("DRAG", DRAG_COEFFICIENT)
("LIFT", LIFT_COEFFICIENT)
("SIDEFORCE", SIDEFORCE_COEFFICIENT)
("EFFICIENCY", EFFICIENCY)
("INVERSE_DESIGN_PRESSURE", INVERSE_DESIGN_PRESSURE)
("INVERSE_DESIGN_HEATFLUX", INVERSE_DESIGN_HEATFLUX)
("MOMENT_X", MOMENT_X_COEFFICIENT)
("MOMENT_Y", MOMENT_Y_COEFFICIENT)
("MOMENT_Z", MOMENT_Z_COEFFICIENT)
("EQUIVALENT_AREA", EQUIVALENT_AREA)
("NEARFIELD_PRESSURE", NEARFIELD_PRESSURE)
("FORCE_X", FORCE_X_COEFFICIENT)
("FORCE_Y", FORCE_Y_COEFFICIENT)
("FORCE_Z", FORCE_Z_COEFFICIENT)
("THRUST", THRUST_COEFFICIENT)
("TORQUE", TORQUE_COEFFICIENT)
("TOTAL_HEATFLUX", TOTAL_HEATFLUX)
("MAXIMUM_HEATFLUX", MAXIMUM_HEATFLUX)
("FIGURE_OF_MERIT", FIGURE_OF_MERIT)
("SURFACE_TOTAL_PRESSURE", SURFACE_TOTAL_PRESSURE)
("SURFACE_STATIC_PRESSURE", SURFACE_STATIC_PRESSURE)
("SURFACE_MASSFLOW", SURFACE_MASSFLOW)
("SURFACE_MACH", SURFACE_MACH)
("SURFACE_UNIFORMITY", SURFACE_UNIFORMITY)
("SURFACE_SECONDARY", SURFACE_SECONDARY)
("SURFACE_MOM_DISTORTION", SURFACE_MOM_DISTORTION)
("SURFACE_SECOND_OVER_UNIFORM", SURFACE_SECOND_OVER_UNIFORM)
("SURFACE_PRESSURE_DROP", SURFACE_PRESSURE_DROP)
("CUSTOM_OBJFUNC", CUSTOM_OBJFUNC)
("TOTAL_EFFICIENCY", TOTAL_EFFICIENCY)
("TOTAL_STATIC_EFFICIENCY", TOTAL_STATIC_EFFICIENCY)
("TOTAL_PRESSURE_LOSS", TOTAL_PRESSURE_LOSS)
("EULERIAN_WORK", EULERIAN_WORK)
("TOTAL_ENTHALPY_IN", TOTAL_ENTHALPY_IN)
("FLOW_ANGLE_IN", FLOW_ANGLE_IN)
("FLOW_ANGLE_OUT", FLOW_ANGLE_OUT)
("MASS_FLOW_IN", MASS_FLOW_IN)
("MASS_FLOW_OUT", MASS_FLOW_OUT)
("PRESSURE_RATIO",  PRESSURE_RATIO)
("ENTROPY_GENERATION",  ENTROPY_GENERATION)
("KINETIC_ENERGY_LOSS", KINETIC_ENERGY_LOSS)
("REFERENCE_GEOMETRY", REFERENCE_GEOMETRY)
("REFERENCE_NODE", REFERENCE_NODE);

/*!
 * \brief types of residual criteria equations
 */

enum ENUM_RESIDUAL {
	RHO_RESIDUAL = 1, 	      /*!< \brief Rho equation residual criteria equation. */
	RHO_ENERGY_RESIDUAL = 2 	      /*!< \brief RhoE equation residual criteria equation. */
};

static const map<string, ENUM_RESIDUAL> Residual_Map = CCreateMap<string, ENUM_RESIDUAL>
("RHO", RHO_RESIDUAL)
("RHO_ENERGY", RHO_ENERGY_RESIDUAL);

/*!
 * \brief types of residual criteria for structural problems
 */

enum ENUM_RESFEM {
  RESFEM_RELATIVE = 1,         /*!< \brief Relative criteria: Res/Res0. */
  RESFEM_ABSOLUTE = 2          /*!< \brief Absolute criteria: abs(Res). */
};

static const map<string, ENUM_RESFEM> ResFem_Map = CCreateMap<string, ENUM_RESFEM>
("RELATIVE", RESFEM_RELATIVE)
("ABSOLUTE", RESFEM_ABSOLUTE);

/*!
 * \brief types of sensitivities to compute
 */
enum ENUM_SENS {
  SENS_GEOMETRY = 1,    	/*!< \brief Geometrical sensitivity. */
  SENS_MACH = 2,		/*!< \brief Mach number sensitivity. */
  SENS_AOA = 3, 		/*!< \brief Angle of attack sensitivity. */
  SENS_AOS = 4  		/*!< \brief Angle of Sideslip sensitivity. */
};
static const map<string, ENUM_SENS> Sens_Map = CCreateMap<string, ENUM_SENS>
("SENS_GEOMETRY", SENS_GEOMETRY)
("SENS_MACH", SENS_MACH)
("SENS_AOA", SENS_AOA)
("SENS_AOS", SENS_AOS);

/*!
 * \brief types of grid adaptation/refinement
 */
enum ENUM_ADAPT {
  NO_ADAPT = 0,                 /*!< \brief No grid adaptation. */
  FULL = 1,			/*!< \brief Do a complete grid refinement of all the computational grids. */
  FULL_FLOW = 2,		/*!< \brief Do a complete grid refinement of the flow grid. */
  FULL_ADJOINT = 3,		/*!< \brief Do a complete grid refinement of the adjoint grid. */
  GRAD_FLOW = 5,		/*!< \brief Do a gradient based grid adaptation of the flow grid. */
  GRAD_ADJOINT = 6,		/*!< \brief Do a gradient based grid adaptation of the adjoint grid. */
  GRAD_FLOW_ADJ = 7,		/*!< \brief Do a gradient based grid adaptation of the flow and adjoint grid. */
  COMPUTABLE = 9,		/*!< \brief Apply a computable error grid adaptation. */
  REMAINING = 10,		/*!< \brief Apply a remaining error grid adaptation. */
  WAKE = 12,			/*!< \brief Do a grid refinement on the wake. */
  SMOOTHING = 14,		/*!< \brief Do a grid smoothing of the geometry. */
  SUPERSONIC_SHOCK = 15,	/*!< \brief Do a grid smoothing. */
  PERIODIC = 17			/*!< \brief Add the periodic halo cells. */
};
static const map<string, ENUM_ADAPT> Adapt_Map = CCreateMap<string, ENUM_ADAPT>
("NONE", NO_ADAPT)
("FULL", FULL)
("FULL_FLOW", FULL_FLOW)
("FULL_ADJOINT", FULL_ADJOINT)
("GRAD_FLOW", GRAD_FLOW)
("GRAD_ADJOINT", GRAD_ADJOINT)
("GRAD_FLOW_ADJ", GRAD_FLOW_ADJ)
("COMPUTABLE", COMPUTABLE)
("REMAINING", REMAINING)
("WAKE", WAKE)
("SMOOTHING", SMOOTHING)
("SUPERSONIC_SHOCK", SUPERSONIC_SHOCK)
("PERIODIC", PERIODIC);

/*!
 * \brief types of input file formats
 */
enum ENUM_INPUT {
  SU2 = 1,                       /*!< \brief SU2 input format. */
  CGNS = 2                     /*!< \brief CGNS input format for the computational grid. */
};
static const map<string, ENUM_INPUT> Input_Map = CCreateMap<string, ENUM_INPUT>
("SU2", SU2)
("CGNS", CGNS);

const int CGNS_STRING_SIZE = 33;/*!< \brief Length of strings used in the CGNS format. */

/*!
 * \brief type of solution output file formats
 */
enum ENUM_OUTPUT {
  TECPLOT = 1,  		     /*!< \brief Tecplot format for the solution output. */
  TECPLOT_BINARY = 2,    /*!< \brief Tecplot binary format for the solution output. */
  FIELDVIEW = 3,  		   /*!< \brief FieldView format for the solution output. */
  FIELDVIEW_BINARY = 4,  /*!< \brief FieldView binary format for the solution output. */
  CSV = 5,			         /*!< \brief Comma-separated values format for the solution output. */
  CGNS_SOL = 6,  	     	 /*!< \brief CGNS format for the solution output. */
  PARAVIEW = 7,  		     /*!< \brief Paraview ASCII format for the solution output. */
  PARAVIEW_BINARY = 8    /*!< \brief Paraview binary format for the solution output. */
};
static const map<string, ENUM_OUTPUT> Output_Map = CCreateMap<string, ENUM_OUTPUT>
("TECPLOT", TECPLOT)
("TECPLOT_BINARY", TECPLOT_BINARY)
("FIELDVIEW", FIELDVIEW)
("FIELDVIEW_BINARY", FIELDVIEW_BINARY)
("CSV", CSV)
("CGNS", CGNS_SOL)
("PARAVIEW", PARAVIEW)
("PARAVIEW_BINARY", PARAVIEW_BINARY);

/*!
 * \brief type of jump definition
 */
enum JUMP_DEFINITION {
  DIFFERENCE = 1,     /*!< \brief Jump given by a difference in values. */
  RATIO = 2           /*!< \brief Jump given by a ratio. */
};
static const map<string, JUMP_DEFINITION> Jump_Map = CCreateMap<string, JUMP_DEFINITION>
("DIFFERENCE", DIFFERENCE)
("RATIO", RATIO);

/*!
 * \brief type of multigrid cycle
 */
enum MG_CYCLE {
  V_CYCLE = 0,  		/*!< \brief V cycle. */
  W_CYCLE = 1,			/*!< \brief W cycle. */
  FULLMG_CYCLE = 2  /*!< \brief FullMG cycle. */
};
static const map<string, MG_CYCLE> MG_Cycle_Map = CCreateMap<string, MG_CYCLE>
("V_CYCLE", V_CYCLE)
("W_CYCLE", W_CYCLE)
("FULLMG_CYCLE", FULLMG_CYCLE);

/*!
 * \brief type of solution output variables
 */
enum ENUM_OUTPUT_VARS {
  DENSITY = 1,      /*!< \brief Density. */
  VEL_X = 2,        /*!< \brief X-component of velocity. */
  VEL_Y = 3,        /*!< \brief Y-component of velocity. */
  VEL_Z = 4,        /*!< \brief Z-component of velocity. */
  PRESSURE = 5, 		/*!< \brief Static pressure. */
  MACH = 6,         /*!< \brief Mach number. */
  TEMPERATURE = 7,  /*!< \brief Temperature. */
  LAM_VISC = 8,     /*!< \brief Laminar viscosity. */
  EDDY_VISC = 9     /*!< \brief Eddy viscosity. */
};
static const map<string, ENUM_OUTPUT_VARS> Output_Vars_Map = CCreateMap<string, ENUM_OUTPUT_VARS>
("DENSITY", DENSITY)
("VEL_X", VEL_X)
("VEL_Y", VEL_Y)
("VEL_Z", VEL_Z)
("PRESSURE", PRESSURE)
("MACH", MACH)
("TEMPERATURE", TEMPERATURE)
("LAM_VISC", LAM_VISC)
("EDDY_VISC", EDDY_VISC);

/*!
 * \brief types of design parameterizations
 */
enum ENUM_PARAM {
  NO_DEFORMATION = 0,       /*!< \brief No deformation. */

  TRANSLATION = 1,		       /*!< \brief Surface movement as design variable. */
  ROTATION = 2,			         /*!< \brief Surface rotation as design variable. */
  SCALE = 3,			           /*!< \brief Surface rotation as design variable. */
  
  FFD_SETTING = 10,		       /*!< \brief No surface deformation. */
  FFD_CONTROL_POINT = 11,	   /*!< \brief Free form deformation for 3D design (change a control point). */
  FFD_NACELLE = 12,	         /*!< \brief Free form deformation for 3D design (change a control point). */
  FFD_GULL = 13,	             /*!< \brief Free form deformation for 3D design (change a control point). */
  FFD_CAMBER = 14,		         /*!< \brief Free form deformation for 3D design (camber change). */
  FFD_TWIST = 15,		         /*!< \brief Free form deformation for 3D design (change the twist angle of a section). */
  FFD_THICKNESS = 16,		     /*!< \brief Free form deformation for 3D design (thickness change). */
  FFD_DIHEDRAL_ANGLE = 17,	 /*!< \brief Free form deformation for 3D design (change the dihedral angle). */
  FFD_ROTATION = 18,		     /*!< \brief Free form deformation for 3D design (rotation around a line). */
  FFD_CONTROL_POINT_2D = 19, /*!< \brief Free form deformation for 2D design (change a control point). */
  FFD_CAMBER_2D = 20,		     /*!< \brief Free form deformation for 3D design (camber change). */
  FFD_THICKNESS_2D = 21,		 /*!< \brief Free form deformation for 3D design (thickness change). */
  FFD_TWIST_2D = 22,		     /*!< \brief Free form deformation for 3D design (camber change). */
  FFD_CONTROL_SURFACE = 23,	 /*!< \brief Free form deformation for 3D design (control surface). */
  FFD_ANGLE_OF_ATTACK = 24,   /*!< \brief Angle of attack for FFD problem. */

  HICKS_HENNE = 30,	         /*!< \brief Hicks-Henne bump function for airfoil deformation. */
  PARABOLIC = 31,		         /*!< \brief Parabolic airfoil definition as design variables. */
  NACA_4DIGITS = 32,	       /*!< \brief The four digits NACA airfoil family as design variables. */
  AIRFOIL = 33,		           /*!< \brief Airfoil definition as design variables. */
  CST = 34,                  /*!< \brief CST method with Kulfan parameters for airfoil deformation. */
  SURFACE_BUMP = 35,	       /*!< \brief Surfacebump function for flat surfaces deformation. */
  SURFACE_FILE = 36,		     /*!< \brief Nodal coordinates for surface set using a file (external parameterization). */
  
  DV_EFIELD = 40,            /*!< \brief Electric field in deformable membranes. */
  DV_YOUNG = 41,
  DV_POISSON = 42,
  DV_RHO = 43,
  DV_RHO_DL = 44,
  
  TRANSLATE_GRID = 50,       /*!< \brief Translate the volume grid. */
  ROTATE_GRID = 51,          /*!< \brief Rotate the volume grid */
  SCALE_GRID = 52,           /*!< \brief Scale the volume grid. */
  
  ANGLE_OF_ATTACK = 101	   /*!< \brief Angle of attack for airfoils. */
};
static const map<string, ENUM_PARAM> Param_Map = CCreateMap<string, ENUM_PARAM>
("FFD_SETTING", FFD_SETTING)
("FFD_CONTROL_POINT_2D", FFD_CONTROL_POINT_2D)
("FFD_TWIST_2D", FFD_TWIST_2D)
("FFD_ANGLE_OF_ATTACK", FFD_ANGLE_OF_ATTACK)
("FFD_CAMBER_2D", FFD_CAMBER_2D)
("FFD_THICKNESS_2D", FFD_THICKNESS_2D)
("HICKS_HENNE", HICKS_HENNE)
("SURFACE_BUMP", SURFACE_BUMP)
("ANGLE_OF_ATTACK", ANGLE_OF_ATTACK)
("NACA_4DIGITS", NACA_4DIGITS)
("TRANSLATION", TRANSLATION)
("ROTATION", ROTATION)
("SCALE", SCALE)
("FFD_CONTROL_POINT", FFD_CONTROL_POINT)
("FFD_DIHEDRAL_ANGLE", FFD_DIHEDRAL_ANGLE)
("FFD_ROTATION", FFD_ROTATION)
("FFD_CONTROL_SURFACE", FFD_CONTROL_SURFACE)
("FFD_NACELLE", FFD_NACELLE)
("FFD_GULL", FFD_GULL)
("FFD_TWIST", FFD_TWIST)
("FFD_CAMBER", FFD_CAMBER)
("FFD_THICKNESS", FFD_THICKNESS)
("PARABOLIC", PARABOLIC)
("AIRFOIL", AIRFOIL)
("SURFACE_FILE", SURFACE_FILE)
("NO_DEFORMATION", NO_DEFORMATION)
("CST", CST)
("ELECTRIC_FIELD", DV_EFIELD)
("YOUNG_MODULUS", DV_YOUNG)
("POISSON_RATIO", DV_POISSON)
("STRUCTURAL_DENSITY", DV_RHO)
("DEAD_WEIGHT", DV_RHO_DL)
("TRANSLATE_GRID", TRANSLATE_GRID)
("ROTATE_GRID", ROTATE_GRID)
("SCALE_GRID", SCALE_GRID)
;


/*!
 * \brief types of FFD Blending function
 */
enum ENUM_FFD_BLENDING{
  BSPLINE_UNIFORM = 0,
  BEZIER = 1,
};
static const map<string, ENUM_FFD_BLENDING> Blending_Map = CCreateMap<string, ENUM_FFD_BLENDING>
("BSPLINE_UNIFORM", BSPLINE_UNIFORM)
("BEZIER", BEZIER);

/*!
 * \brief types of solvers for solving linear systems
 */
enum ENUM_LINEAR_SOLVER {
  STEEPEST_DESCENT = 1,		/*!< \brief Steepest descent method for point inversion algoritm (Free-Form). */
  NEWTON = 2,			/*!< \brief Newton method for point inversion algorithm (Free-Form). */
  QUASI_NEWTON = 3,		/*!< \brief Quasi Newton method for point inversion algorithm (Free-Form). */
  CONJUGATE_GRADIENT = 4,	/*!< \brief Preconditionated conjugate gradient method for grid deformation. */
  FGMRES = 5,    	/*!< \brief Flexible Generalized Minimal Residual method. */
  BCGSTAB = 6,	/*!< \brief BCGSTAB - Biconjugate Gradient Stabilized Method (main solver). */
  RESTARTED_FGMRES = 7,  /*!< \brief Flexible Generalized Minimal Residual method with restart. */
  SMOOTHER_LUSGS = 8,  /*!< \brief LU_SGS smoother. */
  SMOOTHER_JACOBI = 9,  /*!< \brief Jacobi smoother. */
  SMOOTHER_ILU = 10,  /*!< \brief ILU smoother. */
  SMOOTHER_LINELET = 11  /*!< \brief Linelet smoother. */
};
static const map<string, ENUM_LINEAR_SOLVER> Linear_Solver_Map = CCreateMap<string, ENUM_LINEAR_SOLVER>
("STEEPEST_DESCENT", STEEPEST_DESCENT)
("NEWTON", NEWTON)
("QUASI_NEWTON", QUASI_NEWTON)
("CONJUGATE_GRADIENT", CONJUGATE_GRADIENT)
("BCGSTAB", BCGSTAB)
("FGMRES", FGMRES)
("RESTARTED_FGMRES", RESTARTED_FGMRES)
("SMOOTHER_LUSGS", SMOOTHER_LUSGS)
("SMOOTHER_JACOBI", SMOOTHER_JACOBI)
("SMOOTHER_LINELET", SMOOTHER_LINELET)
("SMOOTHER_ILU", SMOOTHER_ILU);

/*!
 * \brief types surface continuity at the intersection with the FFD
 */
enum ENUM_FFD_CONTINUITY {
  DERIVATIVE_NONE = 0,		/*!< \brief No derivative continuity. */
  DERIVATIVE_1ST = 1,		/*!< \brief First derivative continuity. */
  DERIVATIVE_2ND = 2,	/*!< \brief Second derivative continuity. */
  USER_INPUT = 3			      /*!< \brief User input. */
};
static const map<string, ENUM_FFD_CONTINUITY> Continuity_Map = CCreateMap<string, ENUM_FFD_CONTINUITY>
("NO_DERIVATIVE", DERIVATIVE_NONE)
("1ST_DERIVATIVE", DERIVATIVE_1ST)
("2ND_DERIVATIVE", DERIVATIVE_2ND)
("USER_INPUT", USER_INPUT);

/*!
 * \brief types of coordinates systems for the FFD
 */
enum ENUM_FFD_COORD_SYSTEM {
  CARTESIAN = 0,
  CYLINDRICAL = 1,
  SPHERICAL = 2,
  POLAR = 3
};
static const map<string, ENUM_FFD_COORD_SYSTEM> CoordSystem_Map = CCreateMap<string, ENUM_FFD_COORD_SYSTEM>
("CARTESIAN", CARTESIAN)
("CYLINDRICAL", CYLINDRICAL)
("SPHERICAL", SPHERICAL)
("POLAR", POLAR);

/*!
 * \brief types of sensitivity smoothing
 */
enum ENUM_SENS_SMOOTHING {
  NO_SMOOTH = 0,		/*!< \brief No smoothing. */
  SOBOLEV = 1,		/*!< \brief Sobolev gradient smoothing. */
  BIGRID = 2	/*!< \brief Bi-grid technique smoothing. */
};
static const map<string, ENUM_SENS_SMOOTHING> Sens_Smoothing_Map = CCreateMap<string, ENUM_SENS_SMOOTHING>
("NONE", NO_SMOOTH)
("SOBOLEV", SOBOLEV)
("BIGRID", BIGRID);

/*!
 * \brief types of preconditioners for the linear solver
 */
enum ENUM_LINEAR_SOLVER_PREC {
  JACOBI = 1,		/*!< \brief Jacobi preconditioner. */
  LU_SGS = 2,		/*!< \brief LU SGS preconditioner. */
  LINELET = 3,  /*!< \brief Line implicit preconditioner. */
  ILU = 4       /*!< \brief ILU(0) preconditioner. */
};
static const map<string, ENUM_LINEAR_SOLVER_PREC> Linear_Solver_Prec_Map = CCreateMap<string, ENUM_LINEAR_SOLVER_PREC>
("JACOBI", JACOBI)
("LU_SGS", LU_SGS)
("LINELET", LINELET)
("ILU", ILU);

/*!
 * \brief types of analytic definitions for various geometries
 */
enum ENUM_GEO_ANALYTIC {
  NO_GEO_ANALYTIC = 0,          /*!< \brief No analytic definition of the geometry. */
  NACA0012_AIRFOIL = 1, 	/*!< \brief Use the analytical definition of the NACA0012 for doing the grid adaptation. */
  NACA4412_AIRFOIL = 2, 	/*!< \brief Use the analytical definition of the NACA4412 for doing the grid adaptation. */
  CYLINDER = 3, 		/*!< \brief Use the analytical definition of a cylinder for doing the grid adaptation. */
  BIPARABOLIC = 4       	/*!< \brief Use the analytical definition of a biparabolic airfoil for doing the grid adaptation. */
};
static const map<string, ENUM_GEO_ANALYTIC> Geo_Analytic_Map = CCreateMap<string, ENUM_GEO_ANALYTIC>
("NONE", NO_GEO_ANALYTIC)
("NACA0012_AIRFOIL", NACA0012_AIRFOIL)
("NACA4412_AIRFOIL", NACA4412_AIRFOIL)
("CYLINDER", CYLINDER)
("BIPARABOLIC", BIPARABOLIC);

/*!
 * \brief types of axis orientation
 */
enum ENUM_GEO_DESCRIPTION {
	TWOD_AIRFOIL = 0, /*!< \brief Airfoil analysis. */
  WING = 1, 	      /*!< \brief Wing analysis. */
  FUSELAGE = 2,    /*!< \brief Fuselage analysis. */
  NACELLE = 3      /*!< \brief Nacelle analysis. */
};
static const map<string, ENUM_GEO_DESCRIPTION> Geo_Description_Map = CCreateMap<string, ENUM_GEO_DESCRIPTION>
("AIRFOIL", TWOD_AIRFOIL)
("WING", WING)
("FUSELAGE", FUSELAGE)
("NACELLE", NACELLE);

/*!
 * \brief types of schemes for unsteady computations
 */
enum ENUM_UNSTEADY {
  STEADY = 0,            /*!< \brief A steady computation. */
  TIME_STEPPING = 1,		 /*!< \brief Use a time stepping strategy for unsteady computations. */
  DT_STEPPING_1ST = 2,	 /*!< \brief Use a dual time stepping strategy for unsteady computations (1st order). */
  DT_STEPPING_2ND = 3,	 /*!< \brief Use a dual time stepping strategy for unsteady computations (2nd order). */
  ROTATIONAL_FRAME = 4,  /*!< \brief Use a rotational source term. */
  HARMONIC_BALANCE = 5    /*!< \brief Use a harmonic balance source term. */

};
static const map<string, ENUM_UNSTEADY> Unsteady_Map = CCreateMap<string, ENUM_UNSTEADY>
("NO", STEADY)
("TIME_STEPPING", TIME_STEPPING)
("DUAL_TIME_STEPPING-1ST_ORDER", DT_STEPPING_1ST)
("DUAL_TIME_STEPPING-2ND_ORDER", DT_STEPPING_2ND)
("HARMONIC_BALANCE", HARMONIC_BALANCE)
("ROTATIONAL_FRAME", ROTATIONAL_FRAME);

/*!
 * \brief types of criteria to determine when the solution is converged
 */
enum ENUM_CONVERGE_CRIT {
  CAUCHY = 1,			/*!< \brief Cauchy criteria to establish the convergence of the code. */
  RESIDUAL = 2			/*!< \brief Residual criteria to establish the convergence of the code. */
};
static const map<string, ENUM_CONVERGE_CRIT> Converge_Crit_Map = CCreateMap<string, ENUM_CONVERGE_CRIT>
("CAUCHY", CAUCHY)
("RESIDUAL", RESIDUAL);

/*!
 * \brief types of element stiffnesses imposed for FEA mesh deformation
 */
enum ENUM_DEFORM_STIFFNESS {
  CONSTANT_STIFFNESS = 0,               /*!< \brief Impose a constant stiffness for each element (steel). */
  INVERSE_VOLUME = 1,			/*!< \brief Impose a stiffness for each element that is inversely proportional to cell volume. */
  SOLID_WALL_DISTANCE = 2			/*!< \brief Impose a stiffness for each element that is proportional to the distance from the solid surface. */
};
static const map<string, ENUM_DEFORM_STIFFNESS> Deform_Stiffness_Map = CCreateMap<string, ENUM_DEFORM_STIFFNESS>
("CONSTANT_STIFFNESS", CONSTANT_STIFFNESS)
("INVERSE_VOLUME", INVERSE_VOLUME)
("WALL_DISTANCE", SOLID_WALL_DISTANCE);

/*!
 * \brief The direct differentation variables.
 */
enum ENUM_DIRECTDIFF_VAR {
  NO_DERIVATIVE = 0,
  D_MACH = 1,   /*!< \brief Derivative with respect to the mach number */
  D_AOA = 2,		 /*!< \brief Derivative with respect to the angle of attack */
  D_PRESSURE = 3, /*!< \brief Derivative with respect to the freestream pressure */
  D_TEMPERATURE = 4,/*!< \brief Derivative with respect to the freestream temperature */
  D_DENSITY = 5,
  D_TURB2LAM = 6,
  D_SIDESLIP = 7,
  D_VISCOSITY = 8,
  D_REYNOLDS = 9,
  D_DESIGN = 10,
  D_YOUNG = 11,
  D_POISSON = 12,
  D_RHO = 13,
  D_RHO_DL = 14,
  D_EFIELD = 15
};
static const map<string, ENUM_DIRECTDIFF_VAR> DirectDiff_Var_Map = CCreateMap<string, ENUM_DIRECTDIFF_VAR>
("NONE", NO_DERIVATIVE)
("MACH", D_MACH)
("AOA", D_AOA)
("PRESSURE", D_PRESSURE)
("TEMPERATURE", D_TEMPERATURE)
("DENSITY", D_DENSITY)
("TURB2LAM", D_TURB2LAM)
("SIDESLIP", D_SIDESLIP)
("VISCOSITY", D_VISCOSITY)
("REYNOLDS", D_REYNOLDS)
("DESIGN_VARIABLES", D_DESIGN)
("YOUNG_MODULUS", D_YOUNG)
("POISSON_RATIO", D_POISSON)
("STRUCTURAL_DENSITY", D_RHO)
("STRUCTURAL_DEAD_LOAD", D_RHO_DL)
("ELECTRIC_FIELD", D_EFIELD);


enum ENUM_RECORDING {
  FLOW_CONS_VARS   = 1,
  MESH_COORDS = 2,
  COMBINED    = 3,
  FEA_DISP_VARS = 4,
  FLOW_CROSS_TERM = 5,
  FEM_CROSS_TERM_GEOMETRY = 6,
  GEOMETRY_CROSS_TERM = 7,
  ALL_VARIABLES = 8
};

/*!
 * \brief types of schemes for dynamic structural computations
 */
enum ENUM_DYNAMIC {
  STATIC = 0,             /*!< \brief A static structural computation. */
  DYNAMIC = 1		      /*!< \brief Use a time stepping strategy for dynamic computations. */
};
static const map<string, ENUM_DYNAMIC> Dynamic_Map = CCreateMap<string, ENUM_DYNAMIC>
("NO", STATIC)
("YES", DYNAMIC);

/*!
 * \brief types of input file formats
 */
enum ENUM_INPUT_REF {
  SU2_REF = 1,                     /*!< \brief SU2 input format (from a restart). */
  CUSTOM_REF = 2                   /*!< \brief CGNS input format for the computational grid. */
};
static const map<string, ENUM_INPUT_REF> Input_Ref_Map = CCreateMap<string, ENUM_INPUT_REF>
("SU2", SU2_REF)
("CUSTOM", CUSTOM_REF);

/* END_CONFIG_ENUMS */

class COptionBase {
private:
public:
  COptionBase() {};
  virtual  ~COptionBase() = 0;
  //  virtual string SetValue(string) {SU2MPI::PrintAndFinalize("shouldn't be here"); return "";};
  virtual string SetValue(vector<string>) = 0;
  virtual void SetDefault() = 0;

  string optionCheckMultipleValues(vector<string> & option_value, string type_id, string option_name) {
    if (option_value.size() != 1) {
      string newString;
      newString.append(option_name);
      newString.append(": multiple values for type ");
      newString.append(type_id);
      return newString;
    }
    return "";
  }

  string badValue(vector<string> & option_value, string type_id, string option_name) {
    string newString;
    newString.append(option_name);
    newString.append(": improper option value for type ");
    newString.append(type_id);
    return newString;
  }
};

inline COptionBase::~COptionBase() {}


template <class Tenum>
class COptionEnum : public COptionBase {

  map<string, Tenum> m;
  unsigned short & field; // Reference to the feildname
  Tenum def; // Default value
  string name; // identifier for the option

public:
  COptionEnum(string option_field_name, const map<string, Tenum> m, unsigned short & option_field, Tenum default_value) : field(option_field) {
    this->m = m;
    this->def = default_value;
    this->name = option_field_name;
  }

  ~COptionEnum() {};
  string SetValue(vector<string> option_value) {
    // Check if there is more than one string
    string out = optionCheckMultipleValues(option_value, "enum", this->name);
    if (out.compare("") != 0) {
      return out;
    }

    // Check to see if the enum value is in the map
    if (this->m.find(option_value[0]) == m.end()) {
      string str;
      str.append(this->name);
      str.append(": invalid option value ");
      str.append(option_value[0]);
      str.append(". Check current SU2 options in config_template.cfg.");
      return str;
    }
    // If it is there, set the option value
    Tenum val = this->m[option_value[0]];
    this->field = val;
    return "";
  }

  void SetDefault() {
    this->field = this->def;
  }
};

class COptionDouble : public COptionBase {
  su2double & field; // Reference to the fieldname
  su2double def; // Default value
  string name; // identifier for the option

public:
  COptionDouble(string option_field_name, su2double & option_field, su2double default_value) : field(option_field) {
    this->def = default_value;
    this->name = option_field_name;
  }

  ~COptionDouble() {};
  string SetValue(vector<string> option_value) {
    // check if there is more than one value
    string out = optionCheckMultipleValues(option_value, "su2double", this->name);
    if (out.compare("") != 0) {
      return out;
    }
    istringstream is(option_value[0]);
    su2double val;
    if (is >> val) {
      this->field = val;
      return "";
    }
    return badValue(option_value, "su2double", this->name);
  }
  void SetDefault() {
    this->field = this->def;
  }
};

class COptionString : public COptionBase {
  string & field; // Reference to the fieldname
  string def; // Default value
  string name; // identifier for the option

public:
  COptionString(string option_field_name, string & option_field, string default_value) : field(option_field) {
    this->def = default_value;
    this->name = option_field_name;
  }

  ~COptionString() {};
  string SetValue(vector<string> option_value) {
    // check if there is more than one value
    string out = optionCheckMultipleValues(option_value, "su2double", this->name);
    if (out.compare("") != 0) {
      return out;
    }
    this->field.assign(option_value[0]);
    return "";
  }
  void SetDefault() {
    this->field = this->def;
  }
};

class COptionInt : public COptionBase {
  int & field; // Reference to the feildname
  int def; // Default value
  string name; // identifier for the option

public:
  COptionInt(string option_field_name, int & option_field, int default_value) : field(option_field) {
    this->def = default_value;
    this->name = option_field_name;
  }

  ~COptionInt() {};
  string SetValue(vector<string> option_value) {
    string out = optionCheckMultipleValues(option_value, "int", this->name);
    if (out.compare("") != 0) {
      return out;
    }
    istringstream is(option_value[0]);
    int val;
    if (is >> val) {
      this->field = val;
      return "";
    }
    return badValue(option_value, "int", this->name);
  }
  void SetDefault() {
    this->field = this->def;
  }
};

class COptionULong : public COptionBase {
  unsigned long & field; // Reference to the feildname
  unsigned long def; // Default value
  string name; // identifier for the option

public:
  COptionULong(string option_field_name, unsigned long & option_field, unsigned long default_value) : field(option_field) {
    this->def = default_value;
    this->name = option_field_name;
  }

  ~COptionULong() {};
  string SetValue(vector<string> option_value) {
    string out = optionCheckMultipleValues(option_value, "unsigned long", this->name);
    if (out.compare("") != 0) {
      return out;
    }
    istringstream is(option_value[0]);
    unsigned long val;
    if (is >> val) {
      this->field = val;
      return "";
    }
    return badValue(option_value, "unsigned long", this->name);
  }
  void SetDefault() {
    this->field = this->def;
  }
};

class COptionUShort : public COptionBase {
  unsigned short & field; // Reference to the feildname
  unsigned short def; // Default value
  string name; // identifier for the option

public:
  COptionUShort(string option_field_name, unsigned short & option_field, unsigned short default_value) : field(option_field) {
    this->def = default_value;
    this->name = option_field_name;
  }

  ~COptionUShort() {};
  string SetValue(vector<string> option_value) {
    string out = optionCheckMultipleValues(option_value, "unsigned short", this->name);
    if (out.compare("") != 0) {
      return out;
    }
    istringstream is(option_value[0]);
    unsigned short val;
    if (is >> val) {
      this->field = val;
      return "";
    }
    return badValue(option_value, "unsigned short", this->name);
  }
  void SetDefault() {
    this->field = this->def;
  }
};

class COptionLong : public COptionBase {
  long & field; // Reference to the feildname
  long def; // Default value
  string name; // identifier for the option

public:
  COptionLong(string option_field_name, long & option_field, long default_value) : field(option_field) {
    this->def = default_value;
    this->name = option_field_name;
  }

  ~COptionLong() {};
  string SetValue(vector<string> option_value) {
    string out = optionCheckMultipleValues(option_value, "long", this->name);
    if (out.compare("") != 0) {
      return out;
    }
    istringstream is(option_value[0]);
    long val;
    if (is >> val) {
      this->field = val;
      return "";
    }
    return badValue(option_value, "long", this->name);
  }
  void SetDefault() {
    this->field = this->def;
  }
};


class COptionBool : public COptionBase {
  bool & field; // Reference to the feildname
  bool def; // Default value
  string name; // identifier for the option

public:
  COptionBool(string option_field_name, bool & option_field, bool default_value) : field(option_field) {
    this->def = default_value;
    this->name = option_field_name;
  }

  ~COptionBool() {};
  string SetValue(vector<string> option_value) {
    // check if there is more than one value
    string out = optionCheckMultipleValues(option_value, "bool", this->name);
    if (out.compare("") != 0) {
      return out;
    }
    if (option_value[0].compare("YES") == 0) {
      this->field = true;
      return "";
    }
    if (option_value[0].compare("NO") == 0) {
      this->field = false;
      return "";
    }
    return badValue(option_value, "bool", this->name);
  }
  void SetDefault() {
    this->field = this->def;
  }
};

template <class Tenum>
class COptionEnumList : public COptionBase {

  map<string, Tenum> m;
  unsigned short * & field; // Reference to the feildname
  string name; // identifier for the option
  unsigned short & size;

public:
  COptionEnumList(string option_field_name, const map<string, Tenum> m, unsigned short * & option_field, unsigned short & list_size) : field(option_field) , size(list_size) {
    this->m = m;
    this->name = option_field_name;
  }

  ~COptionEnumList() {};
  string SetValue(vector<string> option_value) {
    if (option_value.size() == 1 && option_value[0].compare("NONE") == 0) {
      this->size = 0;
      return "";
    }
    // size is the length of the option list
    this->size = option_value.size();
    unsigned short * enums = new unsigned short[size];
    for (int i  = 0; i < this->size; i++) {
      // Check to see if the enum value is in the map
      if (this->m.find(option_value[i]) == m.end()) {
        string str;
        str.append(this->name);
        str.append(": invalid option value ");
        str.append(option_value[i]);
        str.append(". Check current SU2 options in config_template.cfg.");
        return str;
      }
      // If it is there, set the option value
      enums[i] = this->m[option_value[i]];
    }
    this->field = enums;
    return "";
  }

  void SetDefault() {
    // No default to set
    size = 0;
  }
};

class COptionDoubleArray : public COptionBase {
  su2double * & field; // Reference to the feildname
  string name; // identifier for the option
  const int size;
  su2double * def;
  su2double * vals;
  su2double * default_value;

public:
  COptionDoubleArray(string option_field_name, const int list_size, su2double * & option_field, su2double * default_value) : field(option_field), size(list_size) {
    this->name = option_field_name;
    this->default_value = default_value;
    def  = NULL;
    vals = NULL;
  }

  ~COptionDoubleArray() {
     if(def  != NULL) delete [] def; 
     if(vals != NULL) delete [] vals; 
  };
  string SetValue(vector<string> option_value) {
    // Check that the size is correct
    if (option_value.size() != (unsigned long)this->size) {
      string newstring;
      newstring.append(this->name);
      newstring.append(": wrong number of arguments: ");
      stringstream ss;
      ss << this->size;
      newstring.append(ss.str());
      newstring.append(" expected, ");
      stringstream ss2;
      ss2 << option_value.size();
      newstring.append(ss2.str());
      newstring.append(" found");
      return newstring;
    }
    vals = new su2double[this->size];
    for (int i  = 0; i < this->size; i++) {
      istringstream is(option_value[i]);
      su2double val;
      if (!(is >> val)) {
        delete [] vals;
        return badValue(option_value, "su2double array", this->name);
      }
      vals[i] = val;
    }
    this->field = vals;
    return "";
  }

  void SetDefault() {
    def = new su2double [size];
    for (int i = 0; i < size; i++) {
      def[i] = default_value[i];
    }
    this->field = def;
  }
};

class COptionDoubleList : public COptionBase {
  su2double * & field; // Reference to the feildname
  string name; // identifier for the option
  unsigned short & size;

public:
  COptionDoubleList(string option_field_name, unsigned short & list_size, su2double * & option_field) : field(option_field), size(list_size) {
    this->name = option_field_name;
  }

  ~COptionDoubleList() {};
  string SetValue(vector<string> option_value) {
    // The size is the length of option_value
    unsigned short option_size = option_value.size();
    if (option_size == 1 && option_value[0].compare("NONE") == 0) {
      // No options
      this->size = 0;
      return "";
    }

    this->size = option_size;

    // Parse all of the options
    su2double * vals = new su2double[option_size];
    for (unsigned long i  = 0; i < option_size; i++) {
      istringstream is(option_value[i]);
      su2double val;
      if (!(is >> val)) {
        delete [] vals;
        return badValue(option_value, "su2double list", this->name);
      }
      vals[i] = val;
    }
    this->field = vals;
    return "";
  }

  void SetDefault() {
    this->size = 0; // There is no default value for list
  }
};

class COptionShortList : public COptionBase {
  short * & field; // Reference to the feildname
  string name; // identifier for the option
  unsigned short & size;
  
public:
  COptionShortList(string option_field_name, unsigned short & list_size,  short * & option_field) : field(option_field), size(list_size) {
    this->name = option_field_name;
  }
  
  ~COptionShortList() {};
  string SetValue(vector<string> option_value) {
    // The size is the length of option_value
    unsigned short option_size = option_value.size();
    if (option_size == 1 && option_value[0].compare("NONE") == 0) {
      // No options
      this->size = 0;
      return "";
    }
    this->size = option_size;
    
    // Parse all of the options
    short * vals = new  short[option_size];
    for (unsigned long i  = 0; i < option_size; i++) {
      istringstream is(option_value[i]);
      unsigned short val;
      if (!(is >> val)) {
        delete [] vals;
        return badValue(option_value, "short", this->name);
      }
      vals[i] = val;
    }
    this->field = vals;
    return "";
  }
  
  void SetDefault() {
    this->size = 0; // There is no default value for list
  }
};

class COptionUShortList : public COptionBase {
  unsigned short * & field; // Reference to the feildname
  string name; // identifier for the option
  unsigned short & size;

public:
  COptionUShortList(string option_field_name, unsigned short & list_size, unsigned short * & option_field) : field(option_field), size(list_size) {
    this->name = option_field_name;
  }

  ~COptionUShortList() {};
  string SetValue(vector<string> option_value) {
    // The size is the length of option_value
    unsigned short option_size = option_value.size();
    if (option_size == 1 && option_value[0].compare("NONE") == 0) {
      // No options
      this->size = 0;
      return "";
    }
    this->size = option_size;

    // Parse all of the options
    unsigned short * vals = new unsigned short[option_size];
    for (unsigned long i  = 0; i < option_size; i++) {
      istringstream is(option_value[i]);
      unsigned short val;
      if (!(is >> val)) {
        delete [] vals;
        return badValue(option_value, "unsigned short", this->name);
      }
      vals[i] = val;
    }
    this->field = vals;
    return "";
  }

  void SetDefault() {
    this->size = 0; // There is no default value for list
  }
};

class COptionStringList : public COptionBase {
  string * & field; // Reference to the feildname
  string name; // identifier for the option
  unsigned short & size;

public:
  COptionStringList(string option_field_name, unsigned short & list_size, string * & option_field) : field(option_field), size(list_size) {
    this->name = option_field_name;
  }

  ~COptionStringList() {};
  string SetValue(vector<string> option_value) {
    // The size is the length of option_value
    unsigned short option_size = option_value.size();
    if (option_size == 1 && option_value[0].compare("NONE") == 0) {
      this->size = 0;
      return "";
    }
    this->size = option_size;

    // Parse all of the options
    string * vals = new string[option_size];
    for (unsigned long i  = 0; i < option_size; i++) {
      vals[i].assign(option_value[i]);
    }
    this->field = vals;
    return "";
  }

  void SetDefault() {
    this->size = 0; // There is no default value for list
  }
};

class COptionConvect : public COptionBase {
  string name; // identifier for the option
  unsigned short & space;
  unsigned short & centered;
  unsigned short & upwind;

public:
  COptionConvect(string option_field_name, unsigned short & space_field, unsigned short & centered_field, unsigned short & upwind_field) : space(space_field), centered(centered_field), upwind(upwind_field) {
    this->name = option_field_name;
  }

  ~COptionConvect() {};
  string SetValue(vector<string> option_value) {

    string out = optionCheckMultipleValues(option_value, "unsigned short", this->name);
    if (out.compare("") != 0) {
      return out;
    }

    if (Centered_Map.count(option_value[0])) {
      this->space = Space_Map.find("SPACE_CENTERED")->second;
      this->centered = Centered_Map.find(option_value[0])->second;
      this->upwind = NO_UPWIND;
      return "";
    }
    if (Upwind_Map.count(option_value[0])) {
      this->space = Space_Map.find("SPACE_UPWIND")->second;
      this->upwind = Upwind_Map.find(option_value[0])->second;
      this->centered = NO_CENTERED;
      return "";
    }
    // Make them defined in case something weird happens
    this->centered = NO_CENTERED;
    this->upwind = NO_UPWIND;
    this->space = SPACE_CENTERED;
    return badValue(option_value, "convect", this->name);

  }

  void SetDefault() {
    this->centered = NO_CENTERED;
    this->upwind = NO_UPWIND;
    this->space = SPACE_CENTERED;
  }
};

class COptionMathProblem : public COptionBase {
  string name; // identifier for the option
  bool & cont_adjoint;
  bool cont_adjoint_def;
  bool & disc_adjoint;
  bool disc_adjoint_def;
  bool & restart;
  bool restart_def;

public:
  COptionMathProblem(string option_field_name, bool & cont_adjoint_field, bool cont_adjoint_default, bool & disc_adjoint_field, bool disc_adjoint_default, bool & restart_field, bool restart_default) : cont_adjoint(cont_adjoint_field), disc_adjoint(disc_adjoint_field), restart(restart_field) {
    this->name = option_field_name;
    this->cont_adjoint_def = cont_adjoint_default;
    this->disc_adjoint_def = disc_adjoint_default;
    this->restart_def = restart_default;
  }

  ~COptionMathProblem() {};
  string SetValue(vector<string> option_value) {
    string out = optionCheckMultipleValues(option_value, "unsigned short", this->name);
    if (out.compare("") != 0) {
      return out;
    }
    if (option_value[0] == "ADJOINT") {
      return badValue(option_value, "math problem (try CONTINUOUS_ADJOINT)", this->name);
    }
    if (Math_Problem_Map.find(option_value[0]) == Math_Problem_Map.end()) {
      return badValue(option_value, "math problem", this->name);
    }
    if (option_value[0] == "DIRECT") {
      this->cont_adjoint = false;
      this->disc_adjoint = false;
      this->restart = false;
      return "";
    }
    if (option_value[0] == "CONTINUOUS_ADJOINT") {
      this->cont_adjoint= true;
      this->disc_adjoint = false;
      this->restart= true;
      return "";
    }
    if (option_value[0] == "DISCRETE_ADJOINT") {
      this->disc_adjoint = true;
      this->cont_adjoint= false;
      this->restart = true;
      return "";
    }
    return "option in math problem map not considered in constructor";
  }

  void SetDefault() {
    this->cont_adjoint = this->cont_adjoint_def;
    this->disc_adjoint = this->disc_adjoint_def;
    this->restart = this->restart_def;
  }
  
};

class COptionDVParam : public COptionBase {
  string name; // identifier for the option
  unsigned short & nDV;
  su2double ** & paramDV;
  string * & FFDTag;
  unsigned short* & design_variable;

public:
  COptionDVParam(string option_field_name, unsigned short & nDV_field, su2double** & paramDV_field, string* & FFDTag_field, unsigned short * & design_variable_field) : nDV(nDV_field), paramDV(paramDV_field), FFDTag(FFDTag_field), design_variable(design_variable_field) {
    this->name = option_field_name;
  }

  ~COptionDVParam() {};
  
  string SetValue(vector<string> option_value) {
    if ((option_value.size() == 1) && (option_value[0].compare("NONE") == 0)) {
      this->nDV = 0;
      return "";
    }

    // Cannot have ; at the beginning or the end
    if (option_value[0].compare(";") == 0) {
      string newstring;
      newstring.append(this->name);
      newstring.append(": may not have beginning semicolon");
      return newstring;
    }
    if (option_value[option_value.size()-1].compare(";") == 0) {
      string newstring;
      newstring.append(this->name);
      newstring.append(": may not have ending semicolon");
      return newstring;
    }


    // use the ";" token to determine the number of design variables
    // This works because semicolon is not one of the delimiters in tokenize string
    this->nDV = 0;
    //unsigned int num_semi = 0;
    for (unsigned int i = 0; i < static_cast<unsigned int>(option_value.size()); i++) {
      if (option_value[i].compare(";") == 0) {
        this->nDV++;
        //        num_semi++;
      }
    }

    // One more design variable than semicolon
    this->nDV++;

    if ( (this->nDV > 0) && (this->design_variable == NULL) ) {
      string newstring;
      newstring.append(this->name);
      newstring.append(": Design_Variable array has not been allocated. Check that DV_KIND appears before DV_PARAM in configuration file.");
      return newstring;
    }

    this->paramDV = new su2double*[this->nDV];
    for (unsigned short iDV = 0; iDV < this->nDV; iDV++) {
      this->paramDV[iDV] = new su2double[MAX_PARAMETERS];
    }

    this->FFDTag = new string[this->nDV];

    unsigned short nParamDV = 0;
    stringstream ss;
    unsigned int i = 0;
    for (unsigned short iDV = 0; iDV < this->nDV; iDV++) {
      switch (this->design_variable[iDV]) {
        case NO_DEFORMATION:       nParamDV = 0; break;
        case FFD_SETTING:          nParamDV = 0; break;
        case FFD_CONTROL_POINT_2D: nParamDV = 5; break;
        case FFD_CAMBER_2D:        nParamDV = 2; break;
        case FFD_THICKNESS_2D:     nParamDV = 2; break;
        case FFD_TWIST_2D:         nParamDV = 3; break;
        case HICKS_HENNE:          nParamDV = 2; break;
        case SURFACE_BUMP:         nParamDV = 3; break;
        case CST:                  nParamDV = 3; break;
        case ANGLE_OF_ATTACK:      nParamDV = 1; break;
        case SCALE:                nParamDV = 0; break;
        case TRANSLATION:          nParamDV = 3; break;
        case ROTATION:             nParamDV = 6; break;
        case NACA_4DIGITS:         nParamDV = 3; break;
        case PARABOLIC:            nParamDV = 2; break;
        case AIRFOIL:              nParamDV = 2; break;
        case FFD_CONTROL_POINT:    nParamDV = 7; break;
        case FFD_NACELLE:          nParamDV = 6; break;
        case FFD_GULL:             nParamDV = 2; break;
        case FFD_TWIST:            nParamDV = 8; break;
        case FFD_ROTATION:         nParamDV = 7; break;
        case FFD_CONTROL_SURFACE:  nParamDV = 7; break;
        case FFD_CAMBER:           nParamDV = 3; break;
        case FFD_THICKNESS:        nParamDV = 3; break;
        case FFD_ANGLE_OF_ATTACK:  nParamDV = 2; break;
        case SURFACE_FILE:         nParamDV = 0; break;
        case DV_EFIELD:            nParamDV = 2; break;
        case DV_YOUNG:             nParamDV = 0; break;
        case DV_POISSON:           nParamDV = 0; break;
        case DV_RHO:               nParamDV = 0; break;
        case DV_RHO_DL:            nParamDV = 0; break;
        case SCALE_GRID:           nParamDV = 0; break;
        case TRANSLATE_GRID:       nParamDV = 3; break;
        case ROTATE_GRID:          nParamDV = 6; break;
        default : {
          string newstring;
          newstring.append(this->name);
          newstring.append(": undefined design variable type found in configuration file.");
          return newstring;
        }
      }

      for (unsigned short iParamDV = 0; iParamDV < nParamDV; iParamDV++) {

        ss << option_value[i] << " ";

        if ((iParamDV == 0) &&
            ((this->design_variable[iDV] == NO_DEFORMATION) ||
             (this->design_variable[iDV] == FFD_SETTING) ||
             (this->design_variable[iDV] == FFD_ANGLE_OF_ATTACK)||
             (this->design_variable[iDV] == FFD_CONTROL_POINT_2D) ||
             (this->design_variable[iDV] == FFD_CAMBER_2D) ||
             (this->design_variable[iDV] == FFD_TWIST_2D) ||
             (this->design_variable[iDV] == FFD_THICKNESS_2D) ||
             (this->design_variable[iDV] == FFD_CONTROL_POINT) ||
             (this->design_variable[iDV] == FFD_NACELLE) ||
             (this->design_variable[iDV] == FFD_GULL) ||
             (this->design_variable[iDV] == FFD_TWIST) ||
             (this->design_variable[iDV] == FFD_ROTATION) ||
             (this->design_variable[iDV] == FFD_CONTROL_SURFACE) ||
             (this->design_variable[iDV] == FFD_CAMBER) ||
             (this->design_variable[iDV] == FFD_THICKNESS))) {
              ss >> this->FFDTag[iDV];
              this->paramDV[iDV][iParamDV] = 0;
            }
        else
          ss >> this->paramDV[iDV][iParamDV];

        i++;
      }
      if (iDV < (this->nDV-1)) {
        if (option_value[i].compare(";") != 0) {
          string newstring;
          newstring.append(this->name);
          newstring.append(": a design variable in the configuration file has the wrong number of parameters");
          return newstring;
        }
        i++;
      }
    }

    // Need to return something...
    return "";
  }

  void SetDefault() {
    this->nDV = 0;
    this->paramDV = NULL;
    this->FFDTag = NULL;
    // Don't mess with the Design_Variable because it's an input, not modified
  }
};

class COptionDVValue : public COptionBase {
  string name; // identifier for the option
  unsigned short* & nDV_Value;
  su2double ** & valueDV;
  unsigned short & nDV;
  su2double ** & paramDV;
  unsigned short* & design_variable;

public:
  COptionDVValue(string option_field_name, unsigned short* & nDVValue_field, su2double** & valueDV_field, unsigned short & nDV_field,  su2double** & paramDV_field, unsigned short * & design_variable_field) : nDV_Value(nDVValue_field), valueDV(valueDV_field), nDV(nDV_field), paramDV(paramDV_field), design_variable(design_variable_field) {
    this->name = option_field_name;
  }

  ~COptionDVValue() {};

  string SetValue(vector<string> option_value) {
    if ((option_value.size() == 1) && (option_value[0].compare("NONE") == 0)) {
      this->nDV_Value = NULL;
      return "";
    }

    if ( (this->nDV > 0) && (this->design_variable == NULL) ) {
      string newstring;
      newstring.append(this->name);
      newstring.append(": Design_Variable array has not been allocated. Check that DV_KIND appears before DV_VALUE in configuration file.");
      return newstring;
    }
    if ( (this->nDV > 0) && (this->paramDV == NULL) ) {
      string newstring;
      newstring.append(this->name);
      newstring.append(": Design_Parameter array has not been allocated. Check that DV_PARAM appears before DV_VALUE in configuration file.");
      return newstring;
    }

    this->valueDV = new su2double*[this->nDV];
    this->nDV_Value = new unsigned short[this->nDV];

    for (unsigned short iDV = 0; iDV < this->nDV; iDV++) {
      this->valueDV[iDV] = new su2double[3];
    }

    unsigned short nValueDV = 0;
    unsigned short totalnValueDV = 0;
    stringstream ss;
    unsigned int i = 0;
    for (unsigned short iDV = 0; iDV < this->nDV; iDV++) {
      switch (this->design_variable[iDV]) {
        case FFD_CONTROL_POINT:
          if((this->paramDV[iDV][4] == 0) &&
             (this->paramDV[iDV][5] == 0) &&
             (this->paramDV[iDV][6] == 0)) {
            nValueDV = 3;
          } else {
            nValueDV = 1;
          }
          break;
        case FFD_CONTROL_POINT_2D:
          if((this->paramDV[iDV][3] == 0) &&
             (this->paramDV[iDV][4] == 0)) {
            nValueDV = 2;
          } else {
            nValueDV = 1;
          }
          break;
        default :
          nValueDV = 1;
      }

      this->nDV_Value[iDV] = nValueDV;

      totalnValueDV += nValueDV;

      for (unsigned short iValueDV = 0; iValueDV < nValueDV; iValueDV++) {

        if (i >= option_value.size()) {
          string newstring;
          newstring.append(this->name);
          newstring.append(": DV_VALUE does not contain enough entries to match DV_KIND or DV_PARAM.");
          return newstring;
        }
        
        ss << option_value[i] << " ";

        ss >> this->valueDV[iDV][iValueDV];

        i++;
      }
    }

    if (i != totalnValueDV) {
      string newstring;
      newstring.append(this->name);
      newstring.append(": a design variable in the configuration file has the wrong number of values");
      return newstring;
    }

    // Need to return something...
    return "";
  }

  void SetDefault() {
    this->nDV_Value = 0;
    this->valueDV = NULL;
    // Don't mess with the Design_Variable because it's an input, not modified
  }
};

class COptionFFDDef : public COptionBase {
  string name;
  unsigned short & nFFD;
  su2double ** & CoordFFD;
  string * & FFDTag;
  
public:
  COptionFFDDef(string option_field_name, unsigned short & nFFD_field, su2double** & coordFFD_field, string* & FFDTag_field) : nFFD(nFFD_field), CoordFFD(coordFFD_field), FFDTag(FFDTag_field) {
    this->name = option_field_name;
  }
  
  ~COptionFFDDef() {};
  
  string SetValue(vector<string> option_value) {
    if ((option_value.size() == 1) && (option_value[0].compare("NONE") == 0)) {
      this->nFFD = 0;
      return "";
    }
    
    // Cannot have ; at the beginning or the end
    if (option_value[0].compare(";") == 0) {
      string newstring;
      newstring.append(this->name);
      newstring.append(": may not have beginning semicolon");
      return newstring;
    }
    if (option_value[option_value.size()-1].compare(";") == 0) {
      string newstring;
      newstring.append(this->name);
      newstring.append(": may not have ending semicolon");
      return newstring;
    }
    
    
    // use the ";" token to determine the number of design variables
    // This works because semicolon is not one of the delimiters in tokenize string
    this->nFFD = 0;
    for (unsigned int i = 0; i < static_cast<unsigned int>(option_value.size()); i++) {
      if (option_value[i].compare(";") == 0) {
        this->nFFD++;
      }
    }
    
    // One more design variable than semicolon
    this->nFFD++;
    
    this->CoordFFD = new su2double*[this->nFFD];
    for (unsigned short iFFD = 0; iFFD < this->nFFD; iFFD++) {
      this->CoordFFD[iFFD] = new su2double[25];
    }
    
    this->FFDTag = new string[this->nFFD];
    
    unsigned short nCoordFFD = 0;
    stringstream ss;
    unsigned int i = 0;
    
    for (unsigned short iFFD = 0; iFFD < this->nFFD; iFFD++) {
      
      nCoordFFD = 25;
      
      for (unsigned short iCoordFFD = 0; iCoordFFD < nCoordFFD; iCoordFFD++) {
        
        ss << option_value[i] << " ";
        
        if (iCoordFFD == 0) ss >> this->FFDTag[iFFD];
        else ss >> this->CoordFFD[iFFD][iCoordFFD-1];
        
        i++;
      }
      
      if (iFFD < (this->nFFD-1)) {
        if (option_value[i].compare(";") != 0) {
          string newstring;
          newstring.append(this->name);
          newstring.append(": a FFD box in the configuration file has the wrong number of parameters");
          return newstring;
        }
        i++;
      }
      
    }
    
    // Need to return something...
    return "";
  }
  
  void SetDefault() {
    this->nFFD = 0;
    this->CoordFFD = NULL;
    this->FFDTag = NULL;
  }
  
};

class COptionFFDDegree : public COptionBase {
  string name;
  unsigned short & nFFD;
  unsigned short ** & DegreeFFD;
  
public:
  COptionFFDDegree(string option_field_name, unsigned short & nFFD_field, unsigned short** & degreeFFD_field) : nFFD(nFFD_field), DegreeFFD(degreeFFD_field) {
    this->name = option_field_name;
  }
  
  ~COptionFFDDegree() {};
  
  string SetValue(vector<string> option_value) {
    if ((option_value.size() == 1) && (option_value[0].compare("NONE") == 0)) {
      this->nFFD = 0;
      return "";
    }
    
    // Cannot have ; at the beginning or the end
    if (option_value[0].compare(";") == 0) {
      string newstring;
      newstring.append(this->name);
      newstring.append(": may not have beginning semicolon");
      return newstring;
    }
    if (option_value[option_value.size()-1].compare(";") == 0) {
      string newstring;
      newstring.append(this->name);
      newstring.append(": may not have ending semicolon");
      return newstring;
    }
    
    
    // use the ";" token to determine the number of design variables
    // This works because semicolon is not one of the delimiters in tokenize string
    this->nFFD = 0;
    for (unsigned int i = 0; i < static_cast<unsigned int>(option_value.size()); i++) {
      if (option_value[i].compare(";") == 0) {
        this->nFFD++;
      }
    }
    
    // One more design variable than semicolon
    this->nFFD++;
    
    this->DegreeFFD = new unsigned short*[this->nFFD];
    for (unsigned short iFFD = 0; iFFD < this->nFFD; iFFD++) {
      this->DegreeFFD[iFFD] = new unsigned short[3];
    }
    
    unsigned short nDegreeFFD = 0;
    stringstream ss;
    unsigned int i = 0;
    
    for (unsigned short iFFD = 0; iFFD < this->nFFD; iFFD++) {
      
      nDegreeFFD = 3;
      
      for (unsigned short iDegreeFFD = 0; iDegreeFFD < nDegreeFFD; iDegreeFFD++) {
        ss << option_value[i] << " ";
        ss >> this->DegreeFFD[iFFD][iDegreeFFD];
        i++;
      }
      
      if (iFFD < (this->nFFD-1)) {
        if (option_value[i].compare(";") != 0) {
          string newstring;
          newstring.append(this->name);
          newstring.append(": a FFD degree in the configuration file has the wrong number of parameters");
          return newstring;
        }
        i++;
      }
      
    }
    
    // Need to return something...
    return "";
  }
  
  void SetDefault() {
    this->nFFD = 0;
    this->DegreeFFD = NULL;
  }
  
};

// Class where the option is represented by (String, su2double, string, su2double, ...)
class COptionStringDoubleList : public COptionBase {
  string name; // identifier for the option
  unsigned short & size; // how many strings are there (same as number of su2doubles)

  string * & s_f; // Reference to the string fields
  su2double* & d_f; // reference to the su2double fields

public:
  COptionStringDoubleList(string option_field_name, unsigned short & list_size, string * & string_field, su2double* & double_field) : size(list_size), s_f(string_field), d_f(double_field) {
    this->name = option_field_name;
  }

  ~COptionStringDoubleList() {};
  string SetValue(vector<string> option_value) {
    // There must be an even number of entries (same number of strings and doubles
    unsigned short totalVals = option_value.size();
    if ((totalVals % 2) != 0) {
      if ((totalVals == 1) && (option_value[0].compare("NONE") == 0)) {
        // It's okay to say its NONE
        this->size = 0;
        return "";
      }
      string newstring;
      newstring.append(this->name);
      newstring.append(": must have an even number of entries");
      return newstring;
    }
    unsigned short nVals = totalVals / 2;
    this->size = nVals;
    this->s_f = new string[nVals];
    this->d_f = new su2double[nVals];

    for (unsigned long i = 0; i < nVals; i++) {
      this->s_f[i].assign(option_value[2*i]); // 2 because have su2double and string
      istringstream is(option_value[2*i + 1]);
      su2double val;
      if (!(is >> val)) {
        return badValue(option_value, "string su2double", this->name);
      }
      this->d_f[i] = val;
    }
    // Need to return something...
    return "";
  }

  void SetDefault() {
    this->size = 0; // There is no default value for list
  }
};

class COptionInlet : public COptionBase {
  string name; // identifier for the option
  unsigned short & size;
  string * & marker;
  su2double * & ttotal;
  su2double * & ptotal;
  su2double ** & flowdir;

public:
  COptionInlet(string option_field_name, unsigned short & nMarker_Inlet, string* & Marker_Inlet, su2double* & Ttotal, su2double* & Ptotal, su2double** & FlowDir) : size(nMarker_Inlet), marker(Marker_Inlet), ttotal(Ttotal), ptotal(Ptotal), flowdir(FlowDir) {
    this->name = option_field_name;
  }

  ~COptionInlet() {};
  string SetValue(vector<string> option_value) {

    unsigned short totalVals = option_value.size();
    if ((totalVals == 1) && (option_value[0].compare("NONE") == 0)) {
      this->size = 0;
      this->marker = NULL;
      this->ttotal = NULL;
      this->ptotal = NULL;
      this->flowdir = NULL;
      return "";
    }

    if (totalVals % 6 != 0) {
      string newstring;
      newstring.append(this->name);
      newstring.append(": must have a number of entries divisible by 6");
      this->size = 0;
      this->marker = NULL;
      this->ttotal = NULL;
      this->ptotal = NULL;
      this->flowdir = NULL;
      return newstring;
    }

    unsigned short nVals = totalVals / 6;
    this->size = nVals;
    this->marker = new string[nVals];
    this->ttotal = new su2double[nVals];
    this->ptotal = new su2double[nVals];
    this->flowdir = new su2double*[nVals];
    for (unsigned long i = 0; i < nVals; i++) {
      this->flowdir[i] = new su2double[3];
    }

    for (unsigned long i = 0; i < nVals; i++) {
      this->marker[i].assign(option_value[6*i]);
      istringstream ss_1st(option_value[6*i + 1]);
      if (!(ss_1st >> this->ttotal[i])) {
        return badValue(option_value, "inlet", this->name);
      }
      istringstream ss_2nd(option_value[6*i + 2]);
      if (!(ss_2nd >> this->ptotal[i])) {
        return badValue(option_value, "inlet", this->name);
      }
      istringstream ss_3rd(option_value[6*i + 3]);
      if (!(ss_3rd >> this->flowdir[i][0])) {
        return badValue(option_value, "inlet", this->name);
      }
      istringstream ss_4th(option_value[6*i + 4]);
      if (!(ss_4th >> this->flowdir[i][1])) {
        return badValue(option_value, "inlet", this->name);
      }
      istringstream ss_5th(option_value[6*i + 5]);
      if (!(ss_5th >> this->flowdir[i][2])) {
        return badValue(option_value, "inlet", this->name);
      }
    }

    return "";
  }

  void SetDefault() {
    this->marker = NULL;
    this->ttotal = NULL;
    this->ptotal = NULL;
    this->flowdir = NULL;
    this->size = 0; // There is no default value for list
  }
};

template <class Tenum>
class COptionRiemann : public COptionBase {

protected:
  map<string, Tenum> m;
  string name; // identifier for the option
  unsigned short & size;
  string * & marker;
  unsigned short* & field; // Reference to the field name
  su2double * & var1;
  su2double * & var2;
  su2double ** & flowdir;

public:
  COptionRiemann(string option_field_name, unsigned short & nMarker_Riemann, string* & Marker_Riemann, unsigned short* & option_field, const map<string, Tenum> m, su2double* & var1, su2double* & var2, su2double** & FlowDir) : size(nMarker_Riemann),
  	  	  	  	  marker(Marker_Riemann), field(option_field), var1(var1), var2(var2), flowdir(FlowDir) {
    this->name = option_field_name;
    this->m = m;
  }
  ~COptionRiemann() {};

  string SetValue(vector<string> option_value) {

    unsigned short totalVals = option_value.size();
    if ((totalVals == 1) && (option_value[0].compare("NONE") == 0)) {
      this->size = 0;
      this->marker = NULL;
      this->field = 0;
      this->var1 = NULL;
      this->var2 = NULL;
      this->flowdir = NULL;
      return "";
    }

    if (totalVals % 7 != 0) {
      string newstring;
      newstring.append(this->name);
      newstring.append(": must have a number of entries divisible by 7");
      this->size = 0;
      this->marker = NULL;
      this->var1 = NULL;
      this->var2 = NULL;
      this->flowdir = NULL;
      this->field = NULL;
      return newstring;
    }

    unsigned short nVals = totalVals / 7;
    this->size = nVals;
    this->marker = new string[nVals];
    this->var1 = new su2double[nVals];
    this->var2 = new su2double[nVals];
    this->flowdir = new su2double*[nVals];
    this->field = new unsigned short[nVals];

    for (unsigned long i = 0; i < nVals; i++) {
      this->flowdir[i] = new su2double[3];
    }

    for (unsigned long i = 0; i < nVals; i++) {
      this->marker[i].assign(option_value[7*i]);
        // Check to see if the enum value is in the map
    if (this->m.find(option_value[7*i + 1]) == m.end()) {
      string str;
      str.append(this->name);
      str.append(": invalid option value ");
      str.append(option_value[0]);
      str.append(". Check current SU2 options in config_template.cfg.");
      return str;
    }
      Tenum val = this->m[option_value[7*i + 1]];
      this->field[i] = val;

      istringstream ss_1st(option_value[7*i + 2]);
      if (!(ss_1st >> this->var1[i])) {
        return badValue(option_value, "Riemann", this->name);
      }
      istringstream ss_2nd(option_value[7*i + 3]);
      if (!(ss_2nd >> this->var2[i])) {
        return badValue(option_value, "Riemann", this->name);
      }
      istringstream ss_3rd(option_value[7*i + 4]);
      if (!(ss_3rd >> this->flowdir[i][0])) {
        return badValue(option_value, "Riemann", this->name);
      }
      istringstream ss_4th(option_value[7*i + 5]);
      if (!(ss_4th >> this->flowdir[i][1])) {
        return badValue(option_value, "Riemann", this->name);
      }
      istringstream ss_5th(option_value[7*i + 6]);
      if (!(ss_5th >> this->flowdir[i][2])) {
        return badValue(option_value, "Riemann", this->name);
      }
    }

    return "";
  }

  void SetDefault() {
    this->marker = NULL;
    this->var1 = NULL;
    this->var2 = NULL;
    this->flowdir = NULL;
    this->size = 0; // There is no default value for list
  }
};

template <class Tenum>
class COptionGiles : public COptionBase{

  map<string, Tenum> m;
  unsigned short & size;
  string * & marker;
  unsigned short* & field; // Reference to the fieldname
  string name; // identifier for the option
  su2double * & var1;
  su2double * & var2;
  su2double ** & flowdir;
  su2double * & relfac1;
  su2double * & relfac2;

public:
  COptionGiles(string option_field_name, unsigned short & nMarker_Giles, string* & Marker_Giles, unsigned short* & option_field, const map<string, Tenum> m, su2double* & var1, su2double* & var2, su2double** & FlowDir, su2double* & relfac1, su2double* & relfac2) : size(nMarker_Giles),
  	  	  	  	  marker(Marker_Giles), field(option_field), var1(var1), var2(var2), flowdir(FlowDir), relfac1(relfac1), relfac2(relfac2) {
    this->name = option_field_name;
    this->m = m;
  }
  ~COptionGiles() {};

  string SetValue(vector<string> option_value) {

    unsigned long totalVals = option_value.size();
    if ((totalVals == 1) && (option_value[0].compare("NONE") == 0)) {
      this->size = 0;
      this->marker = NULL;
      this->field = 0;
      this->var1 = NULL;
      this->var2 = NULL;
      this->flowdir = NULL;
      this->relfac1 = NULL;
      this->relfac2 = NULL;
      return "";
    }

    if (totalVals % 9 != 0) {
      string newstring;
      newstring.append(this->name);
      newstring.append(": must have a number of entries divisible by 9");
      this->size = 0;
      this->marker = NULL;
      this->var1 = NULL;
      this->var2 = NULL;
      this->flowdir = NULL;
      this->field = NULL;
      this->relfac1 = NULL;
      this->relfac2 = NULL;
      return newstring;
    }

    unsigned long nVals = totalVals / 9;
    this->size = nVals;
    this->marker = new string[nVals];
    this->var1 = new su2double[nVals];
    this->var2 = new su2double[nVals];
    this->flowdir = new su2double*[nVals];
    this->field = new unsigned short[nVals];
    this->relfac1 = new su2double[nVals];
    this->relfac2 = new su2double[nVals];

    for (unsigned int i = 0; i < nVals; i++) {
      this->flowdir[i] = new su2double[3];
    }

    for (unsigned int i = 0; i < nVals; i++) {
      this->marker[i].assign(option_value[9*i]);
        // Check to see if the enum value is in the map
    if (this->m.find(option_value[9*i + 1]) == m.end()) {
      string str;
      str.append(this->name);
      str.append(": invalid option value ");
      str.append(option_value[0]);
      str.append(". Check current SU2 options in config_template.cfg.");
      return str;
    }
      Tenum val = this->m[option_value[9*i + 1]];
      this->field[i] = val;

      istringstream ss_1st(option_value[9*i + 2]);
      if (!(ss_1st >> this->var1[i])) {
        return badValue(option_value, "Giles BC", this->name);
      }
      istringstream ss_2nd(option_value[9*i + 3]);
      if (!(ss_2nd >> this->var2[i])) {
        return badValue(option_value, "Giles BC", this->name);
      }
      istringstream ss_3rd(option_value[9*i + 4]);
      if (!(ss_3rd >> this->flowdir[i][0])) {
        return badValue(option_value, "Giles BC", this->name);
      }
      istringstream ss_4th(option_value[9*i + 5]);
      if (!(ss_4th >> this->flowdir[i][1])) {
        return badValue(option_value, "Giles BC", this->name);
      }
      istringstream ss_5th(option_value[9*i + 6]);
      if (!(ss_5th >> this->flowdir[i][2])) {
        return badValue(option_value, "Giles BC", this->name);
      }
      istringstream ss_6th(option_value[9*i + 7]);
      if (!(ss_6th >> this->relfac1[i])) {
        return badValue(option_value, "Giles BC", this->name);
      }
      istringstream ss_7th(option_value[9*i + 8]);
      if (!(ss_7th >> this->relfac2[i])) {
        return badValue(option_value, "Giles BC", this->name);
      }
    }

    return "";
  }

  void SetDefault() {
    this->marker = NULL;
    this->var1 = NULL;
    this->var2 = NULL;
    this->relfac1 = NULL;
    this->relfac2 = NULL;
    this->flowdir = NULL;
    this->size = 0; // There is no default value for list
  }
};






//Inlet condition where the input direction is assumed
class COptionExhaust : public COptionBase {
  string name; // identifier for the option
  unsigned short & size;
  string * & marker;
  su2double * & ttotal;
  su2double * & ptotal;

public:
  COptionExhaust(string option_field_name, unsigned short & nMarker_Exhaust, string* & Marker_Exhaust, su2double* & Ttotal, su2double* & Ptotal) : size(nMarker_Exhaust), marker(Marker_Exhaust), ttotal(Ttotal), ptotal(Ptotal) {
    this->name = option_field_name;
  }

  ~COptionExhaust() {};
  
  string SetValue(vector<string> option_value) {

    unsigned short totalVals = option_value.size();
    if ((totalVals == 1) && (option_value[0].compare("NONE") == 0)) {
      this->size = 0;
      this->marker = NULL;
      this->ttotal = NULL;
      this->ptotal = NULL;
      return "";
    }

    if (totalVals % 3 != 0) {
      string newstring;
      newstring.append(this->name);
      newstring.append(": must have a number of entries divisible by 3");
      this->size = 0;
      this->marker = NULL;
      this->ttotal = NULL;
      this->ptotal = NULL;
      return newstring;
    }

    unsigned short nVals = totalVals / 3;
    this->size = nVals;
    this->marker = new string[nVals];
    this->ttotal = new su2double[nVals];
    this->ptotal = new su2double[nVals];

    for (unsigned long i = 0; i < nVals; i++) {
      this->marker[i].assign(option_value[3*i]);
      istringstream ss_1st(option_value[3*i + 1]);
      if (!(ss_1st >> this->ttotal[i]))
        return badValue(option_value, "exhaust fixed", this->name);
      istringstream ss_2nd(option_value[3*i + 2]);
      if (!(ss_2nd >> this->ptotal[i]))
        return badValue(option_value, "exhaust fixed", this->name);
    }
    
    return "";
  }

  void SetDefault() {
    this->marker = NULL;
    this->ttotal = NULL;
    this->ptotal = NULL;
    this->size = 0; // There is no default value for list
  }
  
};

class COptionPeriodic : public COptionBase {
  string name; // identifier for the option
  unsigned short & size;
  string * & marker_bound;
  string * & marker_donor;
  su2double ** & rot_center;
  su2double ** & rot_angles;
  su2double ** & translation;

public:
  COptionPeriodic(const string option_field_name, unsigned short & nMarker_PerBound,
                  string* & Marker_PerBound, string* & Marker_PerDonor,
                  su2double** & RotCenter, su2double** & RotAngles, su2double** & Translation) : size(nMarker_PerBound), marker_bound(Marker_PerBound), marker_donor(Marker_PerDonor), rot_center(RotCenter), rot_angles(RotAngles), translation(Translation) {
    this->name = option_field_name;
  }

  ~COptionPeriodic() {};
  string SetValue(vector<string> option_value) {

    const int mod_num = 11;

    unsigned short totalVals = option_value.size();
    if ((totalVals == 1) && (option_value[0].compare("NONE") == 0)) {
      this->size = 0;
      this->marker_bound = NULL;
      this->marker_donor = NULL;
      this->rot_center = NULL;
      this->rot_angles = NULL;
      this->translation = NULL;
      return "";
    }

    if (totalVals % mod_num != 0) {
      string newstring;
      newstring.append(this->name);
      newstring.append(": must have a number of entries divisible by 11");
      this->size = 0;
      this->marker_bound = NULL;
      this->marker_donor = NULL;
      this->rot_center = NULL;
      this->rot_angles = NULL;
      this->translation = NULL;
      return newstring;
    }

    unsigned short nVals = 2 * (totalVals / mod_num); // To account for periodic and donor
    this->size = nVals;
    this->marker_bound = new string[nVals];
    this->marker_donor = new string[nVals];
    this->rot_center = new su2double*[nVals];
    this->rot_angles = new su2double*[nVals];
    this->translation = new su2double*[nVals];
    for (unsigned long i = 0; i < nVals; i++) {
      this->rot_center[i] = new su2double[3];
      this->rot_angles[i] = new su2double[3];
      this->translation[i] = new su2double[3];
    }

    su2double deg2rad = PI_NUMBER/180.0;

    for (unsigned long i = 0; i < (nVals/2); i++) {
      this->marker_bound[i].assign(option_value[mod_num*i]);
      this->marker_donor[i].assign(option_value[mod_num*i+1]);
      istringstream ss_1st(option_value[mod_num*i + 2]);
      if (!(ss_1st >> this->rot_center[i][0])) {
        return badValue(option_value, "periodic", this->name);
      }
      istringstream ss_2nd(option_value[mod_num*i + 3]);
      if (!(ss_2nd >> this->rot_center[i][1])) {
        return badValue(option_value, "periodic", this->name);
      }
      istringstream ss_3rd(option_value[mod_num*i + 4]);
      if (!(ss_3rd >> this->rot_center[i][2])) {
        return badValue(option_value, "periodic", this->name);
      }
      istringstream ss_4th(option_value[mod_num*i + 5]);
      if (!(ss_4th >> this->rot_angles[i][0])) {
        return badValue(option_value, "periodic", this->name);
      }
      istringstream ss_5th(option_value[mod_num*i + 6]);
      if (!(ss_5th >> this->rot_angles[i][1])) {
        return badValue(option_value, "periodic", this->name);
      }
      istringstream ss_6th(option_value[mod_num*i + 7]);
      if (!(ss_6th >> this->rot_angles[i][2])) {
        return badValue(option_value, "periodic", this->name);
      }
      istringstream ss_7th(option_value[mod_num*i + 8]);
      if (!(ss_7th >> this->translation[i][0])) {
        return badValue(option_value, "periodic", this->name);
      }
      istringstream ss_8th(option_value[mod_num*i + 9]);
      if (!(ss_8th >> this->translation[i][1])) {
        return badValue(option_value, "periodic", this->name);
      }
      istringstream ss_9th(option_value[mod_num*i + 10]);
      if (!(ss_9th >> this->translation[i][2])) {
        return badValue(option_value, "periodic", this->name);
      }
      this->rot_angles[i][0] *= deg2rad;
      this->rot_angles[i][1] *= deg2rad;
      this->rot_angles[i][2] *= deg2rad;
    }

    for (unsigned long i = (nVals/2); i < nVals; i++) {
      this->marker_bound[i].assign(option_value[mod_num*(i-nVals/2)+1]);
      this->marker_donor[i].assign(option_value[mod_num*(i-nVals/2)]);
      istringstream ss_1st(option_value[mod_num*(i-nVals/2) + 2]);
      if (!(ss_1st >> this->rot_center[i][0])) {
        return badValue(option_value, "periodic", this->name);
      }
      istringstream ss_2nd(option_value[mod_num*(i-nVals/2) + 3]);
      if (!(ss_2nd >> this->rot_center[i][1])) {
        return badValue(option_value, "periodic", this->name);
      }
      istringstream ss_3rd(option_value[mod_num*(i-nVals/2) + 4]);
      if (!(ss_3rd >> this->rot_center[i][2])) {
        return badValue(option_value, "periodic", this->name);
      }
      istringstream ss_4th(option_value[mod_num*(i-nVals/2) + 5]);
      if (!(ss_4th >> this->rot_angles[i][0])) {
        return badValue(option_value, "periodic", this->name);
      }
      istringstream ss_5th(option_value[mod_num*(i-nVals/2) + 6]);
      if (!(ss_5th >> this->rot_angles[i][1])) {
        return badValue(option_value, "periodic", this->name);
      }
      istringstream ss_6th(option_value[mod_num*(i-nVals/2) + 7]);
      if (!(ss_6th >> this->rot_angles[i][2])) {
        return badValue(option_value, "periodic", this->name);
      }
      istringstream ss_7th(option_value[mod_num*(i-nVals/2) + 8]);
      if (!(ss_7th >> this->translation[i][0])) {
        return badValue(option_value, "periodic", this->name);
      }
      istringstream ss_8th(option_value[mod_num*(i-nVals/2) + 9]);
      if (!(ss_8th >> this->translation[i][1])) {
        return badValue(option_value, "periodic", this->name);
      }
      istringstream ss_9th(option_value[mod_num*(i-nVals/2) + 10]);
      if (!(ss_9th >> this->translation[i][2])) {
        return badValue(option_value, "periodic", this->name);
      }
      /*--- Mirror the rotational angles and translation vector (rotational
       center does not need to move) ---*/
      this->rot_center[i][0] *= 1.0;
      this->rot_center[i][1] *= 1.0;
      this->rot_center[i][2] *= 1.0;
      this->rot_angles[i][0] *= -deg2rad;
      this->rot_angles[i][1] *= -deg2rad;
      this->rot_angles[i][2] *= -deg2rad;
      this->translation[i][0] *= -1.0;
      this->translation[i][1] *= -1.0;
      this->translation[i][2] *= -1.0;
    }

    return "";
  }

  void SetDefault() {
    this->size = 0;
    this->marker_bound = NULL;
    this->marker_donor = NULL;
    this->rot_center = NULL;
    this->rot_angles = NULL;
    this->translation = NULL;
  }
};

class COptionTurboPerformance : public COptionBase {
  string name; // identifier for the option
  unsigned short & size;
  string * & marker_turboIn;
  string * & marker_turboOut;

public:
  COptionTurboPerformance(const string option_field_name, unsigned short & nMarker_TurboPerf,
                          string* & Marker_TurboBoundIn, string* & Marker_TurboBoundOut) : size(nMarker_TurboPerf), marker_turboIn(Marker_TurboBoundIn), marker_turboOut(Marker_TurboBoundOut){
    this->name = option_field_name;
  }

  ~COptionTurboPerformance() {};
  string SetValue(vector<string> option_value) {

    const int mod_num = 2;

    unsigned long totalVals = option_value.size();
    if ((totalVals == 1) && (option_value[0].compare("NONE") == 0)) {
      this->size = 0;
      this->marker_turboIn= NULL;
      this->marker_turboOut = NULL;
      return "";
    }

    if (totalVals % mod_num != 0) {
      string newstring;
      newstring.append(this->name);
      newstring.append(": must have a number of entries divisible by 2");
      this->size = 0;
      this->marker_turboIn= NULL;
      this->marker_turboOut = NULL;;
      return newstring;
    }

    unsigned long nVals = totalVals / mod_num;
    this->size = nVals;
    this->marker_turboIn = new string[nVals];
    this->marker_turboOut = new string[nVals];
    for (unsigned long i = 0; i < nVals; i++) {
      this->marker_turboIn[i].assign(option_value[mod_num*i]);
      this->marker_turboOut[i].assign(option_value[mod_num*i+1]);
     }


    return "";
  }

  void SetDefault() {
    this->size = 0;
    this->marker_turboIn= NULL;
    this->marker_turboOut = NULL;
  }
};


class COptionPython : public COptionBase {
  string name;
public:
  COptionPython(const string name) {
    this->name = name;
  }
  ~COptionPython() {};
  // No checking happens with python options
  string SetValue(vector<string>) {
    return "";
  }
  // No defaults with python options
  void SetDefault() {
    return;
  };
};



class COptionActDisk : public COptionBase {
  string name; // identifier for the option
  unsigned short & inlet_size;
  unsigned short & outlet_size;
  string * & marker_inlet;
  string * & marker_outlet;
  su2double ** & press_jump;
  su2double ** & temp_jump;
  su2double ** & omega;
  
public:
  COptionActDisk(const string name,
                 unsigned short & nMarker_ActDiskInlet, unsigned short & nMarker_ActDiskOutlet, string * & Marker_ActDiskInlet, string * & Marker_ActDiskOutlet,
                 su2double ** & ActDisk_PressJump, su2double ** & ActDisk_TempJump, su2double ** & ActDisk_Omega) :
  inlet_size(nMarker_ActDiskInlet), outlet_size(nMarker_ActDiskOutlet), marker_inlet(Marker_ActDiskInlet), marker_outlet(Marker_ActDiskOutlet),
  press_jump(ActDisk_PressJump), temp_jump(ActDisk_TempJump), omega(ActDisk_Omega) {
    this->name = name;
  }
  
  ~COptionActDisk() {};
  string SetValue(vector<string> option_value) {
    const int mod_num = 8;
    unsigned short totalVals = option_value.size();
    if ((totalVals == 1) && (option_value[0].compare("NONE") == 0)) {
      this->SetDefault();
      return "";
    }
    
    if (totalVals % mod_num != 0) {
      string newstring;
      newstring.append(this->name);
      newstring.append(": must have a number of entries divisible by 8");
      this->SetDefault();
      return newstring;
    }
    
    unsigned short nVals = totalVals / mod_num;
    this->inlet_size = nVals;
    this->outlet_size = nVals;
    this->marker_inlet = new string[this->inlet_size];
    this->marker_outlet = new string[this->outlet_size];
    
    this->press_jump = new su2double*[this->inlet_size];
    this->temp_jump = new su2double*[this->inlet_size];
    this->omega = new su2double*[this->inlet_size];
    for (int i = 0; i < this->inlet_size; i++) {
      this->press_jump[i] = new su2double[2];
      this->temp_jump[i] = new su2double[2];
      this->omega[i] = new su2double[2];
    }
    
    string tname = "actuator disk";
    
    for (int i = 0; i < this->inlet_size; i++) {
      this->marker_inlet[i].assign(option_value[mod_num*i]);
      this->marker_outlet[i].assign(option_value[mod_num*i+1]);
      istringstream ss_1st(option_value[mod_num*i + 2]);
      if (!(ss_1st >> this->press_jump[i][0])) {
        return badValue(option_value, tname, this->name);
      }
      istringstream ss_2nd(option_value[mod_num*i + 3]);
      if (!(ss_2nd >> this->temp_jump[i][0])) {
        return badValue(option_value, tname, this->name);
      }
      istringstream ss_3rd(option_value[mod_num*i + 4]);
      if (!(ss_3rd >> this->omega[i][0])) {
        return badValue(option_value, tname, this->name);
      }
      istringstream ss_4th(option_value[mod_num*i + 5]);
      if (!(ss_4th >> this->press_jump[i][1])) {
        return badValue(option_value, tname, this->name);
      }
      istringstream ss_5th(option_value[mod_num*i + 6]);
      if (!(ss_5th >> this->temp_jump[i][1])) {
        return badValue(option_value, tname, this->name);
      }
      istringstream ss_6th(option_value[mod_num*i + 7]);
      if (!(ss_6th >> this->omega[i][1])) {
        return badValue(option_value, tname, this->name);
      }
    }
    return "";
  }
  void SetDefault() {
    this->inlet_size = 0;
    this->outlet_size = 0;
    this->marker_inlet = NULL;
    this->marker_outlet = NULL;
    this->press_jump = NULL;
    this->temp_jump = NULL;
    this->omega = NULL;
  }
};


class COptionWallFunction : public COptionBase {
  string name; // identifier for the option
  unsigned short &nMarkers;
  string* &markers;
  unsigned short*  &walltype;
  unsigned short** &intInfo;
  su2double**      &doubleInfo;

public:
  COptionWallFunction(const string name, unsigned short &nMarker_WF, 
                      string* &Marker_WF, unsigned short* &type_WF,
                      unsigned short** &intInfo_WF, su2double** &doubleInfo_WF) :
  nMarkers(nMarker_WF), markers(Marker_WF), walltype(type_WF),
  intInfo(intInfo_WF), doubleInfo(doubleInfo_WF) {
    this->name = name;
  }

  ~COptionWallFunction(){}

  string SetValue(vector<string> option_value) {

    /*--- First check if NONE is specified. ---*/
    unsigned short totalSize = option_value.size();
    if ((totalSize == 1) && (option_value[0].compare("NONE") == 0)) {
      this->SetDefault();
      return "";
    }

    /*--- Determine the number of markers, for which a wall
          function treatment has been specified. ---*/
    unsigned short counter = 0, nVals = 0;
    while (counter < totalSize ) {

      /* Update the counter for the number of markers specified
         and store the current index for possible error messages. */
      ++nVals;
      const unsigned short indMarker = counter;

      /* Check if a wall function type has been specified for this marker.
         If not, create an error message and return. */
      ++counter;
      const unsigned short indWallType = counter;
      unsigned short typeWF = NO_WALL_FUNCTION;
      bool validWF = true;
      if (counter == totalSize) validWF = false;
      else {
        map<string, ENUM_WALL_FUNCTIONS>::const_iterator it;
        it = Wall_Functions_Map.find(option_value[counter]);
        if(it == Wall_Functions_Map.end()) validWF = false;
        else                               typeWF  = it->second;
      }

      if (!validWF ) {
        string newstring;
        newstring.append(this->name);
        newstring.append(": Invalid wall function type, ");
        newstring.append(option_value[counter]);
        newstring.append(", encountered for marker ");
        newstring.append(option_value[indMarker]);
        return newstring;
      }

      /* Update the counter, as the wall function type is valid. */
      ++counter;

      /*--- For some wall function types some additional info
            must be specified. Hence the counter must be updated
            accordingly. ---*/
      switch( typeWF ) {
        case EQUILIBRIUM_WALL_MODEL:    counter += 3; break;
        case NONEQUILIBRIUM_WALL_MODEL: counter += 2; break;
        default: break;
      }

      /* In case the counter is larger than totalSize, the data for
         this wall function type has not been specified correctly. */
      if (counter > totalSize) {
        string newstring;
        newstring.append(this->name);
        newstring.append(", marker ");
        newstring.append(option_value[indMarker]);
        newstring.append(", wall function type ");
        newstring.append(option_value[indWallType]);
        newstring.append(": Additional information is missing.");
        return newstring;
      }
    }

    /* Allocate the memory to store the data for the wall function markers. */
    this->nMarkers   = nVals;
    this->markers    = new string[nVals];
    this->walltype   = new unsigned short[nVals];
    this->intInfo    = new unsigned short*[nVals];
    this->doubleInfo = new su2double*[nVals];

    for (unsigned short i=0; i<nVals; i++) {
      this->intInfo[i]    = NULL;
      this->doubleInfo[i] = NULL;
    }

    /*--- Loop over the wall markers and store the info in the
          appropriate arrays. ---*/
    counter = 0;
    for (unsigned short i=0; i<nVals; i++) {

      /* Set the name of the wall function marker. */
      this->markers[i].assign(option_value[counter++]);

      /* Determine the wall function type. As their validaties have
         already been tested, there is no need to do so again. */
      map<string, ENUM_WALL_FUNCTIONS>::const_iterator it;
      it = Wall_Functions_Map.find(option_value[counter++]);

      this->walltype[i] = it->second;

      /*--- For some wall function types, some additional info
            is needed, which is extracted from option_value. ---*/
      switch( this->walltype[i] ) {

        case EQUILIBRIUM_WALL_MODEL: {

          /* LES equilibrium wall model. The exchange distance, stretching
             factor and number of points in the wall model must be specified. */
          this->intInfo[i]    = new unsigned short[1];
          this->doubleInfo[i] = new su2double[2];

          istringstream ss_1st(option_value[counter++]);
          if (!(ss_1st >> this->doubleInfo[i][0])) {
            return badValue(option_value, "su2double", this->name);
          }

          istringstream ss_2nd(option_value[counter++]);
          if (!(ss_2nd >> this->doubleInfo[i][1])) {
            return badValue(option_value, "su2double", this->name);
          }

          istringstream ss_3rd(option_value[counter++]);
          if (!(ss_3rd >> this->intInfo[i][0])) {
            return badValue(option_value, "unsigned short", this->name);
          }

          break;
        }

        case NONEQUILIBRIUM_WALL_MODEL: {

          /* LES non-equilibrium model. The RANS turbulence model and
             the exchange distance need to be specified. */
          this->intInfo[i]    = new unsigned short[1];
          this->doubleInfo[i] = new su2double[1];

          /* Check for a valid RANS turbulence model. */
          map<string, ENUM_TURB_MODEL>::const_iterator iit;
          iit = Turb_Model_Map.find(option_value[counter++]);
          if(iit == Turb_Model_Map.end()) {
            string newstring;
            newstring.append(this->name);
            newstring.append(", marker ");
            newstring.append(this->markers[i]);
            newstring.append(", wall function type ");
            newstring.append(option_value[counter-2]);
            newstring.append(": Invalid RANS turbulence model, ");
            newstring.append(option_value[counter-1]);
            newstring.append(", specified");
            return newstring;
          }

          this->intInfo[i][0] = iit->second;

          /* Extract the exchange distance. */
          istringstream ss_1st(option_value[counter++]);
          if (!(ss_1st >> this->doubleInfo[i][0])) {
            return badValue(option_value, "su2double", this->name);
          }

          break;
        }

        default: // Just to avoid a compiler warning.
          break;
      }
    }

    // Need to return something...
    return "";
  }

  void SetDefault() {
    this->nMarkers   = 0;
    this->markers    = NULL;
    this->walltype   = NULL;
    this->intInfo    = NULL;
    this->doubleInfo = NULL;
  }
};<|MERGE_RESOLUTION|>--- conflicted
+++ resolved
@@ -250,23 +250,6 @@
  * \brief different solver types for the multizone environment component
  */
 enum ENUM_MULTIZONE {
-<<<<<<< HEAD
-  MZ_NO_SOLVER = 0,                     /*!< \brief Definition of no multizone solver. */
-  MZ_FLUID_STRUCTURE_INTERACTION = 1,   /*!< \brief Definition of a FSI solver. */
-  MZ_TURBOMACHINERY = 2,                /*!< \brief Definition of a Turbomachinery solver. */
-  MZ_SLIDING_MESH = 3,                  /*!< \brief Definition of a Multizone Sliding mesh solver. */
-  MZ_CONJUGATE_HEAT = 4,                /*!< \brief Definition of a Conjugate Heat solver. */
-  MZ_GENERIC = 5                        /*!< \brief Definition of a Generic Multizone solver. */
-};
-/* BEGIN_CONFIG_ENUMS */
-static const map<string, ENUM_MULTIZONE> Multizone_Map = CCreateMap<string, ENUM_MULTIZONE>
-("NONE", MZ_NO_SOLVER)
-("FLUID_STRUCTURE_INTERACTION", MZ_FLUID_STRUCTURE_INTERACTION)
-("TURBOMACHINERY", MZ_TURBOMACHINERY)
-("SLIDING_MESH", MZ_SLIDING_MESH)
-("CONJUGATE_HEAT", MZ_CONJUGATE_HEAT)
-("GENERIC", MZ_GENERIC);
-=======
   MZ_BLOCK_GAUSS_SEIDEL = 0,   /*!< \brief Definition of a Block-Gauss-Seidel multizone solver. */
   MZ_BLOCK_JACOBI = 1          /*!< \brief Definition of a Block-Jacobi solver. */
 };
@@ -274,7 +257,6 @@
 static const map<string, ENUM_MULTIZONE> Multizone_Map = CCreateMap<string, ENUM_MULTIZONE>
 ("BLOCK_GAUSS_SEIDEL", MZ_BLOCK_GAUSS_SEIDEL)
 ("BLOCK_JACOBI", MZ_BLOCK_JACOBI);
->>>>>>> 38e0a0e1
 
 /*!
  * \brief types of fluid solvers
