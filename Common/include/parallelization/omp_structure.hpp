/*!
 * \file omp_structure.hpp
 * \brief OpenMP interface header, provides compatibility functions
 *        if the code is built without OpenMP support.
 *        Parallel pragmas are defined here so that they can be
 *        completely "disabled" when compiling without OpenMP.
 * \note Do not include omp.h explicitly anywhere, use this header instead.
 * \note If you use an omp_*** function define a compatibility version here,
 *       if that is not practical use define "HAVE_OMP" to guard that function.
 * \note Always use the macro "SU2_OMP" to create OpenMP constructs, this is so
 *       we can disable pragmas. Other convenient pragmas are also defined here
 *       e.g. SU2_OMP_PARALLEL. Exotic pragmas of limited portability should be
 *       defined here with suitable fallback versions to limit the spread of
 *       compiler tricks in other areas of the code.
<<<<<<< HEAD
 * \author P. Gomes, J. Blühdorn
 * \version 7.1.0 "Blackbird"
=======
 * \author P. Gomes
 * \version 7.1.1 "Blackbird"
>>>>>>> aec088cd
 *
 * SU2 Project Website: https://su2code.github.io
 *
 * The SU2 Project is maintained by the SU2 Foundation
 * (http://su2foundation.org)
 *
 * Copyright 2012-2020, SU2 Contributors (cf. AUTHORS.md)
 *
 * SU2 is free software; you can redistribute it and/or
 * modify it under the terms of the GNU Lesser General Public
 * License as published by the Free Software Foundation; either
 * version 2.1 of the License, or (at your option) any later version.
 *
 * SU2 is distributed in the hope that it will be useful,
 * but WITHOUT ANY WARRANTY; without even the implied warranty of
 * MERCHANTABILITY or FITNESS FOR A PARTICULAR PURPOSE. See the GNU
 * Lesser General Public License for more details.
 *
 * You should have received a copy of the GNU Lesser General Public
 * License along with SU2. If not, see <http://www.gnu.org/licenses/>.
 */

#pragma once

#include <cstddef>

#include "../code_config.hpp"

#if defined(_MSC_VER)
#define PRAGMIZE(X) __pragma(X)
#else
#define PRAGMIZE(X) _Pragma(#X)
#endif

#if defined(HAVE_OMP)
#include <omp.h>

#if defined(HAVE_OPDI)
#include "opdi/backend/ompt/omptBackend.hpp"
#include "codi/externals/codiOpdiTool.hpp"
#include "opdi.hpp"
#endif

/*--- The generic start of OpenMP constructs. ---*/
#define SU2_OMP(ARGS) PRAGMIZE(omp ARGS)

#else // Compile without OpenMP
#include <ctime>

/*--- Disable pragmas to quiet compilation warnings. ---*/
#define SU2_OMP(ARGS)

/*!
 * \brief Maximum number of threads available.
 */
inline constexpr int omp_get_max_threads() {return 1;}

/*!
 * \brief Number of threads in current team.
 */
inline constexpr int omp_get_num_threads() {return 1;}

/*!
 * \brief Set the maximum number of threads.
 */
inline void omp_set_num_threads(int) { }

/*!
 * \brief Index of current thread, akin to MPI rank.
 */
inline constexpr int omp_get_thread_num() {return 0;}

/*!
 * \brief Returns true if inside a parallel section.
 */
inline constexpr bool omp_in_parallel() {return false;}

/*!
 * \brief Return the wall time.
 */
inline passivedouble omp_get_wtime() {return passivedouble(clock()) / CLOCKS_PER_SEC;}

/*!
 * \brief Dummy lock type and associated functions.
 */
struct omp_lock_t {};
struct DummyVectorOfLocks {
  omp_lock_t l;
  inline omp_lock_t& operator[](int) {return l;}
};
inline void omp_init_lock(omp_lock_t*){}
inline void omp_set_lock(omp_lock_t*){}
inline void omp_unset_lock(omp_lock_t*){}
inline void omp_destroy_lock(omp_lock_t*){}

#endif // end OpenMP detection

/*--- Initialization and finalization ---*/

void omp_initialize();
void omp_finalize();

/*--- Detect SIMD support (version 4+, after Jul 2013). ---*/
#ifdef _OPENMP
#if _OPENMP >= 201307
#define HAVE_OMP_SIMD
#define SU2_OMP_SIMD PRAGMIZE(omp simd)
#endif
#endif
#ifndef SU2_OMP_SIMD
#define SU2_OMP_SIMD
#endif

#if !defined(CODI_FORWARD_TYPE) && !defined(CODI_REVERSE_TYPE)
#define SU2_OMP_SIMD_IF_NOT_AD SU2_OMP_SIMD
#else
#define SU2_OMP_SIMD_IF_NOT_AD
#endif

/*--- Convenience macros (do not use excessive nesting). ---*/

#define SU2_OMP_MASTER SU2_OMP(master)
#define SU2_OMP_ATOMIC SU2_OMP(atomic)
#define SU2_OMP_BARRIER SU2_OMP(barrier)
#define SU2_OMP_CRITICAL SU2_OMP(critical)

#define SU2_OMP_PARALLEL SU2_OMP(parallel)
#define SU2_OMP_PARALLEL_(ARGS) SU2_OMP(parallel ARGS)
#define SU2_OMP_PARALLEL_ON(NTHREADS) SU2_OMP(parallel num_threads(NTHREADS))

#define SU2_OMP_FOR_DYN(CHUNK) SU2_OMP(for schedule(dynamic,CHUNK))
#define SU2_OMP_FOR_STAT(CHUNK) SU2_OMP(for schedule(static,CHUNK))

/*--- Convenience functions (e.g. to compute chunk sizes). ---*/

/*!
 * \brief Integer division rounding up.
 */
inline constexpr size_t roundUpDiv(size_t numerator, size_t denominator)
{
  return (numerator+denominator-1)/denominator;
}

/*!
 * \brief Round up to next multiple.
 */
inline constexpr size_t nextMultiple(size_t argument, size_t multiple)
{
  return roundUpDiv(argument, multiple) * multiple;
}

/*!
 * \brief Compute a chunk size based on totalWork and number of threads such that
 *        all threads get the same number of chunks (with limited size).
 * \param[in] totalWork - e.g. total number of loop iterations.
 * \param[in] numThreads - Number of threads that will share the work.
 * \param[in] maxChunkSize - Upper bound for chunk size.
 * \return The chunkSize.
 */
inline size_t computeStaticChunkSize(size_t totalWork,
                                     size_t numThreads,
                                     size_t maxChunkSize)
{
  if(!totalWork) return maxChunkSize;
  size_t workPerThread = roundUpDiv(totalWork, numThreads);
  size_t chunksPerThread = roundUpDiv(workPerThread, maxChunkSize);
  return roundUpDiv(workPerThread, chunksPerThread);
}

/*!
 * \brief Copy data from one array-like object to another in parallel.
 * \param[in] size - Number of elements.
 * \param[in] src - Source array.
 * \param[in] dst - Destination array.
 */
template<class T, class U>
void parallelCopy(size_t size, const T* src, U* dst)
{
  SU2_OMP_FOR_STAT(2048)
  for(size_t i=0; i<size; ++i) dst[i] = src[i];
}

/*!
 * \brief Set the entries of an array-like object to a constant value in parallel.
 * \param[in] size - Number of elements.
 * \param[in] val - Value to set.
 * \param[in] dst - Destination array.
 */
template<class T, class U>
void parallelSet(size_t size, T val, U* dst)
{
  SU2_OMP_FOR_STAT(2048)
  for(size_t i=0; i<size; ++i) dst[i] = val;
}

/*!
 * \brief Atomically update a (shared) lhs value with a (local) rhs value.
 * \note For types without atomic support (non-arithmetic) this is done via critical.
 * \param[in] rhs - Local variable being added to the shared one.
 * \param[in,out] lhs - Shared variable being updated.
 */
template<class T, su2enable_if<!std::is_arithmetic<T>::value> = 0>
inline void atomicAdd(T rhs, T& lhs)
{
  SU2_OMP_CRITICAL
  lhs += rhs;
}
template<class T, su2enable_if<std::is_arithmetic<T>::value> = 0>
inline void atomicAdd(T rhs, T& lhs)
{
  SU2_OMP_ATOMIC
  lhs += rhs;
}<|MERGE_RESOLUTION|>--- conflicted
+++ resolved
@@ -12,13 +12,8 @@
  *       e.g. SU2_OMP_PARALLEL. Exotic pragmas of limited portability should be
  *       defined here with suitable fallback versions to limit the spread of
  *       compiler tricks in other areas of the code.
-<<<<<<< HEAD
  * \author P. Gomes, J. Blühdorn
- * \version 7.1.0 "Blackbird"
-=======
- * \author P. Gomes
  * \version 7.1.1 "Blackbird"
->>>>>>> aec088cd
  *
  * SU2 Project Website: https://su2code.github.io
  *
