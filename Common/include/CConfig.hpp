/*!
 * \file CConfig.hpp
 * \brief All the information about the definition of the physical problem.
 *        The subroutines and functions are in the <i>CConfig.cpp</i> file.
 * \author F. Palacios, T. Economon, B. Tracey
 * \version 7.4.0 "Blackbird"
 *
 * SU2 Project Website: https://su2code.github.io
 *
 * The SU2 Project is maintained by the SU2 Foundation
 * (http://su2foundation.org)
 *
 * Copyright 2012-2022, SU2 Contributors (cf. AUTHORS.md)
 *
 * SU2 is free software; you can redistribute it and/or
 * modify it under the terms of the GNU Lesser General Public
 * License as published by the Free Software Foundation; either
 * version 2.1 of the License, or (at your option) any later version.
 *
 * SU2 is distributed in the hope that it will be useful,
 * but WITHOUT ANY WARRANTY; without even the implied warranty of
 * MERCHANTABILITY or FITNESS FOR A PARTICULAR PURPOSE. See the GNU
 * Lesser General Public License for more details.
 *
 * You should have received a copy of the GNU Lesser General Public
 * License along with SU2. If not, see <http://www.gnu.org/licenses/>.
 */

#pragma once

#include "parallelization/mpi_structure.hpp"

#include <iostream>
#include <cstdlib>
#include <fstream>
#include <sstream>
#include <string>
#include <cstring>
#include <vector>
#include <array>
#include <stdlib.h>
#include <cmath>
#include <map>
#include <assert.h>

#include "option_structure.hpp"
#include "containers/container_decorators.hpp"

#ifdef HAVE_CGNS
#include "cgnslib.h"
#endif

using namespace std;

/*!
 * \class CConfig
 * \brief Main class for defining the problem; basically this class reads the configuration file, and
 *        stores all the information.
 * \author F. Palacios
 */

class CConfig {
private:
  SU2_MPI::Comm SU2_Communicator; /*!< \brief MPI communicator of SU2.*/
  int rank, size;                 /*!< \brief MPI rank and size.*/
  bool base_config;
  SU2_COMPONENT Kind_SU2;        /*!< \brief Kind of SU2 software component.*/
  unsigned short Ref_NonDim;      /*!< \brief Kind of non dimensionalization.*/
  unsigned short Ref_Inc_NonDim;  /*!< \brief Kind of non dimensionalization.*/
  unsigned short Kind_AverageProcess;            /*!< \brief Kind of mixing process.*/
  unsigned short Kind_PerformanceAverageProcess; /*!< \brief Kind of mixing process.*/
  unsigned short Kind_MixingPlaneInterface;      /*!< \brief Kind of mixing process.*/
  unsigned short Kind_SpanWise;                  /*!< \brief Kind of span-wise section computation.*/
  unsigned short *Kind_TurboMachinery;           /*!< \brief Kind of turbomachynery architecture.*/
  unsigned short iZone, nZone;    /*!< \brief Number of zones in the mesh. */
  unsigned short nZoneSpecified;  /*!< \brief Number of zones that are specified in config file. */
  su2double Highlite_Area;        /*!< \brief Highlite area. */
  su2double Fan_Poly_Eff;         /*!< \brief Fan polytropic effeciency. */
  su2double MinLogResidual;       /*!< \brief Minimum value of the log residual. */
  su2double EA_ScaleFactor;       /*!< \brief Equivalent Area scaling factor */
  su2double AdjointLimit;         /*!< \brief Adjoint variable limit */
  string* ConvField;              /*!< \brief Field used for convergence check.*/

  string* WndConvField;              /*!< \brief Function where to apply the windowed convergence criteria for the time average of the unsteady (single zone) flow problem. */
  unsigned short nConvField;         /*!< \brief Number of fields used to monitor convergence.*/
  unsigned short nWndConvField;      /*!< \brief Number of fields used to monitor time convergence.*/
  unsigned short Wnd_Cauchy_Elems;   /*!< \brief Number of elements to evaluate in the time iteration  for convergence of the time average of the unsteady (single zone)´ flow problem.  */
  su2double Wnd_Cauchy_Eps;          /*!< \brief Epsilon used for the convergence of the time average of the unsteady (single zone)´ flow problem. */
  unsigned long Wnd_StartConv_Iter;  /*!< \brief Start convergence criteria at this iteration after Start_Iter_Wnd. */
  bool Wnd_Cauchy_Crit;              /*!< \brief True => Cauchy criterion is used for time average objective function in unsteady flows. */

  bool MG_AdjointFlow;              /*!< \brief MG with the adjoint flow problem */
  su2double *PressureLimits,
  *DensityLimits,
  *TemperatureLimits;             /*!< \brief Limits for the primitive variables */
  bool ActDisk_DoubleSurface;     /*!< \brief actuator disk double surface  */
  bool Engine_HalfModel;          /*!< \brief only half model is in the computational grid  */
  bool ActDisk_SU2_DEF;           /*!< \brief actuator disk double surface  */
  unsigned short nFFD_Iter;       /*!< \brief Iteration for the point inversion problem. */
  unsigned short FFD_Blending;    /*!< \brief Kind of FFD Blending function. */
  su2double FFD_Tol;              /*!< \brief Tolerance in the point inversion problem. */
  bool FFD_IntPrev;                       /*!< \brief Enables self-intersection prevention procedure within the FFD box. */
  unsigned short FFD_IntPrev_MaxIter;     /*!< \brief Amount of iterations for FFD box self-intersection prevention procedure. */
  unsigned short FFD_IntPrev_MaxDepth;    /*!< \brief Maximum recursion depth for FFD box self-intersection procedure. */
  bool ConvexityCheck;                    /*!< \brief Enables convexity check on all mesh elements. */
  unsigned short ConvexityCheck_MaxIter;  /*!< \brief Amount of iterations for convexity check in deformations. */
  unsigned short ConvexityCheck_MaxDepth; /*!< \brief Maximum recursion depth for convexity check in deformations.*/
  su2double Opt_RelaxFactor;              /*!< \brief Scale factor for the line search. */
  su2double Opt_LineSearch_Bound;         /*!< \brief Bounds for the line search. */
  su2double StartTime;
  unsigned short SmoothNumGrid;           /*!< \brief Smooth the numerical grid. */
  bool ContinuousAdjoint,   /*!< \brief Flag to know if the code is solving an adjoint problem. */
  Viscous,                  /*!< \brief Flag to know if the code is solving a viscous problem. */
  EquivArea,                /*!< \brief Flag to know if the code is going to compute and plot the equivalent area. */
  Engine,                   /*!< \brief Flag to know if the code is going to compute a problem with engine. */
  InvDesign_Cp,             /*!< \brief Flag to know if the code is going to compute and plot the inverse design. */
  InvDesign_HeatFlux,       /*!< \brief Flag to know if the code is going to compute and plot the inverse design. */
  Wind_Gust,                /*!< \brief Flag to know if there is a wind gust. */
  Turb_Fixed_Values,        /*!< \brief Flag to know if there are fixed values for turbulence quantities in one half-plane. */
  Aeroelastic_Simulation,   /*!< \brief Flag to know if there is an aeroelastic simulation. */
  Weakly_Coupled_Heat,      /*!< \brief Flag to know if a heat equation should be weakly coupled to the incompressible solver. */
  Rotating_Frame,           /*!< \brief Flag to know if there is a rotating frame. */
  PoissonSolver,            /*!< \brief Flag to know if we are solving  poisson forces  in plasma solver. */
  Low_Mach_Precon,          /*!< \brief Flag to know if we are using a low Mach number preconditioner. */
  Low_Mach_Corr,            /*!< \brief Flag to know if we are using a low Mach number correction. */
  GravityForce,             /*!< \brief Flag to know if the gravity force is incuded in the formulation. */
  SubsonicEngine,           /*!< \brief Engine intake subsonic region. */
  Frozen_Visc_Cont,         /*!< \brief Flag for cont. adjoint problem with/without frozen viscosity. */
  Frozen_Visc_Disc,         /*!< \brief Flag for disc. adjoint problem with/without frozen viscosity. */
  Frozen_Limiter_Disc,      /*!< \brief Flag for disc. adjoint problem with/without frozen limiter. */
  Inconsistent_Disc,        /*!< \brief Use an inconsistent (primal/dual) discrete adjoint formulation. */
  Sens_Remove_Sharp,        /*!< \brief Flag for removing or not the sharp edges from the sensitivity computation. */
  Hold_GridFixed,           /*!< \brief Flag hold fixed some part of the mesh during the deformation. */
  Axisymmetric,             /*!< \brief Flag for axisymmetric calculations */
  Integrated_HeatFlux;      /*!< \brief Flag for heat flux BC whether it deals with integrated values.*/
  su2double Buffet_k;       /*!< \brief Sharpness coefficient for buffet sensor.*/
  su2double Buffet_lambda;  /*!< \brief Offset parameter for buffet sensor.*/
  su2double Damp_Engine_Inflow;   /*!< \brief Damping factor for the engine inlet. */
  su2double Damp_Engine_Exhaust;  /*!< \brief Damping factor for the engine exhaust. */
  su2double Damp_Res_Restric,     /*!< \brief Damping factor for the residual restriction. */
  Damp_Correc_Prolong;            /*!< \brief Damping factor for the correction prolongation. */
  su2double Position_Plane;    /*!< \brief Position of the Near-Field (y coordinate 2D, and z coordinate 3D). */
  su2double WeightCd;          /*!< \brief Weight of the drag coefficient. */
  su2double dCD_dCL;           /*!< \brief Fixed Cl mode derivate . */
  su2double dCMx_dCL;          /*!< \brief Fixed Cl mode derivate. */
  su2double dCMy_dCL;          /*!< \brief Fixed Cl mode derivate. */
  su2double dCMz_dCL;          /*!< \brief Fixed Cl mode derivate. */
  su2double CL_Target;         /*!< \brief Fixed Cl mode Target Cl. */
  TIME_MARCHING TimeMarching;        /*!< \brief Steady or unsteady (time stepping or dual time stepping) computation. */
  unsigned short Dynamic_Analysis;   /*!< \brief Static or dynamic structural analysis. */
  su2double FixAzimuthalLine;        /*!< \brief Fix an azimuthal line due to misalignments of the nearfield. */
  su2double **DV_Value;              /*!< \brief Previous value of the design variable. */
  su2double Venkat_LimiterCoeff;     /*!< \brief Limiter coefficient */
  unsigned long LimiterIter;         /*!< \brief Freeze the value of the limiter after a number of iterations */
  su2double AdjSharp_LimiterCoeff;   /*!< \brief Coefficient to identify the limit of a sharp edge. */
  unsigned short SystemMeasurements; /*!< \brief System of measurements. */
  ENUM_REGIME Kind_Regime;           /*!< \brief Kind of flow regime: in/compressible. */
  unsigned short *Kind_ObjFunc;      /*!< \brief Kind of objective function. */
  su2double *Weight_ObjFunc;         /*!< \brief Weight applied to objective function. */
  unsigned short Kind_SensSmooth;    /*!< \brief Kind of sensitivity smoothing technique. */
  unsigned short Continuous_Eqns;    /*!< \brief Which equations to treat continuously (Hybrid adjoint)*/
  unsigned short Discrete_Eqns;      /*!< \brief Which equations to treat discretely (Hybrid adjoint). */
  unsigned short *Design_Variable;   /*!< \brief Kind of design variable. */
  unsigned short nTimeInstances;     /*!< \brief Number of periodic time instances for  harmonic balance. */
  su2double HarmonicBalance_Period;  /*!< \brief Period of oscillation to be used with harmonic balance computations. */
  su2double Delta_UnstTime,          /*!< \brief Time step for unsteady computations. */
  Delta_UnstTimeND;                  /*!< \brief Time step for unsteady computations (non dimensional). */
  su2double Delta_DynTime,        /*!< \brief Time step for dynamic structural computations. */
  Total_DynTime,                  /*!< \brief Total time for dynamic structural computations. */
  Current_DynTime;                /*!< \brief Global time of the dynamic structural computations. */
  su2double Total_UnstTime,       /*!< \brief Total time for unsteady computations. */
  Total_UnstTimeND;               /*!< \brief Total time for unsteady computations (non dimensional). */
  su2double Current_UnstTime,     /*!< \brief Global time of the unsteady simulation. */
  Current_UnstTimeND;             /*!< \brief Global time of the unsteady simulation. */
  unsigned short nMarker_Euler,   /*!< \brief Number of Euler wall markers. */
  nMarker_FarField,               /*!< \brief Number of far-field markers. */
  nMarker_Custom,                 /*!< \brief Number of custom markers. */
  nMarker_SymWall,                /*!< \brief Number of symmetry wall markers. */
  nMarker_PerBound,               /*!< \brief Number of periodic boundary markers. */
  nMarker_MixingPlaneInterface,   /*!< \brief Number of mixing plane interface boundary markers. */
  nMarker_Turbomachinery,         /*!< \brief Number turbomachinery markers. */
  nMarker_TurboPerformance,       /*!< \brief Number of turboperformance markers. */
  nSpanWiseSections_User,         /*!< \brief Number of spanwise sections to compute 3D BC and Performance for turbomachinery   */
  nMarker_Shroud,                 /*!< \brief Number of shroud markers to set grid velocity to 0.*/
  nMarker_NearFieldBound,         /*!< \brief Number of near field boundary markers. */
  nMarker_ActDiskInlet,           /*!< \brief Number of actuator disk inlet markers. */
  nMarker_ActDiskOutlet,          /*!< \brief Number of actuator disk outlet markers. */
  nMarker_Deform_Mesh_Sym_Plane,  /*!< \brief Number of markers with symmetric deformation */
  nMarker_Deform_Mesh,            /*!< \brief Number of deformable markers at the boundary. */
  nMarker_Fluid_Load,             /*!< \brief Number of markers in which the flow load is computed/employed. */
  nMarker_Fluid_InterfaceBound,   /*!< \brief Number of fluid interface markers. */
  nMarker_CHTInterface,           /*!< \brief Number of conjugate heat transfer interface markers. */
  nMarker_Inlet,                  /*!< \brief Number of inlet flow markers. */
  nMarker_Inlet_Species,          /*!< \brief Number of inlet species markers. */
  nSpecies_per_Inlet,             /*!< \brief Number of species defined per inlet markers. */
  nMarker_Riemann,                /*!< \brief Number of Riemann flow markers. */
  nMarker_Giles,                  /*!< \brief Number of Giles flow markers. */
  nRelaxFactor_Giles,             /*!< \brief Number of relaxation factors for Giles markers. */
  nMarker_Supersonic_Inlet,       /*!< \brief Number of supersonic inlet flow markers. */
  nMarker_Supersonic_Outlet,      /*!< \brief Number of supersonic outlet flow markers. */
  nMarker_Outlet,                 /*!< \brief Number of outlet flow markers. */
  nMarker_Smoluchowski_Maxwell,   /*!< \brief Number of smoluchowski/maxwell wall boundaries. */
  nMarker_Isothermal,             /*!< \brief Number of isothermal wall boundaries. */
  nMarker_HeatFlux,               /*!< \brief Number of constant heat flux wall boundaries. */
  nMarker_HeatTransfer,           /*!< \brief Number of heat-transfer/convection wall boundaries. */
  nMarker_EngineExhaust,          /*!< \brief Number of nacelle exhaust flow markers. */
  nMarker_EngineInflow,           /*!< \brief Number of nacelle inflow flow markers. */
  nMarker_Clamped,                /*!< \brief Number of clamped markers in the FEM. */
  nMarker_Displacement,           /*!< \brief Number of displacement surface markers. */
  nMarker_Load,                   /*!< \brief Number of load surface markers. */
  nMarker_Damper,                 /*!< \brief Number of damper surface markers. */
  nMarker_Load_Dir,               /*!< \brief Number of load surface markers defined by magnitude and direction. */
  nMarker_Disp_Dir,               /*!< \brief Number of load surface markers defined by magnitude and direction. */
  nMarker_Load_Sine,              /*!< \brief Number of load surface markers defined by magnitude and direction. */
  nMarker_FlowLoad,               /*!< \brief Number of load surface markers. */
  nMarker_Internal,               /*!< \brief Number of internal flow markers. */
  nMarker_All,                    /*!< \brief Total number of markers using the grid information. */
  nMarker_Max,                    /*!< \brief Max number of number of markers using the grid information. */
  nMarker_CfgFile;                /*!< \brief Total number of markers using the config file (note that in
                                        parallel computations this number can be different from nMarker_All). */

  bool Inlet_From_File;         /*!< \brief True if the inlet profile is to be loaded from a file. */
  string Inlet_Filename;        /*!< \brief Filename specifying an inlet profile. */
  su2double Inlet_Matching_Tol; /*!< \brief Tolerance used when matching a point to a point from the inlet file. */
  string ActDisk_FileName;      /*!< \brief Filename specifying an actuator disk. */

  string *Marker_Euler,           /*!< \brief Euler wall markers. */
  *Marker_FarField,               /*!< \brief Far field markers. */
  *Marker_Custom,
  *Marker_SymWall,                /*!< \brief Symmetry wall markers. */
  *Marker_PerBound,               /*!< \brief Periodic boundary markers. */
  *Marker_PerDonor,               /*!< \brief Rotationally periodic boundary donor markers. */
  *Marker_MixingPlaneInterface,   /*!< \brief MixingPlane interface boundary markers. */
  *Marker_TurboBoundIn,           /*!< \brief Turbomachinery performance boundary markers. */
  *Marker_TurboBoundOut,          /*!< \brief Turbomachinery performance boundary donor markers. */
  *Marker_NearFieldBound,         /*!< \brief Near Field boundaries markers. */
  *Marker_Deform_Mesh,            /*!< \brief Deformable markers at the boundary. */
  *Marker_Deform_Mesh_Sym_Plane,  /*!< \brief Marker with symmetric deformation. */
  *Marker_Fluid_Load,             /*!< \brief Markers in which the flow load is computed/employed. */
  *Marker_Fluid_InterfaceBound,   /*!< \brief Fluid interface markers. */
  *Marker_CHTInterface,           /*!< \brief Conjugate heat transfer interface markers. */
  *Marker_ActDiskInlet,           /*!< \brief Actuator disk inlet markers. */
  *Marker_ActDiskOutlet,          /*!< \brief Actuator disk outlet markers. */
  *Marker_Inlet,                  /*!< \brief Inlet flow markers. */
  *Marker_Inlet_Species,          /*!< \brief Inlet species markers. */
  *Marker_Riemann,                /*!< \brief Riemann markers. */
  *Marker_Giles,                  /*!< \brief Giles markers. */
  *Marker_Shroud,                 /*!< \brief Shroud markers. */
  *Marker_Supersonic_Inlet,       /*!< \brief Supersonic inlet flow markers. */
  *Marker_Supersonic_Outlet,      /*!< \brief Supersonic outlet flow markers. */
  *Marker_Outlet,                 /*!< \brief Outlet flow markers. */
  *Marker_Smoluchowski_Maxwell,   /*!< \brief Smoluchowski/Maxwell wall markers. */
  *Marker_Isothermal,             /*!< \brief Isothermal wall markers. */
  *Marker_HeatFlux,               /*!< \brief Constant heat flux wall markers. */
  *Marker_HeatTransfer,           /*!< \brief Heat-transfer/convection markers. */
  *Marker_RoughWall,              /*!< \brief Constant heat flux wall markers. */
  *Marker_EngineInflow,           /*!< \brief Engine Inflow flow markers. */
  *Marker_EngineExhaust,          /*!< \brief Engine Exhaust flow markers. */
  *Marker_Clamped,                /*!< \brief Clamped markers. */
  *Marker_Displacement,           /*!< \brief Displacement markers. */
  *Marker_Load,                   /*!< \brief Load markers. */
  *Marker_Damper,                 /*!< \brief Damper markers. */
  *Marker_Load_Dir,               /*!< \brief Load markers defined in cartesian coordinates. */
  *Marker_Disp_Dir,               /*!< \brief Load markers defined in cartesian coordinates. */
  *Marker_Load_Sine,              /*!< \brief Sine-wave loaded markers defined in cartesian coordinates. */
  *Marker_FlowLoad,               /*!< \brief Flow Load markers. */
  *Marker_Internal,               /*!< \brief Internal flow markers. */
  *Marker_All_TagBound;           /*!< \brief Global index for markers using grid information. */

  su2double *Exhaust_Temperature_Target;     /*!< \brief Specified total temperatures for nacelle boundaries. */
  su2double *Exhaust_Pressure_Target;        /*!< \brief Specified total pressures for nacelle boundaries. */
  su2double *Inlet_Ttotal;                   /*!< \brief Specified total temperatures for inlet boundaries. */
  su2double *Riemann_Var1, *Riemann_Var2;    /*!< \brief Specified values for Riemann boundary. */
  su2double **Riemann_FlowDir;               /*!< \brief Specified flow direction vector (unit vector) for Riemann boundaries. */
  su2double *Giles_Var1, *Giles_Var2,
  *RelaxFactorAverage, *RelaxFactorFourier;  /*!< \brief Specified values for Giles BC. */
  su2double **Giles_FlowDir;                 /*!< \brief Specified flow direction vector (unit vector) for Giles BC. */
  su2double *Inlet_Ptotal;                   /*!< \brief Specified total pressures for inlet boundaries. */
  su2double **Inlet_FlowDir;                 /*!< \brief Specified flow direction vector (unit vector) for inlet boundaries. */
  su2double *Inlet_Temperature;              /*!< \brief Specified temperatures for a supersonic inlet boundaries. */
  su2double *Inlet_Pressure;                 /*!< \brief Specified static pressures for supersonic inlet boundaries. */
  su2double **Inlet_Velocity;                /*!< \brief Specified flow velocity vectors for supersonic inlet boundaries. */
  su2double **Inlet_MassFrac;                /*!< \brief Specified Mass fraction vectors for supersonic inlet boundaries (NEMO solver). */
  su2double **Inlet_SpeciesVal;              /*!< \brief Specified species vector for inlet boundaries. */
  su2double *EngineInflow_Target;            /*!< \brief Specified fan face targets for nacelle boundaries. */
  su2double *Inflow_Mach;                    /*!< \brief Specified fan face mach for nacelle boundaries. */
  su2double *Inflow_Pressure;                /*!< \brief Specified fan face pressure for nacelle boundaries. */
  su2double *Inflow_MassFlow;                /*!< \brief Specified fan face massflow for nacelle boundaries. */
  su2double *Inflow_ReverseMassFlow;         /*!< \brief Specified fan face reverse massflow for nacelle boundaries. */
  su2double *Inflow_TotalPressure;           /*!< \brief Specified fan face total pressure for nacelle boundaries. */
  su2double *Inflow_Temperature;             /*!< \brief Specified fan face temperature for nacelle boundaries. */
  su2double *Inflow_TotalTemperature;        /*!< \brief Specified fan face total temperature for nacelle boundaries. */
  su2double *Inflow_RamDrag;                 /*!< \brief Specified fan face ram drag for nacelle boundaries. */
  su2double *Inflow_Force;                   /*!< \brief Specified force for nacelle boundaries. */
  su2double *Inflow_Power;                   /*!< \brief Specified power for nacelle boundaries. */
  su2double *Exhaust_Pressure;               /*!< \brief Specified exhaust pressure for nacelle boundaries. */
  su2double *Exhaust_Temperature;            /*!< \brief Specified exhaust temperature for nacelle boundaries. */
  su2double *Exhaust_MassFlow;               /*!< \brief Specified exhaust mass flow for nacelle boundaries. */
  su2double *Exhaust_TotalPressure;          /*!< \brief Specified exhaust total pressure for nacelle boundaries. */
  su2double *Exhaust_TotalTemperature;       /*!< \brief Specified exhaust total temperature for nacelle boundaries. */
  su2double *Exhaust_GrossThrust;            /*!< \brief Specified exhaust gross thrust for nacelle boundaries. */
  su2double *Exhaust_Force;                  /*!< \brief Specified exhaust force for nacelle boundaries. */
  su2double *Exhaust_Power;                  /*!< \brief Specified exhaust power for nacelle boundaries. */
  su2double *Engine_Power;                   /*!< \brief Specified engine power for nacelle boundaries. */
  su2double *Engine_Mach;                    /*!< \brief Specified engine mach for nacelle boundaries. */
  su2double *Engine_Force;                   /*!< \brief Specified engine force for nacelle boundaries. */
  su2double *Engine_NetThrust;               /*!< \brief Specified engine net thrust for nacelle boundaries. */
  su2double *Engine_GrossThrust;             /*!< \brief Specified engine gross thrust for nacelle boundaries. */
  su2double *Engine_Area;                    /*!< \brief Specified engine area for nacelle boundaries. */
  su2double *Outlet_Pressure;                /*!< \brief Specified back pressures (static) for outlet boundaries. */
  su2double *Isothermal_Temperature;         /*!< \brief Specified isothermal wall temperatures (static). */
  su2double *HeatTransfer_Coeff;             /*!< \brief Specified heat transfer coefficients. */
  su2double *HeatTransfer_WallTemp;          /*!< \brief Specified temperatures at infinity alongside heat transfer coefficients. */
  su2double *Heat_Flux;                      /*!< \brief Specified wall heat fluxes. */
  su2double *Roughness_Height;               /*!< \brief Equivalent sand grain roughness for the marker according to config file. */
  su2double *Displ_Value;                    /*!< \brief Specified displacement for displacement boundaries. */
  su2double *Load_Value;                     /*!< \brief Specified force for load boundaries. */
  su2double *Damper_Constant;                /*!< \brief Specified constant for damper boundaries. */
  su2double *Load_Dir_Value;                 /*!< \brief Specified force for load boundaries defined in cartesian coordinates. */
  su2double *Load_Dir_Multiplier;            /*!< \brief Specified multiplier for load boundaries defined in cartesian coordinates. */
  su2double *Disp_Dir_Value;                 /*!< \brief Specified force for load boundaries defined in cartesian coordinates. */
  su2double *Disp_Dir_Multiplier;            /*!< \brief Specified multiplier for load boundaries defined in cartesian coordinates. */
  su2double **Load_Dir;                      /*!< \brief Specified flow direction vector (unit vector) for inlet boundaries. */
  su2double **Disp_Dir;                      /*!< \brief Specified structural displacement direction (unit vector). */
  su2double *Load_Sine_Amplitude;            /*!< \brief Specified amplitude for a sine-wave load. */
  su2double *Load_Sine_Frequency;            /*!< \brief Specified multiplier for load boundaries defined in cartesian coordinates. */
  su2double **Load_Sine_Dir;                 /*!< \brief Specified flow direction vector (unit vector) for inlet boundaries. */
  su2double *FlowLoad_Value;                 /*!< \brief Specified force for flow load boundaries. */
  su2double *ActDiskInlet_MassFlow;          /*!< \brief Specified inlet mass flow for actuator disk. */
  su2double *ActDiskInlet_Temperature;       /*!< \brief Specified inlet temperature for actuator disk. */
  su2double *ActDiskInlet_TotalTemperature;  /*!< \brief Specified inlet total temperature for actuator disk. */
  su2double *ActDiskInlet_Pressure;          /*!< \brief Specified inlet pressure for actuator disk. */
  su2double *ActDiskInlet_TotalPressure;     /*!< \brief Specified inlet total pressure for actuator disk. */
  su2double *ActDiskInlet_RamDrag;           /*!< \brief Specified inlet ram drag for actuator disk. */
  su2double *ActDiskInlet_Force;             /*!< \brief Specified inlet force for actuator disk. */
  su2double *ActDiskInlet_Power;             /*!< \brief Specified inlet power for actuator disk. */
  su2double *ActDiskOutlet_MassFlow;         /*!< \brief Specified outlet mass flow for actuator disk. */
  su2double *ActDiskOutlet_Temperature;      /*!< \brief Specified outlet temperature for actuator disk. */
  su2double *ActDiskOutlet_TotalTemperature; /*!< \brief Specified outlet total temperatur for actuator disk. */
  su2double *ActDiskOutlet_Pressure;         /*!< \brief Specified outlet pressure for actuator disk. */
  su2double *ActDiskOutlet_TotalPressure;    /*!< \brief Specified outlet total pressure for actuator disk. */
  su2double *ActDiskOutlet_GrossThrust;      /*!< \brief Specified outlet gross thrust for actuator disk. */
  su2double *ActDiskOutlet_Force;            /*!< \brief Specified outlet force for actuator disk. */
  su2double *ActDiskOutlet_Power;            /*!< \brief Specified outlet power for actuator disk. */
  su2double **ActDisk_PressJump,
  **ActDisk_TempJump,  **ActDisk_Omega;      /*!< \brief Specified deltas for actuator disk.*/
  su2double *ActDisk_DeltaPress;             /*!< \brief Specified pressure delta for actuator disk. */
  su2double *ActDisk_DeltaTemp;              /*!< \brief Specified temperature delta for actuator disk. */
  su2double *ActDisk_TotalPressRatio;        /*!< \brief Specified tot. pres. ratio for actuator disk. */
  su2double *ActDisk_TotalTempRatio;         /*!< \brief Specified tot. temp. ratio for actuator disk. */
  su2double *ActDisk_StaticPressRatio;       /*!< \brief Specified press. ratio for actuator disk. */
  su2double *ActDisk_StaticTempRatio;        /*!< \brief Specified temp. ratio for actuator disk. */
  su2double *ActDisk_Power;                  /*!< \brief Specified power for actuator disk. */
  su2double *ActDisk_MassFlow;               /*!< \brief Specified mass flow for actuator disk. */
  su2double *ActDisk_Mach;                   /*!< \brief Specified mach for actuator disk. */
  su2double *ActDisk_Force;                  /*!< \brief Specified force for actuator disk. */
  su2double *Outlet_MassFlow;                /*!< \brief Mass flow for outlet boundaries. */
  su2double *Outlet_Density;                 /*!< \brief Avg. density for outlet boundaries. */
  su2double *Outlet_Area;                    /*!< \brief Area for outlet boundaries. */
  su2double *Surface_MassFlow;               /*!< \brief Massflow at the boundaries. */
  su2double *Surface_Mach;                   /*!< \brief Mach number at the boundaries. */
  su2double *Surface_Temperature;            /*!< \brief Temperature at the boundaries. */
  su2double *Surface_Pressure;               /*!< \brief Pressure at the boundaries. */
  su2double *Surface_Density;                /*!< \brief Density at the boundaries. */
  su2double *Surface_Enthalpy;               /*!< \brief Enthalpy at the boundaries. */
  su2double *Surface_NormalVelocity;         /*!< \brief Normal velocity at the boundaries. */
  su2double *Surface_Uniformity;             /*!< \brief Integral measure of the streamwise uniformity (absolute) at the boundaries (non-dim). */
  su2double *Surface_SecondaryStrength;      /*!< \brief Integral measure of the strength of secondary flows (absolute) at the boundaries (non-dim). */
  su2double *Surface_SecondOverUniform;      /*!< \brief Integral measure of the strength of secondary flows (relative to streamwise) at the boundaries (non-dim). */
  su2double *Surface_MomentumDistortion;     /*!< \brief Integral measure of the streamwise uniformity (relative to plug flow) at the boundaries (non-dim). */
  su2double *Surface_TotalTemperature;       /*!< \brief Total temperature at the boundaries. */
  su2double *Surface_TotalPressure;          /*!< \brief Total pressure at the boundaries. */
  su2double *Surface_PressureDrop;           /*!< \brief Pressure drop between boundaries. */
  su2double* Surface_Species_0;              /*!< \brief Average Species_0 at the boundaries. */
  su2double* Surface_Species_Variance;       /*!< \brief Species Variance at the boundaries. */
  su2double *Surface_DC60;                   /*!< \brief Specified surface DC60 for nacelle boundaries. */
  su2double *Surface_IDC;                    /*!< \brief Specified IDC for nacelle boundaries. */
  su2double *Surface_IDC_Mach;               /*!< \brief Specified IDC mach for nacelle boundaries. */
  su2double *Surface_IDR;                    /*!< \brief Specified surface IDR for nacelle boundaries. */
  su2double *ActDisk_NetThrust;              /*!< \brief Specified net thrust for nacelle boundaries. */
  su2double *ActDisk_BCThrust;               /*!< \brief Specified bc thrust for nacelle boundaries. */
  su2double *ActDisk_BCThrust_Old;           /*!< \brief Specified old bc thrust for nacelle boundaries. */
  su2double *ActDisk_GrossThrust;            /*!< \brief Specified gross thrust for nacelle boundaries. */
  su2double *ActDisk_Area;                   /*!< \brief Specified area for nacelle boundaries. */
  su2double *ActDisk_ReverseMassFlow;        /*!< \brief Specified fan face mach for nacelle boundaries. */
  su2double **Periodic_RotCenter;            /*!< \brief Rotational center for each periodic boundary. */
  su2double **Periodic_RotAngles;            /*!< \brief Rotation angles for each periodic boundary. */
  su2double **Periodic_Translation;          /*!< \brief Translation vector for each periodic boundary. */
  string *Marker_CfgFile_TagBound;           /*!< \brief Global index for markers using config file. */
  unsigned short *Marker_All_KindBC,         /*!< \brief Global index for boundaries using grid information. */
  *Marker_CfgFile_KindBC;                    /*!< \brief Global index for boundaries using config file. */
  short *Marker_All_SendRecv;                /*!< \brief Information about if the boundary is sended (+), received (-). */
  short *Marker_All_PerBound;                /*!< \brief Global index for periodic bc using the grid information. */

  unsigned long ExtIter;            /*!< \brief Current external iteration number. */
  unsigned long ExtIter_OffSet;     /*!< \brief External iteration number offset. */
  unsigned long IntIter;            /*!< \brief Current internal iteration number. */
  unsigned long OuterIter;          /*!< \brief Current Outer iterations for multizone problems. */
  unsigned long InnerIter;          /*!< \brief Current inner iterations for multizone problems. */
  unsigned long TimeIter;           /*!< \brief Current time iterations for multizone problems. */
  long Unst_AdjointIter;            /*!< \brief Iteration number to begin the reverse time integration in the direct solver for the unsteady adjoint. */
  long Iter_Avg_Objective;          /*!< \brief Iteration the number of time steps to be averaged, counting from the back */
  su2double PhysicalTime;           /*!< \brief Physical time at the current iteration in the solver for unsteady problems. */

  unsigned short nLevels_TimeAccurateLTS;   /*!< \brief Number of time levels for time accurate local time stepping. */
  unsigned short nTimeDOFsADER_DG;          /*!< \brief Number of time DOFs used in the predictor step of ADER-DG. */
  su2double *TimeDOFsADER_DG;               /*!< \brief The location of the ADER-DG time DOFs on the interval [-1,1]. */
  unsigned short nTimeIntegrationADER_DG;   /*!< \brief Number of time integration points ADER-DG. */
  su2double *TimeIntegrationADER_DG;        /*!< \brief The location of the ADER-DG time integration points on the interval [-1,1]. */
  su2double *WeightsIntegrationADER_DG;     /*!< \brief The weights of the ADER-DG time integration points on the interval [-1,1]. */
  unsigned short nRKStep;                   /*!< \brief Number of steps of the explicit Runge-Kutta method. */
  su2double *RK_Alpha_Step;                 /*!< \brief Runge-Kutta beta coefficients. */

  unsigned short nQuasiNewtonSamples;  /*!< \brief Number of samples used in quasi-Newton solution methods. */
  bool UseVectorization;       /*!< \brief Whether to use vectorized numerics schemes. */
  bool NewtonKrylov;           /*!< \brief Use a coupled Newton method to solve the flow equations. */
  array<unsigned short,3> NK_IntParam{{20, 3, 2}}; /*!< \brief Integer parameters for NK method. */
  array<su2double,4> NK_DblParam{{-2.0, 0.1, -3.0, 1e-4}}; /*!< \brief Floating-point parameters for NK method. */

  unsigned short nMGLevels;    /*!< \brief Number of multigrid levels (coarse levels). */
  unsigned short nCFL;         /*!< \brief Number of CFL, one for each multigrid level. */
  su2double
  CFLRedCoeff_Turb,            /*!< \brief CFL reduction coefficient on the LevelSet problem. */
  CFLRedCoeff_AdjFlow,         /*!< \brief CFL reduction coefficient for the adjoint problem. */
  CFLRedCoeff_AdjTurb,         /*!< \brief CFL reduction coefficient for the adjoint turbulent problem. */
  CFLRedCoeff_Species,         /*!< \brief CFL reduction coefficient on the species problem. */
  CFLFineGrid,                 /*!< \brief CFL of the finest grid. */
  Max_DeltaTime,               /*!< \brief Max delta time. */
  Unst_CFL;                    /*!< \brief Unsteady CFL number. */

  /* Gradient smoothing options */
  su2double SmoothingEps1;          /*!< \brief Parameter for the identity part in gradient smoothing. */
  su2double SmoothingEps2;          /*!< \brief Parameter for the Laplace part in gradient smoothing. */
  bool SmoothGradient;              /*!< \brief Flag for enabling gradient smoothing. */
  bool SmoothSepDim;                /*!< \brief Flag for enabling separated calculation for every dimension. */
  bool SmoothOnSurface;             /*!< \brief Flag for assembling the system only on the surface. */
  bool SmoothDirichletSurfaceBound; /*!< \brief Flag for using zero Dirichlet boundary in the surface case. */
  ENUM_SOBOLEV_MODUS SmoothNumMode; /*!< \brief The mode in which the Sobolev smoothing solver is applied. */

  unsigned short  Kind_Grad_Linear_Solver,  /*!< Numerical method to smooth the gradient */
  Kind_Grad_Linear_Solver_Prec;             /*!< \brief Preconditioner of the linear solver. */
  su2double Grad_Linear_Solver_Error;       /*!< \brief Min error of the linear solver for the gradient smoothing. */
  unsigned long Grad_Linear_Solver_Iter; /*!< \brief Max iterations of the linear solver for the gradient smoothing. */

  bool ReorientElements;       /*!< \brief Flag for enabling element reorientation. */
  string CustomObjFunc;        /*!< \brief User-defined objective function. */
  string CustomOutputs;        /*!< \brief User-defined functions for outputs. */
  unsigned short nDV,                  /*!< \brief Number of design variables. */
  nObj, nObjW;                         /*! \brief Number of objective functions. */
  unsigned short* nDV_Value;           /*!< \brief Number of values for each design variable (might be different than 1 if we allow arbitrary movement). */
  unsigned short nFFDBox;              /*!< \brief Number of ffd boxes. */
  unsigned short nTurboMachineryKind;  /*!< \brief Number turbomachinery types specified. */
  unsigned short nParamDV;             /*!< \brief Number of parameters of the design variable. */
  string DV_Filename;                  /*!< \brief Filename for providing surface positions from an external parameterization. */
  string DV_Unordered_Sens_Filename;   /*!< \brief Filename of volume sensitivities in an unordered ASCII format. */
  string DV_Sens_Filename;             /*!< \brief Filename of surface sensitivities written to an unordered ASCII format. */
  unsigned short
  Sensitivity_FileFormat;             /*!< \brief Format of the input volume sensitivity files (SU2_DOT). */
  su2double **ParamDV;                /*!< \brief Parameters of the design variable. */
  su2double **CoordFFDBox;            /*!< \brief Coordinates of the FFD boxes. */
  unsigned short **DegreeFFDBox;      /*!< \brief Degree of the FFD boxes. */
  string *FFDTag;                     /*!< \brief Parameters of the design variable. */
  string *TagFFDBox;                  /*!< \brief Tag of the FFD box. */
  unsigned short GeometryMode;        /*!< \brief Gemoetry mode (analysis or gradient computation). */
  unsigned short MGCycle;             /*!< \brief Kind of multigrid cycle. */
  unsigned short FinestMesh;          /*!< \brief Finest mesh for the full multigrid approach. */
  unsigned short nFFD_Fix_IDir,
  nFFD_Fix_JDir, nFFD_Fix_KDir;       /*!< \brief Number of planes fixed in the FFD. */
  unsigned short nMG_PreSmooth,       /*!< \brief Number of MG pre-smooth parameters found in config file. */
  nMG_PostSmooth,                     /*!< \brief Number of MG post-smooth parameters found in config file. */
  nMG_CorrecSmooth;                   /*!< \brief Number of MG correct-smooth parameters found in config file. */
  short *FFD_Fix_IDir,
  *FFD_Fix_JDir, *FFD_Fix_KDir;       /*!< \brief Exact sections. */
  unsigned short *MG_PreSmooth,       /*!< \brief Multigrid Pre smoothing. */
  *MG_PostSmooth,                     /*!< \brief Multigrid Post smoothing. */
  *MG_CorrecSmooth;                   /*!< \brief Multigrid Jacobi implicit smoothing of the correction. */
  su2double *LocationStations;        /*!< \brief Airfoil sections in wing slicing subroutine. */

  ENUM_MULTIZONE Kind_MZSolver;    /*!< \brief Kind of multizone solver.  */
  INC_DENSITYMODEL Kind_DensityModel; /*!< \brief Kind of the density model for incompressible flows. */
  CHT_COUPLING Kind_CHT_Coupling;  /*!< \brief Kind of coupling method used at CHT interfaces. */
  VISCOSITYMODEL Kind_ViscosityModel; /*!< \brief Kind of the Viscosity Model*/
  MIXINGVISCOSITYMODEL Kind_MixingViscosityModel; /*!< \brief Kind of the mixing Viscosity Model*/
  CONDUCTIVITYMODEL Kind_ConductivityModel; /*!< \brief Kind of the Thermal Conductivity Model */
  CONDUCTIVITYMODEL_TURB Kind_ConductivityModel_Turb; /*!< \brief Kind of the Turbulent Thermal Conductivity Model */
  DIFFUSIVITYMODEL Kind_Diffusivity_Model; /*!< \brief Kind of the mass diffusivity Model */
  FREESTREAM_OPTION Kind_FreeStreamOption; /*!< \brief Kind of free stream option to choose if initializing with density or temperature  */
  MAIN_SOLVER Kind_Solver;         /*!< \brief Kind of solver: Euler, NS, Continuous adjoint, etc.  */
  LIMITER Kind_SlopeLimit,    /*!< \brief Global slope limiter. */
  Kind_SlopeLimit_Flow,         /*!< \brief Slope limiter for flow equations.*/
  Kind_SlopeLimit_Turb,         /*!< \brief Slope limiter for the turbulence equation.*/
  Kind_SlopeLimit_AdjTurb,      /*!< \brief Slope limiter for the adjoint turbulent equation.*/
  Kind_SlopeLimit_AdjFlow,      /*!< \brief Slope limiter for the adjoint equation.*/
  Kind_SlopeLimit_Species;      /*!< \brief Slope limiter for the species equation.*/
  unsigned short Kind_FluidModel,  /*!< \brief Kind of the Fluid Model: Ideal, van der Waals, etc. */
  Kind_InitOption,                 /*!< \brief Kind of Init option to choose if initializing with Reynolds number or with thermodynamic conditions   */
  Kind_GridMovement,               /*!< \brief Kind of the static mesh movement. */
  *Kind_SurfaceMovement,           /*!< \brief Kind of the static mesh movement. */
  nKind_SurfaceMovement,           /*!< \brief Kind of the dynamic mesh movement. */
  Kind_Gradient_Method,            /*!< \brief Numerical method for computation of spatial gradients. */
  Kind_Gradient_Method_Recon,      /*!< \brief Numerical method for computation of spatial gradients used for upwind reconstruction. */
  Kind_Deform_Linear_Solver,             /*!< Numerical method to deform the grid */
  Kind_Deform_Linear_Solver_Prec,        /*!< \brief Preconditioner of the linear solver. */
  Kind_Linear_Solver,                    /*!< \brief Numerical solver for the implicit scheme. */
  Kind_Linear_Solver_Prec,               /*!< \brief Preconditioner of the linear solver. */
  Kind_AdjTurb_Linear_Solver,            /*!< \brief Numerical solver for the turbulent adjoint implicit scheme. */
  Kind_AdjTurb_Linear_Prec,              /*!< \brief Preconditioner of the turbulent adjoint linear solver. */
  Kind_DiscAdj_Linear_Solver,            /*!< \brief Linear solver for the discrete adjoint system. */
  Kind_DiscAdj_Linear_Prec,              /*!< \brief Preconditioner of the discrete adjoint linear solver. */
  Kind_TimeNumScheme,           /*!< \brief Global explicit or implicit time integration. */
  Kind_TimeIntScheme_Flow,      /*!< \brief Time integration for the flow equations. */
  Kind_TimeIntScheme_FEM_Flow,  /*!< \brief Time integration for the flow equations. */
  Kind_ADER_Predictor,          /*!< \brief Predictor step of the ADER-DG time integration scheme. */
  Kind_TimeIntScheme_AdjFlow,   /*!< \brief Time integration for the adjoint flow equations. */
  Kind_TimeIntScheme_Turb,      /*!< \brief Time integration for the turbulence model. */
  Kind_TimeIntScheme_AdjTurb,   /*!< \brief Time integration for the adjoint turbulence model. */
  Kind_TimeIntScheme_Species,   /*!< \brief Time integration for the species model. */
  Kind_TimeIntScheme_Heat,      /*!< \brief Time integration for the wave equations. */
  Kind_TimeStep_Heat;           /*!< \brief Time stepping method for the (fvm) heat equation. */
  STRUCT_TIME_INT Kind_TimeIntScheme_FEA;    /*!< \brief Time integration for the FEA equations. */
  STRUCT_SPACE_ITE Kind_SpaceIteScheme_FEA;  /*!< \brief Iterative scheme for nonlinear structural analysis. */
  unsigned short
  Kind_TimeIntScheme_Radiation, /*!< \brief Time integration for the Radiation equations. */
  Kind_ConvNumScheme,           /*!< \brief Global definition of the convective term. */
  Kind_ConvNumScheme_Flow,      /*!< \brief Centered or upwind scheme for the flow equations. */
  Kind_ConvNumScheme_FEM_Flow,  /*!< \brief Finite element scheme for the flow equations. */
  Kind_ConvNumScheme_Heat,      /*!< \brief Centered or upwind scheme for the flow equations. */
  Kind_ConvNumScheme_AdjFlow,   /*!< \brief Centered or upwind scheme for the adjoint flow equations. */
  Kind_ConvNumScheme_Turb,      /*!< \brief Centered or upwind scheme for the turbulence model. */
  Kind_ConvNumScheme_AdjTurb,   /*!< \brief Centered or upwind scheme for the adjoint turbulence model. */
  Kind_ConvNumScheme_Species,   /*!< \brief Centered or upwind scheme for the species model. */
  Kind_ConvNumScheme_Template,  /*!< \brief Centered or upwind scheme for the level set equation. */
  Kind_Centered,                /*!< \brief Centered scheme. */
  Kind_Centered_Flow,           /*!< \brief Centered scheme for the flow equations. */
  Kind_Centered_AdjFlow,        /*!< \brief Centered scheme for the adjoint flow equations. */
  Kind_Centered_Turb,           /*!< \brief Centered scheme for the turbulence model. */
  Kind_Centered_AdjTurb,        /*!< \brief Centered scheme for the adjoint turbulence model. */
  Kind_Centered_Species,        /*!< \brief Centered scheme for the species model. */
  Kind_Centered_Template,       /*!< \brief Centered scheme for the template model. */
  Kind_Upwind,                  /*!< \brief Upwind scheme. */
  Kind_Upwind_Flow,             /*!< \brief Upwind scheme for the flow equations. */
  Kind_Upwind_AdjFlow,          /*!< \brief Upwind scheme for the adjoint flow equations. */
  Kind_Upwind_Turb,             /*!< \brief Upwind scheme for the turbulence model. */
  Kind_Upwind_AdjTurb,          /*!< \brief Upwind scheme for the adjoint turbulence model. */
  Kind_Upwind_Species,          /*!< \brief Upwind scheme for the species model. */
  Kind_Upwind_Template,         /*!< \brief Upwind scheme for the template model. */
  Kind_FEM,                     /*!< \brief Finite element scheme for the flow equations. */
  Kind_FEM_Flow,                /*!< \brief Finite element scheme for the flow equations. */
  Kind_Matrix_Coloring;         /*!< \brief Type of matrix coloring for sparse Jacobian computation. */
  FEM_SHOCK_CAPTURING_DG Kind_FEM_Shock_Capturing_DG; /*!< \brief Shock capturing method for the FEM DG solver. */
  BGS_RELAXATION Kind_BGS_RelaxMethod; /*!< \brief Kind of relaxation method for Block Gauss Seidel method in FSI problems. */
  bool ReconstructionGradientRequired; /*!< \brief Enable or disable a second gradient calculation for upwind reconstruction only. */
  bool LeastSquaresRequired;    /*!< \brief Enable or disable memory allocation for least-squares gradient methods. */
  bool Energy_Equation;         /*!< \brief Solve the energy equation for incompressible flows. */

  bool MUSCL,              /*!< \brief MUSCL scheme .*/
  MUSCL_Flow,              /*!< \brief MUSCL scheme for the flow equations.*/
  MUSCL_Turb,              /*!< \brief MUSCL scheme for the turbulence equations.*/
  MUSCL_Heat,              /*!< \brief MUSCL scheme for the (fvm) heat equation.*/
  MUSCL_AdjFlow,           /*!< \brief MUSCL scheme for the adj flow equations.*/
  MUSCL_AdjTurb;           /*!< \brief MUSCL scheme for the adj turbulence equations.*/
  bool MUSCL_Species;      /*!< \brief MUSCL scheme for the species equations.*/
  bool Use_Accurate_Jacobians;  /*!< \brief Use numerically computed Jacobians for AUSM+up(2) and SLAU(2). */
  bool EulerPersson;       /*!< \brief Boolean to determine whether this is an Euler simulation with Persson shock capturing. */
  bool FSI_Problem = false,/*!< \brief Boolean to determine whether the simulation is FSI or not. */
  Multizone_Problem;       /*!< \brief Boolean to determine whether we are solving a multizone problem. */
  unsigned short nID_DV;   /*!< \brief ID for the region of FEM when computed using direct differentiation. */

  bool AD_Mode;             /*!< \brief Algorithmic Differentiation support. */
  bool AD_Preaccumulation;  /*!< \brief Enable or disable preaccumulation in the AD mode. */
  STRUCT_COMPRESS Kind_Material_Compress;  /*!< \brief Determines if the material is compressible or incompressible (structural analysis). */
  STRUCT_MODEL Kind_Material;              /*!< \brief Determines the material model to be used (structural analysis). */
  STRUCT_DEFORMATION Kind_Struct_Solver;   /*!< \brief Determines the geometric condition (small or large deformations) for structural analysis. */
  unsigned short Kind_DV_FEA;              /*!< \brief Kind of Design Variable for FEA problems.*/

  unsigned short nTurbVar;          /*!< \brief Number of Turbulence variables, i.e. 1 for SA-types, 2 for SST. */
  TURB_MODEL Kind_Turb_Model;       /*!< \brief Turbulent model definition. */
  SPECIES_MODEL Kind_Species_Model; /*!< \brief Species model definition. */
  TURB_SGS_MODEL Kind_SGS_Model;    /*!< \brief LES SGS model definition. */
  TURB_TRANS_MODEL Kind_Trans_Model;  /*!< \brief Transition model definition. */
  unsigned short Kind_ActDisk, Kind_Engine_Inflow,
  *Kind_Data_Riemann,
  *Kind_Data_Giles;                /*!< \brief Kind of inlet boundary treatment. */
  INLET_TYPE Kind_Inlet;
  INLET_TYPE *Kind_Inc_Inlet;
  INC_OUTLET_TYPE *Kind_Inc_Outlet;
  WALL_TYPE *Kind_Wall;            /*!< \brief Type of wall treatment. */
  unsigned short nWall_Types;      /*!< \brief Number of wall treatment types listed. */
  unsigned short nInc_Inlet;       /*!< \brief Number of inlet boundary treatment types listed. */
  unsigned short nInc_Outlet;      /*!< \brief Number of inlet boundary treatment types listed. */
  su2double Inc_Inlet_Damping;     /*!< \brief Damping factor applied to the iterative updates to the velocity at a pressure inlet in incompressible flow. */
  su2double Inc_Outlet_Damping;    /*!< \brief Damping factor applied to the iterative updates to the pressure at a mass flow outlet in incompressible flow. */
  bool Inc_Inlet_UseNormal;        /*!< \brief Flag for whether to use the local normal as the flow direction for an incompressible pressure inlet. */
  su2double Linear_Solver_Error;   /*!< \brief Min error of the linear solver for the implicit formulation. */
  su2double Deform_Linear_Solver_Error;          /*!< \brief Min error of the linear solver for the implicit formulation. */
  su2double Linear_Solver_Smoother_Relaxation;   /*!< \brief Relaxation factor for iterative linear smoothers. */
  unsigned long Linear_Solver_Iter;              /*!< \brief Max iterations of the linear solver for the implicit formulation. */
  unsigned long Deform_Linear_Solver_Iter;       /*!< \brief Max iterations of the linear solver for the implicit formulation. */
  unsigned long Linear_Solver_Restart_Frequency; /*!< \brief Restart frequency of the linear solver for the implicit formulation. */
  unsigned long Linear_Solver_Prec_Threads;      /*!< \brief Number of threads per rank for ILU and LU_SGS preconditioners. */
  unsigned short Linear_Solver_ILU_n;            /*!< \brief ILU fill=in level. */
  su2double SemiSpan;                   /*!< \brief Wing Semi span. */
  su2double Roe_Kappa;                  /*!< \brief Relaxation of the Roe scheme. */
  su2double Relaxation_Factor_Adjoint;  /*!< \brief Relaxation coefficient for variable updates of adjoint solvers. */
  su2double Relaxation_Factor_CHT;      /*!< \brief Relaxation coefficient for the update of conjugate heat variables. */
  su2double AdjTurb_Linear_Error;       /*!< \brief Min error of the turbulent adjoint linear solver for the implicit formulation. */
  su2double EntropyFix_Coeff;           /*!< \brief Entropy fix coefficient. */
  unsigned short AdjTurb_Linear_Iter;   /*!< \brief Min error of the turbulent adjoint linear solver for the implicit formulation. */
  unsigned short nLocationStations,     /*!< \brief Number of section cuts to make when outputting mesh and cp . */
  nWingStations;                        /*!< \brief Number of section cuts to make when calculating internal volume. */
  su2double Kappa_1st_AdjFlow,  /*!< \brief Lax 1st order dissipation coefficient for adjoint flow equations (coarse multigrid levels). */
  Kappa_2nd_AdjFlow,            /*!< \brief JST 2nd order dissipation coefficient for adjoint flow equations. */
  Kappa_4th_AdjFlow,            /*!< \brief JST 4th order dissipation coefficient for adjoint flow equations. */
  Kappa_1st_Flow,           /*!< \brief Lax 1st order dissipation coefficient for flow equations (coarse multigrid levels). */
  Kappa_2nd_Flow,           /*!< \brief JST 2nd order dissipation coefficient for flow equations. */
  Kappa_4th_Flow,           /*!< \brief JST 4th order dissipation coefficient for flow equations. */
  Kappa_2nd_Heat,           /*!< \brief 2nd order dissipation coefficient for heat equation. */
  Kappa_4th_Heat,           /*!< \brief 4th order dissipation coefficient for heat equation. */
  Cent_Jac_Fix_Factor,              /*!< \brief Multiply the dissipation contribution to the Jacobian of central schemes
                                                by this factor to make the global matrix more diagonal dominant. */
  Cent_Inc_Jac_Fix_Factor;          /*!< \brief Multiply the dissipation contribution to the Jacobian of incompressible central schemes */
  su2double Geo_Waterline_Location; /*!< \brief Location of the waterline. */

  su2double Min_Beta_RoeTurkel,     /*!< \brief Minimum value of Beta for the Roe-Turkel low Mach preconditioner. */
  Max_Beta_RoeTurkel;               /*!< \brief Maximum value of Beta for the Roe-Turkel low Mach preconditioner. */
  unsigned long GridDef_Nonlinear_Iter;  /*!< \brief Number of nonlinear increments for grid deformation. */
  unsigned short Deform_StiffnessType;   /*!< \brief Type of element stiffness imposed for FEA mesh deformation. */
  bool Deform_Mesh;                      /*!< \brief Determines whether the mesh will be deformed. */
  bool Deform_Output;                    /*!< \brief Print the residuals during mesh deformation to the console. */
  su2double Deform_Tol_Factor;       /*!< \brief Factor to multiply smallest volume for deform tolerance (0.001 default) */
  su2double Deform_Coeff;            /*!< \brief Deform coeffienct */
  su2double Deform_Limit;            /*!< \brief Deform limit */
  unsigned short FFD_Continuity;     /*!< \brief Surface continuity at the intersection with the FFD */
  unsigned short FFD_CoordSystem;    /*!< \brief Define the coordinates system */
  su2double Deform_ElasticityMod,    /*!< \brief Young's modulus for volume deformation stiffness model */
  Deform_PoissonRatio,               /*!< \brief Poisson's ratio for volume deformation stiffness model */
  Deform_StiffLayerSize;             /*!< \brief Size of the layer of highest stiffness for wall distance-based mesh stiffness */
  bool FFD_Symmetry_Plane;           /*!< \brief FFD symmetry plane. */

  su2double Mach;             /*!< \brief Mach number. */
  su2double Reynolds;         /*!< \brief Reynolds number. */
  su2double Froude;           /*!< \brief Froude number. */
  su2double Length_Reynolds;  /*!< \brief Reynolds length (dimensional). */
  su2double AoA,              /*!< \brief Angle of attack (just external flow). */
  iH, AoS, AoA_Offset,
  AoS_Offset, AoA_Sens;       /*!< \brief Angle of sideSlip (just external flow). */
  bool Fixed_CL_Mode;         /*!< \brief Activate fixed CL mode (external flow only). */
  bool Eval_dOF_dCX;          /*!< \brief Activate fixed CL mode (external flow only). */
  bool Discard_InFiles;       /*!< \brief Discard angle of attack in solution and geometry files. */
  su2double Target_CL;        /*!< \brief Specify a target CL instead of AoA (external flow only). */
  su2double Total_CM;         /*!< \brief Specify a Total CM instead of AoA (external flow only). */
  su2double Total_CD;         /*!< \brief Specify a target CD instead of AoA (external flow only). */
  su2double dCL_dAlpha;       /*!< \brief value of dCl/dAlpha. */
  su2double dCM_diH;          /*!< \brief value of dCM/dHi. */
  unsigned long Iter_Fixed_CM;          /*!< \brief Iterations to re-evaluate the angle of attack (external flow only). */
  unsigned long Iter_Fixed_NetThrust;   /*!< \brief Iterations to re-evaluate the angle of attack (external flow only). */
  unsigned long Iter_dCL_dAlpha;        /*!< \brief Number of iterations to evaluate dCL_dAlpha. */
  unsigned long Update_Alpha;           /*!< \brief Iterations to re-evaluate the angle of attack (external flow only). */
  unsigned long Update_iH;              /*!< \brief Iterations to re-evaluate the angle of attack (external flow only). */
  unsigned long Update_BCThrust;        /*!< \brief Iterations to re-evaluate the angle of attack (external flow only). */
  su2double dNetThrust_dBCThrust;       /*!< \brief value of dNetThrust/dBCThrust. */
  bool Update_BCThrust_Bool;            /*!< \brief Boolean flag for whether to update the AoA for fixed lift mode on a given iteration. */
  bool Update_AoA;                      /*!< \brief Boolean flag for whether to update the AoA for fixed lift mode on a given iteration. */
  unsigned long Update_AoA_Iter_Limit;  /*!< \brief Limit on number of iterations between AoA updates for fixed lift mode. */
  bool Finite_Difference_Mode;        /*!< \brief Flag to run the finite difference mode in fixed Cl mode. */
  su2double ChargeCoeff;              /*!< \brief Charge coefficient (just for poisson problems). */
  unsigned short Cauchy_Func_Flow,    /*!< \brief Function where to apply the convergence criteria in the flow problem. */
  Cauchy_Func_AdjFlow,                /*!< \brief Function where to apply the convergence criteria in the adjoint problem. */
  Cauchy_Elems;                       /*!< \brief Number of elements to evaluate. */
  unsigned short Residual_Func_Flow;  /*!< \brief Equation to apply residual convergence to. */
  unsigned short Res_FEM_CRIT;        /*!< \brief Criteria to apply to the FEM convergence (absolute/relative). */
  unsigned long StartConv_Iter;       /*!< \brief Start convergence criteria at iteration. */
  su2double Cauchy_Eps;               /*!< \brief Epsilon used for the convergence. */
  bool Restart,                       /*!< \brief Restart solution (for direct, adjoint, and linearized problems).*/
  Read_Binary_Restart,                /*!< \brief Read binary SU2 native restart files.*/
  Wrt_Restart_Overwrite,              /*!< \brief Overwrite restart files or append iteration number.*/
  Wrt_Surface_Overwrite,              /*!< \brief Overwrite surface output files or append iteration number.*/
  Wrt_Volume_Overwrite,               /*!< \brief Overwrite volume output files or append iteration number.*/
  Restart_Flow;                       /*!< \brief Restart flow solution for adjoint and linearized problems. */
  unsigned short nMarker_Monitoring,  /*!< \brief Number of markers to monitor. */
  nMarker_Designing,                  /*!< \brief Number of markers for the objective function. */
  nMarker_GeoEval,                    /*!< \brief Number of markers for the objective function. */
  nMarker_ZoneInterface,              /*!< \brief Number of markers in the zone interface. */
  nMarker_Plotting,                   /*!< \brief Number of markers to plot. */
  nMarker_Analyze,                    /*!< \brief Number of markers to analyze. */
  nMarker_Moving,                     /*!< \brief Number of markers in motion (DEFORMING, MOVING_WALL). */
  nMarker_PyCustom,                   /*!< \brief Number of markers that are customizable in Python. */
  nMarker_DV,                         /*!< \brief Number of markers affected by the design variables. */
  nMarker_WallFunctions,              /*!< \brief Number of markers for which wall functions must be applied. */
  nMarker_SobolevBC;                  /*!< \brief Number of markers treaded in the gradient problem. */
  string *Marker_Monitoring,          /*!< \brief Markers to monitor. */
  *Marker_Designing,                  /*!< \brief Markers to design. */
  *Marker_GeoEval,                    /*!< \brief Markers to evaluate geometry. */
  *Marker_Plotting,                   /*!< \brief Markers to plot. */
  *Marker_Analyze,                    /*!< \brief Markers to analyze. */
  *Marker_ZoneInterface,              /*!< \brief Markers in the FSI interface. */
  *Marker_Moving,                     /*!< \brief Markers in motion (DEFORMING, MOVING_WALL). */
  *Marker_PyCustom,                   /*!< \brief Markers that are customizable in Python. */
  *Marker_DV,                         /*!< \brief Markers affected by the design variables. */
  *Marker_WallFunctions,              /*!< \brief Markers for which wall functions must be applied. */
  *Marker_SobolevBC;                  /*!< \brief Markers in the gradient solver */

  unsigned short nConfig_Files;       /*!< \brief Number of config files for multiphysics problems. */
  string *Config_Filenames;           /*!< \brief List of names for configuration files. */
  SST_OPTIONS *SST_Options;           /*!< \brief List of modifications/corrections/versions of SST turbulence model.*/
  SA_OPTIONS *SA_Options;             /*!< \brief List of modifications/corrections/versions of SA turbulence model.*/
  unsigned short nSST_Options;        /*!< \brief Number of SST options specified. */
  unsigned short nSA_Options;         /*!< \brief Number of SA options specified. */
  WALL_FUNCTIONS  *Kind_WallFunctions;        /*!< \brief The kind of wall function to use for the corresponding markers. */
  unsigned short  **IntInfo_WallFunctions;    /*!< \brief Additional integer information for the wall function markers. */
  su2double       **DoubleInfo_WallFunctions; /*!< \brief Additional double information for the wall function markers. */
  unsigned short  *Marker_All_Monitoring,     /*!< \brief Global index for monitoring using the grid information. */
  *Marker_All_GeoEval,               /*!< \brief Global index for geometrical evaluation. */
  *Marker_All_Plotting,              /*!< \brief Global index for plotting using the grid information. */
  *Marker_All_Analyze,               /*!< \brief Global index for plotting using the grid information. */
  *Marker_All_ZoneInterface,         /*!< \brief Global index for FSI interface markers using the grid information. */
  *Marker_All_Turbomachinery,        /*!< \brief Global index for Turbomachinery markers using the grid information. */
  *Marker_All_TurbomachineryFlag,    /*!< \brief Global index for Turbomachinery markers flag using the grid information. */
  *Marker_All_MixingPlaneInterface,  /*!< \brief Global index for MixingPlane interface markers using the grid information. */
  *Marker_All_DV,                    /*!< \brief Global index for design variable markers using the grid information. */
  *Marker_All_Moving,                /*!< \brief Global index for moving surfaces using the grid information. */
  *Marker_All_Deform_Mesh,           /*!< \brief Global index for deformable markers at the boundary. */
  *Marker_All_Deform_Mesh_Sym_Plane, /*!< \brief Global index for markers with symmetric deformations. */
  *Marker_All_Fluid_Load,            /*!< \brief Global index for markers in which the flow load is computed/employed. */
  *Marker_All_PyCustom,              /*!< \brief Global index for Python customizable surfaces using the grid information. */
  *Marker_All_Designing,             /*!< \brief Global index for moving using the grid information. */
  *Marker_All_SobolevBC,             /*!< \brief Global index for boundary condition applied to gradient smoothing. */
  *Marker_CfgFile_Monitoring,            /*!< \brief Global index for monitoring using the config information. */
  *Marker_CfgFile_Designing,             /*!< \brief Global index for monitoring using the config information. */
  *Marker_CfgFile_GeoEval,               /*!< \brief Global index for monitoring using the config information. */
  *Marker_CfgFile_Plotting,              /*!< \brief Global index for plotting using the config information. */
  *Marker_CfgFile_Analyze,               /*!< \brief Global index for plotting using the config information. */
  *Marker_CfgFile_ZoneInterface,         /*!< \brief Global index for FSI interface using the config information. */
  *Marker_CfgFile_Turbomachinery,        /*!< \brief Global index for Turbomachinery  using the config information. */
  *Marker_CfgFile_TurbomachineryFlag,    /*!< \brief Global index for Turbomachinery flag using the config information. */
  *Marker_CfgFile_MixingPlaneInterface,  /*!< \brief Global index for MixingPlane interface using the config information. */
  *Marker_CfgFile_Moving,             /*!< \brief Global index for moving surfaces using the config information. */
  *Marker_CfgFile_Deform_Mesh,        /*!< \brief Global index for deformable markers at the boundary. */
  *Marker_CfgFile_Deform_Mesh_Sym_Plane, /*!< \brief Global index for markers with symmetric deformations. */
  *Marker_CfgFile_Fluid_Load,         /*!< \brief Global index for markers in which the flow load is computed/employed. */
  *Marker_CfgFile_PyCustom,           /*!< \brief Global index for Python customizable surfaces using the config information. */
  *Marker_CfgFile_DV,                 /*!< \brief Global index for design variable markers using the config information. */
  *Marker_CfgFile_PerBound,           /*!< \brief Global index for periodic boundaries using the config information. */
  *Marker_CfgFile_SobolevBC;          /*!< \brief Global index for boundary condition applied to gradient smoothing using the config information. */
  string *PlaneTag;                   /*!< \brief Global index for the plane adaptation (upper, lower). */
  su2double *nBlades;                 /*!< \brief number of blades for turbomachinery computation. */
  unsigned short Geo_Description;     /*!< \brief Description of the geometry. */
  unsigned short Mesh_FileFormat;     /*!< \brief Mesh input format. */
  TAB_OUTPUT Tab_FileFormat;          /*!< \brief Format of the output files. */
  unsigned short output_precision;    /*!< \brief <ofstream>.precision(value) for SU2_DOT and HISTORY output */
  unsigned short ActDisk_Jump;        /*!< \brief Format of the output files. */
  unsigned long StartWindowIteration; /*!< \brief Starting Iteration for long time Windowing apporach . */
  unsigned short nCFL_AdaptParam;     /*!< \brief Number of CFL parameters provided in config. */
  bool CFL_Adapt;        /*!< \brief Use adaptive CFL number. */
  bool HB_Precondition;  /*!< \brief Flag to turn on harmonic balance source term preconditioning */
  su2double RefArea,     /*!< \brief Reference area for coefficient computation. */
  RefElemLength,         /*!< \brief Reference element length for computing the slope limiting epsilon. */
  RefSharpEdges,         /*!< \brief Reference coefficient for detecting sharp edges. */
  RefLength,             /*!< \brief Reference length for moment computation. */
  *RefOriginMoment_X,    /*!< \brief X Origin for moment computation. */
  *RefOriginMoment_Y,    /*!< \brief Y Origin for moment computation. */
  *RefOriginMoment_Z,    /*!< \brief Z Origin for moment computation. */
  *CFL_AdaptParam,       /*!< \brief Information about the CFL ramp. */
  *RelaxFactor_Giles,    /*!< \brief Information about the under relaxation factor for Giles BC. */
  *CFL,                  /*!< \brief CFL number. */
  DomainVolume;          /*!< \brief Volume of the computational grid. */
  unsigned short
  nRefOriginMoment_X,      /*!< \brief Number of X-coordinate moment computation origins. */
  nRefOriginMoment_Y,      /*!< \brief Number of Y-coordinate moment computation origins. */
  nRefOriginMoment_Z;      /*!< \brief Number of Z-coordinate moment computation origins. */
  unsigned short nMesh_Box_Size;
  short *Mesh_Box_Size;          /*!< \brief Array containing the number of grid points in the x-, y-, and z-directions for the analytic RECTANGLE and BOX grid formats. */
  string Mesh_FileName,          /*!< \brief Mesh input file. */
  Mesh_Out_FileName,             /*!< \brief Mesh output file. */
  Solution_FileName,             /*!< \brief Flow solution input file. */
  Solution_AdjFileName,          /*!< \brief Adjoint solution input file for drag functional. */
  Volume_FileName,               /*!< \brief Flow variables output file. */
  Conv_FileName,                 /*!< \brief Convergence history output file. */
  Breakdown_FileName,            /*!< \brief Breakdown output file. */
  Restart_FileName,              /*!< \brief Restart file for flow variables. */
  Restart_AdjFileName,           /*!< \brief Restart file for adjoint variables, drag functional. */
  Adj_FileName,                  /*!< \brief Output file with the adjoint variables. */
  ObjFunc_Grad_FileName,         /*!< \brief Gradient of the objective function. */
  ObjFunc_Value_FileName,        /*!< \brief Objective function. */
  SurfCoeff_FileName,            /*!< \brief Output file with the flow variables on the surface. */
  SurfAdjCoeff_FileName,         /*!< \brief Output file with the adjoint variables on the surface. */
  SurfSens_FileName,             /*!< \brief Output file for the sensitivity on the surface (discrete adjoint). */
  VolSens_FileName,              /*!< \brief Output file for the sensitivity in the volume (discrete adjoint). */
<<<<<<< HEAD
  BFM_FileName;                  /*!< \brief BFM geometry input file */
=======
  ObjFunc_Hess_FileName;         /*!< \brief Hessian approximation obtained by the Sobolev smoothing solver. */
>>>>>>> e528e80d

  bool
  Wrt_Performance,           /*!< \brief Write the performance summary at the end of a calculation.  */
  Wrt_AD_Statistics,         /*!< \brief Write the tape statistics (discrete adjoint).  */
  Wrt_MeshQuality,           /*!< \brief Write the mesh quality statistics to the visualization files.  */
  Wrt_MultiGrid,             /*!< \brief Write the coarse grids to the visualization files.  */
  Wrt_Projected_Sensitivity, /*!< \brief Write projected sensitivities (dJ/dx) on surfaces to ASCII file. */
  Plot_Section_Forces;       /*!< \brief Write sectional forces for specified markers. */
  unsigned short
  Console_Output_Verb,  /*!< \brief Level of verbosity for console output */
  Kind_Average;         /*!< \brief Particular average for the marker analyze. */
  su2double Gamma,      /*!< \brief Ratio of specific heats of the gas. */
  Bulk_Modulus,         /*!< \brief Value of the bulk modulus for incompressible flows. */
  Beta_Factor,          /*!< \brief Value of the epsilon^2 multiplier for Beta for the incompressible preconditioner. */
  Gas_Constant,         /*!< \brief Specific gas constant. */
  Gas_ConstantND,       /*!< \brief Non-dimensional specific gas constant. */
  *Molecular_Weight;    /*!< \brief Molecular weight of an incompressible ideal gas (g/mol). */
  unsigned short nMolecular_Weight, /*!< \brief Number of species molecular weights. */
  nSpecific_Heat_Cp;              /*!< \brief Number of species specific heat constants at constant pressure. */
  su2double *Specific_Heat_Cp, /*!< \brief Specific heat at constant pressure. */
  Thermal_Expansion_Coeff,    /*!< \brief Thermal expansion coefficient. */
  Thermal_Expansion_CoeffND,  /*!< \brief Non-dimensional thermal expansion coefficient. */
  Inc_Density_Ref,       /*!< \brief Reference density for custom incompressible non-dim. */
  Inc_Velocity_Ref,      /*!< \brief Reference velocity for custom incompressible non-dim. */
  Inc_Temperature_Ref,   /*!< \brief Reference temperature for custom incompressible non-dim. */
  Inc_Density_Init,      /*!< \brief Initial density for incompressible flows. */
  Inc_Temperature_Init,  /*!< \brief Initial temperature for incompressible flows w/ heat transfer. */
  Heat_Flux_Ref,         /*!< \brief Reference heat flux for non-dim. */
  Gas_Constant_Ref,      /*!< \brief Reference specific gas constant. */
  Temperature_Critical,  /*!< \brief Critical Temperature for real fluid model.  */
  Pressure_Critical,     /*!< \brief Critical Pressure for real fluid model.  */
  Density_Critical,      /*!< \brief Critical Density for real fluid model.  */
  Acentric_Factor,       /*!< \brief Acentric Factor for real fluid model.  */
  *Mu_Constant,           /*!< \brief Constant viscosity for ConstantViscosity model.  */
  *Thermal_Conductivity_Constant,  /*!< \brief Constant thermal conductivity for ConstantConductivity model.  */
  *Mu_Ref,                /*!< \brief Reference viscosity for Sutherland model.  */
  *Mu_Temperature_Ref,    /*!< \brief Reference temperature for Sutherland model.  */
  *Mu_S;                  /*!< \brief Reference S for Sutherland model.  */
  unsigned short nMu_Constant,   /*!< \brief Number of species constant viscosities. */
  nMu_Ref,                       /*!< \brief Number of species reference constants for Sutherland model. */
  nMu_Temperature_Ref,           /*!< \brief Number of species reference temperature for Sutherland model. */
  nMu_S,                         /*!< \brief Number of species reference S for Sutherland model. */
  nThermal_Conductivity_Constant,/*!< \brief Number of species constant thermal conductivity. */
  nPrandtl_Lam,                  /*!< \brief Number of species laminar Prandtl number. */
  nPrandtl_Turb,                 /*!< \brief Number of species turbulent Prandtl number. */
  nConstant_Lewis_Number;       /*!< \brief Number of species Lewis Number. */
  su2double Diffusivity_Constant;   /*!< \brief Constant mass diffusivity for scalar transport.  */
  su2double Diffusivity_ConstantND; /*!< \brief Non-dim. constant mass diffusivity for scalar transport.  */
  su2double Schmidt_Number_Laminar;   /*!< \brief Laminar Schmidt number for mass diffusion.  */
  su2double Schmidt_Number_Turbulent; /*!< \brief Turbulent Schmidt number for mass diffusion.  */
  su2double *Constant_Lewis_Number;   /*!< \brief Different Lewis number for mass diffusion.  */
  array<su2double, N_POLY_COEFFS> CpPolyCoefficientsND{{0.0}};  /*!< \brief Definition of the non-dimensional temperature polynomial coefficients for specific heat Cp. */
  array<su2double, N_POLY_COEFFS> MuPolyCoefficientsND{{0.0}};  /*!< \brief Definition of the non-dimensional temperature polynomial coefficients for viscosity. */
  array<su2double, N_POLY_COEFFS> KtPolyCoefficientsND{{0.0}};  /*!< \brief Definition of the non-dimensional temperature polynomial coefficients for thermal conductivity. */
  su2double Energy_FreeStream,     /*!< \brief Free-stream total energy of the fluid.  */
  ModVel_FreeStream,               /*!< \brief Magnitude of the free-stream velocity of the fluid.  */
  ModVel_FreeStreamND,             /*!< \brief Non-dimensional magnitude of the free-stream velocity of the fluid.  */
  Density_FreeStream,              /*!< \brief Free-stream density of the fluid. */
  Viscosity_FreeStream,            /*!< \brief Free-stream viscosity of the fluid.  */
  Tke_FreeStream,                  /*!< \brief Total turbulent kinetic energy of the fluid.  */
  Intermittency_FreeStream,        /*!< \brief Freestream intermittency (for sagt transition model) of the fluid.  */
  TurbulenceIntensity_FreeStream,  /*!< \brief Freestream turbulent intensity (for sagt transition model) of the fluid.  */
  Turb2LamViscRatio_FreeStream,    /*!< \brief Ratio of turbulent to laminar viscosity. */
  NuFactor_FreeStream,             /*!< \brief Ratio of turbulent to laminar viscosity. */
  NuFactor_Engine,                 /*!< \brief Ratio of turbulent to laminar viscosity at the engine. */
  SecondaryFlow_ActDisk,           /*!< \brief Ratio of turbulent to laminar viscosity at the actuator disk. */
  Initial_BCThrust,                /*!< \brief Ratio of turbulent to laminar viscosity at the actuator disk. */
  Pressure_FreeStream,             /*!< \brief Total pressure of the fluid. */
  Pressure_Thermodynamic,          /*!< \brief Thermodynamic pressure of the fluid. */
  Temperature_FreeStream,          /*!< \brief Total temperature of the fluid.  */
  Temperature_ve_FreeStream;       /*!< \brief Total vibrational-electronic temperature of the fluid.  */
  unsigned short wallModel_MaxIter; /*!< \brief maximum number of iterations for the Newton method for the wall model */
  su2double wallModel_Kappa,        /*!< \brief von Karman constant kappa for turbulence wall modeling */
  wallModel_B,                      /*!< \brief constant B for turbulence wall modeling */
  wallModel_RelFac,                 /*!< \brief relaxation factor for the Newton method used in the wall model */
  wallModel_MinYplus;               /*!< \brief minimum Y+ value, below which the wall model is not used anymore */
  su2double *Prandtl_Lam,      /*!< \brief Laminar Prandtl number for the gas.  */
  *Prandtl_Turb,               /*!< \brief Turbulent Prandtl number for the gas.  */
  Length_Ref,                 /*!< \brief Reference length for non-dimensionalization. */
  Pressure_Ref,               /*!< \brief Reference pressure for non-dimensionalization.  */
  Temperature_Ref,            /*!< \brief Reference temperature for non-dimensionalization.*/
  Temperature_ve_Ref,         /*!< \brief Reference vibrational-electronic temperature for non-dimensionalization.*/
  Density_Ref,                /*!< \brief Reference density for non-dimensionalization.*/
  Velocity_Ref,               /*!< \brief Reference velocity for non-dimensionalization.*/
  Time_Ref,                   /*!< \brief Reference time for non-dimensionalization. */
  Viscosity_Ref,              /*!< \brief Reference viscosity for non-dimensionalization. */
  Thermal_Conductivity_Ref,   /*!< \brief Reference conductivity for non-dimensionalization. */
  Energy_Ref,                 /*!< \brief Reference viscosity for non-dimensionalization. */
  Wall_Temperature,           /*!< \brief Temperature at an isotropic wall in Kelvin. */
  Omega_Ref,                  /*!< \brief Reference angular velocity for non-dimensionalization. */
  Force_Ref,                  /*!< \brief Reference body force for non-dimensionalization. */
  Pressure_FreeStreamND,      /*!< \brief Farfield pressure value (external flow). */
  Pressure_ThermodynamicND,   /*!< \brief Farfield thermodynamic pressure value. */
  Temperature_FreeStreamND,   /*!< \brief Farfield temperature value (external flow). */
  Temperature_ve_FreeStreamND,/*!< \brief Farfield vibrational-electronic temperature value (external flow). */
  Density_FreeStreamND,       /*!< \brief Farfield density value (external flow). */
  Velocity_FreeStreamND[3],   /*!< \brief Farfield velocity values (external flow). */
  Energy_FreeStreamND,        /*!< \brief Farfield energy value (external flow). */
  Viscosity_FreeStreamND,     /*!< \brief Farfield viscosity value (external flow). */
  Tke_FreeStreamND,           /*!< \brief Farfield kinetic energy (external flow). */
  Omega_FreeStreamND,         /*!< \brief Specific dissipation (external flow). */
  Omega_FreeStream;           /*!< \brief Specific dissipation (external flow). */
  unsigned short nElectric_Constant;    /*!< \brief Number of different electric constants. */
  su2double *Electric_Constant;         /*!< \brief Dielectric constant modulus. */
  su2double Knowles_B,                  /*!< \brief Knowles material model constant B. */
  Knowles_N;                            /*!< \brief Knowles material model constant N. */
  bool DE_Effects;                      /*!< Application of DE effects to FE analysis */
  bool RefGeom, RefGeomSurf;            /*!< Read a reference geometry for optimization purposes. */
  unsigned long refNodeID;              /*!< \brief Global ID for the reference node (optimization). */
  string RefGeom_FEMFileName;           /*!< \brief File name for reference geometry. */
  unsigned short RefGeom_FileFormat;    /*!< \brief Mesh input format. */
  STRUCT_2DFORM Kind_2DElasForm;        /*!< \brief Kind of bidimensional elasticity solver. */
  unsigned short nIterFSI_Ramp;         /*!< \brief Number of FSI subiterations during which a ramp is applied. */
  unsigned short iInst;                 /*!< \brief Current instance value */
  su2double AitkenStatRelax;      /*!< \brief Aitken's relaxation factor (if set as static) */
  su2double AitkenDynMaxInit;     /*!< \brief Aitken's maximum dynamic relaxation factor for the first iteration */
  su2double AitkenDynMinInit;     /*!< \brief Aitken's minimum dynamic relaxation factor for the first iteration */
  bool RampAndRelease;            /*!< \brief option for ramp load and release */
  bool Sine_Load;                 /*!< \brief option for sine load */
  su2double Thermal_Diffusivity;  /*!< \brief Thermal diffusivity used in the heat solver. */
  su2double Cyclic_Pitch,         /*!< \brief Cyclic pitch for rotorcraft simulations. */
  Collective_Pitch;               /*!< \brief Collective pitch for rotorcraft simulations. */
  su2double Mach_Motion;          /*!< \brief Mach number based on mesh velocity and freestream quantities. */

  su2double Motion_Origin[3] = {0.0}, /*!< \brief Mesh motion origin. */
  Translation_Rate[3] = {0.0},        /*!< \brief Translational velocity of the mesh. */
  Rotation_Rate[3] = {0.0},           /*!< \brief Angular velocity of the mesh . */
  Pitching_Omega[3] = {0.0},          /*!< \brief Angular frequency of the mesh pitching. */
  Pitching_Ampl[3] = {0.0},           /*!< \brief Pitching amplitude. */
  Pitching_Phase[3] = {0.0},          /*!< \brief Pitching phase offset. */
  Plunging_Omega[3] = {0.0},          /*!< \brief Angular frequency of the mesh plunging. */
  Plunging_Ampl[3] = {0.0},           /*!< \brief Plunging amplitude. */
  BFM_Rotation_Axis[3] = {0.0};       /*!< \brief rotation axis for BFM problem */

  su2double *MarkerMotion_Origin, /*!< \brief Mesh motion origin of marker. */
  *MarkerTranslation_Rate,        /*!< \brief Translational velocity of marker. */
  *MarkerRotation_Rate,           /*!< \brief Angular velocity of marker. */
  *MarkerPitching_Omega,          /*!< \brief Angular frequency of marker. */
  *MarkerPitching_Ampl,           /*!< \brief Pitching amplitude of marker. */
  *MarkerPitching_Phase,          /*!< \brief Pitching phase offset of marker. */
  *MarkerPlunging_Omega,          /*!< \brief Angular frequency of marker.. */
  *MarkerPlunging_Ampl;           /*!< \brief Plunging amplitude of marker. */

  unsigned short
  nMarkerMotion_Origin,           /*!< \brief Number of values provided for mesh motion origin of marker. */
  nMarkerTranslation,             /*!< \brief Number of values provided for translational velocity of marker. */
  nMarkerRotation_Rate,           /*!< \brief Number of values provided for angular velocity of marker. */
  nMarkerPitching_Omega,          /*!< \brief Number of values provided for angular frequency of marker. */
  nMarkerPitching_Ampl,           /*!< \brief Number of values provided for pitching amplitude of marker. */
  nMarkerPitching_Phase,          /*!< \brief Number of values provided for pitching phase offset of marker. */
  nMarkerPlunging_Omega,          /*!< \brief Number of values provided for angular frequency of marker. */
  nMarkerPlunging_Ampl,           /*!< \brief Number of values provided for plunging amplitude of marker. */
  nRough_Wall;                    /*!< \brief Number of rough walls. */
  su2double  *Omega_HB;           /*!< \brief Frequency for Harmonic Balance Operator (in rad/s). */

  su2double Omega_BFM,            /*!< \brief Rotation rate around BFM axis (in rounds per minute). */
            Radius_BFM;           /*!< \brief Rotation radius around BFM axis (in meters) */

  unsigned short
  nOmega_HB,                      /*!< \brief Number of frequencies in Harmonic Balance Operator. */
  nMoveMotion_Origin,             /*!< \brief Number of motion origins. */
  *MoveMotion_Origin;             /*!< \brief Keeps track if we should move moment origin. */
  vector<vector<vector<su2double> > > Aeroelastic_np1, /*!< \brief Aeroelastic solution at time level n+1. */
  Aeroelastic_n,                  /*!< \brief Aeroelastic solution at time level n. */
  Aeroelastic_n1;                 /*!< \brief Aeroelastic solution at time level n-1. */
  su2double FlutterSpeedIndex,    /*!< \brief The flutter speed index. */
  PlungeNaturalFrequency,         /*!< \brief Plunging natural frequency for Aeroelastic. */
  PitchNaturalFrequency,          /*!< \brief Pitch natural frequency for Aeroelastic. */
  AirfoilMassRatio,               /*!< \brief The airfoil mass ratio for Aeroelastic. */
  CG_Location,                    /*!< \brief Center of gravity location for Aeroelastic. */
  RadiusGyrationSquared;          /*!< \brief The radius of gyration squared for Aeroelastic. */
  su2double *Aeroelastic_plunge,  /*!< \brief Value of plunging coordinate at the end of an external iteration. */
  *Aeroelastic_pitch;             /*!< \brief Value of pitching coordinate at the end of an external iteration. */
  unsigned short AeroelasticIter; /*!< \brief Solve the aeroelastic equations every given number of internal iterations. */
  unsigned short Gust_Type,   /*!< \brief Type of Gust. */
  Gust_Dir;                   /*!< \brief Direction of the gust */
  su2double Gust_WaveLength,  /*!< \brief The gust wavelength. */
  Gust_Periods,               /*!< \brief Number of gust periods. */
  Gust_Ampl,                  /*!< \brief Gust amplitude. */
  Gust_Begin_Time,            /*!< \brief Time at which to begin the gust. */
  Gust_Begin_Loc;             /*!< \brief Location at which the gust begins. */
  /*! \brief Maximal scalar product of the normed far-field velocity vector and a space coordinate where fixed turbulence quantities are set. */
  su2double Turb_Fixed_Values_MaxScalarProd;
  long Visualize_CV;          /*!< \brief Node number for the CV to be visualized */
  bool ExtraOutput;           /*!< \brief Check if extra output need. */
  bool Wall_Functions;           /*!< \brief Use wall functions with the turbulence model */
  long ExtraHeatOutputZone;      /*!< \brief Heat solver zone with extra screen output */
  bool DeadLoad;                 /*!< \brief Application of dead loads to the FE analysis */
  bool PseudoStatic;             /*!< \brief Application of dead loads to the FE analysis */
  bool SteadyRestart;            /*!< \brief Restart from a steady state for FSI problems. */
  su2double Newmark_beta,        /*!< \brief Parameter alpha for Newmark method. */
  Newmark_gamma;                 /*!< \brief Parameter delta for Newmark method. */
  unsigned short nIntCoeffs;     /*!< \brief Number of integration coeffs for structural calculations. */
  su2double *Int_Coeffs;         /*!< \brief Time integration coefficients for structural method. */
  unsigned short nElasticityMod, /*!< \brief Number of different values for the elasticity modulus. */
  nPoissonRatio,                    /*!< \brief Number of different values for the Poisson ratio modulus. */
  nMaterialDensity;                 /*!< \brief Number of different values for the Material density. */
  su2double *ElasticityMod,         /*!< \brief Value of the elasticity moduli. */
  *PoissonRatio,                    /*!< \brief Value of the Poisson ratios. */
  *MaterialDensity;                 /*!< \brief Value of the Material densities. */
  unsigned short nElectric_Field,   /*!< \brief Number of different values for the electric field in the membrane. */
  nDim_Electric_Field;              /*!< \brief Dimensionality of the problem. */
  unsigned short nDim_RefNode;      /*!< \brief Dimensionality of the vector . */
  su2double *Electric_Field_Mod,    /*!< \brief Values of the modulus of the electric field. */
  *Electric_Field_Dir;              /*!< \brief Direction of the electric field. */
  su2double *RefNode_Displacement;  /*!< \brief Displacement of the reference node. */
  bool Ramp_Load;                         /*!< \brief Apply the load with linear increases. */
  unsigned short Dynamic_LoadTransfer;    /*!< \brief Method for dynamic load transferring. */
  bool IncrementalLoad;                   /*!< \brief Apply the load in increments (for nonlinear structural analysis). */
  unsigned long IncLoad_Nincrements;      /*!< \brief Number of increments. */
  su2double Ramp_Time;                    /*!< \brief Time until the maximum load is applied. */
  bool Predictor,                         /*!< \brief Determines whether a predictor step is used. */
  Relaxation;                             /*!< \brief Determines whether a relaxation step is used. */
  unsigned short Pred_Order;              /*!< \brief Order of the predictor for FSI applications. */
  INTERFACE_INTERPOLATOR Kind_Interpolation; /*!< \brief type of interpolation to use for FSI applications. */
  bool ConservativeInterpolation;            /*!< \brief Conservative approach for non matching mesh interpolation. */
  unsigned short NumNearestNeighbors;        /*!< \brief Number of neighbors used for Nearest Neighbor interpolation. */
  RADIAL_BASIS Kind_RadialBasisFunction;     /*!< \brief type of radial basis function to use for radial basis FSI. */
  bool RadialBasisFunction_PolynomialOption; /*!< \brief Option of whether to include polynomial terms in Radial Basis Function Interpolation or not. */
  su2double RadialBasisFunction_Parameter;   /*!< \brief Radial basis function parameter (radius). */
  su2double RadialBasisFunction_PruneTol;    /*!< \brief Tolerance to prune the RBF interpolation matrix. */
  bool Prestretch;                           /*!< \brief Read a reference geometry for optimization purposes. */
  string Prestretch_FEMFileName;             /*!< \brief File name for reference geometry. */
  string FEA_FileName;              /*!< \brief File name for element-based properties. */
  bool FEAAdvancedMode;             /*!< \brief Determine if advanced features are used from the element-based FEA analysis (experimental). */
  su2double RefGeom_Penalty,        /*!< \brief Penalty weight value for the reference geometry objective function. */
  RefNode_Penalty,                  /*!< \brief Penalty weight value for the reference node objective function. */
  DV_Penalty;                       /*!< \brief Penalty weight to add a constraint to the total amount of stiffness. */
  array<su2double,2> StressPenaltyParam = {{1.0, 20.0}}; /*!< \brief Allowed stress and KS aggregation exponent. */
  unsigned long Nonphys_Points,     /*!< \brief Current number of non-physical points in the solution. */
  Nonphys_Reconstr;                 /*!< \brief Current number of non-physical reconstructions for 2nd-order upwinding. */
  su2double ParMETIS_tolerance;     /*!< \brief Load balancing tolerance for ParMETIS. */
  long ParMETIS_pointWgt;           /*!< \brief Load balancing weight given to points. */
  long ParMETIS_edgeWgt;            /*!< \brief Load balancing weight given to edges. */
  unsigned short DirectDiff;        /*!< \brief Direct Differentation mode. */
  bool DiscreteAdjoint;                /*!< \brief AD-based discrete adjoint mode. */
  su2double Const_DES;                 /*!< \brief Detached Eddy Simulation Constant. */
  WINDOW_FUNCTION Kind_WindowFct;      /*!< \brief Type of window (weight) function for objective functional. */
  unsigned short Kind_HybridRANSLES;   /*!< \brief Kind of Hybrid RANS/LES. */
  unsigned short Kind_RoeLowDiss;      /*!< \brief Kind of Roe scheme with low dissipation for unsteady flows. */

  unsigned short nSpanWiseSections; /*!< \brief number of span-wise sections */
  unsigned short nSpanMaxAllZones;  /*!< \brief number of maximum span-wise sections for all zones */
  unsigned short *nSpan_iZones;     /*!< \brief number of span-wise sections for each zones */
  bool turbMixingPlane;             /*!< \brief option for turbulent mixingplane */
  bool SpatialFourier;              /*!< \brief option for computing the fourier transforms for subsonic non-reflecting BC. */
  bool RampRotatingFrame;           /*!< \brief option for ramping up or down the Rotating Frame values */
  bool RampOutletPressure;          /*!< \brief option for ramping up or down the outlet pressure */
  su2double AverageMachLimit;           /*!< \brief option for turbulent mixingplane */
  su2double FinalRotation_Rate_Z;       /*!< \brief Final rotation rate Z if Ramp rotating frame is activated. */
  su2double FinalOutletPressure;        /*!< \brief Final outlet pressure if Ramp outlet pressure is activated. */
  su2double MonitorOutletPressure;      /*!< \brief Monitor outlet pressure if Ramp outlet pressure is activated. */
  array<su2double, N_POLY_COEFFS> cp_polycoeffs{{0.0}};  /*!< \brief Array for specific heat polynomial coefficients. */
  array<su2double, N_POLY_COEFFS> mu_polycoeffs{{0.0}};  /*!< \brief Array for viscosity polynomial coefficients. */
  array<su2double, N_POLY_COEFFS> kt_polycoeffs{{0.0}};  /*!< \brief Array for thermal conductivity polynomial coefficients. */
  bool Body_Force;                      /*!< \brief Flag to know if a body force is included in the formulation. */

  ENUM_STREAMWISE_PERIODIC Kind_Streamwise_Periodic; /*!< \brief Kind of Streamwise periodic flow (pressure drop or massflow) */
  bool Streamwise_Periodic_Temperature;              /*!< \brief Use real periodicity for Energy equation or otherwise outlet source term. */
  su2double Streamwise_Periodic_PressureDrop;        /*!< \brief Value of prescribed pressure drop [Pa] which results in an artificial body force vector. */
  su2double Streamwise_Periodic_TargetMassFlow;      /*!< \brief Value of prescribed massflow [kg/s] which results in an delta p and therefore an artificial body force vector. */
  su2double Streamwise_Periodic_OutletHeat;          /*!< /brief Heatflux boundary [W/m^2] imposed at streamwise periodic outlet. */

  su2double *Body_Force_Vector;         /*!< \brief Values of the prescribed body force vector. */
  unsigned short Body_Force_Type;       /*!< \brief type of body-force model. */
  unsigned short BFM_Formulation;       /*!< \brief Kind of BFM formulation. */
  su2double *FreeStreamTurboNormal;     /*!< \brief Direction to initialize the flow in turbomachinery computation */
  su2double Restart_Bandwidth_Agg;      /*!< \brief The aggregate of the bandwidth for writing binary restarts (to be averaged later). */
  su2double Max_Vel2;                   /*!< \brief The maximum velocity^2 in the domain for the incompressible preconditioner. */
  bool topology_optimization;           /*!< \brief If the structural solver should consider a variable density field to penalize element stiffness. */
  string top_optim_output_file;         /*!< \brief File to where the derivatives w.r.t. element densities will be written to. */
  su2double simp_exponent;              /*!< \brief Exponent for the density-based stiffness penalization of the SIMP method. */
  su2double simp_minimum_stiffness;     /*!< \brief Lower bound for the stiffness penalization of the SIMP method. */
  ENUM_FILTER_KERNEL* top_optim_kernels;   /*!< \brief The kernels to use. */
  unsigned short top_optim_nKernel;        /*!< \brief Number of kernels specified. */
  unsigned short top_optim_nKernelParams;  /*!< \brief Number of kernel parameters specified. */
  unsigned short top_optim_nRadius;        /*!< \brief Number of radius values specified. */
  unsigned short top_optim_search_lim;     /*!< \brief Limit the maximum "logical radius" considered during filtering. */
  su2double *top_optim_kernel_params;  /*!< \brief The kernel parameters. */
  su2double *top_optim_filter_radius;  /*!< \brief Radius of the filter(s) used on the design density for topology optimization. */
  ENUM_PROJECTION_FUNCTION top_optim_proj_type;  /*!< \brief The projection function used in topology optimization. */
  su2double top_optim_proj_param;      /*!< \brief The value of the parameter for the projection function. */
  bool HeatSource;                     /*!< \brief Flag to know if there is a volumetric heat source on the flow. */
  su2double ValHeatSource;             /*!< \brief Value of the volumetric heat source on the flow (W/m3). */
  su2double Heat_Source_Rot_Z;         /*!< \brief Rotation of the volumetric heat source on the Z axis. */
  RADIATION_MODEL Kind_Radiation;      /*!< \brief Kind of radiation model used. */
  P1_INIT Kind_P1_Init;                /*!< \brief Kind of initialization used in the P1 model. */
  su2double Absorption_Coeff,          /*!< \brief Absorption coefficient of the medium (radiation). */
  Scattering_Coeff;                    /*!< \brief Scattering coefficient of the medium (radiation). */
  unsigned short nMarker_Emissivity;   /*!< \brief Number of markers for which the emissivity is defined. */
  string *Marker_Emissivity;           /*!< \brief Wall markers with defined emissivity. */
  su2double *Wall_Emissivity;          /*!< \brief Emissivity of the wall. */
  bool Radiation;                      /*!< \brief Determines if a radiation model is incorporated. */
  su2double CFL_Rad;                   /*!< \brief CFL Number for the radiation solver. */

  array<su2double,5> default_cfl_adapt;  /*!< \brief Default CFL adapt param array for the COption class. */
  su2double vel_init[3], /*!< \brief initial velocity array for the COption class. */
  vel_inf[3],            /*!< \brief freestream velocity array for the COption class. */
  eng_cyl[7],            /*!< \brief engine box array for the COption class. */
  eng_val[5],            /*!< \brief engine box array values for the COption class. */
  jst_coeff[2],          /*!< \brief artificial dissipation (flow) array for the COption class. */
  ffd_coeff[3],          /*!< \brief artificial dissipation (flow) array for the COption class. */
  mixedout_coeff[3],     /*!< \brief default mixedout algorithm coefficients for the COption class. */
  rampRotFrame_coeff[3], /*!< \brief ramp rotating frame coefficients for the COption class. */
  rampOutPres_coeff[3],  /*!< \brief ramp outlet pressure coefficients for the COption class. */
  jst_adj_coeff[2],      /*!< \brief artificial dissipation (adjoint) array for the COption class. */
  ad_coeff_heat[2],      /*!< \brief artificial dissipation (heat) array for the COption class. */
  mesh_box_length[3],    /*!< \brief mesh box length for the COption class. */
  mesh_box_offset[3],    /*!< \brief mesh box offset for the COption class. */
  geo_loc[2],            /*!< \brief SU2_GEO section locations array for the COption class. */
  distortion[2],         /*!< \brief SU2_GEO section locations array for the COption class. */
  ea_lim[3],             /*!< \brief equivalent area limit array for the COption class. */
  grid_fix[6],           /*!< \brief fixed grid (non-deforming region) array for the COption class. */
  htp_axis[2],           /*!< \brief HTP axis for the COption class. */
  ffd_axis[3],           /*!< \brief FFD axis for the COption class. */
  inc_crit[3],           /*!< \brief incremental criteria array for the COption class. */
  extrarelfac[2],        /*!< \brief extra relaxation factor for Giles BC in the COption class. */
  sineload_coeff[3],     /*!< \brief values for a sine load. */
  body_force[3],         /*!< \brief body force vector for the COption class. */
  nacelle_location[5],   /*!< \brief Location of the nacelle. */
  hs_axes[3],            /*!< \brief principal axes (x, y, z) of the ellipsoid containing the heat source. */
  hs_center[3];          /*!< \brief position of the center of the heat source. */

  unsigned short Riemann_Solver_FEM;         /*!< \brief Riemann solver chosen for the DG method. */
  su2double Quadrature_Factor_Straight;      /*!< \brief Factor applied during quadrature of elements with a constant Jacobian. */
  su2double Quadrature_Factor_Curved;        /*!< \brief Factor applied during quadrature of elements with a non-constant Jacobian. */
  su2double Quadrature_Factor_Time_ADER_DG;  /*!< \brief Factor applied during quadrature in time for ADER-DG. */
  su2double Theta_Interior_Penalty_DGFEM;    /*!< \brief Factor for the symmetrizing terms in the DG discretization of the viscous fluxes. */
  unsigned short byteAlignmentMatMul;        /*!< \brief Number of bytes in the vectorization direction for the matrix multiplication. Multipe of 64. */
  unsigned short sizeMatMulPadding;          /*!< \brief The matrix size in the vectorization direction padded to a multiple of 8. Computed from byteAlignmentMatMul. */
  bool Compute_Entropy;                      /*!< \brief Whether or not to compute the entropy in the fluid model. */
  bool Use_Lumped_MassMatrix_DGFEM;          /*!< \brief Whether or not to use the lumped mass matrix for DGFEM. */
  bool Jacobian_Spatial_Discretization_Only; /*!< \brief Flag to know if only the exact Jacobian of the spatial discretization must be computed. */
  bool Compute_Average;                      /*!< \brief Whether or not to compute averages for unsteady simulations in FV or DG solver. */
  unsigned short Comm_Level;                 /*!< \brief Level of MPI communications to be performed. */
  VERIFICATION_SOLUTION Kind_Verification_Solution; /*!< \brief Verification solution for accuracy assessment. */

  bool Time_Domain;              /*!< \brief Determines if the multizone problem is solved in time-domain */
  unsigned long nOuterIter,      /*!< \brief Determines the number of outer iterations in the multizone problem */
  nInnerIter,                    /*!< \brief Determines the number of inner iterations in each multizone block */
  nTimeIter,                     /*!< \brief Determines the number of time iterations in the multizone problem */
  nIter,                         /*!< \brief Determines the number of pseudo-time iterations in a single-zone problem */
  Restart_Iter;                  /*!< \brief Determines the restart iteration in the multizone problem */
  su2double Time_Step;           /*!< \brief Determines the time step for the multizone problem */
  su2double Max_Time;            /*!< \brief Determines the maximum time for the time-domain problems */

  unsigned long HistoryWrtFreq[3],    /*!< \brief Array containing history writing frequencies for timer iter, outer iter, inner iter */
                ScreenWrtFreq[3];     /*!< \brief Array containing screen writing frequencies for timer iter, outer iter, inner iter */
  OUTPUT_TYPE* VolumeOutputFiles;     /*!< \brief File formats to output */
  unsigned short nVolumeOutputFiles=0;/*!< \brief Number of File formats to output */
  unsigned short nVolumeOutputFrequencies; /*!< \brief Number of frequencies for the volume outputs */
  unsigned long *VolumeOutputFrequencies; /*!< \brief list containing the writing frequencies */

  bool Multizone_Mesh;            /*!< \brief Determines if the mesh contains multiple zones. */
  bool SinglezoneDriver;          /*!< \brief Determines if the single-zone driver is used. (TEMPORARY) */
  bool Wrt_ZoneConv;              /*!< \brief Write the convergence history of each individual zone to screen. */
  bool Wrt_ZoneHist;              /*!< \brief Write the convergence history of each individual zone to file. */
  bool SpecialOutput,             /*!< \brief Determines if the special output is written. */
  Wrt_ForcesBreakdown;            /*!< \brief Determines if the forces breakdown file is written. */
  string *ScreenOutput,           /*!< \brief Kind of the screen output. */
  *HistoryOutput, *VolumeOutput;  /*!< \brief Kind of the output printed to the history file. */
  unsigned short nScreenOutput,   /*!< \brief Number of screen output variables (max: 6). */
  nHistoryOutput, nVolumeOutput;  /*!< \brief Number of variables printed to the history file. */
  bool Multizone_Residual;        /*!< \brief Determines if memory should be allocated for the multizone residual. */
  SST_ParsedOptions sstParsedOptions; /*!< \brief Additional parameters for the SST turbulence model. */
  SA_ParsedOptions saParsedOptions;   /*!< \brief Additional parameters for the SA turbulence model. */
  su2double uq_delta_b;         /*!< \brief Parameter used to perturb eigenvalues of Reynolds Stress Matrix */
  unsigned short eig_val_comp;  /*!< \brief Parameter used to determine type of eigenvalue perturbation */
  su2double uq_urlx;            /*!< \brief Under-relaxation factor */
  bool uq_permute;              /*!< \brief Permutation of eigenvectors */

  unsigned long pastix_fact_freq;  /*!< \brief (Re-)Factorization frequency for PaStiX */
  unsigned short pastix_verb_lvl;  /*!< \brief Verbosity level for PaStiX */
  unsigned short pastix_fill_lvl;  /*!< \brief Fill level for PaStiX ILU */

  string caseName;                 /*!< \brief Name of the current case */

  unsigned long edgeColorGroupSize; /*!< \brief Size of the edge groups colored for OpenMP parallelization of edge loops. */

  INLET_SPANWISE_INTERP Kind_InletInterpolationFunction; /*!brief type of spanwise interpolation function to use for the inlet face. */
  INLET_INTERP_TYPE Kind_Inlet_InterpolationType;    /*!brief type of spanwise interpolation data to use for the inlet face. */
  bool PrintInlet_InterpolatedData;               /*!brief option for printing the interpolated data file. */

  /*--- libROM configure options ---*/
  bool libROM;                              /*!< \brief Toggle saving to libROM. */
  string libROMbase_FileName;               /*!< \brief Base filename for libROM file saving. */
  POD_KIND POD_Basis_Gen;                   /*!< \brief Type of POD basis generation (static or incremental). */
  unsigned short maxBasisDim,               /*!< \brief Maximum number of POD basis dimensions. */
  rom_save_freq;                            /*!< \brief Frequency of unsteady time steps to save. */

  unsigned short nSpecies;                  /*!< \brief Number of transported species equations (for NEMO and species transport)*/

  /* other NEMO configure options*/
  unsigned short nSpecies_Cat_Wall,         /*!< \brief No. of species for a catalytic wall. */
  iWall_Catalytic,                          /*!< \brief Iterator over catalytic walls. */
  nWall_Catalytic;                          /*!< \brief No. of catalytic walls. */
  su2double *Gas_Composition,               /*!< \brief Initial mass fractions of flow [dimensionless]. */
  *Supercatalytic_Wall_Composition,         /*!< \brief Supercatalytic wall mass fractions [dimensionless]. */
  pnorm_heat;                               /*!< \brief pnorm for heat-flux. */
  bool frozen,                              /*!< \brief Flag for determining if mixture is frozen. */
  ionization,                               /*!< \brief Flag for determining if free electron gas is in the mixture. */
  vt_transfer_res_limit,                    /*!< \brief Flag for determining if residual limiting for source term VT-transfer is used. */
  monoatomic,                               /*!< \brief Flag for monoatomic mixture. */
  Supercatalytic_Wall;                      /*!< \brief Flag for supercatalytic wall. */
  string GasModel,                          /*!< \brief Gas Model. */
  *Wall_Catalytic;                          /*!< \brief Pointer to catalytic walls. */
  TRANSCOEFFMODEL   Kind_TransCoeffModel;   /*!< \brief Transport coefficient Model for NEMO solver. */
  su2double CatalyticEfficiency;            /*!< \brief Wall catalytic efficiency. */

  /*--- Additional species solver options ---*/
  bool Species_Clipping;           /*!< \brief Boolean that activates solution clipping for scalar transport. */
  su2double* Species_Clipping_Max; /*!< \brief Maximum value of clipping for scalar transport. */
  su2double* Species_Clipping_Min; /*!< \brief Minimum value of clipping for scalar transport. */
  unsigned short nSpecies_Clipping_Max, nSpecies_Clipping_Min; /*!< \brief Number of entries of SPECIES_CLIPPING_MIN/MAX */
  bool Species_StrongBC;           /*!< \brief Boolean whether strong BC's are used for in- outlet of the species solver. */
  su2double* Species_Init;         /*!< \brief Initial uniform value for scalar transport. */
  unsigned short nSpecies_Init;    /*!< \brief Number of entries of SPECIES_INIT */

  /*!
   * \brief Set the default values of config options not set in the config file using another config object.
   * \param config - Config object to use the default values from.
   */
  void SetDefaultFromConfig(CConfig *config);

  /*!
   * \brief Set default values for all options not yet set.
   */
  void SetDefault();

  /*--- all_options is a map containing all of the options. This is used during config file parsing
   to track the options which have not been set (so the default values can be used). Without this map
   there would be no list of all the config file options. ---*/

  map<string, bool> all_options;

  /*--- brief param is a map from the option name (config file string) to its decoder (the specific child
   class of COptionBase that turns the string into a value) ---*/

  map<string, COptionBase*> option_map;


  // All of the addXxxOptions take in the name of the option, and a reference to the field of that option
  // in the option structure. Depending on the specific type, it may take in a default value, and may
  // take in extra options. The addXxxOptions mostly follow the same pattern, so please see addDoubleOption
  // for detailed comments.
  //
  // List options are those that can be an unknown number of elements, and also take in a reference to
  // an integer. This integer will be populated with the number of elements of that type unmarshaled.
  //
  // Array options are those with a fixed number of elements.
  //
  // List and Array options should also be able to be specified with the string "NONE" indicating that there
  // are no elements. This allows the option to be present in a config file but left blank.

  /*!< \brief addDoubleOption creates a config file parser for an option with the given name whose
   value can be represented by a su2double.*/

  void addDoubleOption(const string name, su2double & option_field, su2double default_value);

  void addStringOption(const string name, string & option_field, string default_value);

  void addIntegerOption(const string name, int & option_field, int default_value);

  void addUnsignedLongOption(const string name, unsigned long & option_field, unsigned long default_value);

  void addUnsignedShortOption(const string name, unsigned short & option_field, unsigned short default_value);

  void addLongOption(const string name, long & option_field, long default_value);

  void addBoolOption(const string name, bool & option_field, bool default_value);

  // enum types work differently than all of the others because there are a small number of valid
  // string entries for the type. One must also provide a list of all the valid strings of that type.
  template <class Tenum, class Tfield>
  void addEnumOption(const string name, Tfield& option_field, const map<string,Tenum>& enum_map, Tenum default_value);

  // input_size is the number of options read in from the config file
  template <class Tenum, class Tfield>
  void addEnumListOption(const string name, unsigned short& input_size, Tfield*& option_field, const map<string,Tenum>& enum_map);

  void addDoubleArrayOption(const string name, const int size, su2double* option_field);

  void addUShortArrayOption(const string name, const int size, unsigned short* option_field);

  void addDoubleListOption(const string name, unsigned short & size, su2double * & option_field);

  void addShortListOption(const string name, unsigned short & size, short * & option_field);

  void addUShortListOption(const string name, unsigned short & size, unsigned short * & option_field);

  void addULongListOption(const string name, unsigned short & size, unsigned long * & option_field);

  void addStringListOption(const string name, unsigned short & num_marker, string* & option_field);

  void addConvectOption(const string name, unsigned short & space_field, unsigned short & centered_field, unsigned short & upwind_field);

  void addConvectFEMOption(const string name, unsigned short & space_field, unsigned short & fem_field);

  void addMathProblemOption(const string name, bool & ContinuousAdjoint, const bool & ContinuousAdjoint_default,
                            bool & DiscreteAdjoint, const bool & DiscreteAdjoint_default,
                            bool & Restart_Flow, const bool & Restart_Flow_default);

  void addDVParamOption(const string name, unsigned short & nDV_field, su2double** & paramDV, string* & FFDTag,
                        unsigned short* & design_variable);

  void addDVValueOption(const string name, unsigned short* & nDVValue_field, su2double** & valueDV, unsigned short & nDV_field,  su2double** & paramDV,
                        unsigned short* & design_variable);

  void addFFDDefOption(const string name, unsigned short & nFFD_field, su2double** & coordFFD, string* & FFDTag);

  void addFFDDegreeOption(const string name, unsigned short & nFFD_field, unsigned short** & degreeFFD);

  void addStringDoubleListOption(const string name, unsigned short & list_size, string * & string_field,
                                 su2double* & double_field);

  void addInletOption(const string name, unsigned short & nMarker_Inlet, string * & Marker_Inlet,
                      su2double* & Ttotal, su2double* & Ptotal, su2double** & FlowDir);

  void addInletSpeciesOption(const string name, unsigned short & nMarker_Inlet_Species, string * & Marker_Inlet_Species,
                             su2double** & inlet_species_val, unsigned short & nSpecies_per_Inlet);

  template <class Tenum>
  void addRiemannOption(const string name, unsigned short & nMarker_Riemann, string * & Marker_Riemann, unsigned short* & option_field, const map<string, Tenum> & enum_map,
                        su2double* & var1, su2double* & var2, su2double** & FlowDir);

  template <class Tenum>
  void addGilesOption(const string name, unsigned short & nMarker_Giles, string * & Marker_Giles, unsigned short* & option_field, const map<string, Tenum> & enum_map,
                     su2double* & var1, su2double* & var2, su2double** & FlowDir, su2double* & relaxfactor1, su2double* & relaxfactor2);

  void addExhaustOption(const string name, unsigned short & nMarker_Exhaust, string * & Marker_Exhaust,
                        su2double* & Ttotal, su2double* & Ptotal);

  void addPeriodicOption(const string & name, unsigned short & nMarker_PerBound,
                         string* & Marker_PerBound, string* & Marker_PerDonor,
                         su2double** & RotCenter, su2double** & RotAngles, su2double** & Translation);

  void addTurboPerfOption(const string & name, unsigned short & nMarker_TurboPerf,
                          string* & Marker_TurboBoundIn, string* & Marker_TurboBoundOut);

  void addActDiskOption(const string & name,
                        unsigned short & nMarker_ActDiskInlet, unsigned short & nMarker_ActDiskOutlet, string* & Marker_ActDiskInlet, string* & Marker_ActDiskOutlet,
                        su2double** & ActDisk_PressJump, su2double** & ActDisk_TempJump, su2double** & ActDisk_Omega);

  void addWallFunctionOption(const string &name,               unsigned short &list_size,
                             string* &string_field,            WALL_FUNCTIONS* &val_Kind_WF,
                             unsigned short** &val_IntInfo_WF, su2double** &val_DoubleInfo_WF);

  void addPythonOption(const string name);

public:

  /*!
   * \brief Tags for the different fields in a restart file.
   */
  vector<string> fields;

  /*!
   * \brief Constructor of the class which reads the input file.
   */
  CConfig(char case_filename[MAX_STRING_SIZE], SU2_COMPONENT val_software, bool verb_high);

  /*!
   * \brief Constructor of the class which takes an istream buffer containing the config options.
   */
  CConfig(istream &case_buffer, SU2_COMPONENT val_software, bool verb_high);

  /*!
   * \brief Constructor of the class which reads the input file and uses default options from another config.
   */
  CConfig(CConfig * config, char case_filename[MAX_STRING_SIZE], SU2_COMPONENT val_software, unsigned short val_iZone, unsigned short val_nZone, bool verb_high);

  /*!
   * \brief Constructor of the class which reads the input file.
   */
  CConfig(char case_filename[MAX_STRING_SIZE], SU2_COMPONENT val_software);

  /*!
   * \brief Constructor of the class which reads the input file.
   */
  CConfig(char case_filename[MAX_STRING_SIZE], CConfig *config);

  /*!
   * \brief Destructor of the class.
   */
  ~CConfig(void);

  /*!
  * \brief Initialize common fields of the config structure.
  */
  void Init();

  /*!
  * \brief Set the number of zones
  */
  void SetnZone();

  /*!
  * \brief Set the physical dimension of the problem
  */
  void SetnDim();

  /*!
  * \brief Print the header to screen
  * \param val_software - Kind of software component
  */
  void SetHeader(SU2_COMPONENT val_software) const;

  /*!
   * \brief Get the MPI communicator of SU2.
   * \return MPI communicator of SU2.
   */
  SU2_MPI::Comm GetMPICommunicator() const;

  /*!
   * \brief Set the MPI communicator for SU2.
   * \param[in] Communicator - MPI communicator for SU2.
   */
  void SetMPICommunicator(SU2_MPI::Comm Communicator);

  /*!
   * \brief Gets the number of zones in the mesh file.
   * \param[in] val_mesh_filename - Name of the file with the grid information.
   * \param[in] val_format - Format of the file with the grid information.
   * \return Total number of zones in the grid file.
   */
  static unsigned short GetnZone(string val_mesh_filename, unsigned short val_format);

  /*!
   * \brief Gets the number of dimensions in the mesh file
   * \param[in] val_mesh_filename - Name of the file with the grid information.
   * \param[in] val_format - Format of the file with the grid information.
   * \return Total number of domains in the grid file.
   */
  static unsigned short GetnDim(string val_mesh_filename, unsigned short val_format);

  /*!
   * \brief Initializes pointers to null
   */
  void SetPointersNull(void);

  /*!
   * \brief breaks an input line from the config file into a set of tokens
   * \param[in] str - the input line string
   * \param[out] option_name - the name of the option found at the beginning of the line
   * \param[out] option_value - the tokens found after the "=" sign on the line
   * \return false if the line is empty or a commment, true otherwise
   */
  bool TokenizeString(string & str, string & option_name, vector<string> & option_value);

  /*!
   * \brief Get reference origin for moment computation.
   * \param[in] val_marker - the marker we are monitoring.
   * \return Reference origin (in cartesians coordinates) for moment computation.
   */
  std::array<su2double,3> GetRefOriginMoment(unsigned short val_marker) const {
    std::array<su2double,3> RefOriginMoment{{0.0}};
    if(val_marker < nMarker_Monitoring) {
      RefOriginMoment[0] = RefOriginMoment_X[val_marker];
      RefOriginMoment[1] = RefOriginMoment_Y[val_marker];
      RefOriginMoment[2] = RefOriginMoment_Z[val_marker];
    }
    return RefOriginMoment;
  }

  /*!
   * \brief Get reference origin x-coordinate for moment computation.
   * \param[in] val_marker - the marker we are monitoring.
   * \return Reference origin x-coordinate (in cartesians coordinates) for moment computation.
   */
  su2double GetRefOriginMoment_X(unsigned short val_marker) const { return RefOriginMoment_X[val_marker]; }

  /*!
   * \brief Get reference origin y-coordinate for moment computation.
   * \param[in] val_marker - the marker we are monitoring.
   * \return Reference origin y-coordinate (in cartesians coordinates) for moment computation.
   */
  su2double GetRefOriginMoment_Y(unsigned short val_marker) const { return RefOriginMoment_Y[val_marker]; }

  /*!
   * \brief Get reference origin z-coordinate for moment computation.
   * \param[in] val_marker - the marker we are monitoring.
   * \return Reference origin z-coordinate (in cartesians coordinates) for moment computation.
   */
  su2double GetRefOriginMoment_Z(unsigned short val_marker) const { return RefOriginMoment_Z[val_marker]; }

  /*!
   * \brief Set reference origin x-coordinate for moment computation.
   * \param[in] val_marker - the marker we are monitoring.
   * \param[in] val_origin - New x-coordinate of the mesh motion origin.
   */
  void SetRefOriginMoment_X(unsigned short val_marker, su2double val_origin) { RefOriginMoment_X[val_marker] = val_origin; }

  /*!
   * \brief Set reference origin y-coordinate for moment computation.
   * \param[in] val_marker - the marker we are monitoring.
   * \param[in] val_origin - New y-coordinate of the mesh motion origin.
   */
  void SetRefOriginMoment_Y(unsigned short val_marker, su2double val_origin) { RefOriginMoment_Y[val_marker] = val_origin; }

  /*!
   * \brief Set reference origin z-coordinate for moment computation.
   * \param[in] val_marker - the marker we are monitoring.
   * \param[in] val_origin - New z-coordinate of the mesh motion origin.
   */
  void SetRefOriginMoment_Z(unsigned short val_marker, su2double val_origin) { RefOriginMoment_Z[val_marker] = val_origin; }

  /*!
   * \brief Get index of the upper and lower horizontal plane.
   * \param[in] index - 0 means upper surface, and 1 means lower surface.
   * \return Index of the upper and lower surface.
   */
  string GetPlaneTag(unsigned short index) const { return PlaneTag[index]; }

  /*!
   * \brief Get the integration limits for the equivalent area computation.
   * \param[in] index - 0 means x_min, and 1 means x_max.
   * \return Integration limits for the equivalent area computation.
   */
  su2double GetEA_IntLimit(unsigned short index) const { return ea_lim[index]; }

  /*!
   * \brief Get the integration limits for the equivalent area computation.
   * \param[in] index - 0 means x_min, and 1 means x_max.
   * \return Integration limits for the equivalent area computation.
   */
  su2double GetEA_ScaleFactor(void) const { return EA_ScaleFactor; }

  /*!
   * \brief Get the limit value for the adjoint variables.
   * \return Limit value for the adjoint variables.
   */
  su2double GetAdjointLimit(void) const { return AdjointLimit; }

  /*!
   * \brief Get the coordinates where of the box where the grid is going to be deformed.
   * \return Coordinates where of the box where the grid is going to be deformed.
   */
  const su2double *GetHold_GridFixed_Coord(void) const { return grid_fix; }

  /*!
   * \brief Get the values of subsonic engine.
   * \return Values of subsonic engine.
   */
  const su2double *GetSubsonicEngine_Values(void) const { return eng_val; }

  /*!
   * \brief Get the cycle of a subsonic engine.
   * \return Cyl of a subsonic engine.
   */
  const su2double *GetSubsonicEngine_Cyl(void) const { return eng_cyl; }

  /*!
   * \brief Get the distortion rack.
   * \return Distortion rack.
   */
  const su2double *GetDistortionRack(void) const { return distortion; }

  /*!
   * \brief Get Description of the geometry to be analyzed
   */
  unsigned short GetGeo_Description(void) const { return Geo_Description; }

  /*!
   * \brief Creates a tecplot file to visualize the partition made by the DDC software.
   * \return <code>TRUE</code> if the partition is going to be plotted; otherwise <code>FALSE</code>.
   */
  bool GetExtraOutput(void) const { return ExtraOutput; }

  /*!
   * \brief Heat solver zone with extra screen output.
   * \return Heat solver zone with extra screen output.
   */
  long GetExtraHeatOutputZone(void) const { return ExtraHeatOutputZone; }

  /*!
   * \brief Get the value of the Mach number (velocity divided by speed of sound).
   * \return Value of the Mach number.
   */
  su2double GetMach(void) const { return Mach; }

  /*!
   * \brief Get the value of the Gamma of fluid (ratio of specific heats).
   * \return Value of the constant: Gamma
   */
  su2double GetGamma(void) const { return Gamma; }

  /*!
   * \brief Get the values of the CFL adaption parameters.
   * \return Value of CFL adaption parameter
   */
  su2double GetCFL_AdaptParam(unsigned short val_index) const { return CFL_AdaptParam[val_index]; }

  /*!
   * \brief Get the value of the CFL adaption flag.
   * \return <code>TRUE</code> if CFL adaption is active; otherwise <code>FALSE</code>.
   */
  bool GetCFL_Adapt(void) const { return CFL_Adapt; }

  /*!
   * \brief Get the value of the limits for the sections.
   * \return Value of the limits for the sections.
   */
  su2double GetStations_Bounds(unsigned short val_var) const { return geo_loc[val_var]; }

  /*!
   * \brief Get the value of the vector that connects the cartesian axis with a sherical or cylindrical one.
   * \return Coordinate of the Axis.
   */
  su2double GetFFD_Axis(unsigned short val_var) const { return ffd_axis[val_var]; }

  /*!
   * \brief Get the value of the bulk modulus.
   * \return Value of the bulk modulus.
   */
  su2double GetBulk_Modulus(void) const { return Bulk_Modulus; }

  /*!
   * \brief Get the epsilon^2 multiplier for Beta in the incompressible preconditioner.
   * \return Value of the epsilon^2 multiplier for Beta in the incompressible preconditioner.
   */
  su2double GetBeta_Factor(void) const { return Beta_Factor; }

  /*!
   * \brief Get the value of specific gas constant.
   * \return Value of the constant: Gamma
   */
  su2double GetGas_Constant(void) const { return Gas_Constant; }

  /*!
   * \brief Get the value of specific gas constant.
   * \return Value of the constant: Gamma
   */
  su2double GetGas_ConstantND(void) const { return Gas_ConstantND; }

  /*!
   * \brief Get the value of the molecular weight for an incompressible ideal gas (g/mol).
   * \return Value of the molecular weight for an incompressible ideal gas (g/mol).
   */
  su2double GetMolecular_Weight(unsigned short val_index = 0) const { return Molecular_Weight[val_index]; }

  /*!
   * \brief Get the value of specific heat at constant pressure.
   * \return Value of the constant: Cp
   */
  su2double GetSpecific_Heat_Cp(unsigned short val_index = 0) const { return Specific_Heat_Cp[val_index]; }

  /*!
   * \brief Get the non-dimensional value of specific heat at constant pressure.
   * \return Value of the non-dim. constant: Cp
   */
  su2double GetSpecific_Heat_CpND(unsigned short val_index = 0) const { return Specific_Heat_Cp[val_index] / Gas_Constant_Ref; }

  /*!
   * \brief Get the value of wall temperature.
   * \return Value of the constant: Temperature
   */
  su2double GetWallTemperature(void) const { return Wall_Temperature; }

    /*!
   * \brief Get the p-norm for heat-flux objective functions (adjoint problem).
   * \return Value of the heat flux p-norm
   */
  su2double GetPnormHeat(void) const { return pnorm_heat; }

  /*!
   * \brief Get the reference value for the specific gas constant.
   * \return Reference value for the specific gas constant.
   */
  su2double GetGas_Constant_Ref(void) const { return Gas_Constant_Ref; }

  /*!
   * \brief Get the reference value for the heat flux.
   * \return Reference value for the heat flux.
   */
  su2double GetHeat_Flux_Ref(void) const { return Heat_Flux_Ref; }

  /*!
   * \brief Get the value of the freestream temperature.
   * \return Freestream temperature.
   */
  su2double GetTemperature_FreeStream(void) const { return Temperature_FreeStream; }
  /*!
   * \brief Get the value of the freestream vibrational-electronic temperature.
   * \return Freestream vibe-el temperature.
   */
  su2double GetTemperature_ve_FreeStream(void) const { return Temperature_ve_FreeStream; }

  /*!
   * \brief Get the value of the freestream energy.
   * \return Freestream energy.
   */
  su2double GetEnergy_FreeStream(void) const { return Energy_FreeStream; }

  /*!
   * \brief Get the value of the freestream viscosity.
   * \return Freestream viscosity.
   */
  su2double GetViscosity_FreeStream(void) const { return Viscosity_FreeStream; }

  /*!
   * \brief Get the value of the freestream density.
   * \return Freestream density.
   */
  su2double GetDensity_FreeStream(void) const { return Density_FreeStream; }

  /*!
   * \brief Get the magnitude of the free-stream velocity of the fluid.
   * \return Magnitude of the free-stream velocity.
   */
  su2double GetModVel_FreeStream(void) const { return ModVel_FreeStream; }

  /*!
   * \brief Get the non-dimensional magnitude of the free-stream velocity of the fluid.
   * \return Non-dimensional magnitude of the free-stream velocity.
   */
  su2double GetModVel_FreeStreamND(void) const { return ModVel_FreeStreamND; }

  /*!
   * \brief Get the value of the laminar Prandtl number.
   * \return Laminar Prandtl number.
   */
  su2double GetPrandtl_Lam(unsigned short val_index = 0) const { return Prandtl_Lam[val_index]; }

  /*!
   * \brief Get the value of the turbulent Prandtl number.
   * \return Turbulent Prandtl number.
   */
  su2double GetPrandtl_Turb(unsigned short val_index = 0) const { return Prandtl_Turb[val_index]; }

  /*!
   * \brief Get the value of the von Karman constant kappa for turbulence wall modeling.
   * \return von Karman constant.
   */
  su2double GetwallModel_Kappa() const { return wallModel_Kappa; }

  /*!
   * \brief Get the value of the max. number of Newton iterations for turbulence wall modeling.
   * \return Max number of iterations.
   */
  unsigned short GetwallModel_MaxIter() const { return wallModel_MaxIter; }

  /*!
   * \brief Get the value of the relaxation factor for turbulence wall modeling.
   * \return Relaxation factor.
   */
  su2double GetwallModel_RelFac() const { return wallModel_RelFac; }

  /*!
   * \brief Get the value of the minimum Y+ value below which the wall function is deactivated.
   * \return Minimum Y+ value.
   */
  su2double GetwallModel_MinYPlus() const { return wallModel_MinYplus; }

  /*!
   * \brief Get the value of the wall model constant B for turbulence wall modeling.
   * \return Wall model constant B.
   */
  su2double GetwallModel_B() const { return wallModel_B; }

  /*!
   * \brief Get the value of the thermal diffusivity for solids.
   * \return Thermal conductivity (solid).
   */
  su2double GetThermalDiffusivity(void) const { return Thermal_Diffusivity; }

  /*!
   * \brief Get the value of the reference length for non-dimensionalization.
   *        This value should always be 1 internally, and is not user-specified.
   * \return Reference length for non-dimensionalization.
   */
  su2double GetLength_Ref(void) const { return Length_Ref; }

  /*!
   * \brief Get the value of the reference pressure for non-dimensionalization.
   * \return Reference pressure for non-dimensionalization.
   */
  su2double GetPressure_Ref(void) const { return Pressure_Ref; }

  /*!
   * \brief Get the value of the reference energy for non-dimensionalization.
   * \return Reference energy for non-dimensionalization.
   */
  su2double GetEnergy_Ref(void) const { return Energy_Ref; }

  /*!
   * \brief Get the value of the reference temperature for non-dimensionalization.
   * \return Reference temperature for non-dimensionalization.
   */
  su2double GetTemperature_Ref(void) const { return Temperature_Ref; }

  /*!
   * \brief Get the value of the reference temperature for non-dimensionalization.
   * \return Reference temperature for non-dimensionalization.
   */
  su2double GetTemperature_ve_Ref(void) const { return Temperature_ve_Ref; }

  /*!
   * \brief Get the value of the reference density for non-dimensionalization.
   * \return Reference density for non-dimensionalization.
   */
  su2double GetDensity_Ref(void) const { return Density_Ref; }

  /*!
   * \brief Get the value of the reference velocity for non-dimensionalization.
   * \return Reference velocity for non-dimensionalization.
   */
  su2double GetVelocity_Ref(void) const { return Velocity_Ref; }

  /*!
   * \brief Get the value of the reference time for non-dimensionalization.
   * \return Reference time for non-dimensionalization.
   */
  su2double GetTime_Ref(void) const { return Time_Ref; }

  /*!
   * \brief Get the value of the reference viscosity for non-dimensionalization.
   * \return Reference viscosity for non-dimensionalization.
   */
  su2double GetViscosity_Ref(void) const { return Viscosity_Ref; }

  /*!
   * \brief Get the value of the reference viscosity for non-dimensionalization.
   * \return Reference viscosity for non-dimensionalization.
   */
  su2double GetHighlite_Area(void) const { return Highlite_Area; }

  /*!
   * \brief Get the value of the reference viscosity for non-dimensionalization.
   * \return Reference viscosity for non-dimensionalization.
   */
  su2double GetFan_Poly_Eff(void) const { return Fan_Poly_Eff; }

  /*!
   * \brief Get the value of the reference thermal conductivity for non-dimensionalization.
   * \return Reference thermal conductivity for non-dimensionalization.
   */
  su2double GetThermal_Conductivity_Ref(void) const { return Thermal_Conductivity_Ref; }

  /*!
   * \brief Get the value of the reference angular velocity for non-dimensionalization.
   * \return Reference angular velocity for non-dimensionalization.
   */
  su2double GetOmega_Ref(void) const { return Omega_Ref; }

  /*!
   * \brief Get the value of the reference force for non-dimensionalization.
   * \return Reference force for non-dimensionalization.
   */
  su2double GetForce_Ref(void) const { return Force_Ref; }

  /*!
   * \brief Get the value of the non-dimensionalized freestream pressure.
   * \return Non-dimensionalized freestream pressure.
   */
  su2double GetPressure_FreeStream(void) const { return Pressure_FreeStream; }

  /*!
   * \brief Get the value of the non-dimensionalized freestream pressure.
   * \return Non-dimensionalized freestream pressure.
   */
  su2double GetPressure_FreeStreamND(void) const { return Pressure_FreeStreamND; }

  /*!
   * \brief Get the value of the thermodynamic pressure.
   * \return Thermodynamic pressure.
   */
  su2double GetPressure_Thermodynamic(void) const { return Pressure_Thermodynamic; }

  /*!
   * \brief Get the value of the non-dimensionalized thermodynamic pressure.
   * \return Non-dimensionalized thermodynamic pressure.
   */
  su2double GetPressure_ThermodynamicND(void) const { return Pressure_ThermodynamicND; }

  /*!
   * \brief Get the vector of the dimensionalized freestream velocity.
   * \return Dimensionalized freestream velocity vector.
   */
  su2double* GetVelocity_FreeStream(void) { return vel_inf; }
  const su2double* GetVelocity_FreeStream(void) const { return vel_inf; }

  /*!
   * \brief Get the value of the non-dimensionalized freestream temperature.
   * \return Non-dimensionalized freestream temperature.
   */
  su2double GetTemperature_FreeStreamND(void) const { return Temperature_FreeStreamND; }

  /*!
   * \brief Get the value of the non-dimensionalized vibrational-electronic freestream temperature.
   * \return Non-dimensionalized vibrational-electronic freestream temperature.
   */
  su2double GetTemperature_ve_FreeStreamND(void) const { return Temperature_ve_FreeStreamND; }

  /*!
   * \brief Get the value of the non-dimensionalized freestream density.
   * \return Non-dimensionalized freestream density.
   */
  su2double GetDensity_FreeStreamND(void) const { return Density_FreeStreamND; }

  /*!
   * \brief Get the vector of the non-dimensionalized freestream velocity.
   * \return Non-dimensionalized freestream velocity vector.
   */
  su2double* GetVelocity_FreeStreamND(void) { return Velocity_FreeStreamND; }
  const su2double* GetVelocity_FreeStreamND(void) const { return Velocity_FreeStreamND; }

  /*!
   * \brief Get the value of the non-dimensionalized freestream energy.
   * \return Non-dimensionalized freestream energy.
   */
  su2double GetEnergy_FreeStreamND(void) const { return Energy_FreeStreamND; }

  /*!
   * \brief Get the value of the non-dimensionalized freestream viscosity.
   * \return Non-dimensionalized freestream viscosity.
   */
  su2double GetViscosity_FreeStreamND(void) const { return Viscosity_FreeStreamND; }

  /*!
   * \brief Get the value of the non-dimensionalized freestream viscosity.
   * \return Non-dimensionalized freestream viscosity.
   */
  su2double GetTke_FreeStreamND(void) const { return Tke_FreeStreamND; }

  /*!
   * \brief Get the value of the non-dimensionalized freestream viscosity.
   * \return Non-dimensionalized freestream viscosity.
   */
  su2double GetOmega_FreeStreamND(void) const { return Omega_FreeStreamND; }

  /*!
   * \brief Get the value of the non-dimensionalized freestream viscosity.
   * \return Non-dimensionalized freestream viscosity.
   */
  su2double GetTke_FreeStream(void) const { return Tke_FreeStream; }

  /*!
   * \brief Get the value of the non-dimensionalized freestream viscosity.
   * \return Non-dimensionalized freestream viscosity.
   */
  su2double GetOmega_FreeStream(void) const { return Omega_FreeStream; }

  /*!
   * \brief Get the value of the non-dimensionalized freestream intermittency.
   * \return Non-dimensionalized freestream intermittency.
   */
  su2double GetIntermittency_FreeStream(void) const { return Intermittency_FreeStream; }

  /*!
   * \brief Get the value of the non-dimensionalized freestream turbulence intensity.
   * \return Non-dimensionalized freestream intensity.
   */
  su2double GetTurbulenceIntensity_FreeStream(void) const { return TurbulenceIntensity_FreeStream; }

  /*!
   * \brief Get the value of the non-dimensionalized freestream turbulence intensity.
   * \return Non-dimensionalized freestream intensity.
   */
  su2double GetNuFactor_FreeStream(void) const { return NuFactor_FreeStream; }

  /*!
   * \brief Get the value of the non-dimensionalized engine turbulence intensity.
   * \return Non-dimensionalized engine intensity.
   */
  su2double GetNuFactor_Engine(void) const { return NuFactor_Engine; }

  /*!
   * \brief Get the value of the non-dimensionalized actuator disk turbulence intensity.
   * \return Non-dimensionalized actuator disk intensity.
   */
  su2double GetSecondaryFlow_ActDisk(void) const { return SecondaryFlow_ActDisk; }

  /*!
   * \brief Get the value of the non-dimensionalized actuator disk turbulence intensity.
   * \return Non-dimensionalized actuator disk intensity.
   */
  su2double GetInitial_BCThrust(void) const { return Initial_BCThrust; }

  /*!
   * \brief Get the value of the non-dimensionalized actuator disk turbulence intensity.
   * \return Non-dimensionalized actuator disk intensity.
   */
  void SetInitial_BCThrust(su2double val_bcthrust) { Initial_BCThrust = val_bcthrust; }

  /*!
   * \brief Get the value of the turbulent to laminar viscosity ratio.
   * \return Ratio of turbulent to laminar viscosity ratio.
   */
  su2double GetTurb2LamViscRatio_FreeStream(void) const { return Turb2LamViscRatio_FreeStream;}

  /*!
   * \brief Get the value of the Reynolds length.
   * \return Reynolds length.
   */
  su2double GetLength_Reynolds(void) const { return Length_Reynolds; }

  /*!
   * \brief Get the reference area for non dimensional coefficient computation. If the value from the
   *        is 0 then, the code will compute the reference area using the projection of the shape into
   *        the z plane (3D) or the x plane (2D).
   * \return Value of the reference area for coefficient computation.
   */
  su2double GetRefArea(void) const { return RefArea; }

  /*!
   * \brief Get the thermal expansion coefficient.
   * \return Value of the thermal expansion coefficient.
   */
  su2double GetThermal_Expansion_Coeff(void) const { return Thermal_Expansion_Coeff; }

  /*!
   * \brief Get the non-dim. thermal expansion coefficient.
   * \return Value of the non-dim. thermal expansion coefficient.
   */
  su2double GetThermal_Expansion_CoeffND(void) const { return Thermal_Expansion_CoeffND; }

  /*!
   * \brief Set the thermal expansion coefficient.
   * \param[in] val_thermal_expansion - thermal expansion coefficient
   */
  void SetThermal_Expansion_Coeff(su2double val_thermal_expansion) { Thermal_Expansion_Coeff = val_thermal_expansion; }

  /*!
   * \brief Set the non-dim. thermal expansion coefficient.
   * \param[in] val_thermal_expansion - non-dim. thermal expansion coefficient
   */
  void SetThermal_Expansion_CoeffND(su2double val_thermal_expansionnd) { Thermal_Expansion_CoeffND = val_thermal_expansionnd; }

  /*!
   * \brief Get the value of the reference density for custom incompressible non-dimensionalization.
   * \return Reference density for custom incompressible non-dimensionalization.
   */
  su2double GetInc_Density_Ref(void) const { return Inc_Density_Ref; }

  /*!
   * \brief Get the value of the reference velocity for custom incompressible non-dimensionalization.
   * \return Reference velocity for custom incompressible non-dimensionalization.
   */
  su2double GetInc_Velocity_Ref(void) const { return Inc_Velocity_Ref; }

  /*!
   * \brief Get the value of the reference temperature for custom incompressible non-dimensionalization.
   * \return Reference temperature for custom incompressible non-dimensionalization.
   */
  su2double GetInc_Temperature_Ref(void) const { return Inc_Temperature_Ref; }

  /*!
   * \brief Get the value of the initial density for incompressible flows.
   * \return Initial density for incompressible flows.
   */
  su2double GetInc_Density_Init(void) const { return Inc_Density_Init; }

  /*!
   * \brief Get the value of the initial velocity for incompressible flows.
   * \return Initial velocity for incompressible flows.
   */
  const su2double* GetInc_Velocity_Init(void) const { return vel_init; }

  /*!
   * \brief Get the value of the initial temperature for incompressible flows.
   * \return Initial temperature for incompressible flows.
   */
  su2double GetInc_Temperature_Init(void) const { return Inc_Temperature_Init; }

  /*!
   * \brief Get the flag for activating species transport clipping.
   * \return Flag for species clipping.
   */
  bool GetSpecies_Clipping() const { return Species_Clipping; }

  /*!
   * \brief Get the maximum bound for scalar transport clipping
   * \return Maximum value for scalar clipping
   */
  su2double GetSpecies_Clipping_Max(unsigned short iVar) const { return Species_Clipping_Max[iVar]; }

  /*!
   * \brief Get the minimum bound for scalar transport clipping
   * \return Minimum value for scalar clipping
   */
  su2double GetSpecies_Clipping_Min(unsigned short iVar) const { return Species_Clipping_Min[iVar]; }

  /*!
   * \brief Get initial species value/concentration in the range [0,1].
   * \return Initial species value/concentration
   */
  const su2double* GetSpecies_Init() const { return Species_Init; }

  /*!
   * \brief Get the flag for using strong BC's for in- and outlets in the species solver.
   * \return Flag for strong BC's.
   */
  bool GetSpecies_StrongBC() const { return Species_StrongBC; }

  /*!
   * \brief Get the Young's modulus of elasticity.
   * \return Value of the Young's modulus of elasticity.
   */
  su2double GetElasticyMod(unsigned short id_val) const { return ElasticityMod[id_val]; }

  /*!
    * \brief Decide whether to apply DE effects to the model.
    * \return <code>TRUE</code> if the DE effects are to be applied, <code>FALSE</code> otherwise.
    */
  bool GetDE_Effects(void) const { return DE_Effects; }

  /*!
    * \brief Decide whether to predict the DE effects for the next time step.
    * \return <code>TRUE</code> if the DE effects are to be applied, <code>FALSE</code> otherwise.
    */
   bool GetDE_Predicted(void);

  /*!
   * \brief Get the number of different electric constants.
   * \return Value of the DE modulus.
   */
  unsigned short GetnElectric_Constant(void) const { return nElectric_Constant; }

  /*!
   * \brief Get the value of the DE modulus.
   * \return Value of the DE modulus.
   */
  su2double GetElectric_Constant(unsigned short iVar) const { return Electric_Constant[iVar]; }

  /*!
   * \brief Get the value of the B constant in the Knowles material model.
   * \return Value of the B constant in the Knowles material model.
   */
  su2double GetKnowles_B(void) const { return Knowles_B; }

  /*!
   * \brief Get the value of the N constant in the Knowles material model.
   * \return Value of the N constant in the Knowles material model.
   */
  su2double GetKnowles_N(void) const { return Knowles_N; }

  /*!
   * \brief Get the kind of design variable for FEA.
   * \return Value of the DE voltage.
   */
  unsigned short GetDV_FEA(void) const { return Kind_DV_FEA; }

  /*!
   * \brief Get the ID of the reference node.
   * \return Number of FSI subiters.
   */
  unsigned long GetRefNode_ID(void) const { return refNodeID; }

  /*!
   * \brief Get the values for the reference node displacement.
   * \param[in] val_coeff - Index of the displacement.
   */
  su2double GetRefNode_Displacement(unsigned short val_coeff) const { return RefNode_Displacement[val_coeff]; }

  /*!
   * \brief Get the penalty weight value for the objective function.
   * \return  Penalty weight value for the reference geometry objective function.
   */
  su2double GetRefNode_Penalty(void) const { return RefNode_Penalty; }

  /*!
   * \brief Decide whether it's necessary to read a reference geometry.
   */
  bool GetRefGeom(void) const { return RefGeom; }

  /*!
   * \brief Consider only the surface of the reference geometry.
   */
  bool GetRefGeomSurf(void) const { return RefGeomSurf; }

  /*!
   * \brief Get the name of the file with the reference geometry of the structural problem.
   * \return Name of the file with the reference geometry of the structural problem.
   */
  string GetRefGeom_FEMFileName(void) const { return RefGeom_FEMFileName; }

  /*!
   * \brief Get the format of the reference geometry file.
   * \return Format of the reference geometry file.
   */
  unsigned short GetRefGeom_FileFormat(void) const { return RefGeom_FileFormat; }

  /*!
   * \brief Formulation for 2D elasticity (plane stress - strain)
   * \return Flag to 2D elasticity model.
   */
  STRUCT_2DFORM GetElas2D_Formulation() const { return Kind_2DElasForm; }

  /*!
   * \brief Decide whether it's necessary to read a reference geometry.
   * \return <code>TRUE</code> if it's necessary to read a reference geometry, <code>FALSE</code> otherwise.
   */
  bool GetPrestretch(void) const { return Prestretch; }

  /*!
   * \brief Get the name of the file with the element properties for structural problems.
   * \return Name of the file with the element properties of the structural problem.
   */
  string GetFEA_FileName(void) const { return FEA_FileName; }

  /*!
   * \brief Determine if advanced features are used from the element-based FEA analysis (experimental feature).
   * \return <code>TRUE</code> is experimental, <code>FALSE</code> is the default behaviour.
   */
  inline bool GetAdvanced_FEAElementBased(void) const { return FEAAdvancedMode; }

  /*!
   * \brief Get the name of the file with the reference geometry of the structural problem.
   * \return Name of the file with the reference geometry of the structural problem.
   */
  string GetPrestretch_FEMFileName(void) const { return Prestretch_FEMFileName; }

  /*!
   * \brief Get the Poisson's ratio.
   * \return Value of the Poisson's ratio.
   */
  su2double GetPoissonRatio(unsigned short id_val) const { return PoissonRatio[id_val]; }

  /*!
   * \brief Get the Material Density.
   * \return Value of the Material Density.
   */
  su2double GetMaterialDensity(unsigned short id_val) const { return MaterialDensity[id_val]; }

  /*!
   * \brief Compressibility/incompressibility of the solids analysed using the structural solver.
   * \return Compressible or incompressible.
   */
  STRUCT_COMPRESS GetMaterialCompressibility(void) const { return Kind_Material_Compress; }

  /*!
   * \brief Compressibility/incompressibility of the solids analysed using the structural solver.
   * \return Compressible or incompressible.
   */
  STRUCT_MODEL GetMaterialModel(void) const { return Kind_Material; }

  /*!
   * \brief Geometric conditions for the structural solver.
   * \return Small or large deformation structural analysis.
   */
  STRUCT_DEFORMATION GetGeometricConditions(void) const { return Kind_Struct_Solver; }

  /*!
   * \brief Get the reference length for computing moment (the default value is 1).
   * \return Reference length for moment computation.
   */
  su2double GetRefLength(void) const { return RefLength; }

  /*!
   * \brief Get the reference element length for computing the slope limiting epsilon.
   * \return Reference element length for slope limiting epsilon.
   */
  su2double GetRefElemLength(void) const { return RefElemLength; }

  /*!
   * \brief Get the reference coefficient for detecting sharp edges.
   * \return Reference coefficient for detecting sharp edges.
   */
  su2double GetRefSharpEdges(void) const { return RefSharpEdges; }

  /*!
   * \brief Get the volume of the whole domain using the fine grid, this value is common for all the grids
   *        in the multigrid method.
   * \return Volume of the whole domain.
   */
  su2double GetDomainVolume(void) const { return DomainVolume; }

  /*!
   * \brief In case the <i>RefArea</i> is equal to 0 then, it is necessary to compute a reference area,
   *        with this function we set the value of the reference area.
   * \param[in] val_area - Value of the reference area for non dimensional coefficient computation.
   */
  void SetRefArea(su2double val_area) { RefArea = val_area; }

  /*!
   * \brief In case the <i>SemiSpan</i> is equal to 0 then, it is necessary to compute the max y distance,
   *        with this function we set the value of the semi span.
   * \param[in] val_semispan - Value of the semispan.
   */
  void SetSemiSpan(su2double val_semispan) { SemiSpan = val_semispan; }

  /*!
   * \brief Set the value of the domain volume computed on the finest grid.
   * \note This volume do not include the volume of the body that is being simulated.
   * \param[in] val_volume - Value of the domain volume computed on the finest grid.
   */
  void SetDomainVolume(su2double val_volume) { DomainVolume = val_volume; }

  /*!
   * \brief Set the finest mesh in a multigrid strategy.
   * \note If we are using a Full Multigrid Strategy or a start up with finest grid, it is necessary
   *       to change several times the finest grid.
   * \param[in] val_finestmesh - Index of the finest grid.
   */
  void SetFinestMesh(unsigned short val_finestmesh) { FinestMesh = val_finestmesh; }

  /*!
   * \brief Set the kind of time integration scheme.
   * \note If we are solving different equations it will be necessary to change several
   *       times the kind of time integration, to choose the right scheme.
   * \param[in] val_kind_timeintscheme - Kind of time integration scheme.
   */
  void SetKind_TimeIntScheme(unsigned short val_kind_timeintscheme) { Kind_TimeNumScheme = val_kind_timeintscheme; }

  /*!
   * \brief Set the parameters of the convective numerical scheme.
   * \note The parameters will change because we are solving different kind of equations.
   * \param[in] val_kind_convnumscheme - Center or upwind scheme.
   * \param[in] val_kind_centered - If centered scheme, kind of centered scheme (JST, etc.).
   * \param[in] val_kind_upwind - If upwind scheme, kind of upwind scheme (Roe, etc.).
   * \param[in] val_kind_slopelimit - If upwind scheme, kind of slope limit.
   * \param[in] val_muscl - Define if we apply a MUSCL scheme or not.
   * \param[in] val_kind_fem - If FEM, what kind of FEM discretization.
   */
  void SetKind_ConvNumScheme(unsigned short val_kind_convnumscheme, unsigned short val_kind_centered,
                             unsigned short val_kind_upwind,        LIMITER val_kind_slopelimit,
                             bool val_muscl,                        unsigned short val_kind_fem);

  /*!
   * \brief Get the value of limiter coefficient.
   * \return Value of the limiter coefficient.
   */
  su2double GetVenkat_LimiterCoeff(void) const { return Venkat_LimiterCoeff; }

  /*!
   * \brief Freeze the value of the limiter after a number of iterations.
   * \return Number of iterations.
   */
  unsigned long GetLimiterIter(void) const { return LimiterIter; }

  /*!
   * \brief Get the value of sharp edge limiter.
   * \return Value of the sharp edge limiter coefficient.
   */
  su2double GetAdjSharp_LimiterCoeff(void) const { return AdjSharp_LimiterCoeff; }

  /*!
   * \brief Get the Reynolds number. Dimensionless number that gives a measure of the ratio of inertial forces
   *        to viscous forces and consequently quantifies the relative importance of these two types of forces
   *        for given flow condition.
   * \return Value of the Reynolds number.
   */
  su2double GetReynolds(void) const { return Reynolds; }

  /*!
   * \brief Get the Froude number for free surface problems.
   * \return Value of the Froude number.
   */
  su2double GetFroude(void) const { return Froude; }

  /*!
   * \brief Set the Froude number for free surface problems.
   * \param[in] val_froude - Value of the Froude number.
   */
  void SetFroude(su2double val_froude) { Froude = val_froude; }

  /*!
   * \brief Set the Mach number.
   * \param[in] val_mach - Value of the Mach number.
   */
  void SetMach(su2double val_mach) { Mach = val_mach; }

  /*!
   * \brief Set the Reynolds number.
   * \param[in] val_reynolds - Value of the Reynolds number.
   */
  void SetReynolds(su2double val_reynolds) { Reynolds = val_reynolds; }

  /*!
   * \brief Set the reference length for nondimensionalization.
   * \param[in] val_length_ref - Value of the reference length.
   */
  void SetLength_Ref(su2double val_length_ref) { Length_Ref = val_length_ref; }

  /*!
   * \brief Set the reference velocity for nondimensionalization.
   * \param[in] val_velocity_ref - Value of the reference velocity.
   */
  void SetVelocity_Ref(su2double val_velocity_ref) { Velocity_Ref = val_velocity_ref; }

  /*!
   * \brief Set the reference pressure for nondimensionalization.
   * \param[in] val_pressure_ref - Value of the reference pressure.
   */
  void SetPressure_Ref(su2double val_pressure_ref) { Pressure_Ref = val_pressure_ref; }

  /*!
   * \brief Set the reference pressure for nondimensionalization.
   * \param[in] val_density_ref - Value of the reference pressure.
   */
  void SetDensity_Ref(su2double val_density_ref) { Density_Ref = val_density_ref; }

  /*!
   * \brief Set the reference temperature for nondimensionalization.
   * \param[in] val_temperature_ref - Value of the reference temperature.
   */
  void SetTemperature_Ref(su2double val_temperature_ref) { Temperature_Ref = val_temperature_ref; }

  /*!
   * \brief Set the reference temperature.
   * \param[in] val_temperature_ve_ref - Value of the reference temperature.
   */
  void SetTemperature_ve_Ref(su2double val_temperature_ve_ref) { Temperature_ve_Ref = val_temperature_ve_ref; }

  /*!
   * \brief Set the reference time for nondimensionalization.
   * \param[in] val_time_ref - Value of the reference time.
   */
  void SetTime_Ref(su2double val_time_ref) { Time_Ref = val_time_ref; }

  /*!
   * \brief Set the reference energy for nondimensionalization.
   * \param[in] val_energy_ref - Value of the reference energy.
   */
  void SetEnergy_Ref(su2double val_energy_ref) { Energy_Ref = val_energy_ref; }

  /*!
   * \brief Set the reference Omega for nondimensionalization.
   * \param[in] val_omega_ref - Value of the reference omega.
   */
  void SetOmega_Ref(su2double val_omega_ref) { Omega_Ref = val_omega_ref; }

  /*!
   * \brief Set the reference Force for nondimensionalization.
   * \param[in] val_force_ref - Value of the reference Force.
   */
  void SetForce_Ref(su2double val_force_ref) { Force_Ref = val_force_ref; }

  /*!
   * \brief Set the reference gas-constant for nondimensionalization.
   * \param[in] val_gas_constant_ref - Value of the reference gas-constant.
   */
  void SetGas_Constant_Ref(su2double val_gas_constant_ref) { Gas_Constant_Ref = val_gas_constant_ref; }

  /*!
   * \brief Set the gas-constant.
   * \param[in] val_gas_constant - Value of the gas-constant.
   */
  void SetGas_Constant(su2double val_gas_constant) { Gas_Constant = val_gas_constant; }

  /*!
   * \brief Set the heat flux reference value.
   * \return Value of the reference heat flux.
   */
  void SetHeat_Flux_Ref(su2double val_heat_flux_ref) { Heat_Flux_Ref = val_heat_flux_ref; }

  /*!
   * \brief Set the reference viscosity for nondimensionalization.
   * \param[in] val_viscosity_ref - Value of the reference viscosity.
   */
  void SetViscosity_Ref(su2double val_viscosity_ref) { Viscosity_Ref = val_viscosity_ref; }

  /*!
   * \brief Set the reference conductivity for nondimensionalization.
   * \param[in] val_conductivity_ref - Value of the reference conductivity.
   */
  void SetConductivity_Ref(su2double val_conductivity_ref) { Thermal_Conductivity_Ref = val_conductivity_ref; }

  /*!
   * \brief Set the nondimensionalized freestream pressure.
   * \param[in] val_pressure_freestreamnd - Value of the nondimensionalized freestream pressure.
   */
  void SetPressure_FreeStreamND(su2double val_pressure_freestreamnd) { Pressure_FreeStreamND = val_pressure_freestreamnd; }

  /*!
   * \brief Set the freestream pressure.
   * \param[in] val_pressure_freestream - Value of the freestream pressure.
   */
  void SetPressure_FreeStream(su2double val_pressure_freestream) { Pressure_FreeStream = val_pressure_freestream; }

  /*!
   * \brief Set the non-dimensionalized thermodynamic pressure for low Mach problems.
   * \return Value of the non-dimensionalized thermodynamic pressure.
   */
  void SetPressure_ThermodynamicND(su2double val_pressure_thermodynamicnd) { Pressure_ThermodynamicND = val_pressure_thermodynamicnd; }

  /*!
   * \brief Set the thermodynamic pressure for low Mach problems.
   * \return Value of the thermodynamic pressure.
   */
  void SetPressure_Thermodynamic(su2double val_pressure_thermodynamic) { Pressure_Thermodynamic = val_pressure_thermodynamic; }

  /*!
   * \brief Set the nondimensionalized freestream density.
   * \param[in] val_density_freestreamnd - Value of the nondimensionalized freestream density.
   */
  void SetDensity_FreeStreamND(su2double val_density_freestreamnd) { Density_FreeStreamND = val_density_freestreamnd; }

  /*!
   * \brief Set the freestream density.
   * \param[in] val_density_freestream - Value of the freestream density.
   */
  void SetDensity_FreeStream(su2double val_density_freestream) { Density_FreeStream = val_density_freestream; }

  /*!
   * \brief Set the freestream viscosity.
   * \param[in] val_viscosity_freestream - Value of the freestream viscosity.
   */
  void SetViscosity_FreeStream(su2double val_viscosity_freestream) { Viscosity_FreeStream = val_viscosity_freestream; }

  /*!
   * \brief Set the magnitude of the free-stream velocity.
   * \param[in] val_modvel_freestream - Magnitude of the free-stream velocity.
   */
  void SetModVel_FreeStream(su2double val_modvel_freestream) { ModVel_FreeStream = val_modvel_freestream; }

  /*!
   * \brief Set the non-dimensional magnitude of the free-stream velocity.
   * \param[in] val_modvel_freestreamnd - Non-dimensional magnitude of the free-stream velocity.
   */
  void SetModVel_FreeStreamND(su2double val_modvel_freestreamnd) { ModVel_FreeStreamND = val_modvel_freestreamnd; }

  /*!
   * \brief Set the freestream temperature.
   * \param[in] val_temperature_freestream - Value of the freestream temperature.
   */
  void SetTemperature_FreeStream(su2double val_temperature_freestream) { Temperature_FreeStream = val_temperature_freestream; }

  /*!
   * \brief Set the non-dimensional freestream temperature.
   * \param[in] val_temperature_freestreamnd - Value of the non-dimensional freestream temperature.
   */
  void SetTemperature_FreeStreamND(su2double val_temperature_freestreamnd) { Temperature_FreeStreamND = val_temperature_freestreamnd; }

  /*!
   * \brief Set the freestream vibrational-electronic temperature.
   * \param[in] val_temperature_ve_freestream - Value of the freestream vibrational-electronic temperature.
   */
  void SetTemperature_ve_FreeStream(su2double val_temperature_ve_freestream) { Temperature_ve_FreeStream = val_temperature_ve_freestream; }

  /*!
   * \brief Set the non-dimensional freestream vibrational-electronic temperature.
   * \param[in] val_temperature_ve_freestreamnd - Value of the non-dimensional freestream vibrational-electronic temperature.
   */
  void SetTemperature_ve_FreeStreamND(su2double val_temperature_ve_freestreamnd) { Temperature_ve_FreeStreamND = val_temperature_ve_freestreamnd; }

  /*!
   * \brief Set the non-dimensional gas-constant.
   * \param[in] val_gas_constantnd - Value of the non-dimensional gas-constant.
   */
  void SetGas_ConstantND(su2double val_gas_constantnd) { Gas_ConstantND = val_gas_constantnd; }

  /*!
   * \brief Set the free-stream velocity.
   * \param[in] val_velocity_freestream - Value of the free-stream velocity component.
   * \param[in] val_dim - Value of the current dimension.
   */
  void SetVelocity_FreeStream(su2double val_velocity_freestream, unsigned short val_dim) { vel_inf[val_dim] = val_velocity_freestream; }

  /*!
   * \brief Set the non-dimensional free-stream velocity.
   * \param[in] val_velocity_freestreamnd - Value of the non-dimensional free-stream velocity component.
   * \param[in] val_dim - Value of the current dimension.
   */
  void SetVelocity_FreeStreamND(su2double val_velocity_freestreamnd, unsigned short val_dim) { Velocity_FreeStreamND[val_dim] = val_velocity_freestreamnd; }

  /*!
   * \brief Set the non-dimensional free-stream viscosity.
   * \param[in] val_viscosity_freestreamnd - Value of the non-dimensional free-stream viscosity.
   */
  void SetViscosity_FreeStreamND(su2double val_viscosity_freestreamnd) { Viscosity_FreeStreamND = val_viscosity_freestreamnd; }

  /*!
   * \brief Set the non-dimensional freestream turbulent kinetic energy.
   * \param[in] val_tke_freestreamnd - Value of the non-dimensional freestream turbulent kinetic energy.
   */
  void SetTke_FreeStreamND(su2double val_tke_freestreamnd) { Tke_FreeStreamND = val_tke_freestreamnd; }

  /*!
   * \brief Set the non-dimensional freestream specific dissipation rate omega.
   * \param[in] val_omega_freestreamnd - Value of the non-dimensional freestream specific dissipation rate omega.
   */
  void SetOmega_FreeStreamND(su2double val_omega_freestreamnd) { Omega_FreeStreamND = val_omega_freestreamnd; }

  /*!
   * \brief Set the freestream turbulent kinetic energy.
   * \param[in] val_tke_freestream - Value of the freestream turbulent kinetic energy.
   */
  void SetTke_FreeStream(su2double val_tke_freestream) { Tke_FreeStream = val_tke_freestream; }

  /*!
   * \brief Set the freestream specific dissipation rate omega.
   * \param[in] val_omega_freestream - Value of the freestream specific dissipation rate omega.
   */
  void SetOmega_FreeStream(su2double val_omega_freestream) { Omega_FreeStream = val_omega_freestream; }

  /*!
   * \brief Set the non-dimensional freestream energy.
   * \param[in] val_energy_freestreamnd - Value of the non-dimensional freestream energy.
   */
  void SetEnergy_FreeStreamND(su2double val_energy_freestreamnd) { Energy_FreeStreamND = val_energy_freestreamnd; }

  /*!
   * \brief Set the freestream energy.
   * \param[in] val_energy_freestream - Value of the freestream energy.
   */
  void SetEnergy_FreeStream(su2double val_energy_freestream) { Energy_FreeStream = val_energy_freestream; }

  /*!
   * \brief Set the thermal diffusivity for solids.
   * \param[in] val_thermal_diffusivity - Value of the thermal diffusivity.
   */
  void SetThermalDiffusivity(su2double val_thermal_diffusivity) { Thermal_Diffusivity = val_thermal_diffusivity; }

  /*!
   * \brief Set the non-dimensional total time for unsteady simulations.
   * \param[in] val_total_unsttimend - Value of the non-dimensional total time.
   */
  void SetTotal_UnstTimeND(su2double val_total_unsttimend) { Total_UnstTimeND = val_total_unsttimend; }

  /*!
   * \brief Get the angle of attack of the body. This is the angle between a reference line on a lifting body
   *        (often the chord line of an airfoil) and the vector representing the relative motion between the
   *        lifting body and the fluid through which it is moving.
   * \return Value of the angle of attack.
   */
  su2double GetAoA(void) const { return AoA; }

  /*!
   * \brief Get the off set angle of attack of the body. The solution and the geometry
   *        file are able to modifity the angle of attack in the config file
   * \return Value of the off set angle of attack.
   */
  su2double GetAoA_Offset(void) const { return AoA_Offset; }

  /*!
   * \brief Get the off set sideslip angle of the body. The solution and the geometry
   *        file are able to modifity the angle of attack in the config file
   * \return Value of the off set sideslip angle.
   */
  su2double GetAoS_Offset(void) const { return AoS_Offset; }

  /*!
   * \brief Get the functional sensitivity with respect to changes in the angle of attack.
   * \return Value of the angle of attack.
   */
  su2double GetAoA_Sens(void) const { return AoA_Sens; }

  /*!
   * \brief Set the angle of attack.
   * \param[in] val_AoA - Value of the angle of attack.
   */
  void SetAoA(su2double val_AoA) { AoA = val_AoA; }

  /*!
   * \brief Set the off set angle of attack.
   * \param[in] val_AoA - Value of the angle of attack.
   */
  void SetAoA_Offset(su2double val_AoA_offset) { AoA_Offset = val_AoA_offset; }

  /*!
   * \brief Set the off set sideslip angle.
   * \param[in] val_AoA - Value of the off set sideslip angle.
   */
  void SetAoS_Offset(su2double val_AoS_offset) { AoS_Offset = val_AoS_offset; }

  /*!
   * \brief Set the angle of attack.
   * \param[in] val_AoA - Value of the angle of attack.
   */
  void SetAoA_Sens(su2double val_AoA_sens) { AoA_Sens = val_AoA_sens; }

  /*!
   * \brief Set the angle of attack.
   * \param[in] val_AoA - Value of the angle of attack.
   */
  void SetAoS(su2double val_AoS) { AoS = val_AoS; }

  /*!
   * \brief Get the angle of sideslip of the body. It relates to the rotation of the aircraft centerline from
   *        the relative wind.
   * \return Value of the angle of sideslip.
   */
  su2double GetAoS(void) const { return AoS; }

  /*!
   * \brief Get the charge coefficient that is used in the poissonal potential simulation.
   * \return Value of the charge coefficient.
   */
  su2double GetChargeCoeff(void) const { return ChargeCoeff; }

  /*!
   * \brief Get the number of multigrid levels.
   * \return Number of multigrid levels (without including the original grid).
   */
  unsigned short GetnMGLevels(void) const { return nMGLevels; }

  /*!
   * \brief Set the number of multigrid levels.
   * \param[in] val_nMGLevels - Index of the mesh were the CFL is applied
   */
  void SetMGLevels(unsigned short val_nMGLevels) {
    nMGLevels = val_nMGLevels;
    if (MGCycle == FULLMG_CYCLE) {
      SetFinestMesh(val_nMGLevels);
    }
  }

  /*!
   * \brief Get the index of the finest grid.
   * \return Index of the finest grid in a multigrid strategy, this is 0 unless we are
   performing a Full multigrid.
   */
  unsigned short GetFinestMesh(void) const { return FinestMesh; }

  /*!
   * \brief Get the kind of multigrid (V or W).
   * \note This variable is used in a recursive way to perform the different kind of cycles
   * \return 0 or 1 depending of we are dealing with a V or W cycle.
   */
  unsigned short GetMGCycle(void) const { return MGCycle; }

  /*!
   * \brief Get the king of evaluation in the geometrical module.
   * \return 0 or 1 depending of we are dealing with a V or W cycle.
   */
  unsigned short GetGeometryMode(void) const { return GeometryMode; }

  /*!
   * \brief Get the Courant Friedrich Levi number for each grid.
   * \param[in] val_mesh - Index of the mesh were the CFL is applied.
   * \return CFL number for each grid.
   */
  su2double GetCFL(unsigned short val_mesh) const { return CFL[val_mesh]; }

  /*!
   * \brief Get the Courant Friedrich Levi number for each grid.
   * \param[in] val_mesh - Index of the mesh were the CFL is applied.
   * \return CFL number for each grid.
   */
  void SetCFL(unsigned short val_mesh, su2double val_cfl) { CFL[val_mesh] = val_cfl; }

  /*!
   * \brief Get the Courant Friedrich Levi number for unsteady simulations.
   * \return CFL number for unsteady simulations.
   */
  su2double GetUnst_CFL(void) const { return Unst_CFL; }

  /*!
   * \brief Get information about element reorientation
   * \return    <code>TRUE</code> means that elements can be reoriented if suspected unhealthy
   */
  bool GetReorientElements(void) const { return ReorientElements; }

  /*!
   * \brief Get the Courant Friedrich Levi number for unsteady simulations.
   * \return CFL number for unsteady simulations.
   */
  su2double GetMax_DeltaTime(void) const { return Max_DeltaTime; }

  /*!
   * \brief Get a parameter of the particular design variable.
   * \param[in] val_dv - Number of the design variable that we want to read.
   * \param[in] val_param - Index of the parameter that we want to read.
   * \return Design variable parameter.
   */
  su2double GetParamDV(unsigned short val_dv, unsigned short val_param) const { return ParamDV[val_dv][val_param]; }

  /*!
   * \brief Get the coordinates of the FFD corner points.
   * \param[in] val_ffd - Index of the FFD box.
   * \param[in] val_coord - Index of the coordinate that we want to read.
   * \return Value of the coordinate.
   */
  su2double GetCoordFFDBox(unsigned short val_ffd, unsigned short val_index) const { return CoordFFDBox[val_ffd][val_index]; }

  /*!
   * \brief Get the degree of the FFD corner points.
   * \param[in] val_ffd - Index of the FFD box.
   * \param[in] val_degree - Index (I,J,K) to obtain the degree.
   * \return Value of the degree in a particular direction.
   */
  unsigned short GetDegreeFFDBox(unsigned short val_ffd, unsigned short val_index) const { return DegreeFFDBox[val_ffd][val_index]; }

  /*!
   * \brief Get the FFD Tag of a particular design variable.
   * \param[in] val_dv - Number of the design variable that we want to read.
   * \return Name of the FFD box.
   */
  string GetFFDTag(unsigned short val_dv) const { return FFDTag[val_dv]; }

  /*!
   * \brief Get the FFD Tag of a particular FFD box.
   * \param[in] val_ffd - Number of the FFD box that we want to read.
   * \return Name of the FFD box.
   */
  string GetTagFFDBox(unsigned short val_ffd) const { return TagFFDBox[val_ffd]; }

  /*!
   * \brief Get the number of design variables.
   * \return Number of the design variables.
   */
  unsigned short GetnDV(void) const { return nDV; }

  /*!
   * \brief Get the number of design variables.
   * \return Number of the design variables.
   */
  unsigned short GetnDV_Value(unsigned short iDV) const { return nDV_Value[iDV]; }

  /*!
   * \brief Get the total number of design variables.
   */
  unsigned short GetnDV_Total(void) const {
    if (!nDV_Value) return 0;
    unsigned short sum = 0;
    for (unsigned short iDV = 0; iDV < nDV; iDV++) {
      sum += nDV_Value[iDV];
    }
    return sum;
  }

  /*!
   * \brief Get the number of FFD boxes.
   * \return Number of FFD boxes.
   */
  unsigned short GetnFFDBox(void) const { return nFFDBox; }

  /*!
   * \brief Get the required continuity level at the surface intersection with the FFD
   * \return Continuity level at the surface intersection.
   */
  unsigned short GetFFD_Continuity(void) const { return FFD_Continuity; }

  /*!
   * \brief Get the coordinate system that we are going to use to define the FFD
   * \return Coordinate system (cartesian, spherical, etc).
   */
  unsigned short GetFFD_CoordSystem(void) const { return FFD_CoordSystem; }

  /*!
   * \brief Get the kind of FFD Blending function.
   * \return Kind of FFD Blending function.
   */
  unsigned short GetFFD_Blending(void) const { return FFD_Blending;}

  /*!
   * \brief Get the kind BSpline Order in i,j,k direction.
   * \return The kind BSpline Order in i,j,k direction.
   */
  const su2double* GetFFD_BSplineOrder() const { return ffd_coeff;}

  /*!
   * \brief Get the number of Runge-Kutta steps.
   * \return Number of Runge-Kutta steps.
   */
  unsigned short GetnRKStep(void) const { return nRKStep; }

  /*!
   * \brief Get the number of time levels for time accurate local time stepping.
   * \return Number of time levels.
   */
  unsigned short GetnLevels_TimeAccurateLTS(void) const { return nLevels_TimeAccurateLTS; }

  /*!
   * \brief Set the number of time levels for time accurate local time stepping.
   * \param[in] val_nLevels - The number of time levels to be set.
   */
  void SetnLevels_TimeAccurateLTS(unsigned short val_nLevels) { nLevels_TimeAccurateLTS = val_nLevels;}

  /*!
   * \brief Get the number time DOFs for ADER-DG.
   * \return Number of time DOFs used in ADER-DG.
   */
  unsigned short GetnTimeDOFsADER_DG(void) const { return nTimeDOFsADER_DG; }

  /*!
   * \brief Get the location of the time DOFs for ADER-DG on the interval [-1..1].
   * \return The location of the time DOFs used in ADER-DG.
   */
  const su2double *GetTimeDOFsADER_DG(void) const { return TimeDOFsADER_DG; }

  /*!
   * \brief Get the number time integration points for ADER-DG.
   * \return Number of time integration points used in ADER-DG.
   */
  unsigned short GetnTimeIntegrationADER_DG(void) const { return nTimeIntegrationADER_DG; }

  /*!
   * \brief Get the location of the time integration points for ADER-DG on the interval [-1..1].
   * \return The location of the time integration points used in ADER-DG.
   */
  const su2double *GetTimeIntegrationADER_DG(void) const { return TimeIntegrationADER_DG; }

  /*!
   * \brief Get the weights of the time integration points for ADER-DG.
   * \return The weights of the time integration points used in ADER-DG.
   */
  const su2double *GetWeightsIntegrationADER_DG(void) const { return WeightsIntegrationADER_DG; }

  /*!
   * \brief Get the total number of boundary markers of the local process including send/receive domains.
   * \return Total number of boundary markers.
   */
  unsigned short GetnMarker_All(void) const { return nMarker_All; }

  /*!
   * \brief Get the total number of boundary markers in the config file.
   * \return Total number of boundary markers.
   */
  unsigned short GetnMarker_CfgFile(void) const { return nMarker_CfgFile; }

  /*!
   * \brief Get the number of Euler boundary markers.
   * \return Number of Euler boundary markers.
   */
  unsigned short GetnMarker_Euler(void) const { return nMarker_Euler; }

  /*!
   * \brief Get the number of symmetry boundary markers.
   * \return Number of symmetry boundary markers.
   */
  unsigned short GetnMarker_SymWall(void) const { return nMarker_SymWall; }

  /*!
   * \brief Get the total number of boundary markers in the cfg plus the possible send/receive domains.
   * \return Total number of boundary markers.
   */
  unsigned short GetnMarker_Max(void) const { return nMarker_Max; }

  /*!
   * \brief Get the total number of boundary markers.
   * \return Total number of boundary markers.
   */
  unsigned short GetnMarker_EngineInflow(void) const { return nMarker_EngineInflow; }

  /*!
   * \brief Get the total number of boundary markers.
   * \return Total number of boundary markers.
   */
  unsigned short GetnMarker_EngineExhaust(void) const { return nMarker_EngineExhaust; }

  /*!
   * \brief Get the total number of boundary markers.
   * \return Total number of boundary markers.
   */
  unsigned short GetnMarker_NearFieldBound(void) const { return nMarker_NearFieldBound; }

  /*!
   * \brief Get the total number of deformable markers at the boundary.
   * \return Total number of deformable markers at the boundary.
   */
  unsigned short GetnMarker_Deform_Mesh(void) const { return nMarker_Deform_Mesh; }

  /*!
   * \brief Get the total number of markers in which the flow load is computed/employed.
   * \return Total number of markers in which the flow load is computed/employed.
   */
  unsigned short GetnMarker_Fluid_Load(void) const { return nMarker_Fluid_Load; }

  /*!
   * \brief Get the total number of boundary markers.
   * \return Total number of boundary markers.
   */
  unsigned short GetnMarker_Fluid_InterfaceBound(void) const { return nMarker_Fluid_InterfaceBound; }

  /*!
   * \brief Get the total number of boundary markers.
   * \return Total number of boundary markers.
   */
  unsigned short GetnMarker_ActDiskInlet(void) const { return nMarker_ActDiskInlet; }

  /*!
   * \brief Get the total number of boundary markers.
   * \return Total number of boundary markers.
   */
  unsigned short GetnMarker_ActDiskOutlet(void) const { return nMarker_ActDiskOutlet; }

  /*!
   * \brief Get the total number of boundary markers.
   * \return Total number of boundary markers.
   */
  unsigned short GetnMarker_Outlet(void) const { return nMarker_Outlet; }

  /*!
   * \brief Get the total number of monitoring markers.
   * \return Total number of monitoring markers.
   */
  unsigned short GetnMarker_Monitoring(void) const { return nMarker_Monitoring; }

  /*!
   * \brief Get the total number of DV markers.
   * \return Total number of DV markers.
   */
  unsigned short GetnMarker_DV(void) const { return nMarker_DV; }

  /*!
   * \brief Get the total number of moving markers.
   * \return Total number of moving markers.
   */
  unsigned short GetnMarker_Moving(void) const { return nMarker_Moving; }

  /*!
   * \brief Get the total number of markers for gradient treatment.
   * \return Total number of markers for gradient treatment.
   */
  unsigned short GetnMarker_SobolevBC(void) const { return nMarker_SobolevBC; }

  /*!
   * \brief Get the total number of Python customizable markers.
   * \return Total number of Python customizable markers.
   */
  unsigned short GetnMarker_PyCustom(void) const { return nMarker_PyCustom; }

  /*!
   * \brief Get the total number of moving markers.
   * \return Total number of moving markers.
   */
  unsigned short GetnMarker_Analyze(void) const { return nMarker_Analyze; }

  /*!
   * \brief Get the total number of periodic markers.
   * \return Total number of periodic markers.
   */
  unsigned short GetnMarker_Periodic(void) const { return nMarker_PerBound; }

  /*!
   * \brief Get the total (local) number of heat flux markers.
   * \return Total number of heat flux markers.
   */
  unsigned short GetnMarker_HeatFlux(void) const { return nMarker_HeatFlux; }

  /*!
   * \brief Get the total number of rough markers.
   * \return Total number of heat flux markers.
   */
  unsigned short GetnRoughWall(void) const { return nRough_Wall; }

  /*!
   * \brief Get the total number of objectives in kind_objective list
   * \return Total number of objectives in kind_objective list
   */
  unsigned short GetnObj(void) const { return nObj;}

  /*!
   * \brief Stores the number of marker in the simulation.
   * \param[in] val_nmarker - Number of markers of the problem.
   */
  void SetnMarker_All(unsigned short val_nmarker) { nMarker_All = val_nmarker; }

  /*!
   * \brief Get the starting direct iteration number for the unsteady adjoint (reverse time integration).
   * \return Starting direct iteration number for the unsteady adjoint.
   */
  long GetUnst_AdjointIter(void) const { return Unst_AdjointIter; }

  /*!
   * \brief Number of iterations to average (reverse time integration).
   * \return Starting direct iteration number for the unsteady adjoint.
   */
  unsigned long GetIter_Avg_Objective(void) const { return Iter_Avg_Objective ; }

  /*!
   * \brief Retrieves the number of periodic time instances for Harmonic Balance.
   * \return Number of periodic time instances for Harmonic Balance.
   */
  unsigned short GetnTimeInstances(void) const { return nTimeInstances; }

  /*!
   * \brief Retrieves the period of oscillations to be used with Harmonic Balance.
   * \return Period for Harmonic Balance.
   */
  su2double GetHarmonicBalance_Period(void) const { return HarmonicBalance_Period; }

  /*!
   * \brief Set the current external iteration number.
   * \param[in] val_iter - Current external iteration number.
   */
  void SetExtIter_OffSet(unsigned long val_iter) { ExtIter_OffSet = val_iter; }

  /*!
   * \brief Set the current FSI iteration number.
   * \param[in] val_iter - Current FSI iteration number.
   */
  void SetOuterIter(unsigned long val_iter) { OuterIter = val_iter; }

  /*!
   * \brief Set the current FSI iteration number.
   * \param[in] val_iter - Current FSI iteration number.
   */
  void SetInnerIter(unsigned long val_iter) { InnerIter = val_iter; }

  /*!
   * \brief Set the current time iteration number.
   * \param[in] val_iter - Current FSI iteration number.
   */
  void SetTimeIter(unsigned long val_iter) { TimeIter = val_iter; }

  /*!
   * \brief Get the current time iteration number.
   * \param[in] val_iter - Current time iterationnumber.
   */
  unsigned long GetTimeIter() const { return TimeIter; }

  /*!
   * \brief Get the current internal iteration number.
   * \return Current external iteration.
   */
  unsigned long GetExtIter_OffSet(void) const { return ExtIter_OffSet; }

  /*!
   * \brief Get the current FSI iteration number.
   * \return Current FSI iteration.
   */
  unsigned long GetOuterIter(void) const { return OuterIter; }

  /*!
   * \brief Get the current FSI iteration number.
   * \return Current FSI iteration.
   */
  unsigned long GetInnerIter(void) const { return InnerIter; }

  /*!
   * \brief Set the current physical time.
   * \param[in] val_t - Current physical time.
   */
  void SetPhysicalTime(su2double val_t) { PhysicalTime = val_t; }

  /*!
   * \brief Get the current physical time.
   * \return Current physical time.
   */
  su2double GetPhysicalTime(void) const { return PhysicalTime; }

  /*!
   * \brief Get information about writing the performance summary at the end of a calculation.
   * \return <code>TRUE</code> means that the performance summary will be written at the end of a calculation.
   */
  bool GetWrt_Performance(void) const { return Wrt_Performance; }

  /*!
   * \brief Get information about the computational graph (e.g. memory usage) when using AD in reverse mode.
   * \return <code>TRUE</code> means that the tape statistics will be written after each recording.
   */
  bool GetWrt_AD_Statistics(void) const { return Wrt_AD_Statistics; }

  /*!
   * \brief Get information about writing the mesh quality metrics to the visualization files.
   * \return <code>TRUE</code> means that the mesh quality metrics will be written to the visualization files.
   */
  bool GetWrt_MeshQuality(void) const { return Wrt_MeshQuality; }

  /*!
   * \brief Write coarse grids to the visualization files.
   */
  bool GetWrt_MultiGrid(void) const { return Wrt_MultiGrid; }

  /*!
   * \brief Get information about writing projected sensitivities on surfaces to an ASCII file with rows as x, y, z, dJ/dx, dJ/dy, dJ/dz for each vertex.
   * \return <code>TRUE</code> means that projected sensitivities on surfaces in an ASCII file with rows as x, y, z, dJ/dx, dJ/dy, dJ/dz for each vertex will be written.
   */
  bool GetWrt_Projected_Sensitivity(void) const { return Wrt_Projected_Sensitivity; }

  /*!
   * \brief Get information about the format for the input volume sensitvities.
   * \return Format of the input volume sensitivities.
   */
  unsigned short GetSensitivity_Format(void) const { return Sensitivity_FileFormat; }

  /*!
   * \brief Get information about writing sectional force files.
   * \return <code>TRUE</code> means that sectional force files will be written for specified markers.
   */
  bool GetPlot_Section_Forces(void) const { return Plot_Section_Forces; }

  /*!
   * \brief Get the alpha (convective) coefficients for the Runge-Kutta integration scheme.
   * \param[in] val_step - Index of the step.
   * \return Alpha coefficient for the Runge-Kutta integration scheme.
   */
  su2double Get_Alpha_RKStep(unsigned short val_step) const { return RK_Alpha_Step[val_step]; }

  /*!
   * \brief Get the index of the surface defined in the geometry file.
   * \param[in] val_marker - Value of the marker in which we are interested.
   * \return Value of the index that is in the geometry file for the surface that
   *         has the marker <i>val_marker</i>.
   */
  string GetMarker_All_TagBound(unsigned short val_marker) const { return Marker_All_TagBound[val_marker]; }

  /*!
   * \brief Get the index of the surface defined in the geometry file.
   * \param[in] val_marker - Value of the marker in which we are interested.
   * \return Value of the index that is in the geometry file for the surface that
   *         has the marker <i>val_marker</i>.
   */
  string GetMarker_ActDiskInlet_TagBound(unsigned short val_marker) const { return Marker_ActDiskInlet[val_marker]; }

  /*!
   * \brief Get the index of the surface defined in the geometry file.
   * \param[in] val_marker - Value of the marker in which we are interested.
   * \return Value of the index that is in the geometry file for the surface that
   *         has the marker <i>val_marker</i>.
   */
  string GetMarker_ActDiskOutlet_TagBound(unsigned short val_marker) const { return Marker_ActDiskOutlet[val_marker]; }

  /*!
   * \brief Get the index of the surface defined in the geometry file.
   * \param[in] val_marker - Value of the marker in which we are interested.
   * \return Value of the index that is in the geometry file for the surface that
   *         has the marker <i>val_marker</i>.
   */
  string GetMarker_Outlet_TagBound(unsigned short val_marker) const { return Marker_Outlet[val_marker]; }

  /*!
   * \brief Get the index of the surface defined in the geometry file.
   * \param[in] val_marker - Value of the marker in which we are interested.
   * \return Value of the index that is in the geometry file for the surface that
   *         has the marker <i>val_marker</i>.
   */
  string GetMarker_EngineInflow_TagBound(unsigned short val_marker) const { return Marker_EngineInflow[val_marker]; }

  /*!
   * \brief Get the index of the surface defined in the geometry file.
   * \param[in] val_marker - Value of the marker in which we are interested.
   * \return Value of the index that is in the geometry file for the surface that
   *         has the marker <i>val_marker</i>.
   */
  string GetMarker_EngineExhaust_TagBound(unsigned short val_marker) const { return Marker_EngineExhaust[val_marker]; }

  /*!
   * \brief Get the name of the surface defined in the geometry file.
   * \param[in] val_marker - Value of the marker in which we are interested.
   * \return Name that is in the geometry file for the surface that
   *         has the marker <i>val_marker</i>.
   */
  string GetMarker_Monitoring_TagBound(unsigned short val_marker) const { return Marker_Monitoring[val_marker]; }

  /*!
   * \brief Get the name of the surface defined in the geometry file.
   * \param[in] val_marker - Value of the marker in which we are interested.
   * \return Name that is in the geometry file for the surface that
   *         has the marker <i>val_marker</i>.
   */
  string GetMarker_HeatFlux_TagBound(unsigned short val_marker) const { return Marker_HeatFlux[val_marker]; }

  /*!
   * \brief Get the tag if the iMarker defined in the geometry file.
   * \param[in] val_tag - Value of the tag in which we are interested.
   * \return Value of the marker <i>val_marker</i> that is in the geometry file
   *         for the surface that has the tag.
   */
  short GetMarker_All_TagBound(string val_tag)  {
    for (unsigned short iMarker = 0; iMarker < nMarker_All; iMarker++) {
      if (val_tag == Marker_All_TagBound[iMarker]) return iMarker;
    }
    return -1;
  }

  /*!
   * \brief Get the kind of boundary for each marker.
   * \param[in] val_marker - Index of the marker in which we are interested.
   * \return Kind of boundary for the marker <i>val_marker</i>.
   */
  unsigned short GetMarker_All_KindBC(unsigned short val_marker) const { return Marker_All_KindBC[val_marker]; }

  /*!
   * \brief Set the value of the boundary <i>val_boundary</i> (read from the config file)
   *        for the marker <i>val_marker</i>.
   * \param[in] val_marker - Index of the marker in which we are interested.
   * \param[in] val_boundary - Kind of boundary read from config file.
   */
  void SetMarker_All_KindBC(unsigned short val_marker, unsigned short val_boundary) { Marker_All_KindBC[val_marker] = val_boundary; }

  /*!
   * \brief Set the value of the index <i>val_index</i> (read from the geometry file) for
   *        the marker <i>val_marker</i>.
   * \param[in] val_marker - Index of the marker in which we are interested.
   * \param[in] val_index - Index of the surface read from geometry file.
   */
  void SetMarker_All_TagBound(unsigned short val_marker, string val_index) { Marker_All_TagBound[val_marker] = val_index; }

  /*!
   * \brief Set if a marker <i>val_marker</i> is going to be monitored <i>val_monitoring</i>
   *        (read from the config file).
   * \note This is important for non dimensional coefficient computation.
   * \param[in] val_marker - Index of the marker in which we are interested.
   * \param[in] val_monitoring - 0 or 1 depending if the the marker is going to be monitored.
   */
  void SetMarker_All_Monitoring(unsigned short val_marker, unsigned short val_monitoring) { Marker_All_Monitoring[val_marker] = val_monitoring; }

  /*!
   * \brief Set if a marker <i>val_marker</i> is going to be monitored <i>val_monitoring</i>
   *        (read from the config file).
   * \note This is important for non dimensional coefficient computation.
   * \param[in] val_marker - Index of the marker in which we are interested.
   * \param[in] val_monitoring - 0 or 1 depending if the the marker is going to be monitored.
   */
  void SetMarker_All_GeoEval(unsigned short val_marker, unsigned short val_geoeval) { Marker_All_GeoEval[val_marker] = val_geoeval; }

  /*!
   * \brief Set if a marker <i>val_marker</i> is going to be designed <i>val_designing</i>
   *        (read from the config file).
   * \note This is important for non dimensional coefficient computation.
   * \param[in] val_marker - Index of the marker in which we are interested.
   * \param[in] val_monitoring - 0 or 1 depending if the the marker is going to be designed.
   */
  void SetMarker_All_Designing(unsigned short val_marker, unsigned short val_designing) { Marker_All_Designing[val_marker] = val_designing; }

  /*!
   * \brief Set if a marker <i>val_marker</i> is going to be plot <i>val_plotting</i>
   *        (read from the config file).
   * \param[in] val_marker - Index of the marker in which we are interested.
   * \param[in] val_plotting - 0 or 1 depending if the the marker is going to be plot.
   */
  void SetMarker_All_Plotting(unsigned short val_marker, unsigned short val_plotting) { Marker_All_Plotting[val_marker] = val_plotting; }

  /*!
   * \brief Set if a marker <i>val_marker</i> is going to be plot <i>val_plotting</i>
   *        (read from the config file).
   * \param[in] val_marker - Index of the marker in which we are interested.
   * \param[in] val_plotting - 0 or 1 depending if the the marker is going to be plot.
   */
  void SetMarker_All_Analyze(unsigned short val_marker, unsigned short val_analyze) { Marker_All_Analyze[val_marker] = val_analyze; }

  /*!
   * \brief Set if a marker <i>val_marker</i> is part of the FSI interface <i>val_plotting</i>
   *        (read from the config file).
   * \param[in] val_marker - Index of the marker in which we are interested.
   * \param[in] val_plotting - 0 or 1 depending if the the marker is part of the FSI interface.
   */
  void SetMarker_All_ZoneInterface(unsigned short val_marker, unsigned short val_fsiinterface) { Marker_All_ZoneInterface[val_marker] = val_fsiinterface; }

  /*!
   * \brief Set if a marker <i>val_marker</i> is part of the Turbomachinery (read from the config file).
   * \param[in] val_marker - Index of the marker in which we are interested.
   * \param[in] val_turboperf - 0 if not part of Turbomachinery or greater than 1 if it is part.
   */
  void SetMarker_All_Turbomachinery(unsigned short val_marker, unsigned short val_turbo) { Marker_All_Turbomachinery[val_marker] = val_turbo; }

  /*!
   * \brief Set a flag to the marker <i>val_marker</i> part of the Turbomachinery (read from the config file).
   * \param[in] val_marker - Index of the marker in which we are interested.
   * \param[in] val_turboperflag - 0 if is not part of the Turbomachinery, flag INFLOW or OUTFLOW if it is part.
   */
  void SetMarker_All_TurbomachineryFlag(unsigned short val_marker, unsigned short val_turboflag) { Marker_All_TurbomachineryFlag[val_marker] = val_turboflag; }

  /*!
   * \brief Set if a marker <i>val_marker</i> is part of the MixingPlane interface (read from the config file).
   * \param[in] val_marker - Index of the marker in which we are interested.
   * \param[in] val_turboperf - 0 if not part of the MixingPlane interface or greater than 1 if it is part.
   */
  void SetMarker_All_MixingPlaneInterface(unsigned short val_marker, unsigned short val_mixpla_interface) { Marker_All_MixingPlaneInterface[val_marker] = val_mixpla_interface; }

  /*!
   * \brief Set if a marker <i>val_marker</i> is going to be affected by design variables <i>val_moving</i>
   *        (read from the config file).
   * \param[in] val_marker - Index of the marker in which we are interested.
   * \param[in] val_DV - 0 or 1 depending if the the marker is affected by design variables.
   */
  void SetMarker_All_DV(unsigned short val_marker, unsigned short val_DV) { Marker_All_DV[val_marker] = val_DV; }

  /*!
   * \brief Set if a marker <i>val_marker</i> is going to be moved <i>val_moving</i>
   *        (read from the config file).
   * \param[in] val_marker - Index of the marker in which we are interested.
   * \param[in] val_moving - 0 or 1 depending if the the marker is going to be moved.
   */
  void SetMarker_All_Moving(unsigned short val_marker, unsigned short val_moving) { Marker_All_Moving[val_marker] = val_moving; }

  /*!
   * \brief Set if a marker how <i>val_marker</i> is going to be applied in gradient treatment.
   * \param[in] val_marker - Index of the marker in which we are interested.
   * \param[in] val_sobolev - 0 or 1 depending if the marker is selected.
   */
  void SetMarker_All_SobolevBC(unsigned short val_marker, unsigned short val_sobolev) { Marker_All_SobolevBC[val_marker] = val_sobolev; }

  /*!
   * \brief Set if a marker <i>val_marker</i> allows deformation at the boundary.
   * \param[in] val_marker - Index of the marker in which we are interested.
   * \param[in] val_interface - 0 or 1 depending if the the marker is or not a DEFORM_MESH marker.
   */
  void SetMarker_All_Deform_Mesh(unsigned short val_marker, unsigned short val_deform) { Marker_All_Deform_Mesh[val_marker] = val_deform; }

  /*!
   * \brief Set if a marker <i>val_marker</i> allows deformation at the boundary.
   * \param[in] val_marker - Index of the marker in which we are interested.
   * \param[in] val_interface - 0 or 1 depending if the the marker is or not a DEFORM_MESH_SYM_PLANE marker.
   */
  void SetMarker_All_Deform_Mesh_Sym_Plane(unsigned short val_marker, unsigned short val_deform) { Marker_All_Deform_Mesh_Sym_Plane[val_marker] = val_deform; }

  /*!
   * \brief Set if a in marker <i>val_marker</i> the flow load will be computed/employed.
   * \param[in] val_marker - Index of the marker in which we are interested.
   * \param[in] val_interface - 0 or 1 depending if the the marker is or not a Fluid_Load marker.
   */
  void SetMarker_All_Fluid_Load(unsigned short val_marker, unsigned short val_interface) { Marker_All_Fluid_Load[val_marker] = val_interface; }

  /*!
   * \brief Set if a marker <i>val_marker</i> is going to be customized in Python <i>val_PyCustom</i>
   *        (read from the config file).
   * \param[in] val_marker - Index of the marker in which we are interested.
   * \param[in] val_PyCustom - 0 or 1 depending if the the marker is going to be customized in Python.
   */
  void SetMarker_All_PyCustom(unsigned short val_marker, unsigned short val_PyCustom) { Marker_All_PyCustom[val_marker] = val_PyCustom; }

  /*!
   * \brief Set if a marker <i>val_marker</i> is going to be periodic <i>val_perbound</i>
   *        (read from the config file).
   * \param[in] val_marker - Index of the marker in which we are interested.
   * \param[in] val_perbound - Index of the surface with the periodic boundary.
   */
  void SetMarker_All_PerBound(unsigned short val_marker, short val_perbound) { Marker_All_PerBound[val_marker] = val_perbound; }

  /*!
   * \brief Set if a marker <i>val_marker</i> is going to be sent or receive <i>val_index</i>
   *        from another domain.
   * \param[in] val_marker - 0 or 1 depending if the the marker is going to be moved.
   * \param[in] val_index - Index of the surface read from geometry file.
   */
  void SetMarker_All_SendRecv(unsigned short val_marker, short val_index) { Marker_All_SendRecv[val_marker] = val_index; }

  /*!
   * \brief Get the send-receive information for a marker <i>val_marker</i>.
   * \param[in] val_marker - 0 or 1 depending if the the marker is going to be moved.
   * \return If positive, the information is sended to that domain, in case negative
   *         the information is receive from that domain.
   */
  short GetMarker_All_SendRecv(unsigned short val_marker) const { return Marker_All_SendRecv[val_marker]; }

  /*!
   * \brief Get an internal index that identify the periodic boundary conditions.
   * \param[in] val_marker - Value of the marker that correspond with the periodic boundary.
   * \return The internal index of the periodic boundary condition.
   */
  short GetMarker_All_PerBound(unsigned short val_marker) const { return Marker_All_PerBound[val_marker]; }

  /*!
   * \brief Get the monitoring information for a marker <i>val_marker</i>.
   * \param[in] val_marker - 0 or 1 depending if the the marker is going to be monitored.
   * \return 0 or 1 depending if the marker is going to be monitored.
   */
  unsigned short GetMarker_All_Monitoring(unsigned short val_marker) const { return Marker_All_Monitoring[val_marker]; }

  /*!
   * \brief Get the monitoring information for a marker <i>val_marker</i>.
   * \param[in] val_marker - 0 or 1 depending if the the marker is going to be monitored.
   * \return 0 or 1 depending if the marker is going to be monitored.
   */
  unsigned short GetMarker_All_GeoEval(unsigned short val_marker) const { return Marker_All_GeoEval[val_marker]; }

  /*!
   * \brief Get the design information for a marker <i>val_marker</i>.
   * \param[in] val_marker - 0 or 1 depending if the the marker is going to be monitored.
   * \return 0 or 1 depending if the marker is going to be monitored.
   */
  unsigned short GetMarker_All_Designing(unsigned short val_marker) const { return Marker_All_Designing[val_marker]; }

  /*!
   * \brief Get the plotting information for a marker <i>val_marker</i>.
   * \param[in] val_marker - 0 or 1 depending if the the marker is going to be moved.
   * \return 0 or 1 depending if the marker is going to be plotted.
   */
  unsigned short GetMarker_All_Plotting(unsigned short val_marker) const { return Marker_All_Plotting[val_marker]; }

  /*!
   * \brief Get the plotting information for a marker <i>val_marker</i>.
   * \param[in] val_marker - 0 or 1 depending if the the marker is going to be moved.
   * \return 0 or 1 depending if the marker is going to be plotted.
   */
  unsigned short GetMarker_All_Analyze(unsigned short val_marker) const { return Marker_All_Analyze[val_marker]; }

  /*!
   * \brief Get the FSI interface information for a marker <i>val_marker</i>.
   * \param[in] val_marker - 0 or 1 depending if the the marker is going to be moved.
   * \return 0 or 1 depending if the marker is part of the FSI interface.
   */
  unsigned short GetMarker_All_ZoneInterface(unsigned short val_marker) const { return Marker_All_ZoneInterface[val_marker]; }

  /*!
   * \brief Get the MixingPlane interface information for a marker <i>val_marker</i>.
   * \param[in] val_marker value of the marker on the grid.
   * \return 0 if is not part of the MixingPlane Interface and greater than 1 if it is part.
   */
  unsigned short GetMarker_All_MixingPlaneInterface(unsigned short val_marker) const { return Marker_All_MixingPlaneInterface[val_marker]; }

  /*!
   * \brief Get the Turbomachinery information for a marker <i>val_marker</i>.
   * \param[in] val_marker value of the marker on the grid.
   * \return 0 if is not part of the Turbomachinery and greater than 1 if it is part.
   */
  unsigned short GetMarker_All_Turbomachinery(unsigned short val_marker) const { return Marker_All_Turbomachinery[val_marker]; }

  /*!
   * \brief Get the Turbomachinery flag information for a marker <i>val_marker</i>.
   * \param[in] val_marker value of the marker on the grid.
   * \return 0 if is not part of the Turbomachinery, flag INFLOW or OUTFLOW if it is part.
   */
  unsigned short GetMarker_All_TurbomachineryFlag(unsigned short val_marker) const { return Marker_All_TurbomachineryFlag[val_marker]; }

  /*!
   * \brief Get the number of FSI interface markers <i>val_marker</i>.
   * \param[in] void.
   * \return Number of markers belonging to the FSI interface.
   */
  unsigned short GetMarker_n_ZoneInterface(void) const { return nMarker_ZoneInterface; }

  /*!
   * \brief Get the DV information for a marker <i>val_marker</i>.
   * \param[in] val_marker - 0 or 1 depending if the the marker is going to be affected by design variables.
   * \return 0 or 1 depending if the marker is going to be affected by design variables.
   */
  unsigned short GetMarker_All_DV(unsigned short val_marker) const { return Marker_All_DV[val_marker]; }

  /*!
   * \brief Get the motion information for a marker <i>val_marker</i>.
   * \param[in] val_marker - 0 or 1 depending if the the marker is going to be moved.
   * \return 0 or 1 depending if the marker is going to be moved.
   */
  unsigned short GetMarker_All_Moving(unsigned short val_marker) const { return Marker_All_Moving[val_marker]; }

  /*!
   * \brief Get the information if gradient treatment uses a marker <i>val_marker</i>.
   * \param[in] val_marker
   * \return 0 or 1 depending if the marker is going to be selected.
   */
  unsigned short GetMarker_All_SobolevBC(unsigned short val_marker) const { return Marker_All_SobolevBC[val_marker]; }

  /*!
   * \brief Get whether marker <i>val_marker</i> is a DEFORM_MESH marker
   * \param[in] val_marker - 0 or 1 depending if the the marker belongs to the DEFORM_MESH subset.
   * \return 0 or 1 depending if the marker belongs to the DEFORM_MESH subset.
   */
  unsigned short GetMarker_All_Deform_Mesh(unsigned short val_marker) const { return Marker_All_Deform_Mesh[val_marker]; }

  /*!
   * \brief Get whether marker <i>val_marker</i> is a DEFORM_MESH_SYM_PLANE marker
   * \param[in] val_marker - 0 or 1 depending if the the marker belongs to the DEFORM_MESH_SYM_PLANE subset.
   * \return 0 or 1 depending if the marker belongs to the DEFORM_MESH_SYM_PLANE subset.
   */
  unsigned short GetMarker_All_Deform_Mesh_Sym_Plane(unsigned short val_marker) const { return Marker_All_Deform_Mesh_Sym_Plane[val_marker]; }

  /*!
   * \brief Get whether marker <i>val_marker</i> is a Fluid_Load marker
   * \param[in] val_marker - 0 or 1 depending if the the marker belongs to the Fluid_Load subset.
   * \return 0 or 1 depending if the marker belongs to the Fluid_Load subset.
   */
  unsigned short GetMarker_All_Fluid_Load(unsigned short val_marker) const { return Marker_All_Fluid_Load[val_marker]; }

  /*!
   * \brief Get the Python customization for a marker <i>val_marker</i>.
   * \param[in] val_marker - Index of the marker in which we are interested.
   * \return 0 or 1 depending if the marker is going to be customized in Python.
   */
  unsigned short GetMarker_All_PyCustom(unsigned short val_marker) const { return Marker_All_PyCustom[val_marker];}

  /*!
   * \brief Get the airfoil sections in the slicing process.
   * \param[in] val_section - Index of the section.
   * \return Coordinate of the airfoil to slice.
   */
  su2double GetLocationStations(unsigned short val_section) const { return LocationStations[val_section]; }

  /*!
   * \brief Get the defintion of the nacelle location.
   * \param[in] val_index - Index of the section.
   * \return Coordinate of the nacelle location.
   */
  su2double GetNacelleLocation(unsigned short val_index) const { return nacelle_location[val_index]; }

  /*!
   * \brief Get the number of pre-smoothings in a multigrid strategy.
   * \param[in] val_mesh - Index of the grid.
   * \return Number of smoothing iterations.
   */
  unsigned short GetMG_PreSmooth(unsigned short val_mesh) const {
    if (nMG_PreSmooth == 0) return 1;
    return MG_PreSmooth[val_mesh];
  }

  /*!
   * \brief Get the number of post-smoothings in a multigrid strategy.
   * \param[in] val_mesh - Index of the grid.
   * \return Number of smoothing iterations.
   */
  unsigned short GetMG_PostSmooth(unsigned short val_mesh) const {
    if (nMG_PostSmooth == 0) return 0;
    return MG_PostSmooth[val_mesh];
  }

  /*!
   * \brief Get the number of implicit Jacobi smoothings of the correction in a multigrid strategy.
   * \param[in] val_mesh - Index of the grid.
   * \return Number of implicit smoothing iterations.
   */
  unsigned short GetMG_CorrecSmooth(unsigned short val_mesh) const {
    if (nMG_CorrecSmooth == 0) return 0;
    return MG_CorrecSmooth[val_mesh];
  }

  /*!
   * \brief plane of the FFD (I axis) that should be fixed.
   * \param[in] val_index - Index of the arrray with all the planes in the I direction that should be fixed.
   * \return Index of the plane that is going to be freeze.
   */
  short GetFFD_Fix_IDir(unsigned short val_index) const { return FFD_Fix_IDir[val_index]; }

  /*!
   * \brief plane of the FFD (J axis) that should be fixed.
   * \param[in] val_index - Index of the arrray with all the planes in the J direction that should be fixed.
   * \return Index of the plane that is going to be freeze.
   */
  short GetFFD_Fix_JDir(unsigned short val_index) const { return FFD_Fix_JDir[val_index]; }

  /*!
   * \brief plane of the FFD (K axis) that should be fixed.
   * \param[in] val_index - Index of the arrray with all the planes in the K direction that should be fixed.
   * \return Index of the plane that is going to be freeze.
   */
  short GetFFD_Fix_KDir(unsigned short val_index) const { return FFD_Fix_KDir[val_index]; }

  /*!
   * \brief Get the number of planes to fix in the I direction.
   * \return Number of planes to fix in the I direction.
   */
  unsigned short GetnFFD_Fix_IDir(void) const { return nFFD_Fix_IDir; }

  /*!
   * \brief Get the number of planes to fix in the J direction.
   * \return Number of planes to fix in the J direction.
   */
  unsigned short GetnFFD_Fix_JDir(void) const { return nFFD_Fix_JDir; }

  /*!
   * \brief Get the number of planes to fix in the K direction.
   * \return Number of planes to fix in the K direction.
   */
  unsigned short GetnFFD_Fix_KDir(void) const { return nFFD_Fix_KDir; }

  /*!
   * \brief Governing equations of the flow (it can be different from the run time equation).
   * \param[in] val_zone - Zone where the soler is applied.
   * \return Governing equation that we are solving.
   */
  MAIN_SOLVER GetKind_Solver(void) const { return Kind_Solver; }

  /*!
   * \brief Return true if a fluid solver is in use.
   */
  bool GetFluidProblem(void) const {
    switch (Kind_Solver) {
      case MAIN_SOLVER::EULER : case MAIN_SOLVER::NAVIER_STOKES: case MAIN_SOLVER::RANS:
      case MAIN_SOLVER::INC_EULER : case MAIN_SOLVER::INC_NAVIER_STOKES: case MAIN_SOLVER::INC_RANS:
      case MAIN_SOLVER::NEMO_EULER : case MAIN_SOLVER::NEMO_NAVIER_STOKES:
      case MAIN_SOLVER::DISC_ADJ_INC_EULER: case MAIN_SOLVER::DISC_ADJ_INC_NAVIER_STOKES: case MAIN_SOLVER::DISC_ADJ_INC_RANS:
      case MAIN_SOLVER::DISC_ADJ_EULER: case MAIN_SOLVER::DISC_ADJ_NAVIER_STOKES: case MAIN_SOLVER::DISC_ADJ_RANS:
        return true;
      default:
        return false;
    }
  }

  /*!
   * \brief Return true if a structural solver is in use.
   */
  bool GetStructuralProblem(void) const {
    return (Kind_Solver == MAIN_SOLVER::FEM_ELASTICITY) || (Kind_Solver == MAIN_SOLVER::DISC_ADJ_FEM);
  }

  /*!
   * \brief Return true if a heat solver is in use.
   */
  bool GetHeatProblem(void) const {
    return (Kind_Solver == MAIN_SOLVER::HEAT_EQUATION) || (Kind_Solver == MAIN_SOLVER::DISC_ADJ_HEAT);
  }

  /*!
   * \brief Return true if a high order FEM solver is in use.
   */
  bool GetFEMSolver(void) const {
    switch (Kind_Solver) {
      case MAIN_SOLVER::FEM_EULER: case MAIN_SOLVER::FEM_NAVIER_STOKES: case MAIN_SOLVER::FEM_RANS: case MAIN_SOLVER::FEM_LES:
      case MAIN_SOLVER::DISC_ADJ_FEM_EULER: case MAIN_SOLVER::DISC_ADJ_FEM_NS: case MAIN_SOLVER::DISC_ADJ_FEM_RANS:
        return true;
      default:
        return false;
    }
  }

  /*!
   * \brief Return true if a NEMO solver is in use.
   */
  bool GetNEMOProblem(void) const {
    switch (Kind_Solver) {
      case MAIN_SOLVER::NEMO_EULER : case MAIN_SOLVER::NEMO_NAVIER_STOKES:
        return true;
      default:
        return false;
    }
  }

   /*!
   * \brief Return true if an AUSM method is in use.
   */
  bool GetAUSMMethod(void) const {
    switch (Kind_Upwind_Flow) {
      case AUSM : case AUSMPLUSUP: case AUSMPLUSUP2: case AUSMPWPLUS:
        return true;
      default:
        return false;
    }
  }

  /*!
   * \brief Kind of Multizone Solver.
   * \return Governing equation that we are solving.
   */
  ENUM_MULTIZONE GetKind_MZSolver(void) const { return Kind_MZSolver; }

  /*!
   * \brief Governing equations of the flow (it can be different from the run time equation).
   * \param[in] val_zone - Zone where the soler is applied.
   * \return Governing equation that we are solving.
   */
  ENUM_REGIME GetKind_Regime(void) const { return Kind_Regime; }

  /*!
   * \brief Governing equations of the flow (it can be different from the run time equation).
   * \param[in] val_zone - Zone where the soler is applied.
   * \return Governing equation that we are solving.
   */
  unsigned short GetSystemMeasurements(void) const { return SystemMeasurements; }

  /*!
   * \brief Gas model that we are using.
   * \return Gas model that we are using.
   */
  string GetGasModel(void) const {return GasModel;}

  /*!
   * \brief Get the transport coefficient model.
   * \return Index of transport coefficient model.
   */
  TRANSCOEFFMODEL GetKind_TransCoeffModel(void) const { return Kind_TransCoeffModel; }

  /*!
   * \brief Get the total number of heat flux markers.
   * \return Total number of heat flux markers.
   */
  unsigned short GetnWall_Catalytic(void) const { return nWall_Catalytic; }

  /*!
   * \brief Get the name of the surface defined in the geometry file.
   * \param[in] val_marker - Value of the marker in which we are interested.
   * \return Name that is in the geometry file for the surface that
   *         has the marker <i>val_marker</i>.
   */
  string GetWall_Catalytic_TagBound(unsigned short val_marker) const { return Wall_Catalytic[val_marker]; }

  /*!
   * \brief Get wall catalytic efficiency.
   * \return wall catalytic efficiency value.
   */
  su2double GetCatalytic_Efficiency(void) const { return CatalyticEfficiency; }

  /*!
   * \brief Fluid model that we are using.
   * \return Fluid model that we are using.
   */
  unsigned short GetKind_FluidModel(void) const { return Kind_FluidModel; }

  /*!
   * \brief Option to define the density model for incompressible flows.
   * \return Density model option
   */
  INC_DENSITYMODEL GetKind_DensityModel() const { return Kind_DensityModel; }

  /*!
   * \brief Flag for whether to solve the energy equation for incompressible flows.
   * \return Flag for energy equation
   */
  bool GetEnergy_Equation(void) const { return Energy_Equation; }

  /*!
   * \brief free stream option to initialize the solution
   * \return free stream option
   */
  FREESTREAM_OPTION GetKind_FreeStreamOption() const { return Kind_FreeStreamOption; }

  /*!
   * \brief free stream option to initialize the solution
   * \return free stream option
   */
  unsigned short GetKind_InitOption(void) const { return Kind_InitOption; }
  /*!
   * \brief Get the value of the critical pressure.
   * \return Critical pressure.
   */
  su2double GetPressure_Critical(void) const { return Pressure_Critical; }

  /*!
   * \brief Get the value of the critical temperature.
   * \return Critical temperature.
   */
  su2double GetTemperature_Critical(void) const { return Temperature_Critical; }

  /*!
   * \brief Get the value of the critical pressure.
   * \return Critical pressure.
   */
  su2double GetAcentric_Factor(void) const { return Acentric_Factor; }

  /*!
   * \brief Get the value of the viscosity model.
   * \return Viscosity model.
   */
  VISCOSITYMODEL GetKind_ViscosityModel() const { return Kind_ViscosityModel; }

  /*!
   * \brief Get the value of the mixing model for viscosity.
   * \return Mixing Viscosity model.
   */
  MIXINGVISCOSITYMODEL GetKind_MixingViscosityModel() const { return Kind_MixingViscosityModel; }

  /*!
   * \brief Get the value of the thermal conductivity model.
   * \return Conductivity model.
   */
  CONDUCTIVITYMODEL GetKind_ConductivityModel() const { return Kind_ConductivityModel; }

  /*!
   * \brief Get the value of the turbulent thermal conductivity model.
   * \return Turbulent conductivity model.
   */
  CONDUCTIVITYMODEL_TURB GetKind_ConductivityModel_Turb() const { return Kind_ConductivityModel_Turb; }

  /*!
   * \brief Get the value of the mass diffusivity model.
   * \return Mass diffusivity model.
   */
  DIFFUSIVITYMODEL GetKind_Diffusivity_Model(void) const { return Kind_Diffusivity_Model; }

  /*!
   * \brief Get the value of the constant viscosity.
   * \return Constant viscosity.
   */
  su2double GetMu_Constant(unsigned short val_index = 0) const { return Mu_Constant[val_index]; }

  /*!
   * \brief Get the value of the non-dimensional constant viscosity.
   * \return Non-dimensional constant viscosity.
   */
  su2double GetMu_ConstantND(unsigned short val_index = 0) const { return Mu_Constant[val_index] / Viscosity_Ref; }

  /*!
   * \brief Get the value of the thermal conductivity.
   * \return Thermal conductivity.
   */
  su2double GetThermal_Conductivity_Constant(unsigned short val_index = 0) const {
    return Thermal_Conductivity_Constant[val_index];
  }

  /*!
   * \brief Get the value of the non-dimensional thermal conductivity.
   * \return Non-dimensional thermal conductivity.
   */
  su2double GetThermal_Conductivity_ConstantND(unsigned short val_index = 0) const {
    return Thermal_Conductivity_Constant[val_index] / Thermal_Conductivity_Ref;
  }

  /*!
   * \brief Get the value of the constant mass diffusivity for scalar transport.
   * \return Constant mass diffusivity.
   */
  su2double GetDiffusivity_Constant(void) const { return Diffusivity_Constant; }

  /*!
   * \brief Get the value of the non-dimensional constant mass diffusivity.
   * \return Non-dimensional constant mass diffusivity.
   */
  su2double GetDiffusivity_ConstantND(void) const { return Diffusivity_ConstantND; }

  /*!
   * \brief Get the value of the laminar Schmidt number for scalar transport.
   * \return Laminar Schmidt number for scalar transport.
   */
  su2double GetSchmidt_Number_Laminar(void) const { return Schmidt_Number_Laminar; }

  /*!
   * \brief Get the value of the turbulent Schmidt number for scalar transport.
   * \return Turbulent Schmidt number for scalar transport.
   */
  su2double GetSchmidt_Number_Turbulent(void) const { return Schmidt_Number_Turbulent; }

  /*!
   * \brief Get the value of the Lewis number for each species.
   * \return Lewis Number.
   */
  su2double GetConstant_Lewis_Number(unsigned short val_index = 0) const { return Constant_Lewis_Number[val_index]; }

  /*!
   * \brief Get the value of the reference viscosity for Sutherland model.
   * \return The reference viscosity.
   */
  su2double GetMu_Ref(unsigned short val_index = 0) const { return Mu_Ref[val_index]; }

  /*!
   * \brief Get the value of the non-dimensional reference viscosity for Sutherland model.
   * \return The non-dimensional reference viscosity.
   */
  su2double GetMu_RefND(unsigned short val_index = 0) const { return Mu_Ref[val_index] / Viscosity_Ref; }

  /*!
   * \brief Get the value of the reference temperature for Sutherland model.
   * \return The reference temperature.
   */
  su2double GetMu_Temperature_Ref(unsigned short val_index = 0) const { return Mu_Temperature_Ref[val_index]; }

  /*!
   * \brief Get the value of the non-dimensional reference temperature for Sutherland model.
   * \return The non-dimensional reference temperature.
   */
  su2double GetMu_Temperature_RefND(unsigned short val_index = 0) const {
    return Mu_Temperature_Ref[val_index] / Temperature_Ref;
  }

  /*!
   * \brief Get the value of the reference S for Sutherland model.
   * \return The reference S.
   */
  su2double GetMu_S(unsigned short val_index = 0) const { return Mu_S[val_index]; }

  /*!
   * \brief Get the value of the non-dimensional reference S for Sutherland model.
   * \return The non-dimensional reference S.
   */
  su2double GetMu_SND(unsigned short val_index = 0) const { return Mu_S[val_index] / Temperature_Ref; }

  /*!
   * \brief Get the number of coefficients in the temperature polynomial models.
   * \return The the number of coefficients in the temperature polynomial models.
   */
  unsigned short GetnPolyCoeffs(void) const { return N_POLY_COEFFS; }

  /*!
   * \brief Get the temperature polynomial coefficient for specific heat Cp.
   * \param[in] val_index - Index of the array with all polynomial coefficients.
   * \return Temperature polynomial coefficient for specific heat Cp.
   */
  su2double GetCp_PolyCoeff(unsigned short val_index) const { return cp_polycoeffs[val_index]; }

  /*!
   * \brief Get the temperature polynomial coefficient for specific heat Cp.
   * \param[in] val_index - Index of the array with all polynomial coefficients.
   * \return Temperature polynomial coefficient for specific heat Cp.
   */
  su2double GetCp_PolyCoeffND(unsigned short val_index) const { return CpPolyCoefficientsND[val_index]; }

  /*!
   * \brief Get the temperature polynomial coefficient for viscosity.
   * \param[in] val_index - Index of the array with all polynomial coefficients.
   * \return Temperature polynomial coefficient for viscosity.
   */
  su2double GetMu_PolyCoeff(unsigned short val_index) const { return mu_polycoeffs[val_index]; }

  /*!
   * \brief Get the temperature polynomial coefficient for viscosity.
   * \param[in] val_index - Index of the array with all polynomial coefficients.
   * \return Non-dimensional temperature polynomial coefficient for viscosity.
   */
  su2double GetMu_PolyCoeffND(unsigned short val_index) const { return MuPolyCoefficientsND[val_index]; }

  /*!
   * \brief Get the temperature polynomial coefficients for viscosity.
   * \return Non-dimensional temperature polynomial coefficients for viscosity.
   */
  const su2double* GetMu_PolyCoeffND(void) const { return MuPolyCoefficientsND.data(); }

  /*!
   * \brief Get the temperature polynomial coefficient for thermal conductivity.
   * \param[in] val_index - Index of the array with all polynomial coefficients.
   * \return Temperature polynomial coefficient for thermal conductivity.
   */
  su2double GetKt_PolyCoeff(unsigned short val_index) const { return kt_polycoeffs[val_index]; }

  /*!
   * \brief Get the temperature polynomial coefficient for thermal conductivity.
   * \param[in] val_index - Index of the array with all polynomial coefficients.
   * \return Non-dimensional temperature polynomial coefficient for thermal conductivity.
   */
  su2double GetKt_PolyCoeffND(unsigned short val_index) const { return KtPolyCoefficientsND[val_index]; }

  /*!
   * \brief Get the temperature polynomial coefficients for thermal conductivity.
   * \return Non-dimensional temperature polynomial coefficients for thermal conductivity.
   */
  const su2double* GetKt_PolyCoeffND(void) const { return KtPolyCoefficientsND.data(); }

  /*!
   * \brief Set the temperature polynomial coefficient for specific heat Cp.
   * \param[in] val_coeff - Temperature polynomial coefficient for specific heat Cp.
   * \param[in] val_index - Index of the array with all polynomial coefficients.
   */
  void SetCp_PolyCoeffND(su2double val_coeff, unsigned short val_index) { CpPolyCoefficientsND[val_index] = val_coeff; }

  /*!
   * \brief Set the temperature polynomial coefficient for viscosity.
   * \param[in] val_coeff - Non-dimensional temperature polynomial coefficient for viscosity.
   * \param[in] val_index - Index of the array with all polynomial coefficients.
   */
  void SetMu_PolyCoeffND(su2double val_coeff, unsigned short val_index) { MuPolyCoefficientsND[val_index] = val_coeff; }

  /*!
   * \brief Set the temperature polynomial coefficient for thermal conductivity.
   * \param[in] val_coeff - Non-dimensional temperature polynomial coefficient for thermal conductivity.
   * \param[in] val_index - Index of the array with all polynomial coefficients.
   */
  void SetKt_PolyCoeffND(su2double val_coeff, unsigned short val_index) { KtPolyCoefficientsND[val_index] = val_coeff; }

  /*!
   * \brief Set the value of the non-dimensional constant mass diffusivity.
   */
  void SetDiffusivity_ConstantND(su2double diffusivity_const) { Diffusivity_ConstantND = diffusivity_const; }

  /*!
   * \brief Get the kind of method for computation of spatial gradients used for viscous and source terms.
   * \return Numerical method for computation of spatial gradients used for viscous and source terms.
   */
  unsigned short GetKind_Gradient_Method(void) const { return Kind_Gradient_Method; }

  /*!
   * \brief Get the kind of method for computation of spatial gradients used for upwind reconstruction.
   * \return Numerical method for computation of spatial gradients used for upwind reconstruction.
   */
  unsigned short GetKind_Gradient_Method_Recon(void) const { return Kind_Gradient_Method_Recon; }

  /*!
   * \brief Get flag for whether a second gradient calculation is required for upwind reconstruction alone.
   * \return <code>TRUE</code> means that a second gradient will be calculated for upwind reconstruction.
   */
  bool GetReconstructionGradientRequired(void) const { return ReconstructionGradientRequired; }

  /*!
   * \brief Get flag for whether a least-squares gradient method is being applied.
   * \return <code>TRUE</code> means that a least-squares gradient method is being applied.
   */
  bool GetLeastSquaresRequired(void) const { return LeastSquaresRequired; }

  /*!
   * \brief Get the kind of solver for the implicit solver.
   * \return Numerical solver for implicit formulation (solving the linear system).
   */
  unsigned short GetKind_Linear_Solver(void) const { return Kind_Linear_Solver; }


  /*!
   * \brief Get the kind of preconditioner for the implicit solver.
   * \return Numerical preconditioner for implicit formulation (solving the linear system).
   */
  unsigned short GetKind_Linear_Solver_Prec(void) const { return Kind_Linear_Solver_Prec; }

  /*!
   * \brief Get the kind of solver for the implicit solver.
   * \return Numerical solver for implicit formulation (solving the linear system).
   */
  unsigned short GetKind_Deform_Linear_Solver(void) const { return Kind_Deform_Linear_Solver; }

  /*!
   * \brief Get min error of the linear solver for the implicit formulation.
   * \return Min error of the linear solver for the implicit formulation.
   */
  su2double GetLinear_Solver_Error(void) const { return Linear_Solver_Error; }

  /*!
   * \brief Get min error of the linear solver for the implicit formulation.
   * \return Min error of the linear solver for the implicit formulation.
   */
  su2double GetDeform_Linear_Solver_Error(void) const { return Deform_Linear_Solver_Error; }

  /*!
   * \brief Get max number of iterations of the linear solver for the implicit formulation.
   * \return Max number of iterations of the linear solver for the implicit formulation.
   */
  unsigned long GetLinear_Solver_Iter(void) const { return Linear_Solver_Iter; }

  /*!
   * \brief Get max number of iterations of the linear solver for the implicit formulation.
   * \return Max number of iterations of the linear solver for the implicit formulation.
   */
  unsigned long GetDeform_Linear_Solver_Iter(void) const { return Deform_Linear_Solver_Iter; }

  /*!
   * \brief Get the ILU fill-in level for the linear solver.
   * \return Fill in level of the ILU preconditioner for the linear solver.
   */
  unsigned short GetLinear_Solver_ILU_n(void) const { return Linear_Solver_ILU_n; }

  /*!
   * \brief Get restart frequency of the linear solver for the implicit formulation.
   * \return Restart frequency of the linear solver for the implicit formulation.
   */
  unsigned long GetLinear_Solver_Restart_Frequency(void) const { return Linear_Solver_Restart_Frequency; }

  /*!
   * \brief Get the relaxation factor for iterative linear smoothers.
   * \return Relaxation factor.
   */
  su2double GetLinear_Solver_Smoother_Relaxation(void) const { return Linear_Solver_Smoother_Relaxation; }

  /*!
   * \brief Get the relaxation factor for solution updates of adjoint solvers.
   */
  su2double GetRelaxation_Factor_Adjoint(void) const { return Relaxation_Factor_Adjoint; }

  /*!
   * \brief Get the relaxation coefficient of the CHT coupling.
   * \return relaxation coefficient of the CHT coupling.
   */
  su2double GetRelaxation_Factor_CHT(void) const { return Relaxation_Factor_CHT; }

  /*!
   * \brief Get the number of samples used in quasi-Newton methods.
   */
  unsigned short GetnQuasiNewtonSamples(void) const { return nQuasiNewtonSamples; }

  /*!
   * \brief Get whether to use vectorized numerics (if available).
   */
  bool GetUseVectorization(void) const { return UseVectorization; }

  /*!
   * \brief Get whether to use a Newton-Krylov method.
   */
  bool GetNewtonKrylov(void) const { return NewtonKrylov; }

  /*!
   * \brief Get Newton-Krylov integer parameters.
   */
  array<unsigned short,3> GetNewtonKrylovIntParam(void) const { return NK_IntParam; }

  /*!
   * \brief Get Newton-Krylov floating-point parameters.
   */
  array<su2double,4> GetNewtonKrylovDblParam(void) const { return NK_DblParam; }

  /*!
   * \brief Get the relaxation coefficient of the linear solver for the implicit formulation.
   * \return relaxation coefficient of the linear solver for the implicit formulation.
   */
  su2double GetRoe_Kappa(void) const { return Roe_Kappa; }

  /*!
   * \brief Get the wing semi span.
   * \return value of the wing semi span.
   */
  su2double GetSemiSpan(void) const { return SemiSpan; }

  /*!
   * \brief Get the kind of solver for the implicit solver.
   * \return Numerical solver for implicit formulation (solving the linear system).
   */
  unsigned short GetKind_AdjTurb_Linear_Solver(void) const { return Kind_AdjTurb_Linear_Solver; }

  /*!
   * \brief Get the kind of preconditioner for the implicit solver.
   * \return Numerical preconditioner for implicit formulation (solving the linear system).
   */
  unsigned short GetKind_AdjTurb_Linear_Prec(void) const { return Kind_AdjTurb_Linear_Prec; }

  /*!
   * \brief Get the kind of solver for the implicit solver.
   * \return Numerical solver for implicit formulation (solving the linear system).
   */
  unsigned short GetKind_DiscAdj_Linear_Solver(void) const { return Kind_DiscAdj_Linear_Solver; }

  /*!
   * \brief Get the kind of preconditioner for the implicit solver.
   * \return Numerical preconditioner for implicit formulation (solving the linear system).
   */
  unsigned short GetKind_DiscAdj_Linear_Prec(void) const { return Kind_DiscAdj_Linear_Prec; }

  /*!
   * \brief Get the kind of preconditioner for the implicit solver.
   * \return Numerical preconditioner for implicit formulation (solving the linear system).
   */
  unsigned short GetKind_Deform_Linear_Solver_Prec(void) const { return Kind_Deform_Linear_Solver_Prec; }

  /*!
   * \brief Set the kind of preconditioner for the implicit solver.
   * \return Numerical preconditioner for implicit formulation (solving the linear system).
   */
  void SetKind_AdjTurb_Linear_Prec(unsigned short val_kind_prec) { Kind_AdjTurb_Linear_Prec = val_kind_prec; }

  /*!
   * \brief Get min error of the linear solver for the implicit formulation.
   * \return Min error of the linear solver for the implicit formulation.
   */
  su2double GetAdjTurb_Linear_Error(void) const { return AdjTurb_Linear_Error; }

  /*!
   * \brief Get the entropy fix.
   * \return Vaule of the entropy fix.
   */
  su2double GetEntropyFix_Coeff(void) const { return EntropyFix_Coeff; }

  /*!
   * \brief Get max number of iterations of the linear solver for the implicit formulation.
   * \return Max number of iterations of the linear solver for the implicit formulation.
   */
  unsigned short GetAdjTurb_Linear_Iter(void) const { return AdjTurb_Linear_Iter; }

  /*!
   * \brief Get CFL reduction factor for adjoint turbulence model.
   * \return CFL reduction factor.
   */
  su2double GetCFLRedCoeff_AdjTurb(void) const { return CFLRedCoeff_AdjTurb; }

  /*!
   * \brief Get the number of nonlinear increments for mesh deformation.
   * \return Number of nonlinear increments for mesh deformation.
   */
  unsigned long GetGridDef_Nonlinear_Iter(void) const { return GridDef_Nonlinear_Iter; }

  /*!
   * \brief Get information about whether the mesh will be deformed using pseudo linear elasticity.
   * \return <code>TRUE</code> means that grid deformation is active.
   */
  bool GetDeform_Mesh(void) const { return Deform_Mesh; }

  /*!
   * \brief Get information about writing grid deformation residuals to the console.
   * \return <code>TRUE</code> means that grid deformation residuals will be written to the console.
   */
  bool GetDeform_Output(void) const { return Deform_Output; }

  /*!
   * \brief Get factor to multiply smallest volume for deform tolerance.
   * \return Factor to multiply smallest volume for deform tolerance.
   */
  su2double GetDeform_Coeff(void) const { return Deform_Coeff; }

  /*!
   * \brief Get limit for the volumetric deformation.
   * \return Distance to the surface to be deformed.
   */
  su2double GetDeform_Limit(void) const { return Deform_Limit; }

  /*!
   * \brief Get Young's modulus for deformation (constant stiffness deformation)
   */
  su2double GetDeform_ElasticityMod(void) const { return Deform_ElasticityMod; }

  /*!
   * \brief Get Poisson's ratio for deformation (constant stiffness deformation)
   * \
   */
  su2double GetDeform_PoissonRatio(void) const { return Deform_PoissonRatio; }

  /*!
   * \brief Get the type of stiffness to impose for FEA mesh deformation.
   * \return type of stiffness to impose for FEA mesh deformation.
   */
  unsigned short GetDeform_Stiffness_Type(void) const { return Deform_StiffnessType; }

  /*!
   * \brief Get the size of the layer of highest stiffness for wall distance-based mesh stiffness.
   */
  su2double GetDeform_StiffLayerSize(void) const { return Deform_StiffLayerSize; }

  /*!
   * \brief Define the FFD box with a symetry plane.
   * \return <code>TRUE</code> if there is a symmetry plane in the FFD; otherwise <code>FALSE</code>.
   */
  bool GetFFD_Symmetry_Plane(void) const { return FFD_Symmetry_Plane; }

  /*!
   * \brief Get the kind of SU2 software component.
   * \return Kind of the SU2 software component.
   */
  SU2_COMPONENT GetKind_SU2(void) const { return Kind_SU2; }

  /*!
   * \brief Get the kind of non-dimensionalization.
   * \return Kind of non-dimensionalization.
   */
  unsigned short GetRef_NonDim(void) const { return Ref_NonDim; }

  /*!
   * \brief Get the kind of incompressible non-dimensionalization.
   * \return Kind of incompressible non-dimensionalization.
   */
  unsigned short GetRef_Inc_NonDim(void) const { return Ref_Inc_NonDim; }

  /*!
   * \brief Set the kind of SU2 software component.
   * \return Kind of the SU2 software component.
   */
  void SetKind_SU2(SU2_COMPONENT val_kind_su2) { Kind_SU2 = val_kind_su2 ; }

  /*!
   * \brief Get the number of Turbulence Variables.
   * \return Number of Turbulence Variables.
   */
  unsigned short GetnTurbVar(void) const { return nTurbVar; }

  /*!
   * \brief Get the kind of the turbulence model.
   * \return Kind of the turbulence model.
   */
  TURB_MODEL GetKind_Turb_Model(void) const { return Kind_Turb_Model; }

  /*!
   * \brief Get the kind of the transition model.
   * \return Kind of the transion model.
   */
  TURB_TRANS_MODEL GetKind_Trans_Model(void) const { return Kind_Trans_Model; }

  /*!
   * \brief Get the kind of the species model.
   * \return Kind of the species model.
   */
  SPECIES_MODEL GetKind_Species_Model(void) const { return Kind_Species_Model; }

  /*!
   * \brief Get the kind of the subgrid scale model.
   * \return Kind of the subgrid scale model.
   */
  TURB_SGS_MODEL GetKind_SGS_Model(void) const { return Kind_SGS_Model; }

  /*!
   * \brief Get the kind of time integration method.
   * \note This is the information that the code will use, the method will
   *       change in runtime depending of the specific equation (direct, adjoint,
   *       linearized) that is being solved.
   * \return Kind of time integration method.
   */
  unsigned short GetKind_TimeIntScheme(void) const { return Kind_TimeNumScheme; }

  /*!
   * \brief Get the kind of convective numerical scheme.
   * \note This is the information that the code will use, the method will
   *       change in runtime depending of the specific equation (direct, adjoint,
   *       linearized) that is being solved.
   * \return Kind of the convective scheme.
   */
  unsigned short GetKind_ConvNumScheme(void) const { return Kind_ConvNumScheme; }

  /*!
   * \brief Get kind of center scheme for the convective terms.
   * \note This is the information that the code will use, the method will
   *       change in runtime depending of the specific equation (direct, adjoint,
   *       linearized) that is being solved.
   * \return Kind of center scheme for the convective terms.
   */
  unsigned short GetKind_Centered(void) const { return Kind_Centered; }

  /*!
   * \brief Get kind of upwind scheme for the convective terms.
   * \note This is the information that the code will use, the method will
   *       change in runtime depending of the specific equation (direct, adjoint,
   *       linearized) that is being solved.
   * \return Kind of upwind scheme for the convective terms.
   */
  unsigned short GetKind_Upwind(void) const { return Kind_Upwind; }

  /*!
   * \brief Get if the upwind scheme used MUSCL or not.
   * \note This is the information that the code will use, the method will
   *       change in runtime depending of the specific equation (direct, adjoint,
   *       linearized) that is being solved.
   * \return MUSCL scheme.
   */
  bool GetMUSCL(void) const { return MUSCL; }

  /*!
   * \brief Get if the upwind scheme used MUSCL or not.
   * \note This is the information that the code will use, the method will
   *       change in runtime depending of the specific equation (direct, adjoint,
   *       linearized) that is being solved.
   * \return MUSCL scheme.
   */
  bool GetMUSCL_Flow(void) const { return MUSCL_Flow; }

  /*!
   * \brief Get if the upwind scheme used MUSCL or not.
   * \note This is the information that the code will use, the method will
   *       change in runtime depending of the specific equation (direct, adjoint,
   *       linearized) that is being solved.
   * \return MUSCL scheme.
   */
  bool GetMUSCL_Heat(void) const { return MUSCL_Heat; }

  /*!
   * \brief Get if the upwind scheme used MUSCL or not.
   * \note This is the information that the code will use, the method will
   *       change in runtime depending of the specific equation (direct, adjoint,
   *       linearized) that is being solved.
   * \return MUSCL scheme.
   */
  bool GetMUSCL_Turb(void) const { return MUSCL_Turb; }

  /*!
   * \brief Get if the upwind scheme used MUSCL or not.
   * \return MUSCL scheme.
   */
  bool GetMUSCL_Species(void) const { return MUSCL_Species; }

  /*!
   * \brief Get if the upwind scheme used MUSCL or not.
   * \note This is the information that the code will use, the method will
   *       change in runtime depending of the specific equation (direct, adjoint,
   *       linearized) that is being solved.
   * \return MUSCL scheme.
   */
  bool GetMUSCL_AdjFlow(void) const { return MUSCL_AdjFlow; }

  /*!
   * \brief Get if the upwind scheme used MUSCL or not.
   * \note This is the information that the code will use, the method will
   *       change in runtime depending of the specific equation (direct, adjoint,
   *       linearized) that is being solved.
   * \return MUSCL scheme.
   */
  bool GetMUSCL_AdjTurb(void) const { return MUSCL_AdjTurb; }

  /*!
   * \brief Get whether to "Use Accurate Jacobians" for AUSM+up(2) and SLAU(2).
   * \return yes/no.
   */
  bool GetUse_Accurate_Jacobians(void) const { return Use_Accurate_Jacobians; }

  /*!
   * \brief Get the kind of integration scheme (explicit or implicit)
   *        for the flow equations.
   * \note This value is obtained from the config file, and it is constant
   *       during the computation.
   * \return Kind of integration scheme for the flow equations.
   */
  unsigned short GetKind_TimeIntScheme_Flow(void) const { return Kind_TimeIntScheme_Flow; }

  /*!
   * \brief Get the kind of scheme (aliased or non-aliased) to be used in the
   *        predictor step of ADER-DG.
   * \return Kind of scheme used in the predictor step of ADER-DG.
   */
  unsigned short GetKind_ADER_Predictor(void) const { return Kind_ADER_Predictor; }

  /*!
   * \brief Get the kind of integration scheme (explicit or implicit)
   *        for the flow equations.
   * \note This value is obtained from the config file, and it is constant
   *       during the computation.
   * \return Kind of integration scheme for the plasma equations.
   */
  unsigned short GetKind_TimeIntScheme_Heat(void) const { return Kind_TimeIntScheme_Heat; }

  /*!
   * \brief Get the kind of time stepping
   *        for the heat equation.
   * \note This value is obtained from the config file, and it is constant
   *       during the computation.
   * \return Kind of time stepping for the heat equation.
   */
  unsigned short GetKind_TimeStep_Heat(void) const { return Kind_TimeStep_Heat; }

  /*!
   * \brief Get the kind of integration scheme (explicit or implicit)
   *        for the flow equations.
   * \note This value is obtained from the config file, and it is constant
   *       during the computation.
   * \return Kind of integration scheme for the plasma equations.
   */
  STRUCT_TIME_INT GetKind_TimeIntScheme_FEA(void) const { return Kind_TimeIntScheme_FEA; }

  /*!
   * \brief Get the kind of integration scheme (explicit or implicit)
   *        for the radiation equations.
   * \note This value is obtained from the config file, and it is constant
   *       during the computation.
   * \return Kind of integration scheme for the radiation equations.
   */
  unsigned short GetKind_TimeIntScheme_Radiation(void) const { return Kind_TimeIntScheme_Radiation; }

  /*!
   * \brief Get the kind of integration scheme (explicit or implicit)
   *        for the template equations.
   * \note This value is obtained from the config file, and it is constant
   *       during the computation.
   * \return Kind of integration scheme for the plasma equations.
   */
  unsigned short GetKind_TimeIntScheme_Template(void);

  /*!
   * \brief Get the kind of integration scheme (explicit or implicit)
   *        for the flow equations.
   * \note This value is obtained from the config file, and it is constant
   *       during the computation.
   * \return Kind of integration scheme for the plasma equations.
   */
  STRUCT_SPACE_ITE GetKind_SpaceIteScheme_FEA(void) const { return Kind_SpaceIteScheme_FEA; }

  /*!
   * \brief Get the kind of convective numerical scheme for the flow
   *        equations (centered or upwind).
   * \note This value is obtained from the config file, and it is constant
   *       during the computation.
   * \return Kind of convective numerical scheme for the flow equations.
   */
  unsigned short GetKind_ConvNumScheme_Flow(void) const { return Kind_ConvNumScheme_Flow; }

  /*!
   * \brief Get the kind of convective numerical scheme for the flow
   *        equations (finite element).
   * \note This value is obtained from the config file, and it is constant
   *       during the computation.
   * \return Kind of convective numerical scheme for the flow equations.
   */
  unsigned short GetKind_ConvNumScheme_FEM_Flow(void) const { return Kind_ConvNumScheme_FEM_Flow; }

  /*!
   * \brief Get the kind of convective numerical scheme for the template
   *        equations (centered or upwind).
   * \note This value is obtained from the config file, and it is constant
   *       during the computation.
   * \return Kind of convective numerical scheme for the flow equations.
   */
  unsigned short GetKind_ConvNumScheme_Template(void) const { return Kind_ConvNumScheme_Template; }

  /*!
   * \brief Get the kind of center convective numerical scheme for the flow equations.
   * \note This value is obtained from the config file, and it is constant
   *       during the computation.
   * \return Kind of center convective numerical scheme for the flow equations.
   */
  ENUM_CENTERED GetKind_Centered_Flow(void) const { return static_cast<ENUM_CENTERED>(Kind_Centered_Flow); }

  /*!
   * \brief Get the kind of center convective numerical scheme for the plasma equations.
   * \note This value is obtained from the config file, and it is constant
   *       during the computation.
   * \return Kind of center convective numerical scheme for the flow equations.
   */
  unsigned short GetKind_Centered_Template(void);

  /*!
   * \brief Get the kind of upwind convective numerical scheme for the flow equations.
   * \note This value is obtained from the config file, and it is constant
   *       during the computation.
   * \return Kind of upwind convective numerical scheme for the flow equations.
   */
  unsigned short GetKind_Upwind_Flow(void) const { return Kind_Upwind_Flow; }

  /*!
   * \brief Get the kind of finite element convective numerical scheme for the flow equations.
   * \note This value is obtained from the config file, and it is constant
   *       during the computation.
   * \return Kind of finite element convective numerical scheme for the flow equations.
   */
  unsigned short GetKind_FEM_Flow(void) const { return Kind_FEM_Flow; }

  /*!
   * \brief Get the kind of shock capturing method in FEM DG solver.
   * \note This value is obtained from the config file, and it is constant
   *       during the computation.
   * \return Kind of shock capturing method in FEM DG solver.
   */
  FEM_SHOCK_CAPTURING_DG GetKind_FEM_DG_Shock(void) const { return Kind_FEM_Shock_Capturing_DG; }

  /*!
   * \brief Get the kind of matrix coloring used for the sparse Jacobian computation.
   * \note This value is obtained from the config file, and it is constant
   *       during the computation.
   * \return Kind of matrix coloring used.
   */
  unsigned short GetKind_Matrix_Coloring(void) const { return Kind_Matrix_Coloring; }

  /*!
   * \brief Get the method for limiting the spatial gradients.
   * \return Method for limiting the spatial gradients.
   */
  LIMITER GetKind_SlopeLimit(void) const { return Kind_SlopeLimit; }

  /*!
   * \brief Get the method for limiting the spatial gradients.
   * \return Method for limiting the spatial gradients solving the flow equations.
   */
  LIMITER GetKind_SlopeLimit_Flow(void) const { return Kind_SlopeLimit_Flow; }

  /*!
   * \brief Get the method for limiting the spatial gradients.
   * \return Method for limiting the spatial gradients solving the turbulent equation.
   */
  LIMITER GetKind_SlopeLimit_Turb(void) const { return Kind_SlopeLimit_Turb; }

  /*!
   * \brief Get the method for limiting the spatial gradients.
   * \return Method for limiting the spatial gradients solving the species equation.
   */
  LIMITER GetKind_SlopeLimit_Species() const { return Kind_SlopeLimit_Species; }

  /*!
   * \brief Get the method for limiting the spatial gradients.
   * \return Method for limiting the spatial gradients solving the adjoint turbulent equation.
   */
  LIMITER GetKind_SlopeLimit_AdjTurb(void) const { return Kind_SlopeLimit_AdjTurb; }

  /*!
   * \brief Get the method for limiting the spatial gradients.
   * \return Method for limiting the spatial gradients solving the adjoint flow equation.
   */
  LIMITER GetKind_SlopeLimit_AdjFlow(void) const { return Kind_SlopeLimit_AdjFlow; }

  /*!
   * \brief Value of the calibrated constant for the Lax method (center scheme).
   * \note This constant is used in coarse levels and with first order methods.
   * \return Calibrated constant for the Lax method.
   */
  su2double GetKappa_1st_Flow(void) const { return Kappa_1st_Flow; }

  /*!
   * \brief Value of the calibrated constant for the JST method (center scheme).
   * \return Calibrated constant for the JST method for the flow equations.
   */
  su2double GetKappa_2nd_Flow(void) const { return Kappa_2nd_Flow; }

  /*!
   * \brief Value of the calibrated constant for the JST method (center scheme).
   * \return Calibrated constant for the JST method for the flow equations.
   */
  su2double GetKappa_4th_Flow(void) const { return Kappa_4th_Flow; }

  /*!
   * \brief Value of the calibrated constant for the JST method (center scheme).
   * \return Calibrated constant for the JST-like method for the heat equations.
   */
  su2double GetKappa_2nd_Heat(void) const { return Kappa_2nd_Heat; }

  /*!
   * \brief Value of the calibrated constant for the JST-like method (center scheme).
   * \return Calibrated constant for the JST-like method for the heat equation.
   */
  su2double GetKappa_4th_Heat(void) const { return Kappa_4th_Heat; }

  /*!
   * \brief Factor by which to multiply the dissipation contribution to Jacobians of central schemes.
   * \return The factor.
   */
  su2double GetCent_Jac_Fix_Factor(void) const { return Cent_Jac_Fix_Factor; }

  /*!
   * \brief Factor by which to multiply the dissipation contribution to Jacobians of incompressible central schemes.
   * \return The factor.
   */
  su2double GetCent_Inc_Jac_Fix_Factor(void) const { return Cent_Inc_Jac_Fix_Factor; }

  /*!
   * \brief Get the kind of integration scheme (explicit or implicit)
   *        for the adjoint flow equations.
   * \note This value is obtained from the config file, and it is constant
   *       during the computation.
   * \return Kind of integration scheme for the adjoint flow equations.
   */
  unsigned short GetKind_TimeIntScheme_AdjFlow(void) const { return Kind_TimeIntScheme_AdjFlow; }

  /*!
   * \brief Get the kind of convective numerical scheme for the adjoint flow
   *        equations (centered or upwind).
   * \note This value is obtained from the config file, and it is constant
   *       during the computation.
   * \return Kind of convective numerical scheme for the adjoint flow equations.
   */
  unsigned short GetKind_ConvNumScheme_AdjFlow(void) const { return Kind_ConvNumScheme_AdjFlow; }

  /*!
   * \brief Get the kind of center convective numerical scheme for the adjoint flow equations.
   * \note This value is obtained from the config file, and it is constant
   *       during the computation.
   * \return Kind of center convective numerical scheme for the adjoint flow equations.
   */
  unsigned short GetKind_Centered_AdjFlow(void) const { return Kind_Centered_AdjFlow; }

  /*!
   * \brief Get the kind of upwind convective numerical scheme for the adjoint flow equations.
   * \note This value is obtained from the config file, and it is constant
   *       during the computation.
   * \return Kind of upwind convective numerical scheme for the adjoint flow equations.
   */
  unsigned short GetKind_Upwind_AdjFlow(void) const { return Kind_Upwind_AdjFlow; }

  /*!
   * \brief Value of the calibrated constant for the high order method (center scheme).
   * \return Calibrated constant for the high order center method for the adjoint flow equations.
   */
  su2double GetKappa_2nd_AdjFlow(void) const { return Kappa_2nd_AdjFlow; }

  /*!
   * \brief Value of the calibrated constant for the high order method (center scheme).
   * \return Calibrated constant for the high order center method for the adjoint flow equations.
   */
  su2double GetKappa_4th_AdjFlow(void) const { return Kappa_4th_AdjFlow; }

  /*!
   * \brief Value of the calibrated constant for the low order method (center scheme).
   * \return Calibrated constant for the low order center method for the adjoint flow equations.
   */
  su2double GetKappa_1st_AdjFlow(void) const { return Kappa_1st_AdjFlow; }

  /*!
   * \brief Get the kind of integration scheme (implicit)
   *        for the turbulence equations.
   * \note This value is obtained from the config file, and it is constant
   *       during the computation.
   * \return Kind of integration scheme for the turbulence equations.
   */
  unsigned short GetKind_TimeIntScheme_Turb(void) const { return Kind_TimeIntScheme_Turb; }

  /*!
   * \brief Get the kind of convective numerical scheme for the turbulence
   *        equations (upwind).
   * \note This value is obtained from the config file, and it is constant
   *       during the computation.
   * \return Kind of convective numerical scheme for the turbulence equations.
   */
  unsigned short GetKind_ConvNumScheme_Turb(void) const { return Kind_ConvNumScheme_Turb; }

  /*!
   * \brief Get the kind of center convective numerical scheme for the turbulence equations.
   * \note This value is obtained from the config file, and it is constant
   *       during the computation.
   * \return Kind of center convective numerical scheme for the turbulence equations.
   */
  unsigned short GetKind_Centered_Turb(void) const { return Kind_Centered_Turb; }

  /*!
   * \brief Get the kind of upwind convective numerical scheme for the turbulence equations.
   * \note This value is obtained from the config file, and it is constant
   *       during the computation.
   * \return Kind of upwind convective numerical scheme for the turbulence equations.
   */
  unsigned short GetKind_Upwind_Turb(void) const { return Kind_Upwind_Turb; }

  /*!
   * \brief Get the kind of integration scheme (explicit or implicit)
   *        for the adjoint turbulence equations.
   * \note This value is obtained from the config file, and it is constant
   *       during the computation.
   * \return Kind of integration scheme for the adjoint turbulence equations.
   */
  unsigned short GetKind_TimeIntScheme_AdjTurb(void) const { return Kind_TimeIntScheme_AdjTurb; }

  /*!
   * \brief Get the kind of convective numerical scheme for the adjoint turbulence
   *        equations (centered or upwind).
   * \note This value is obtained from the config file, and it is constant
   *       during the computation.
   * \return Kind of convective numerical scheme for the adjoint turbulence equations.
   */
  unsigned short GetKind_ConvNumScheme_AdjTurb(void) const { return Kind_ConvNumScheme_AdjTurb; }

  /*!
   * \brief Get the kind of integration scheme (implicit)
   *        for the Species equations.
   * \note This value is obtained from the config file, and it is constant
   *       during the computation.
   * \return Kind of integration scheme for the Species equations.
   */
  unsigned short GetKind_TimeIntScheme_Species() const { return Kind_TimeIntScheme_Species; }

  /*!
   * \brief Get the kind of convective numerical scheme for the Species
   *        equations (upwind).
   * \note This value is obtained from the config file, and it is constant
   *       during the computation.
   * \return Kind of convective numerical scheme for the Species equations.
   */
  unsigned short GetKind_ConvNumScheme_Species() const { return Kind_ConvNumScheme_Species; }

  /*!
   * \brief Get the kind of center convective numerical scheme for the Species equations.
   * \note This value is obtained from the config file, and it is constant
   *       during the computation.
   * \return Kind of center convective numerical scheme for the Species equations.
   */
  unsigned short GetKind_Centered_Species() const { return Kind_Centered_Species; }

  /*!
   * \brief Get the kind of upwind convective numerical scheme for the Species equations.
   * \note This value is obtained from the config file, and it is constant
   *       during the computation.
   * \return Kind of upwind convective numerical scheme for the Species equations.
   */
  unsigned short GetKind_Upwind_Species() const { return Kind_Upwind_Species; }

  /*!
   * \brief Get the kind of convective numerical scheme for the heat equation.
   * \note This value is obtained from the config file, and it is constant
   *       during the computation.
   * \return Kind of convective numerical scheme for the heat equation.
   */
  unsigned short GetKind_ConvNumScheme_Heat(void) const { return Kind_ConvNumScheme_Heat; }

  /*!
   * \brief Get the kind of center convective numerical scheme for the adjoint turbulence equations.
   * \note This value is obtained from the config file, and it is constant
   *       during the computation.
   * \return Kind of center convective numerical scheme for the adjoint turbulence equations.
   */
  unsigned short GetKind_Centered_AdjTurb(void) const { return Kind_Centered_AdjTurb; }

  /*!
   * \brief Get the kind of upwind convective numerical scheme for the adjoint turbulence equations.
   * \note This value is obtained from the config file, and it is constant
   *       during the computation.
   * \return Kind of upwind convective numerical scheme for the adjoint turbulence equations.
   */
  unsigned short GetKind_Upwind_AdjTurb(void) const { return Kind_Upwind_AdjTurb; }

  /*!
   * \brief Provides information about the way in which the turbulence will be treated by the
   *        cont. adjoint method.
   * \return <code>FALSE</code> means that the adjoint turbulence equations will be used.
   */
  bool GetFrozen_Visc_Cont(void) const { return Frozen_Visc_Cont; }

  /*!
   * \brief Provides information about the way in which the turbulence will be treated by the
   *        disc. adjoint method.
   * \return <code>FALSE</code> means that the adjoint turbulence equations will be used.
   */
  bool GetFrozen_Visc_Disc(void) const { return Frozen_Visc_Disc; }

  /*!
   * \brief Provides information about using an inconsistent (primal/dual) discrete adjoint formulation
   * \return <code>FALSE</code> means that the adjoint use the same numerical methods than the primal problem.
   */
  bool GetInconsistent_Disc(void) const { return Inconsistent_Disc; }

  /*!
   * \brief Provides information about the way in which the limiter will be treated by the
   *        disc. adjoint method.
   * \return <code>FALSE</code> means that the limiter computation is included.
   */
  bool GetFrozen_Limiter_Disc(void) const { return Frozen_Limiter_Disc; }

  /*!
   * \brief Provides information about if the sharp edges are going to be removed from the sensitivity.
   * \return <code>FALSE</code> means that the sharp edges will be removed from the sensitivity.
   */
  bool GetSens_Remove_Sharp(void) const { return Sens_Remove_Sharp; }

  /*!
   * \brief Get the kind of inlet boundary condition treatment (total conditions or mass flow).
   * \return Kind of inlet boundary condition.
   */
  INLET_TYPE GetKind_Inlet(void) const { return Kind_Inlet; }

  /*!
   * \brief Check if the inlet profile(s) are specified in an input file
   * \return True if an input file is to be used for the inlet profile(s)
   */
  bool GetInlet_Profile_From_File(void) const { return Inlet_From_File; }

  /*!
   * \brief Get name of the input file for the specified inlet profile.
   * \return Name of the input file for the specified inlet profile.
   */
  string GetInlet_FileName(void) const { return Inlet_Filename; }

  /*!
   * \brief Get name of the input file for the specified actuator disk.
   * \return Name of the input file for the specified actuator disk.
   */
  string GetActDisk_FileName(void) const { return ActDisk_FileName; }

  /*!
   * \brief Get the tolerance used for matching two points on a specified inlet
   * \return Tolerance used for matching a point to a specified inlet
   */
  su2double GetInlet_Profile_Matching_Tolerance(void) const { return Inlet_Matching_Tol; }

  /*!
   * \brief Get the type of incompressible inlet from the list.
   * \return Kind of the incompressible inlet.
   */
  INLET_TYPE GetKind_Inc_Inlet(string val_marker) const;

  /*!
   * \brief Get the total number of types in Kind_Inc_Inlet list
   * \return Total number of types in Kind_Inc_Inlet list
   */
  unsigned short GetnInc_Inlet(void) const { return nInc_Inlet;}

  /*!
   * \brief Flag for whether the local boundary normal is used as the flow direction for an incompressible pressure inlet.
   * \return <code>FALSE</code> means the prescribed flow direction is used.
   */
  bool GetInc_Inlet_UseNormal(void) const { return Inc_Inlet_UseNormal;}

  /*!
   * \brief Get the type of incompressible outlet from the list.
   * \return Kind of the incompressible outlet.
   */
  INC_OUTLET_TYPE GetKind_Inc_Outlet(string val_marker) const;

  /*!
   * \brief Get the damping factor applied to velocity updates at incompressible pressure inlets.
   * \return Damping factor applied to velocity updates at incompressible pressure inlets.
   */
  su2double GetInc_Inlet_Damping(void) const { return Inc_Inlet_Damping; }

  /*!
   * \brief Get the damping factor applied to pressure updates at incompressible mass flow outlet.
   * \return Damping factor applied to pressure updates at incompressible mass flow outlet.
   */
  su2double GetInc_Outlet_Damping(void) const { return Inc_Outlet_Damping; }

  /*!
   * \brief Get the kind of mixing process for averaging quantities at the boundaries.
   * \return Kind of mixing process.
   */
  unsigned short GetKind_AverageProcess(void) const { return Kind_AverageProcess; }

  /*!
   * \brief Get the kind of mixing process for averaging quantities at the boundaries.
   * \return Kind of mixing process.
   */
  unsigned short GetKind_PerformanceAverageProcess(void) const { return Kind_PerformanceAverageProcess; }

  /*!
   * \brief Set the kind of mixing process for averaging quantities at the boundaries.
   * \return Kind of mixing process.
   */
  void SetKind_AverageProcess(unsigned short new_AverageProcess) { Kind_AverageProcess = new_AverageProcess; }

  /*!
   * \brief Set the kind of mixing process for averaging quantities at the boundaries.
   * \return Kind of mixing process.
   */
  void SetKind_PerformanceAverageProcess(unsigned short new_AverageProcess) { Kind_PerformanceAverageProcess = new_AverageProcess; }

  /*!
   * \brief Get coeff for Rotating Frame Ramp.
   * \return coeff Ramp Rotating Frame.
   */
  su2double GetRampRotatingFrame_Coeff(unsigned short iCoeff) const { return rampRotFrame_coeff[iCoeff];}

  /*!
   * \brief Get Rotating Frame Ramp option.
   * \return Ramp Rotating Frame option.
   */
  bool GetRampRotatingFrame(void) const { return RampRotatingFrame;}

  /*!
   * \brief Get coeff for Outlet Pressure Ramp.
   * \return coeff Ramp Outlet Pressure.
   */
  su2double GetRampOutletPressure_Coeff(unsigned short iCoeff) const { return rampOutPres_coeff[iCoeff];}

  /*!
   * \brief Get final Outlet Pressure value for the ramp.
   * \return final Outlet Pressure value.
   */
  su2double GetFinalOutletPressure(void) const { return  FinalOutletPressure; }

  /*!
   * \brief Get final Outlet Pressure value for the ramp.
   * \return Monitor Outlet Pressure value.
   */
  su2double GetMonitorOutletPressure(void) const { return MonitorOutletPressure; }

  /*!
   * \brief Set Monitor Outlet Pressure value for the ramp.
   */
  void SetMonitotOutletPressure(su2double newMonPres) { MonitorOutletPressure = newMonPres;}

  /*!
   * \brief Get Outlet Pressure Ramp option.
   * \return Ramp Outlet pressure option.
   */
  bool GetRampOutletPressure(void) const { return RampOutletPressure;}

  /*!
   * \brief Get mixedout coefficients.
   * \return mixedout coefficient.
   */
  su2double GetMixedout_Coeff(unsigned short iCoeff) const { return mixedout_coeff[iCoeff];}

  /*!
   * \brief Get extra relaxation factor coefficients for the Giels BC.
   * \return mixedout coefficient.
   */
  su2double GetExtraRelFacGiles(unsigned short iCoeff) const { return extrarelfac[iCoeff];}

  /*!
   * \brief Get mach limit for average massflow-based procedure .
   * \return mach limit.
   */
  su2double GetAverageMachLimit(void) const { return AverageMachLimit;}

  /*!
   * \brief Get the kind of mixing process for averaging quantities at the boundaries.
   * \return Kind of mixing process.
   */
  unsigned short GetKind_MixingPlaneInterface(void) const { return Kind_MixingPlaneInterface;}

  /*!
   * \brief Get the kind of turbomachinery architecture.
   * \return Kind of turbomachinery architecture.
   */
  unsigned short GetKind_TurboMachinery(unsigned short val_iZone) const { return Kind_TurboMachinery[val_iZone]; }

  /*!
   * \brief Get the kind of turbomachinery architecture.
   * \return Kind of turbomachinery architecture.
   */
  unsigned short GetKind_SpanWise(void) const { return Kind_SpanWise; }

  /*!
   * \brief Verify if there is mixing plane interface specified from config file.
   * \return boolean.
   */
  bool GetBoolMixingPlaneInterface(void) const { return (nMarker_MixingPlaneInterface !=0);}

  /*!
   * \brief Verify if there is mixing plane interface specified from config file.
   * \return boolean.
   */
  bool GetBoolTurbMixingPlane(void) const { return turbMixingPlane;}

  /*!
   * \brief Verify if there is mixing plane interface specified from config file.
   * \return boolean.
   */
  bool GetSpatialFourier(void) const { return SpatialFourier;}

  /*!
   * \brief number mixing plane interface specified from config file.
   * \return number of bound.
   */
  unsigned short GetnMarker_MixingPlaneInterface(void) const { return nMarker_MixingPlaneInterface;}

  /*!
   * \brief Verify if there is Turbomachinery performance option specified from config file.
   * \return boolean.
   */
  bool GetBoolTurbomachinery(void) const { return (nMarker_Turbomachinery !=0);}

  /*!
   * \brief number Turbomachinery blades computed using the pitch information.
   * \return nBlades.
   */
  su2double GetnBlades(unsigned short val_iZone) const { return nBlades[val_iZone];}

  /*!
   * \brief number Turbomachinery blades computed using the pitch information.
   * \return nBlades.
   */
  void SetnBlades(unsigned short val_iZone, su2double nblades) { nBlades[val_iZone] = nblades;}

  /*!
   * \brief Verify if there is any Giles Boundary Condition option specified from config file.
   * \return boolean.
   */
  bool GetBoolGiles(void) const { return (nMarker_Giles!=0);}

  /*!
   * \brief Verify if there is any Riemann Boundary Condition option specified from config file.
   * \return boolean.
   */
  bool GetBoolRiemann(void) const { return (nMarker_Riemann!=0);}

  /*!
   * \brief number Turbomachinery performance option specified from config file.
   * \return number of bound.
   */
  unsigned short GetnMarker_Turbomachinery(void) const { return nMarker_Turbomachinery;}

  /*!
   * \brief Get number of shroud markers.
   * \return number of marker shroud.
   */
  unsigned short GetnMarker_Shroud(void) const { return nMarker_Shroud;}

  /*!
   * \brief Get the marker shroud.
   * \return marker shroud.
   */
  string GetMarker_Shroud(unsigned short val_marker) const { return Marker_Shroud[val_marker];}

  /*!
   * \brief number Turbomachinery performance option specified from config file.
   * \return number of bound.
   */
  unsigned short GetnMarker_TurboPerformance(void) const { return nMarker_TurboPerformance;}

  /*!
   * \brief number span-wise sections to compute 3D BC and performance for turbomachinery specified by the user.
   * \return number of span-wise sections.
   */
  unsigned short Get_nSpanWiseSections_User(void) const { return nSpanWiseSections_User;}

  /*!
   * \brief number span-wise sections to compute 3D BC and performance for turbomachinery.
   * \return number of span-wise sections.
   */
  unsigned short GetnSpanWiseSections(void) const { return nSpanWiseSections;}

  /*!
   * \brief set number of maximum span-wise sections among all zones .
   */
  void SetnSpanMaxAllZones(unsigned short val_nSpna_max) { nSpanMaxAllZones = val_nSpna_max;}

  /*!
   * \brief number span-wise sections to compute performance for turbomachinery.
   * \return number of max span-wise sections.
   */
  unsigned short GetnSpanMaxAllZones(void) const { return nSpanMaxAllZones;}

  /*!
   * \brief set number span-wise sections to compute 3D BC and performance for turbomachinery.
   */
  void SetnSpanWiseSections(unsigned short nSpan) { nSpanWiseSections = nSpan;}

  /*!
   * \brief set number span-wise sections to compute 3D BC and performance for turbomachinery.
   */
  unsigned short GetnSpan_iZones(unsigned short iZone) const { return nSpan_iZones[iZone];}

  /*!
   * \brief set number span-wise sections to compute 3D BC and performance for turbomachinery.
   */
  void SetnSpan_iZones(unsigned short nSpan, unsigned short iZone) { nSpan_iZones[iZone] = nSpan;}

  /*!
   * \brief get inlet bounds name for Turbomachinery performance calculation.
   * \return name of the bound.
   */
  string GetMarker_TurboPerf_BoundIn(unsigned short index) const { return Marker_TurboBoundIn[index];}

  /*!
   * \brief get outlet bounds name for Turbomachinery performance calculation.
   * \return name of the bound.
   */
  string GetMarker_TurboPerf_BoundOut(unsigned short index) const { return Marker_TurboBoundOut[index];}

  /*!
   * \brief get marker kind for Turbomachinery performance calculation.
   * \return kind index.
   */
  unsigned short GetKind_TurboPerf(unsigned short index);

  /*!
   * \brief get outlet bounds name for Turbomachinery performance calculation.
   * \return name of the bound.
   */
  string GetMarker_PerBound(unsigned short val_marker) const { return Marker_PerBound[val_marker];}

  /*!
   * \brief Get the kind of inlet boundary condition treatment (total conditions or mass flow).
   * \return Kind of inlet boundary condition.
   */
  unsigned short GetKind_Engine_Inflow(void) const { return Kind_Engine_Inflow; }

  /*!
   * \brief Get the kind of inlet boundary condition treatment (total conditions or mass flow).
   * \return Kind of inlet boundary condition.
   */
  unsigned short GetKind_ActDisk(void) const { return Kind_ActDisk; }

  /*!
   * \brief Set the kind of wall - rough or smooth.
   */
  void SetKindWall(string val_marker, unsigned short val_kindwall);

  /*!
   * \brief Get the number of sections.
   * \return Number of sections
   */
  unsigned short GetnLocationStations(void) const { return nLocationStations; }

  /*!
   * \brief Get the number of sections for computing internal volume.
   * \return Number of sections for computing internal volume.
   */
  unsigned short GetnWingStations(void) const { return nWingStations; }

  /*!
   * \brief Get the location of the waterline.
   * \return Z location of the waterline.
   */
  su2double GetGeo_Waterline_Location(void) const { return Geo_Waterline_Location; }

  /*!
   * \brief Provides information about the the nodes that are going to be moved on a deformation
   *        volumetric grid deformation.
   * \return <code>TRUE</code> means that only the points on the FFD box will be moved.
   */
  bool GetHold_GridFixed(void) const { return Hold_GridFixed; }

  /*!
   * \author H. Kline
   * \brief Get the kind of objective function. There are several options: Drag coefficient,
   *        Lift coefficient, efficiency, etc.
   * \note The objective function will determine the boundary condition of the adjoint problem.
   * \param[in] val_obj
   * \return Kind of objective function.
   */
  unsigned short GetKind_ObjFunc(unsigned short val_obj = 0) const { return Kind_ObjFunc[val_obj]; }

  /*!
   * \author H. Kline
   * \brief Get the weight of objective function. There are several options: Drag coefficient,
   *        Lift coefficient, efficiency, etc.
   * \note The objective function will determine the boundary condition of the adjoint problem.
   * \return Weight of objective function.
   */
  su2double GetWeight_ObjFunc(unsigned short val_obj) const { return Weight_ObjFunc[val_obj]; }

  /*!
   * \author H. Kline
   * \brief Set the weight of objective function. There are several options: Drag coefficient,
   *        Lift coefficient, efficiency, etc.
   * \note The objective function will determine the boundary condition of the adjoint problem.
   * \return Weight of objective function.
   */
  void SetWeight_ObjFunc(unsigned short val_obj, su2double val) { Weight_ObjFunc[val_obj] = val; }

  /*!
   * \brief Get the user expression for the custom objective function.
   */
  const string& GetCustomObjFunc() const { return CustomObjFunc; }

  /*!
   * \brief Get the user expressions for custom outputs.
   */
  const string& GetCustomOutputs() const { return CustomOutputs; }

  /*!
   * \brief Get the kind of sensitivity smoothing technique.
   * \return Kind of sensitivity smoothing technique.
   */
  unsigned short GetKind_SensSmooth(void) const { return Kind_SensSmooth; }

  /*!
   * \brief Provides information about the time integration, and change the write in the output
   *        files information about the iteration.
   * \return The kind of time integration: Steady state, time stepping method (unsteady) or
   *         dual time stepping method (unsteady).
   */
  TIME_MARCHING GetTime_Marching() const { return TimeMarching; }

  /*!
   * \brief Provides the number of species present in the gas mixture.
   * \return The number of species present in the gas mixture.
   */
  unsigned short GetnSpecies() const { return nSpecies; }

  /*!
   * \brief Provides the gas mass fractions of the flow.
   * \return Gas Mass fractions.
   */
  const su2double *GetGas_Composition(void) const { return Gas_Composition; }

  /*!
   * \brief Provides the gas mass fractions at the wall for supercat wall.
   * \return Supercat wall gas mass fractions.
   */
  const su2double *GetSupercatalytic_Wall_Composition(void) const { return Supercatalytic_Wall_Composition; }

  /*!
   * \brief Provides the restart information.
   * \return Restart information, if <code>TRUE</code> then the code will use the solution as restart.
   */
  bool GetRestart(void) const { return Restart; }

  /*!
   * \brief Flag for whether binary SU2 native restart files are read.
   * \return Flag for whether binary SU2 native restart files are read, if <code>TRUE</code> then the code will load binary restart files.
   */
  bool GetRead_Binary_Restart(void) const { return Read_Binary_Restart; }

  /*!
   * \brief Flag for whether restart solution files are overwritten.
   * \return Flag for overwriting. If Flag=false, iteration nr is appended to filename
   */
  bool GetWrt_Restart_Overwrite(void) const { return Wrt_Restart_Overwrite; }

    /*!
   * \brief Flag for whether visualization files are overwritten.
   * \return Flag for overwriting. If Flag=false, iteration nr is appended to filename
   */
  bool GetWrt_Surface_Overwrite(void) const { return Wrt_Surface_Overwrite; }

   /*!
   * \brief Flag for whether visualization files are overwritten.
   * \return Flag for overwriting. If Flag=false, iteration nr is appended to filename
   */
  bool GetWrt_Volume_Overwrite(void) const { return Wrt_Volume_Overwrite; }

  /*!
   * \brief Provides the number of varaibles.
   * \return Number of variables.
   */
  unsigned short GetnVar(void);

  /*!
   * \brief Provides the number of varaibles.
   * \return Number of variables.
   */
  unsigned short GetnZone(void) const { return nZone; }

  /*!
   * \brief Provides the number of varaibles.
   * \return Number of variables.
   */
  unsigned short GetiZone(void) const { return iZone; }

  /*!
   * \brief For some problems like adjoint or the linearized equations it
   *          is necessary to restart the flow solution.
   * \return Flow restart information, if <code>TRUE</code> then the code will restart the flow solution.
   */

  bool GetRestart_Flow(void) const { return Restart_Flow; }

  /*!
   * \brief Indicates whether the flow is frozen (chemistry deactivated).
   */
  bool GetFrozen(void) const { return frozen; }

  /*!
   * \brief Indicates whether electron gas is present in the gas mixture.
   */
  bool GetIonization(void) const { return ionization; }

  /*!
   * \brief Indicates whether the VT source residual is limited.
   */
  bool GetVTTransferResidualLimiting(void) const { return vt_transfer_res_limit; }

  /*!
   * \brief Indicates if mixture is monoatomic.
   */
  bool GetMonoatomic(void) const { return monoatomic; }

  /*!
   * \brief Indicates whether supercatalytic wall is used.
   */
  bool GetSupercatalytic_Wall(void) const { return Supercatalytic_Wall; }

  /*!
   * \brief Information about computing and plotting the equivalent area distribution.
   * \return <code>TRUE</code> or <code>FALSE</code>  depending if we are computing the equivalent area.
   */
  bool GetEquivArea(void) const { return EquivArea; }

  /*!
   * \brief Information about computing and plotting the equivalent area distribution.
   * \return <code>TRUE</code> or <code>FALSE</code>  depending if we are computing the equivalent area.
   */
  bool GetInvDesign_Cp(void) const { return InvDesign_Cp; }

  /*!
   * \brief Information about computing and plotting the equivalent area distribution.
   * \return <code>TRUE</code> or <code>FALSE</code>  depending if we are computing the equivalent area.
   */
  bool GetInvDesign_HeatFlux(void) const { return InvDesign_HeatFlux; }

  /*!
   * \brief Get name of the input grid.
   * \return File name of the input grid.
   */
  string GetMesh_FileName(void) const { return Mesh_FileName; }

  /*!
  * \brief Get name of BFM input file.
  * \return File name of BFM geometry input file.
  */
  string GetBFM_FileName(void) const { return BFM_FileName; }
  /*!
   * \brief Get name of the output grid, this parameter is important for grid
   *        adaptation and deformation.
   * \return File name of the output grid.
   */
  string GetMesh_Out_FileName(void) const { return Mesh_Out_FileName; }

  /*!
   * \brief Get the name of the file with the solution of the flow problem.
   * \return Name of the file with the solution of the flow problem.
   */
  string GetSolution_FileName(void) const { return Solution_FileName; }

  /*!
   * \brief Get the name of the file with the solution of the adjoint flow problem
   *          with drag objective function.
   * \return Name of the file with the solution of the adjoint flow problem with
   *         drag objective function.
   */
  string GetSolution_AdjFileName(void) const { return Solution_AdjFileName; }

  /*!
   * \brief Get the format of the input/output grid.
   * \return Format of the input/output grid.
   */
  unsigned short GetMesh_FileFormat(void) const { return Mesh_FileFormat; }

  /*!
   * \brief Get the format of the output solution.
   * \return Format of the output solution.
   */
  TAB_OUTPUT GetTabular_FileFormat(void) const { return Tab_FileFormat; }

  /*!
   * \brief Get the output precision to be used in <ofstream>.precision(value) for history and SU2_DOT output.
   * \return Output precision.
   */
  unsigned short GetOutput_Precision(void) const { return output_precision; }

  /*!
   * \brief Get the format of the output solution.
   * \return Format of the output solution.
   */
  unsigned short GetActDisk_Jump(void) const { return ActDisk_Jump; }

  /*!
   * \brief Get the name of the file with the convergence history of the problem.
   * \return Name of the file with convergence history of the problem.
   */
  string GetConv_FileName(void) const { return Conv_FileName; }

  /*!
   * \brief Get the Starting Iteration for the windowing approach
   *        in Sensitivity Analysis for period-averaged outputs, which oscillate.
   * \return
   */
  unsigned long GetStartWindowIteration(void) const { return StartWindowIteration; }

  /*!
   * \brief Get Index of the window function used as weight in the cost functional
   * \return
   */
  WINDOW_FUNCTION GetKindWindow(void) const { return Kind_WindowFct; }

  /*!
   * \brief Get the name of the file with the forces breakdown of the problem.
   * \return Name of the file with forces breakdown of the problem.
   */
  string GetBreakdown_FileName(void) const { return Breakdown_FileName; }

  /*!
   * \brief Get the name of the file with the flow variables.
   * \return Name of the file with the primitive variables.
   */
  string GetVolume_FileName(void) const { return Volume_FileName; }

  /*!
   * \brief Add any numbers necessary to the filename (iteration number, zone ID ...)
   * \param[in] filename - the base filename.
   * \param[in] ext - the extension to be added.
   * \param[in] Iter - the current iteration
   * \return The new filename
   */
  string GetFilename(string filename, string ext, int Iter) const;

  /*!
   * \brief Add steady iteration number to the filename (does not overwrite previous files)
   * \param[in] filename - the base filename.
   * \param[in] inner_iter - the inner iterations
   * \param[in] outer_iter - the outer iterations
   * \return The new filename
   */
  string GetFilename_Iter(const string& filename_iter, unsigned long curInnerIter, unsigned long curOuterIter) const;

  /*!
   * \brief Append the zone index to the restart or the solution files.
   * \return Name of the restart file for the flow variables.
   */
  string GetMultizone_FileName(string val_filename, int val_iZone, string ext) const;

  /*!
   * \brief Append the zone index to the restart or the solution files.
   * \param[in] val_filename - the base filename.
   * \param[in] val_iZone - the zone ID.
   * \param[in] ext - the filename extension.
   * \return Name of the restart file for the flow variables.
   */
  string GetMultizone_HistoryFileName(string val_filename, int val_iZone, string ext) const;

  /*!
   * \brief Append the instance index to the restart or the solution files.
   * \param[in] val_filename - the base filename.
   * \param[in] val_iInst - the current instance.
   * \param[in] ext - the filename extension.
   * \return Name of the restart file for the flow variables.
   */
  string GetMultiInstance_FileName(string val_filename, int val_iInst, string ext) const;

  /*!
   * \brief Append the instance index to the restart or the solution files.
   * \param[in] val_filename - the base filename.
   * \param[in] val_iInst - the current instance.
   * \return Name of the restart file for the flow variables.
   */
  string GetMultiInstance_HistoryFileName(string val_filename, int val_iInst) const;

  /*!
   * \brief Get the name of the restart file for the flow variables.
   * \return Name of the restart file for the flow variables.
   */
  string GetRestart_FileName(void) const { return Restart_FileName; }

  /*!
   * \brief Get the name of the restart file for the adjoint variables (drag objective function).
   * \return Name of the restart file for the adjoint variables (drag objective function).
   */
  string GetRestart_AdjFileName(void) const { return Restart_AdjFileName; }

  /*!
   * \brief Get the name of the file with the adjoint variables.
   * \return Name of the file with the adjoint variables.
   */
  string GetAdj_FileName(void) const { return Adj_FileName; }

  /*!
   * \brief Get the name of the file with the gradient of the objective function.
   * \return Name of the file with the gradient of the objective function.
   */
  string GetObjFunc_Grad_FileName(void) const { return ObjFunc_Grad_FileName; }

  /*!
   * \brief Get the name of the file with the gradient of the objective function.
   * \return Name of the file with the gradient of the objective function.
   */
  string GetObjFunc_Value_FileName(void) const { return ObjFunc_Value_FileName; }

  /*!
   * \brief Get the name of the file with the surface information for the flow problem.
   * \return Name of the file with the surface information for the flow problem.
   */
  string GetSurfCoeff_FileName(void) const { return SurfCoeff_FileName; }

  /*!
   * \brief Get the name of the file with the surface information for the adjoint problem.
   * \return Name of the file with the surface information for the adjoint problem.
   */
  string GetSurfAdjCoeff_FileName(void) const { return SurfAdjCoeff_FileName; }

  /*!
   * \brief Get the name of the file with the surface sensitivity (discrete adjoint).
   * \return Name of the file with the surface sensitivity (discrete adjoint).
   */
  string GetSurfSens_FileName(void) const { return SurfSens_FileName; }

  /*!
   * \brief Get the name of the file with the volume sensitivity (discrete adjoint).
   * \return Name of the file with the volume sensitivity (discrete adjoint).
   */
  string GetVolSens_FileName(void) const { return VolSens_FileName; }

  /*!
   * \brief Augment the input filename with the iteration number for an unsteady file.
   * \param[in] val_filename - String value of the base filename.
   * \param[in] val_iter - Unsteady iteration number or time instance.
   * \param[in] ext - the filename extension.
   * \return Name of the file with the iteration number for an unsteady solution file.
   */
  string GetUnsteady_FileName(string val_filename, int val_iter, string ext) const;

  /*!
   * \brief Append the input filename string with the appropriate objective function extension.
   * \param[in] val_filename - String value of the base filename.
   * \return Name of the file with the appropriate objective function extension.
   */
  string GetObjFunc_Extension(string val_filename) const;

  /*!
   * \brief Get functional that is going to be used to evaluate the residual flow convergence.
   * \return Functional that is going to be used to evaluate the residual flow convergence.
   */
  unsigned short GetResidual_Func_Flow(void) const { return Residual_Func_Flow; }

  /*!
   * \brief Get functional that is going to be used to evaluate the flow convergence.
   * \return Functional that is going to be used to evaluate the flow convergence.
   */
  unsigned short GetCauchy_Func_Flow(void) const { return Cauchy_Func_Flow; }

  /*!
   * \brief Get functional that is going to be used to evaluate the adjoint flow convergence.
   * \return Functional that is going to be used to evaluate the adjoint flow convergence.
   */
  unsigned short GetCauchy_Func_AdjFlow(void) const { return Cauchy_Func_AdjFlow; }

  /*!
   * \brief Get the number of iterations that are considered in the Cauchy convergence criteria.
   * \return Number of elements in the Cauchy criteria.
   */
  unsigned short GetCauchy_Elems(void) const { return Cauchy_Elems; }

  /*!
   * \brief Get the number of iterations that are not considered in the convergence criteria.
   * \return Number of iterations before starting with the convergence criteria.
   */
  unsigned long GetStartConv_Iter(void) const { return StartConv_Iter; }

  /*!
   * \brief Get the value of convergence criteria for the Cauchy method in the direct,
   *        adjoint or linearized problem.
   * \return Value of the convergence criteria.
   */
  su2double GetCauchy_Eps(void) const { return Cauchy_Eps; }

  /*!
   * \brief If we are prforming an unsteady simulation, there is only
   *        one value of the time step for the complete simulation.
   * \return Value of the time step in an unsteady simulation (non dimensional).
   */
  su2double GetDelta_UnstTimeND(void) const { return Delta_UnstTimeND; }

  /*!
   * \brief If we are prforming an unsteady simulation, there is only
   *        one value of the time step for the complete simulation.
   * \return Value of the time step in an unsteady simulation (non dimensional).
   */
  su2double GetTotal_UnstTimeND(void) const { return Total_UnstTimeND; }

  /*!
   * \brief If we are prforming an unsteady simulation, there is only
   *        one value of the time step for the complete simulation.
   * \return Value of the time step in an unsteady simulation.
   */
  su2double GetDelta_UnstTime(void) const { return Delta_UnstTime; }

  /*!
   * \brief Set the value of the unsteadty time step using the CFL number.
   * \param[in] val_delta_unsttimend - Value of the unsteady time step using CFL number.
   */
  void SetDelta_UnstTimeND(su2double val_delta_unsttimend) { Delta_UnstTimeND = val_delta_unsttimend; }

  /*!
   * \brief If we are performing an unsteady simulation, this is the
   *    value of max physical time for which we run the simulation
   * \return Value of the physical time in an unsteady simulation.
   */
  su2double GetTotal_UnstTime(void) const { return Total_UnstTime; }

  /*!
   * \brief If we are performing an unsteady simulation, this is the
   *    value of current time.
   * \return Value of the physical time in an unsteady simulation.
   */
  su2double GetCurrent_UnstTime(void) const { return Current_UnstTime; }

  /*!
   * \brief Divide the rectbles and hexahedron.
   * \return <code>TRUE</code> if the elements must be divided; otherwise <code>FALSE</code>.
   */
  bool GetSubsonicEngine(void) const { return SubsonicEngine; }

  /*!
   * \brief Actuator disk defined with a double surface.
   * \return <code>TRUE</code> if the elements must be divided; otherwise <code>FALSE</code>.
   */
  bool GetActDisk_DoubleSurface(void) const { return ActDisk_DoubleSurface; }

  /*!
   * \brief Only halg of the engine is in the compputational grid.
   * \return <code>TRUE</code> if the engine is complete; otherwise <code>FALSE</code>.
   */
  bool GetEngine_HalfModel(void) const { return Engine_HalfModel; }

  /*!
   * \brief Actuator disk defined with a double surface.
   * \return <code>TRUE</code> if the elements must be divided; otherwise <code>FALSE</code>.
   */
  bool GetActDisk_SU2_DEF(void) const { return ActDisk_SU2_DEF; }

  /*!
   * \brief Value of the design variable step, we use this value in design problems.
   * \param[in] val_dv - Number of the design variable that we want to read.
   * \param[in] val_val - Value of the design variable that we want to read.
   * \return Design variable step.
   */
  su2double& GetDV_Value(unsigned short val_dv, unsigned short val_val = 0) { return DV_Value[val_dv][val_val]; }
  const su2double& GetDV_Value(unsigned short val_dv, unsigned short val_val = 0) const { return DV_Value[val_dv][val_val]; }

  /*!
   * \brief Set the value of the design variable step, we use this value in design problems.
   * \param[in] val_dv - Number of the design variable that we want to read.
   * \param[in] val_ind - value of initial deformation.
   * \param[in] val    - Value of the design variable.
   */
  void SetDV_Value(unsigned short val_dv, unsigned short val_ind, su2double val) { DV_Value[val_dv][val_ind] = val; }

  /*!
   * \brief Get information about the grid movement.
   * \return <code>TRUE</code> if there is a grid movement; otherwise <code>FALSE</code>.
   */
  bool GetGrid_Movement(void) const {
    return (Kind_GridMovement != NO_MOVEMENT) || (nKind_SurfaceMovement > 0);
  }

  /*!
   * \brief Get information about dynamic grids.
   * \return <code>TRUE</code> if there is a grid movement; otherwise <code>FALSE</code>.
   */
  bool GetDynamic_Grid(void) const { return GetGrid_Movement() || (Deform_Mesh && Time_Domain); }

  /*!
   * \brief Get information about the volumetric movement.
   * \return <code>TRUE</code> if there is a volumetric movement is required; otherwise <code>FALSE</code>.
   */
  bool GetVolumetric_Movement(void) const;

  /*!
   * \brief Get information about deforming markers.
   * \param[in] kind_movement - Kind of surface movement.
   * \return <code>TRUE</code> at least one surface of kind_movement moving; otherwise <code>FALSE</code>.
   */
  bool GetSurface_Movement(unsigned short kind_movement) const;

  /*!
   * \brief Set a surface movement marker.
   * \param[in] iMarker - Moving marker.
   * \param[in] kind_movement - Kind of surface movement.
   * \return <code>TRUE</code> at least one surface of kind_movement moving; otherwise <code>FALSE</code>.
   */
  void SetSurface_Movement(unsigned short iMarker, unsigned short kind_movement);

  /*!
   * \brief Get the type of dynamic mesh motion. Each zone gets a config file.
   * \return Type of dynamic mesh motion.
   */
  unsigned short GetKind_GridMovement() const { return Kind_GridMovement; }

  /*!
   * \brief Set the type of dynamic mesh motion.
   * \param[in] motion_Type - Specify motion type.
   */
  void SetKind_GridMovement(unsigned short motion_Type) { Kind_GridMovement = motion_Type; }

  /*!
   * \brief Get the type of surface motion.
   * \param[in] iMarkerMoving -  Index of the moving marker (as specified in Marker_Moving).
   * \return Type of surface motion.
   */
  unsigned short GetKind_SurfaceMovement(unsigned short iMarkerMoving) const { return Kind_SurfaceMovement[iMarkerMoving];}

  /*!
   * \brief Get the mach number based on the mesh velocity and freestream quantities.
   * \return Mach number based on the mesh velocity and freestream quantities.
   */
  su2double GetMach_Motion(void) const { return Mach_Motion; }

  /*!
   * \brief Get the mesh motion origin.
   * \param[in] iDim - spatial component
   * \return The mesh motion origin.
   */
  su2double GetMotion_Origin(unsigned short iDim) const { return Motion_Origin[iDim];}

  /*!
   * \brief Set the mesh motion origin.
   * \param[in] val - new value of the origin
   * \return The mesh motion origin.
   */
  void SetMotion_Origin(const su2double* val) { for (int iDim = 0; iDim < 3; iDim++) Motion_Origin[iDim] = val[iDim]; }

  /*!
   * \brief Get the mesh motion origin.
   * \param[in] iMarkerMoving -  Index of the moving marker (as specified in Marker_Moving)
   * \param[in] iDim - spatial component
   * \return The motion origin of the marker.
   */
  su2double GetMarkerMotion_Origin(unsigned short iMarkerMoving, unsigned short iDim) const { return MarkerMotion_Origin[3*iMarkerMoving + iDim];}

  /*!
   * \brief Set the mesh motion origin.
   * \param[in] val - new value of the origin
   * \param[in] iMarkerMoving -  Index of the moving marker (as specified in Marker_Moving)
   */
  void SetMarkerMotion_Origin(const su2double* val, unsigned short iMarkerMoving) {
    for (int iDim = 0; iDim < 3; iDim++) MarkerMotion_Origin[3*iMarkerMoving + iDim] = val[iDim];
  }

  /*!
   * \brief Get the translational velocity of the mesh.
   * \param[in] iDim - spatial component
   * \return Translational velocity of the mesh.
   */
  su2double GetTranslation_Rate(unsigned short iDim) const { return Translation_Rate[iDim];}

  /*!
   * \brief Get the translational velocity of the marker.
   * \param[in] iMarkerMoving -  Index of the moving marker (as specified in Marker_Moving)
   * \param[in] iDim - spatial component
   * \return Translational velocity of the marker.
   */
  su2double GetMarkerTranslationRate(unsigned short iMarkerMoving, unsigned short iDim) const { return MarkerTranslation_Rate[3*iMarkerMoving + iDim];}

  /*!
   * \brief Get the rotation rate of the mesh.
   * \param[in] iDim - spatial component
   * \return Translational velocity of the mesh.
   */
  su2double GetRotation_Rate(unsigned short iDim) const { return Rotation_Rate[iDim];}

  /*!
   * \brief Get the rotation rate of the mesh.
   * \param[in] iDim - spatial component
   * \param[in] val - new value of the rotation rate.
   * \return Translational velocity of the mesh.
   */
  void SetRotation_Rate(unsigned short iDim, su2double val) { Rotation_Rate[iDim] = val;}

  /*!
   * \brief Get the rotation axis of the BFM problem
   * \param[in] iDim - spatial component
   * \return Cartesian rotation axis component
   */
  su2double GetBFM_Axis(unsigned short iDim) const { return BFM_Rotation_Axis[iDim];}


  /*!
   * \brief Get the rotation rate of the BFM problem
   * \return BFM rotation rate (rpm)
   */
  su2double GetBFM_Rotation() const { return Omega_BFM;}

  /*!
   * \brief Get the rotation radius of the BFM problem
   * \return BFM rotation radius (meters)
   */
  su2double GetBFM_Radius() const { return Radius_BFM;}

  /*!
   * \brief Get the rotation rate of the marker.
   *  \param[in] iMarkerMoving -  Index of the moving marker (as specified in Marker_Moving)
   * \param[in] iDim - spatial component
   * \return Rotation velocity of the marker.
   */
  su2double GetMarkerRotationRate(unsigned short iMarkerMoving, unsigned short iDim) const { return MarkerRotation_Rate[3*iMarkerMoving + iDim];}

  /*!
   * \brief Get the pitching rate of the mesh.
   * \param[in] iDim - spatial component
   * \return Angular frequency of the mesh pitching.
   */
  su2double GetPitching_Omega(unsigned short iDim) const { return Pitching_Omega[iDim];}

  /*!
   * \brief Get pitching rate of the marker.
   * \param[in] iMarkerMoving - Index of the moving marker (as specified in Marker_Moving)
   * \param[in] iDim - spatial component
   * \return  Angular frequency of the marker pitching.
   */
  su2double GetMarkerPitching_Omega(unsigned short iMarkerMoving, unsigned short iDim) const { return MarkerPitching_Omega[3*iMarkerMoving + iDim];}

  /*!
   * \brief Get the pitching amplitude of the mesh.
   * \param[in] iDim - spatial component
   * \return pitching amplitude of the mesh.
   */
  su2double GetPitching_Ampl(unsigned short iDim) const { return Pitching_Ampl[iDim];}

  /*!
   * \brief Get pitching amplitude of the marker.
   * \param[in] iMarkerMoving -  Index of the moving marker (as specified in Marker_Moving)
   * \param[in] iDim - spatial component
   * \return  pitching amplitude of the marker.
   */
  su2double GetMarkerPitching_Ampl(unsigned short iMarkerMoving, unsigned short iDim) const { return MarkerPitching_Ampl[3*iMarkerMoving + iDim];}

  /*!
   * \brief Get the pitching phase of the mesh.
   * \param[in] iDim - spatial component.
   * \return pitching phase of the mesh.
   */
  su2double GetPitching_Phase(unsigned short iDim) const { return Pitching_Phase[iDim];}

  /*!
   * \brief Get pitching phase of the marker.
   * \param[in] iMarkerMoving -  Index of the moving marker (as specified in Marker_Moving) \
   * \param[in] iDim - spatial component
   * \return pitching phase of the marker.
   */
  su2double GetMarkerPitching_Phase(unsigned short iMarkerMoving, unsigned short iDim) const { return MarkerPitching_Phase[3*iMarkerMoving + iDim];}

  /*!
   * \brief Get the plunging rate of the mesh.
   * \param[in] iDim - spatial component
   * \return Angular frequency of the mesh plunging.
   */
  su2double GetPlunging_Omega(unsigned short iDim) const { return Plunging_Omega[iDim];}

  /*!
   * \brief Get plunging rate of the marker.
   * \param[in] iMarkerMoving -  Index of the moving marker (as specified in Marker_Moving)
   * \param[in] iDim - spatial component
   * \return Angular frequency of the marker plunging.
   */
  su2double GetMarkerPlunging_Omega(unsigned short iMarkerMoving, unsigned short iDim) const { return MarkerPlunging_Omega[3*iMarkerMoving + iDim];}

  /*!
   * \brief Get the plunging amplitude of the mesh.
   * \param[in] iDim - spatial component
   * \return Plunging amplitude of the mesh.
   */
  su2double GetPlunging_Ampl(unsigned short iDim) const { return Plunging_Ampl[iDim];}

  /*!
   * \brief Get plunging amplitude of the marker.
   * \param[in] iMarkerMoving -  Index of the moving marker (as specified in Marker_Moving)
   * \param[in] iDim - spatial component
   * \return Plunging amplitude of the marker.
   */
  su2double GetMarkerPlunging_Ampl(unsigned short iMarkerMoving, unsigned short iDim) const { return MarkerPlunging_Ampl[3*iMarkerMoving + iDim];}

  /*!
   * \brief Get the angular velocity of the mesh about the z-axis.
   * \return Angular velocity of the mesh about the z-axis.
   */
  su2double GetFinalRotation_Rate_Z() const { return FinalRotation_Rate_Z;}

  /*!
   * \brief Set the angular velocity of the mesh about the z-axis.
   * \param[in] newRotation_Rate_Z - new rotation rate after computing the ramp value.
   */
  void SetRotation_Rate_Z(su2double newRotation_Rate_Z);

  /*!
   * \brief Get the Harmonic Balance frequency pointer.
   * \return Harmonic Balance Frequency pointer.
   */
  const su2double* GetOmega_HB(void) const { return  Omega_HB; }

  /*!
   * \brief Get if harmonic balance source term is to be preconditioned
   * \return yes or no to harmonic balance preconditioning
   */
  bool GetHB_Precondition(void) const { return HB_Precondition; }

  /*!
   * \brief Get if we should update the motion origin.
   * \param[in] val_marker - Value of the marker in which we are interested.
   * \return yes or no to update motion origin.
   */
  unsigned short GetMoveMotion_Origin(unsigned short val_marker) const { return MoveMotion_Origin[val_marker]; }

  /*!
   * \brief Get the minimum value of Beta for Roe-Turkel preconditioner
   * \return the minimum value of Beta for Roe-Turkel preconditioner
   */
  su2double GetminTurkelBeta() const { return  Min_Beta_RoeTurkel; }

  /*!
   * \brief Get the minimum value of Beta for Roe-Turkel preconditioner
   * \return the minimum value of Beta for Roe-Turkel preconditioner
   */
  su2double GetmaxTurkelBeta() const { return  Max_Beta_RoeTurkel; }

  /*!
   * \brief Get information about the adibatic wall condition
   * \return <code>TRUE</code> if it is a adiabatic wall condition; otherwise <code>FALSE</code>.
   */
  bool GetAdiabaticWall(void);

  /*!
   * \brief Get information about the isothermal wall condition
   * \return <code>TRUE</code> if it is a isothermal wall condition; otherwise <code>FALSE</code>.
   */
  bool GetIsothermalWall(void);

  /*!
   * \brief Get information about the Low Mach Preconditioning
   * \return <code>TRUE</code> if we are using low Mach preconditioner; otherwise <code>FALSE</code>.
   */
  bool Low_Mach_Preconditioning(void) const { return Low_Mach_Precon; }

  /*!
   * \brief Get information about the Low Mach Correction
   * \return <code>TRUE</code> if we are using low Mach correction; otherwise <code>FALSE</code>.
   */
  bool Low_Mach_Correction(void) const { return Low_Mach_Corr; }

  /*!
   * \brief Get information about the poisson solver condition
   * \return <code>TRUE</code> if it is a poisson solver condition; otherwise <code>FALSE</code>.
   */
  bool GetPoissonSolver(void) const { return PoissonSolver; }

  /*!
   * \brief Get information about the gravity force.
   * \return <code>TRUE</code> if it uses the gravity force; otherwise <code>FALSE</code>.
   */
  bool GetGravityForce(void) const { return GravityForce; }

  /*!
   * \brief Get information about the body force.
   * \return <code>TRUE</code> if it uses a body force; otherwise <code>FALSE</code>.
   */
  bool GetBody_Force(void) const { return Body_Force; }

  /*!
   * \brief Get a pointer to the body force vector.
   * \return A pointer to the body force vector.
   */
  const su2double* GetBody_Force_Vector(void) const { return body_force; }

  /*!
   * \brief Get information about the streamwise periodicity (None, Pressure_Drop, Massflow).
   * \return Driving force identification.
   */
  ENUM_STREAMWISE_PERIODIC GetKind_Streamwise_Periodic(void) const { return Kind_Streamwise_Periodic; }

  /*!
   * \brief Get information about the streamwise periodicity Energy equation handling.
   * \return Real periodic treatment of energy equation.
   */
  bool GetStreamwise_Periodic_Temperature(void) const { return Streamwise_Periodic_Temperature; }

  /*!
   * \brief Get the value of the artificial periodic outlet heat.
   * \return Heat value.
   */
  su2double GetStreamwise_Periodic_OutletHeat(void) const { return Streamwise_Periodic_OutletHeat; }

  /*!
   * \brief Get the value of the pressure delta from which body force vector is computed.
   * \return Delta Pressure for body force computation.
   */
  su2double GetStreamwise_Periodic_PressureDrop(void) const { return Streamwise_Periodic_PressureDrop; }

  /*!
   * \brief Set the value of the pressure delta from which body force vector is computed. Necessary for Restart metadata.
   */
  void SetStreamwise_Periodic_PressureDrop(su2double Streamwise_Periodic_PressureDrop_) { Streamwise_Periodic_PressureDrop = Streamwise_Periodic_PressureDrop_; }

  /*!
   * \brief Get the value of the massflow from which body force vector is computed.
   * \return Massflow for body force computation.
   */
  su2double GetStreamwise_Periodic_TargetMassFlow(void) const { return Streamwise_Periodic_TargetMassFlow; }

   /* \brief Get information regarding type of body force
   * \return Type of body force
   */
  unsigned short GetBody_Force_Type(void) {return Body_Force_Type; }

  /*!
   * \brief Get information regarding body-force model formulation
   * \return Type of body force model
   */
  unsigned short GetBFM_Formulation(void) {return BFM_Formulation; }

  /*!
  * \brief Body-Force Model simulation
  * \return bool of whether BFM is enabled or disabled.
  */ 
  bool GetBFM(void) {if(GetBody_Force() == VARIABLE_BF){
    return true;
  }else{
    return false;
  }
  }
  /*!
   * \brief Get information about the volumetric heat source.
   * \return <code>TRUE</code> if it uses a volumetric heat source; otherwise <code>FALSE</code>.
   */
  inline bool GetHeatSource(void) const { return HeatSource; }

  /*!
   * \brief Get information about the volumetric heat source.
   * \return Value of the volumetric heat source
   */
  inline su2double GetHeatSource_Val(void) const {return ValHeatSource;}

  /*!
   * \brief Get the rotation angle of the volumetric heat source in axis Z.
   * \return Rotation (Z) of the volumetric heat source
   */
  inline su2double GetHeatSource_Rot_Z(void) const {return Heat_Source_Rot_Z;}

  /*!
   * \brief Set the rotation angle of the volumetric heat source in axis Z.
   * \param[in] val_rot - Rotation (Z) of the volumetric heat source
   */
  inline void SetHeatSource_Rot_Z(su2double val_rot) {Heat_Source_Rot_Z = val_rot;}

  /*!
   * \brief Get the position of the center of the volumetric heat source.
   * \return Pointer to the center of the ellipsoid that introduces a volumetric heat source.
   */
  inline const su2double* GetHeatSource_Center(void) const {return hs_center;}

  /*!
   * \brief Set the position of the center of the volumetric heat source.
   * \param[in] x_cent = X position of the center of the volumetric heat source.
   * \param[in] y_cent = Y position of the center of the volumetric heat source.
   * \param[in] z_cent = Z position of the center of the volumetric heat source.
   */
  inline void SetHeatSource_Center(su2double x_cent, su2double y_cent, su2double z_cent) {
    hs_center[0] = x_cent; hs_center[1] = y_cent; hs_center[2] = z_cent;
  }

  /*!
   * \brief Get the radius of the ellipsoid that introduces a volumetric heat source.
   * \return Pointer to the radii (x, y, z) of the ellipsoid that introduces a volumetric heat source.
   */
  inline const su2double* GetHeatSource_Axes(void) const {return hs_axes;}

  /*!
   * \brief Get information about the rotational frame.
   * \return <code>TRUE</code> if there is a rotational frame; otherwise <code>FALSE</code>.
   */
  bool GetRotating_Frame(void) const { return Rotating_Frame; }

  /*!
   * \brief Get information about the axisymmetric frame.
   * \return <code>TRUE</code> if there is a rotational frame; otherwise <code>FALSE</code>.
   */
  bool GetAxisymmetric(void) const { return Axisymmetric; }

  /*!
   * \brief Get information about there is a smoothing of the grid coordinates.
   * \return <code>TRUE</code> if there is smoothing of the grid coordinates; otherwise <code>FALSE</code>.
   */
  unsigned short GetSmoothNumGrid(void) const { return SmoothNumGrid; }

  /*!
   * \brief Subtract one to the index of the finest grid (full multigrid strategy).
   * \return Change the index of the finest grid.
   */
  void SubtractFinestMesh(void) { FinestMesh = FinestMesh-1; }

  /*!
   * \brief Obtain the kind of design variable.
   * \param[in] val_dv - Number of the design variable that we want to read.
   * \return Design variable identification.
   */
  unsigned short GetDesign_Variable(unsigned short val_dv) const { return Design_Variable[val_dv]; }

  /*!
   * \brief Get the buffet sensor sharpness coefficient.
   * \return Sharpness coefficient for buffet sensor.
   */
  su2double GetBuffet_k(void) const { return Buffet_k; }

  /*!
   * \brief Get the buffet sensor offset parameter.
   * \return Offset parameter for buffet sensor.
   */
  su2double GetBuffet_lambda(void) const { return Buffet_lambda; }

  /*!
   * \brief Get the index in the config information of the marker <i>val_marker</i>.
   * \note When we read the config file, it stores the markers in a particular vector.
   * \return Index in the config information of the marker <i>val_marker</i>.
   */
  unsigned short GetMarker_CfgFile_TagBound(string val_marker) const;

  /*!
   * \brief Get the name in the config information of the marker number <i>val_marker</i>.
   * \note When we read the config file, it stores the markers in a particular vector.
   * \return Name of the marker in the config information of the marker <i>val_marker</i>.
   */
  string GetMarker_CfgFile_TagBound(unsigned short val_marker) const;

  /*!
   * \brief Get the boundary information (kind of boundary) in the config information of the marker <i>val_marker</i>.
   * \return Kind of boundary in the config information of the marker <i>val_marker</i>.
   */
  unsigned short GetMarker_CfgFile_KindBC(string val_marker) const;

  /*!
   * \brief Get the monitoring information from the config definition for the marker <i>val_marker</i>.
   * \return Monitoring information of the boundary in the config information for the marker <i>val_marker</i>.
   */
  unsigned short GetMarker_CfgFile_Monitoring(string val_marker) const;

  /*!
   * \brief Get the monitoring information from the config definition for the marker <i>val_marker</i>.
   * \return Monitoring information of the boundary in the config information for the marker <i>val_marker</i>.
   */
  unsigned short GetMarker_CfgFile_GeoEval(string val_marker) const;

  /*!
   * \brief Get the monitoring information from the config definition for the marker <i>val_marker</i>.
   * \return Monitoring information of the boundary in the config information for the marker <i>val_marker</i>.
   */
  unsigned short GetMarker_CfgFile_Designing(string val_marker) const;

  /*!
   * \brief Get the plotting information from the config definition for the marker <i>val_marker</i>.
   * \return Plotting information of the boundary in the config information for the marker <i>val_marker</i>.
   */
  unsigned short GetMarker_CfgFile_Plotting(string val_marker) const;

  /*!
   * \brief Get the plotting information from the config definition for the marker <i>val_marker</i>.
   * \return Plotting information of the boundary in the config information for the marker <i>val_marker</i>.
   */
  unsigned short GetMarker_CfgFile_Analyze(string val_marker) const;

  /*!
   * \brief Get the multi-physics interface information from the config definition for the marker <i>val_marker</i>.
   * \return Plotting information of the boundary in the config information for the marker <i>val_marker</i>.
   */
  unsigned short GetMarker_CfgFile_ZoneInterface(string val_marker) const;

  /*!
   * \brief Get the TurboPerformance information from the config definition for the marker <i>val_marker</i>.
   * \return TurboPerformance information of the boundary in the config information for the marker <i>val_marker</i>.
   */
  unsigned short GetMarker_CfgFile_Turbomachinery(string val_marker) const;

  /*!
   * \brief Get the TurboPerformance flag information from the config definition for the marker <i>val_marker</i>.
   * \return TurboPerformance flag information of the boundary in the config information for the marker <i>val_marker</i>.
   */
  unsigned short GetMarker_CfgFile_TurbomachineryFlag(string val_marker) const;

  /*!
   * \brief Get the MixingPlane interface information from the config definition for the marker <i>val_marker</i>.
   * \return Plotting information of the boundary in the config information for the marker <i>val_marker</i>.
   */
  unsigned short GetMarker_CfgFile_MixingPlaneInterface(string val_marker) const;

  /*!
   * \brief Get the DV information from the config definition for the marker <i>val_marker</i>.
   * \return DV information of the boundary in the config information for the marker <i>val_marker</i>.
   */
  unsigned short GetMarker_CfgFile_DV(string val_marker) const;

  /*!
   * \brief Get the motion information from the config definition for the marker <i>val_marker</i>.
   * \return Motion information of the boundary in the config information for the marker <i>val_marker</i>.
   */
  unsigned short GetMarker_CfgFile_Moving(string val_marker) const;

  /*!
   * \brief Get the gradient boundary information from the config definition for the marker <i>val_marker</i>.
   * \return Gradient boundary information of the boundary in the config information for the marker <i>val_marker</i>.
   */
  unsigned short GetMarker_CfgFile_SobolevBC(string val_marker) const;

  /*!
   * \brief Get the DEFORM_MESH information from the config definition for the marker <i>val_marker</i>.
   * \return DEFORM_MESH information of the boundary in the config information for the marker <i>val_marker</i>.
   */
  unsigned short GetMarker_CfgFile_Deform_Mesh(string val_marker) const;

  /*!
   * \brief Get the DEFORM_MESH_SYM_PLANE information from the config definition for the marker <i>val_marker</i>.
   * \return DEFORM_MESH_SYM_PLANE information of the boundary in the config information for the marker <i>val_marker</i>.
   */
  unsigned short GetMarker_CfgFile_Deform_Mesh_Sym_Plane(string val_marker) const;

  /*!
   * \brief Get the Fluid_Load information from the config definition for the marker <i>val_marker</i>.
   * \return Fluid_Load information of the boundary in the config information for the marker <i>val_marker</i>.
   */
  unsigned short GetMarker_CfgFile_Fluid_Load(string val_marker) const;

  /*!
   * \brief Get the Python customization information from the config definition for the marker <i>val_marker</i>.
   * \return Python customization information of the boundary in the config information for the marker <i>val_marker</i>.
   */
  unsigned short GetMarker_CfgFile_PyCustom(string val_marker) const;

  /*!
   * \brief Get the periodic information from the config definition of the marker <i>val_marker</i>.
   * \return Periodic information of the boundary in the config information of the marker <i>val_marker</i>.
   */
  unsigned short GetMarker_CfgFile_PerBound(string val_marker) const;

  /*!
   * \brief  Get the name of the marker <i>val_marker</i>.
   * \return The interface which owns that marker <i>val_marker</i>.
   */
  unsigned short GetMarker_ZoneInterface(string val_marker) const;

  /*!
   * \brief  Get the name of the marker <i>val_iMarker</i>.
   * \return The name of the marker in the interface
   */
  string GetMarkerTag_ZoneInterface(unsigned short val_iMarker) const { return Marker_ZoneInterface[val_iMarker]; }

  /*!
   * \brief  Get the number of markers in the multizone interface.
   * \return The number markers in the multizone interface
   */
  unsigned short GetnMarker_ZoneInterface(void) const { return nMarker_ZoneInterface; }

  /*!
   * \brief Determines whether a marker with index iMarker is a solid boundary.
   * \param iMarker
   * \return <TRUE> it marker with index iMarker is a solid boundary.
   */
  bool GetSolid_Wall(unsigned short iMarker) const;

  /*!
   * \brief Determines whether a marker with index iMarker is a viscous no-slip boundary.
   * \param iMarker
   * \return <TRUE> it marker with index iMarker is a viscous no-slip boundary.
   */
  bool GetViscous_Wall(unsigned short iMarker) const;

  /*!
   * \brief Determines whether a marker with index iMarker is a catalytic boundary.
   * \param iMarker
   * \return <TRUE> it marker with index iMarker is a catalytic boundary.
   */
  bool GetCatalytic_Wall(unsigned short iMarker) const;

  /*!
   * \brief Determines if problem is adjoint.
   * \return true if Adjoint.
   */
  bool GetContinuous_Adjoint(void) const { return ContinuousAdjoint; }

  /*!
   * \brief Determines if problem is viscous.
   * \return true if Viscous.
   */
  bool GetViscous(void) const { return Viscous; }

  /*!
   * \brief Determines if problem has catalytic walls.
   * \return true if catalytic walls are present.
   */
  bool GetCatalytic(void) const { return nWall_Catalytic > 0; }

  /*!
   * \brief Provides the index of the solution in the container.
   * \param[in] val_eqsystem - Equation that is being solved.
   * \return Index on the solution container.
   */
  unsigned short GetContainerPosition(unsigned short val_eqsystem);

  /*!
   * \brief Value of the minimum residual value (log10 scale).
   * \return Value of the minimum residual value (log10 scale).
   */
  su2double GetMinLogResidual(void) const { return MinLogResidual; }

  /*!
   * \brief Value of the damping factor for the engine inlet bc.
   * \return Value of the damping factor.
   */
  su2double GetDamp_Engine_Inflow(void) const { return Damp_Engine_Inflow; }

  /*!
   * \brief Value of the damping factor for the engine exhaust inlet bc.
   * \return Value of the damping factor.
   */
  su2double GetDamp_Engine_Exhaust(void) const { return Damp_Engine_Exhaust; }

  /*!
   * \brief Value of the damping factor for the residual restriction.
   * \return Value of the damping factor.
   */
  su2double GetDamp_Res_Restric(void) const { return Damp_Res_Restric; }

  /*!
   * \brief Value of the damping factor for the correction prolongation.
   * \return Value of the damping factor.
   */
  su2double GetDamp_Correc_Prolong(void) const { return Damp_Correc_Prolong; }

  /*!
   * \brief Value of the position of the Near Field (y coordinate for 2D, and z coordinate for 3D).
   * \return Value of the Near Field position.
   */
  su2double GetPosition_Plane(void) const { return Position_Plane; }

  /*!
   * \brief Value of the weight of the drag coefficient in the Sonic Boom optimization.
   * \return Value of the weight of the drag coefficient in the Sonic Boom optimization.
   */
  su2double GetWeightCd(void) const { return WeightCd; }

  /*!
   * \brief Value of the weight of the CD, CL, CM optimization.
   * \return Value of the weight of the CD, CL, CM optimization.
   */
  void SetdNetThrust_dBCThrust(su2double val_dnetthrust_dbcthrust);

  /*!
   * \brief Value of the azimuthal line to fix due to a misalignments of the nearfield.
   * \return Azimuthal line to fix due to a misalignments of the nearfield.
   */
  su2double GetFixAzimuthalLine(void) const { return FixAzimuthalLine; }

  /*!
   * \brief Value of the weight of the CD, CL, CM optimization.
   * \return Value of the weight of the CD, CL, CM optimization.
   */
  su2double GetdCD_dCL(void) const { return dCD_dCL; }

  /*!
   * \brief Value of the weight of the CD, CL, CM optimization.
   * \return Value of the weight of the CD, CL, CM optimization.
   */
  void SetdCD_dCL(su2double val_dcd_dcl) { dCD_dCL = val_dcd_dcl; }

  /*!
   * \brief Value of the weight of the CD, CL, CM optimization.
   * \return Value of the weight of the CD, CL, CM optimization.
   */
  su2double GetdCMx_dCL(void) const { return dCMx_dCL; }

  /*!
   * \brief Value of the weight of the CD, CL, CM optimization.
   * \return Value of the weight of the CD, CL, CM optimization.
   */
  void SetdCMx_dCL(su2double val_dcmx_dcl) { dCMx_dCL = val_dcmx_dcl; }

  /*!
   * \brief Value of the weight of the CD, CL, CM optimization.
   * \return Value of the weight of the CD, CL, CM optimization.
   */
  su2double GetdCMy_dCL(void) const { return dCMy_dCL; }

  /*!
   * \brief Value of the weight of the CD, CL, CM optimization.
   * \return Value of the weight of the CD, CL, CM optimization.
   */
  void SetdCMy_dCL(su2double val_dcmy_dcl) { dCMy_dCL = val_dcmy_dcl; }

  /*!
   * \brief Value of the weight of the CD, CL, CM optimization.
   * \return Value of the weight of the CD, CL, CM optimization.
   */
  su2double GetdCMz_dCL(void) const { return dCMz_dCL; }

  /*!
   * \brief Value of the weight of the CD, CL, CM optimization.
   * \return Value of the weight of the CD, CL, CM optimization.
   */
  void SetdCMz_dCL(su2double val_dcmz_dcl) { dCMz_dCL = val_dcmz_dcl; }

  /*!
   * \brief Value of the weight of the CD, CL, CM optimization.
   * \return Value of the weight of the CD, CL, CM optimization.
   */
  void SetdCL_dAlpha(su2double val_dcl_dalpha) { dCL_dAlpha = val_dcl_dalpha; }

  /*!
   * \brief Value of the weight of the CD, CL, CM optimization.
   * \return Value of the weight of the CD, CL, CM optimization.
   */
  void SetdCM_diH(su2double val_dcm_dhi) { dCM_diH = val_dcm_dhi; }

  /*!
   * \brief Value of the weight of the CD, CL, CM optimization.
   * \return Value of the weight of the CD, CL, CM optimization.
   */
  su2double GetCL_Target(void) const { return CL_Target; }

  /*!
   * \brief Set the global parameters of each simulation for each runtime system.
   * \param[in] val_solver - Solver of the simulation.
   * \param[in] val_system - Runtime system that we are solving.
   */
  void SetGlobalParam(MAIN_SOLVER val_solver, unsigned short val_system);

  /*!
   * \brief Center of rotation for a rotational periodic boundary.
   */
  const su2double *GetPeriodicRotCenter(string val_marker) const;

  /*!
   * \brief Angles of rotation for a rotational periodic boundary.
   */
  const su2double *GetPeriodicRotAngles(string val_marker) const;

  /*!
   * \brief Translation vector for a translational periodic boundary.
   */
  const su2double *GetPeriodicTranslation(string val_marker) const;

  /*!
   * \brief Get the translation vector for a periodic transformation.
   * \param[in] val_index - Index corresponding to the periodic transformation.
   * \return The translation vector.
   */
  const su2double* GetPeriodic_Translation(unsigned short val_index ) const { return Periodic_Translation[val_index]; }

  /*!
   * \brief Get the rotationally periodic donor marker for boundary <i>val_marker</i>.
   * \return Periodic donor marker from the config information for the marker <i>val_marker</i>.
   */
  unsigned short GetMarker_Periodic_Donor(string val_marker) const;

  /*!
   * \brief Get the origin of the actuator disk.
   */
  su2double GetActDisk_NetThrust(string val_marker) const;

  /*!
   * \brief Get the origin of the actuator disk.
   */
  su2double GetActDisk_Power(string val_marker) const;

  /*!
   * \brief Get the origin of the actuator disk.
   */
  su2double GetActDisk_MassFlow(string val_marker) const;

  /*!
   * \brief Get the origin of the actuator disk.
   */
  su2double GetActDisk_Mach(string val_marker) const;

  /*!
   * \brief Get the origin of the actuator disk.
   */
  su2double GetActDisk_Force(string val_marker) const;

  /*!
   * \brief Get the origin of the actuator disk.
   */
  su2double GetActDisk_BCThrust(string val_marker) const;

  /*!
   * \brief Get the origin of the actuator disk.
   */
  su2double GetActDisk_BCThrust_Old(string val_marker) const;

  /*!
   * \brief Get the tip radius of th actuator disk.
   */
  su2double GetActDisk_Area(string val_marker) const;

  /*!
   * \brief Get the tip radius of th actuator disk.
   */
  su2double GetActDisk_ReverseMassFlow(string val_marker) const;

  /*!
   * \brief Get the thrust corffient of the actuator disk.
   */
  su2double GetActDisk_PressJump(string val_marker, unsigned short val_index) const;

  /*!
   * \brief Get the thrust corffient of the actuator disk.
   */
  su2double GetActDisk_TempJump(string val_marker, unsigned short val_index) const;

  /*!
   * \brief Get the rev / min of the actuator disk.
   */
  su2double GetActDisk_Omega(string val_marker, unsigned short val_index) const;

  /*!
   * \brief Get Actuator Disk Outlet for boundary <i>val_marker</i> (actuator disk inlet).
   * \return Actuator Disk Outlet from the config information for the marker <i>val_marker</i>.
   */
  unsigned short GetMarker_CfgFile_ActDiskOutlet(string val_marker) const;

  /*!
   * \brief Get Actuator Disk Outlet for boundary <i>val_marker</i> (actuator disk inlet).
   * \return Actuator Disk Outlet from the config information for the marker <i>val_marker</i>.
   */
  unsigned short GetMarker_CfgFile_EngineExhaust(string val_marker) const;

  /*!
   * \brief Get the internal index for a moving boundary <i>val_marker</i>.
   * \return Internal index for a moving boundary <i>val_marker</i>.
   */
  unsigned short GetMarker_Moving(string val_marker) const;

  /*!
   * \brief Get bool if marker is moving. <i>val_marker</i>.
   * \param[in] val_marker - String of the marker to test.
   * \return Bool if the marker is a moving boundary <i>val_marker</i>.
   */
  bool GetMarker_Moving_Bool(string val_marker) const;

  /*!
   * \brief Get the internal index for a DEFORM_MESH boundary <i>val_marker</i>.
   * \return Internal index for a DEFORM_MESH boundary <i>val_marker</i>.
   */
  unsigned short GetMarker_Deform_Mesh(string val_marker) const;

  /*!
   * \brief Get the internal index for a DEFORM_MESH_SYM_PLANE boundary <i>val_marker</i>.
   * \return Internal index for a DEFORM_MESH_SYM_PLANE boundary <i>val_marker</i>.
   */
  unsigned short GetMarker_Deform_Mesh_Sym_Plane(string val_marker) const;

  /*!
   * \brief Get the internal index for a Fluid_Load boundary <i>val_marker</i>.
   * \return Internal index for a Fluid_Load boundary <i>val_marker</i>.
   */
  unsigned short GetMarker_Fluid_Load(string val_marker) const;

  /*!
   * \brief Get the internal index for a gradient boundary condition <i>val_marker</i>.
   * \return Internal index for a gradient boundary  condition <i>val_marker</i>.
   */
  unsigned short GetMarker_SobolevBC(string val_marker) const;

  /*!
   * \brief Get the name of the surface defined in the geometry file.
   * \param[in] val_marker - Value of the marker in which we are interested.
   * \return Name that is in the geometry file for the surface that
   *         has the marker <i>val_marker</i>.
   */
  string GetMarker_Moving_TagBound(unsigned short val_marker) const { return Marker_Moving[val_marker]; }

  /*!
   * \brief Get the name of the DEFORM_MESH boundary defined in the geometry file.
   * \param[in] val_marker - Value of the marker in which we are interested.
   * \return Name that is in the geometry file for the surface that
   *         has the marker <i>val_marker</i>.
   */
  string GetMarker_Deform_Mesh_TagBound(unsigned short val_marker) const { return Marker_Deform_Mesh[val_marker]; }

  /*!
   * \brief Get the name of the DEFORM_MESH_SYM_PLANE boundary defined in the geometry file.
   * \param[in] val_marker - Value of the marker in which we are interested.
   * \return Name that is in the geometry file for the surface that
   *         has the marker <i>val_marker</i>.
   */
  string GetMarker_Deform_Mesh_Sym_Plane_TagBound(unsigned short val_marker) const { return Marker_Deform_Mesh_Sym_Plane[val_marker]; }

  /*!
   * \brief Get the name of the Fluid_Load boundary defined in the geometry file.
   * \param[in] val_marker - Value of the marker in which we are interested.
   * \return Name that is in the geometry file for the surface that
   *         has the marker <i>val_marker</i>.
   */
  string GetMarker_Fluid_Load_TagBound(unsigned short val_marker) const { return Marker_Fluid_Load[val_marker]; }

  /*!
   * \brief Get the name of the surface defined in the geometry file.
   * \param[in] val_marker - Value of the marker in which we are interested.
   * \return Name that is in the geometry file for the surface that
   *         has the marker <i>val_marker</i>.
   */
  string GetMarker_PyCustom_TagBound(unsigned short val_marker) const { return Marker_PyCustom[val_marker]; }

  /*!
   * \brief Get the name of the surface defined in the geometry file.
   * \param[in] val_marker - Value of the marker in which we are interested.
   * \return Name that is in the geometry file for the surface that
   *         has the marker <i>val_marker</i>.
   */
  string GetMarker_Analyze_TagBound(unsigned short val_marker) const { return Marker_Analyze[val_marker]; }

  /*!
   * \brief Get the total temperature at a nacelle boundary.
   * \param[in] val_index - Index corresponding to the inlet boundary.
   * \return The total temperature.
   */
  su2double GetExhaust_Temperature_Target(string val_index) const;

  /*!
   * \brief Get the total temperature at an inlet boundary.
   * \param[in] val_index - Index corresponding to the inlet boundary.
   * \return The total temperature.
   */
  su2double GetInlet_Ttotal(string val_index) const;

  /*!
   * \brief Get the temperature at a supersonic inlet boundary.
   * \param[in] val_index - Index corresponding to the inlet boundary.
   * \return The inlet density.
   */
  su2double GetInlet_Temperature(string val_index) const;

  /*!
   * \brief Get the pressure at a supersonic inlet boundary.
   * \param[in] val_index - Index corresponding to the inlet boundary.
   * \return The inlet pressure.
   */
  su2double GetInlet_Pressure(string val_index) const;

  /*!
   * \brief Get the velocity vector at a supersonic inlet boundary.
   * \param[in] val_index - Index corresponding to the inlet boundary.
   * \return The inlet velocity vector.
   */
  const su2double* GetInlet_Velocity(string val_index) const;

  /*!
   * \brief Get the total pressure at an inlet boundary.
   * \param[in] val_index - Index corresponding to the inlet boundary.
   * \return The total pressure.
   */
  su2double GetInlet_Ptotal(string val_index) const;

  /*!
   * \brief Set the total pressure at an inlet boundary.
   * \param[in] val_pressure - Pressure value at the inlet boundary.
   * \param[in] val_index - Index corresponding to the inlet boundary.
   */
  void SetInlet_Ptotal(su2double val_pressure, string val_marker);

  /*!
   * \brief Get the species values at an inlet boundary
   * \param[in] val_index - Index corresponding to the inlet boundary.
   * \return The inlet species values.
   */
  const su2double* GetInlet_SpeciesVal(string val_index) const;

  /*!
   * \brief Get the total pressure at an nacelle boundary.
   * \param[in] val_index - Index corresponding to the inlet boundary.
   * \return The total pressure.
   */
  su2double GetExhaust_Pressure_Target(string val_index) const;

  /*!
   * \brief Value of the CFL reduction in turbulence problems.
   * \return Value of the CFL reduction in turbulence problems.
   */
  su2double GetCFLRedCoeff_Turb(void) const { return CFLRedCoeff_Turb; }

  /*!
   * \brief Value of the CFL reduction in species problems.
   * \return Value of the CFL reduction in species problems.
   */
  su2double GetCFLRedCoeff_Species() const { return CFLRedCoeff_Species; }

  /*!
   * \brief Get the flow direction unit vector at an inlet boundary.
   * \param[in] val_index - Index corresponding to the inlet boundary.
   * \return The flow direction vector.
   */
  const su2double* GetInlet_FlowDir(string val_index) const;

  /*!
   * \brief Get the back pressure (static) at an outlet boundary.
   * \param[in] val_index - Index corresponding to the outlet boundary.
   * \return The outlet pressure.
   */
  su2double GetOutlet_Pressure(string val_index) const;

  /*!
   * \brief Set the back pressure (static) at an outlet boundary.
   * \param[in] val_pressure - Pressure value at the outlet boundary.
   * \param[in] val_index - Index corresponding to the outlet boundary.
   */
  void SetOutlet_Pressure(su2double val_pressure, string val_marker);

  /*!
   * \brief Get the var 1 at Riemann boundary.
   * \param[in] val_marker - Index corresponding to the Riemann boundary.
   * \return The var1
   */
  su2double GetRiemann_Var1(string val_marker) const;

  /*!
   * \brief Get the var 2 at Riemann boundary.
   * \param[in] val_marker - Index corresponding to the Riemann boundary.
   * \return The var2
   */
  su2double GetRiemann_Var2(string val_marker) const;

  /*!
   * \brief Get the Flowdir at Riemann boundary.
   * \param[in] val_marker - Index corresponding to the Riemann boundary.
   * \return The Flowdir
   */
  const su2double* GetRiemann_FlowDir(string val_marker) const;

  /*!
   * \brief Get Kind Data of Riemann boundary.
   * \param[in] val_marker - Index corresponding to the Riemann boundary.
   * \return Kind data
   */
  unsigned short GetKind_Data_Riemann(string val_marker) const;

  /*!
   * \brief Get the var 1 for the Giels BC.
   * \param[in] val_marker - Index corresponding to the Giles BC.
   * \return The var1
   */
  su2double GetGiles_Var1(string val_marker) const;

  /*!
   * \brief Get the var 2 for the Giles boundary.
   * \param[in] val_marker - Index corresponding to the Giles BC.
   * \return The var2
   */
  su2double GetGiles_Var2(string val_marker) const;

  /*!
   * \brief Get the Flowdir for the Giles BC.
   * \param[in] val_marker - Index corresponding to the Giles BC.
   * \return The Flowdir
   */
  const su2double* GetGiles_FlowDir(string val_marker) const;

  /*!
   * \brief Get Kind Data for the Giles BC.
   * \param[in] val_marker - Index corresponding to the Giles BC.
   * \return Kind data
   */
  unsigned short GetKind_Data_Giles(string val_marker) const;

  /*!
   * \brief Set the var 1 for Giles BC.
   * \param[in] val_marker - Index corresponding to the Giles BC.
   */
  void SetGiles_Var1(su2double newVar1, string val_marker);

  /*!
   * \brief Get the relax factor for the average component for the Giles BC.
   * \param[in] val_marker - Index corresponding to the Giles BC.
   * \return The relax factor for the average component
   */
  su2double GetGiles_RelaxFactorAverage(string val_marker) const;

  /*!
   * \brief Get the relax factor for the fourier component for the Giles BC.
   * \param[in] val_marker - Index corresponding to the Giles BC.
   * \return The relax factor for the fourier component
   */
  su2double GetGiles_RelaxFactorFourier(string val_marker) const;

  /*!
   * \brief Get the outlet pressure imposed as BC for internal flow.
   * \return outlet pressure
   */
  su2double GetPressureOut_BC() const;

  /*!
   * \brief Set the outlet pressure imposed as BC for internal flow.
   * \param[in] val_temp - New value of the outlet pressure.
   */
  void SetPressureOut_BC(su2double val_press);

  /*!
   * \brief Get the inlet velocity or pressure imposed for incompressible flow.
   * \return inlet velocity or pressure
   */
  su2double GetIncInlet_BC() const;

  /*!
   * \brief Set the inlet velocity or pressure imposed as BC for incompressible flow.
   * \param[in] val_in - New value of the inlet velocity or pressure.
   */
  void SetIncInlet_BC(su2double val_in);

  /*!
   * \brief Get the inlet temperature imposed as BC for incompressible flow.
   * \return inlet temperature
   */
  su2double GetIncTemperature_BC() const;

  /*!
   * \brief Set the inlet temperature imposed as BC for incompressible flow.
   * \param[in] val_temperature - New value of the inlet temperature.
   */
  void SetIncTemperature_BC(su2double val_temperature);

  /*!
   * \brief Get the outlet pressure imposed as BC for incompressible flow.
   * \return outlet pressure
   */
  su2double GetIncPressureOut_BC() const;

  /*!
   * \brief Set the outlet pressure imposed as BC for incompressible flow.
   * \param[in] val_pressure - New value of the outlet pressure.
   */
  void SetIncPressureOut_BC(su2double val_pressure);

  /*!
   * \brief Get the inlet total pressure imposed as BC for internal flow.
   * \return inlet total pressure
   */
  su2double GetTotalPressureIn_BC() const;

  /*!
   * \brief Get the inlet total temperature imposed as BC for internal flow.
   * \return inlet total temperature
   */
  su2double GetTotalTemperatureIn_BC() const;

  /*!
   * \brief Set the inlet total temperature imposed as BC for internal flow.
   * \param[in] val_temp - New value of the total temperature.
   */
  void SetTotalTemperatureIn_BC(su2double val_temp);

  /*!
   * \brief Get the inlet flow angle imposed as BC for internal flow.
   * \return inlet flow angle
   */
  su2double GetFlowAngleIn_BC() const;

  /*!
   * \brief Get the wall temperature (static) at an isothermal boundary.
   * \param[in] val_index - Index corresponding to the isothermal boundary.
   * \return The wall temperature.
   */
  su2double GetIsothermal_Temperature(string val_index) const;

  /*!
   * \brief Get the wall heat flux on a constant heat flux boundary.
   * \param[in] val_index - Index corresponding to the constant heat flux boundary.
   * \return The heat flux.
   */
  su2double GetWall_HeatFlux(string val_index) const;

  /*!
   * \brief Get the heat transfer coefficient on a heat transfer boundary.
   * \param[in] val_index - Index corresponding to the heat transfer boundary.
   * \return The heat transfer coefficient.
   */
  su2double GetWall_HeatTransfer_Coefficient(string val_index) const;

  /*!
   * \brief Get the temperature at inifinty on a heat transfer boundary.
   * \param[in] val_index - Index corresponding to the heat transfer boundary.
   * \return The temperature at infinity.
   */
  su2double GetWall_HeatTransfer_Temperature(string val_index) const;

  /*!
   * \brief Get the wall function treatment for the given boundary marker.
   * \param[in] val_marker - String of the viscous wall marker.
   * \return The type of wall function treatment.
   */
  WALL_FUNCTIONS GetWallFunction_Treatment(string val_marker) const;

  /*!
   * \brief Get the additional integer info for the wall function treatment
            for the given boundary marker.
   * \param[in] val_marker - String of the viscous wall marker.
   * \return Pointer to the integer info for the given marker.
   */
  const unsigned short* GetWallFunction_IntInfo(string val_marker) const;

  /*!
   * \brief Get the additional double info for the wall function treatment
            for the given boundary marker.
   * \param[in] val_marker - String of the viscous wall marker.
   * \return Pointer to the double info for the given marker.
   */
  const su2double* GetWallFunction_DoubleInfo(string val_marker) const;

  /*!
   * \brief Get the type of wall and roughness height on a wall boundary (Heatflux or Isothermal).
   * \param[in] val_index - Index corresponding to the boundary.
   * \return The wall type and roughness height.
   */
  pair<WALL_TYPE,su2double> GetWallRoughnessProperties(string val_marker) const;

  /*!
   * \brief Get the target (pressure, massflow, etc) at an engine inflow boundary.
   * \param[in] val_index - Index corresponding to the engine inflow boundary.
   * \return Target (pressure, massflow, etc) .
   */
  su2double GetEngineInflow_Target(string val_marker) const;

  /*!
   * \brief Get the fan face Mach number at an engine inflow boundary.
   * \param[in] val_marker - Name of the boundary.
   * \return The fan face Mach number.
   */
  su2double GetInflow_Mach(string val_marker) const;

  /*!
   * \brief Get the back pressure (static) at an engine inflow boundary.
   * \param[in] val_marker - Name of the boundary.
   * \return The engine inflow pressure.
   */
  su2double GetInflow_Pressure(string val_marker) const;

  /*!
   * \brief Get the mass flow rate at an engine inflow boundary.
   * \param[in] val_marker - Name of the boundary.
   * \return The engine mass flow rate.
   */
  su2double GetInflow_MassFlow(string val_marker) const;

  /*!
   * \brief Get the percentage of reverse flow at an engine inflow boundary.
   * \param[in] val_marker - Name of the boundary.
   * \return The percentage of reverse flow.
   */
  su2double GetInflow_ReverseMassFlow(string val_marker) const;

  /*!
   * \brief Get the percentage of reverse flow at an engine inflow boundary.
   * \param[in] val_index - Index corresponding to the engine inflow boundary.
   * \return The percentage of reverse flow.
   */
  su2double GetInflow_ReverseMassFlow(unsigned short val_marker) const { return Inflow_ReverseMassFlow[val_marker]; }

  /*!
   * \brief Get the total pressure at an engine inflow boundary.
   * \param[in] val_marker - Name of the boundary.
   * \return The total pressure.
   */
  su2double GetInflow_TotalPressure(string val_marker) const;

  /*!
   * \brief Get the temperature (static) at an engine inflow boundary.
   * \param[in] val_marker - Name of the boundary.
   * \return The engine inflow temperature.
   */
  su2double GetInflow_Temperature(string val_marker) const;

  /*!
   * \brief Get the total temperature at an engine inflow boundary.
   * \param[in] val_marker - Name of the boundary.
   * \return The engine inflow total temperature.
   */
  su2double GetInflow_TotalTemperature(string val_marker) const;

  /*!
   * \brief Get the ram drag at an engine inflow boundary.
   * \param[in] val_marker - Name of the boundary.
   * \return The engine inflow ram drag.
   */
  su2double GetInflow_RamDrag(string val_marker) const;

  /*!
   * \brief Get the force balance at an engine inflow boundary.
   * \param[in] val_marker - Name of the boundary.
   * \return The engine inflow force balance.
   */
  su2double GetInflow_Force(string val_marker) const;

  /*!
   * \brief Get the power at an engine inflow boundary.
   * \param[in] val_marker - Name of the boundary.
   * \return The engine inflow power.
   */
  su2double GetInflow_Power(string val_marker) const;

  /*!
   * \brief Get the back pressure (static) at an engine exhaust boundary.
   * \param[in] val_marker - Name of the boundary.
   * \return The engine exhaust pressure.
   */
  su2double GetExhaust_Pressure(string val_marker) const;

  /*!
   * \brief Get the temperature (static) at an engine exhaust boundary.
   * \param[in] val_marker - Name of the boundary.
   * \return The engine exhaust temperature.
   */
  su2double GetExhaust_Temperature(string val_marker) const;

  /*!
   * \brief Get the massflow at an engine exhaust boundary.
   * \param[in] val_marker - Name of the boundary.
   * \return The engine exhaust massflow.
   */
  su2double GetExhaust_MassFlow(string val_marker) const;

  /*!
   * \brief Get the total pressure at an engine exhaust boundary.
   * \param[in] val_marker - Name of the boundary.
   * \return The engine exhaust total pressure.
   */
  su2double GetExhaust_TotalPressure(string val_marker) const;

  /*!
   * \brief Get the total temperature at an engine exhaust boundary.
   * \param[in] val_marker - Name of the boundary.
   * \return The total temperature.
   */
  su2double GetExhaust_TotalTemperature(string val_marker) const;

  /*!
   * \brief Get the gross thrust at an engine exhaust boundary.
   * \param[in] val_marker - Name of the boundary.
   * \return Gross thrust.
   */
  su2double GetExhaust_GrossThrust(string val_marker) const;

  /*!
   * \brief Get the force balance at an engine exhaust boundary.
   * \param[in] val_marker - Name of the boundary.
   * \return Force balance.
   */
  su2double GetExhaust_Force(string val_marker) const;

  /*!
   * \brief Get the power at an engine exhaust boundary.
   * \param[in] val_marker - Name of the boundary.
   * \return Power.
   */
  su2double GetExhaust_Power(string val_marker) const;

  /*!
   * \brief Get the back pressure (static) at an outlet boundary.
   * \param[in] val_index - Index corresponding to the outlet boundary.
   * \return The outlet pressure.
   */
  void SetInflow_Mach(unsigned short val_marker, su2double val_fanface_mach) { Inflow_Mach[val_marker] = val_fanface_mach; }

  /*!
   * \brief Set the fan face static pressure at an engine inflow boundary.
   * \param[in] val_index - Index corresponding to the engine inflow boundary.
   * \param[in] val_fanface_pressure - Fan face static pressure.
   */
  void SetInflow_Pressure(unsigned short val_marker, su2double val_fanface_pressure) { Inflow_Pressure[val_marker] = val_fanface_pressure; }

  /*!
   * \brief Set the massflow at an engine inflow boundary.
   * \param[in] val_index - Index corresponding to the engine inflow boundary.
   * \param[in] val_fanface_massflow - Massflow.
   */
  void SetInflow_MassFlow(unsigned short val_marker, su2double val_fanface_massflow) { Inflow_MassFlow[val_marker] = val_fanface_massflow; }

  /*!
   * \brief Set the reverse flow at an engine inflow boundary.
   * \param[in] val_index - Index corresponding to the engine inflow boundary.
   * \param[in] val_fanface_reversemassflow - reverse flow.
   */
  void SetInflow_ReverseMassFlow(unsigned short val_marker, su2double val_fanface_reversemassflow) { Inflow_ReverseMassFlow[val_marker] = val_fanface_reversemassflow; }

  /*!
   * \brief Set the fan face total pressure at an engine inflow boundary.
   * \param[in] val_index - Index corresponding to the engine inflow boundary.
   * \param[in] val_fanface_totalpressure - Fan face total pressure.
   */
  void SetInflow_TotalPressure(unsigned short val_marker, su2double val_fanface_totalpressure) { Inflow_TotalPressure[val_marker] = val_fanface_totalpressure; }

  /*!
   * \brief Set the fan face static temperature at an engine inflow boundary.
   * \param[in] val_index - Index corresponding to the engine inflow boundary.
   * \param[in] val_fanface_pressure - Fan face static temperature.
   */
  void SetInflow_Temperature(unsigned short val_marker, su2double val_fanface_temperature) { Inflow_Temperature[val_marker] = val_fanface_temperature; }

  /*!
   * \brief Set the fan face total temperature at an engine inflow boundary.
   * \param[in] val_index - Index corresponding to the engine inflow boundary.
   * \param[in] val_fanface_totaltemperature - Fan face total temperature.
   */
  void SetInflow_TotalTemperature(unsigned short val_marker, su2double val_fanface_totaltemperature) { Inflow_TotalTemperature[val_marker] = val_fanface_totaltemperature; }

  /*!
   * \brief Set the ram drag temperature at an engine inflow boundary.
   * \param[in] val_index - Index corresponding to the engine inflow boundary.
   * \param[in] val_fanface_ramdrag - Ram drag value.
   */
  void SetInflow_RamDrag(unsigned short val_marker, su2double val_fanface_ramdrag) { Inflow_RamDrag[val_marker] = val_fanface_ramdrag; }

  /*!
   * \brief Set the force balance at an engine inflow boundary.
   * \param[in] val_index - Index corresponding to the engine inflow boundary.
   * \param[in] val_fanface_force - Fan face force.
   */
  void SetInflow_Force(unsigned short val_marker, su2double val_fanface_force) { Inflow_Force[val_marker] = val_fanface_force; }

  /*!
   * \brief Set the power at an engine inflow boundary.
   * \param[in] val_index - Index corresponding to the engine inflow boundary.
   * \param[in] val_fanface_force - Power.
   */
  void SetInflow_Power(unsigned short val_marker, su2double val_fanface_power) { Inflow_Power[val_marker] = val_fanface_power; }

  /*!
   * \brief Set the back pressure (static) at an engine exhaust boundary.
   * \param[in] val_index - Index corresponding to the outlet boundary.
   * \param[in] val_exhaust_pressure - Exhaust static pressure.
   */
  void SetExhaust_Pressure(unsigned short val_marker, su2double val_exhaust_pressure) { Exhaust_Pressure[val_marker] = val_exhaust_pressure; }

  /*!
   * \brief Set the temperature (static) at an engine exhaust boundary.
   * \param[in] val_index - Index corresponding to the outlet boundary.
   * \param[in] val_exhaust_temp - Exhaust static temperature.
   */
  void SetExhaust_Temperature(unsigned short val_marker, su2double val_exhaust_temp) { Exhaust_Temperature[val_marker] = val_exhaust_temp; }

  /*!
   * \brief Set the back pressure (static) at an engine exhaust boundary.
   * \param[in] val_index - Index corresponding to the outlet boundary.
   * \param[in] val_exhaust_temp - Exhaust static temperature.
   */
  void SetExhaust_MassFlow(unsigned short val_marker, su2double val_exhaust_massflow) { Exhaust_MassFlow[val_marker] = val_exhaust_massflow; }

  /*!
   * \brief Set the back pressure (total) at an engine exhaust boundary.
   * \param[in] val_index - Index corresponding to the outlet boundary.
   * \param[in] val_exhaust_totalpressure - Exhaust total pressure.
   */
  void SetExhaust_TotalPressure(unsigned short val_marker, su2double val_exhaust_totalpressure) { Exhaust_TotalPressure[val_marker] = val_exhaust_totalpressure; }

  /*!
   * \brief Set the total temperature at an engine exhaust boundary.
   * \param[in] val_index - Index corresponding to the outlet boundary.
   * \param[in] val_exhaust_totaltemp - Exhaust total temperature.
   */
  void SetExhaust_TotalTemperature(unsigned short val_marker, su2double val_exhaust_totaltemp) { Exhaust_TotalTemperature[val_marker] = val_exhaust_totaltemp; }

  /*!
   * \brief Set the gross thrust at an engine exhaust boundary.
   * \param[in] val_index - Index corresponding to the outlet boundary.
   * \param[in] val_exhaust_grossthrust - Exhaust gross thrust temperature.
   */
  void SetExhaust_GrossThrust(unsigned short val_marker, su2double val_exhaust_grossthrust) { Exhaust_GrossThrust[val_marker] = val_exhaust_grossthrust; }

  /*!
   * \brief Set the force balance at an engine exhaust boundary.
   * \param[in] val_index - Index corresponding to the outlet boundary.
   * \param[in] val_exhaust_force - Exhaust force balance.
   */
  void SetExhaust_Force(unsigned short val_marker, su2double val_exhaust_force) { Exhaust_Force[val_marker] = val_exhaust_force; }

  /*!
   * \brief Set the power at an engine exhaust boundary.
   * \param[in] val_index - Index corresponding to the outlet boundary.
   * \param[in] val_exhaust_power - Exhaust power.
   */
  void SetExhaust_Power(unsigned short val_marker, su2double val_exhaust_power) { Exhaust_Power[val_marker] = val_exhaust_power; }

  /*!
   * \brief Set the back pressure (static) at an outlet boundary.
   * \param[in] val_marker - Index corresponding to a particular engine boundary.
   * \param[in] val_engine_mach - Exhaust power.
   */
  void SetEngine_Mach(unsigned short val_marker, su2double val_engine_mach) { Engine_Mach[val_marker] = val_engine_mach; }

  /*!
   * \brief Set the back pressure (static) at an outlet boundary.
   * \param[in] val_marker - Index corresponding to a particular engine boundary.
   * \param[in] val_engine_force - Exhaust power.
   */
  void SetEngine_Force(unsigned short val_marker, su2double val_engine_force) { Engine_Force[val_marker] = val_engine_force; }

  /*!
   * \brief Get the back pressure (static) at an outlet boundary.
   * \param[in] val_marker - Index corresponding to a particular engine boundary.
   * \param[in] val_engine_power - Exhaust power.
   */
  void SetEngine_Power(unsigned short val_marker, su2double val_engine_power) { Engine_Power[val_marker] = val_engine_power; }

  /*!
   * \brief Get the back pressure (static) at an outlet boundary.
   * \param[in] val_marker - Index corresponding to a particular engine boundary.
   * \param[in] val_engine_netthrust - Exhaust power.
   */
  void SetEngine_NetThrust(unsigned short val_marker, su2double val_engine_netthrust) { Engine_NetThrust[val_marker] = val_engine_netthrust; }

  /*!
   * \brief Get the back pressure (static) at an outlet boundary.
   * \param[in] val_marker - Index corresponding to a particular engine boundary.
   * \param[in] val_engine_grossthrust - Exhaust power.
   */
  void SetEngine_GrossThrust(unsigned short val_marker, su2double val_engine_grossthrust) { Engine_GrossThrust[val_marker] = val_engine_grossthrust; }

  /*!
   * \brief Get the back pressure (static) at an outlet boundary.
   * \param[in] val_marker - Index corresponding to a particular engine boundary.
   * \param[in] val_engine_area - Exhaust power.
   */
  void SetEngine_Area(unsigned short val_marker, su2double val_engine_area) { Engine_Area[val_marker] = val_engine_area; }

  /*!
   * \brief Get the back pressure (static) at an outlet boundary.
   * \param[in] val_marker - Index corresponding to a particular engine boundary.
   * \return The outlet pressure.
   */
  su2double GetEngine_Mach(unsigned short val_marker) const { return Engine_Mach[val_marker]; }

  /*!
   * \brief Get the back pressure (static) at an outlet boundary.
   * \param[in] val_marker - Index corresponding to a particular engine boundary.
   * \return The outlet pressure.
   */
  su2double GetEngine_Force(unsigned short val_marker) const { return Engine_Force[val_marker]; }

  /*!
   * \brief Get the back pressure (static) at an outlet boundary.
   * \param[in] val_marker - Index corresponding to a particular engine boundary.
   * \return The outlet pressure.
   */
  su2double GetEngine_Power(unsigned short val_marker) const { return Engine_Power[val_marker]; }

  /*!
   * \brief Get the back pressure (static) at an outlet boundary.
   * \param[in] val_marker - Index corresponding to a particular engine boundary.
   * \return The outlet pressure.
   */

  su2double GetEngine_NetThrust(unsigned short val_marker) const { return Engine_NetThrust[val_marker]; }
  /*!
   * \brief Get the back pressure (static) at an outlet boundary.
   * \param[in] val_marker - Index corresponding to a particular engine boundary.
   * \return The outlet pressure.
   */

  su2double GetEngine_GrossThrust(unsigned short val_marker) const { return Engine_GrossThrust[val_marker]; }

  /*!
   * \brief Get the back pressure (static) at an outlet boundary.
   * \param[in] val_marker - Index corresponding to a particular engine boundary.
   * \return The outlet pressure.
   */
  su2double GetEngine_Area(unsigned short val_marker) const { return Engine_Area[val_marker]; }

  /*!
   * \brief Get the back pressure (static) at an outlet boundary.
   * \param[in] val_index - Index corresponding to the outlet boundary.
   * \return The outlet pressure.
   */
  void SetActDiskInlet_Temperature(unsigned short val_marker, su2double val_actdisk_temp) { ActDiskInlet_Temperature[val_marker] = val_actdisk_temp; }

  /*!
   * \brief Get the back pressure (static) at an outlet boundary.
   * \param[in] val_index - Index corresponding to the outlet boundary.
   * \return The outlet pressure.
   */
  void SetActDiskInlet_TotalTemperature(unsigned short val_marker, su2double val_actdisk_totaltemp) { ActDiskInlet_TotalTemperature[val_marker] = val_actdisk_totaltemp; }

  /*!
   * \brief Get the back pressure (static) at an outlet boundary.
   * \param[in] val_index - Index corresponding to the outlet boundary.
   * \return The outlet pressure.
   */
  su2double GetActDiskInlet_Temperature(string val_marker) const;

  /*!
   * \brief Get the back pressure (static) at an outlet boundary.
   * \param[in] val_index - Index corresponding to the outlet boundary.
   * \return The outlet pressure.
   */
  su2double GetActDiskInlet_TotalTemperature(string val_marker) const;

  /*!
   * \brief Get the back pressure (static) at an outlet boundary.
   * \param[in] val_index - Index corresponding to the outlet boundary.
   * \return The outlet pressure.
   */
  void SetActDiskOutlet_Temperature(unsigned short val_marker, su2double val_actdisk_temp) { ActDiskOutlet_Temperature[val_marker] = val_actdisk_temp; }

  /*!
   * \brief Get the back pressure (static) at an outlet boundary.
   * \param[in] val_index - Index corresponding to the outlet boundary.
   * \return The outlet pressure.
   */
  void SetActDiskOutlet_TotalTemperature(unsigned short val_marker, su2double val_actdisk_totaltemp) { ActDiskOutlet_TotalTemperature[val_marker] = val_actdisk_totaltemp; }

  /*!
   * \brief Get the back pressure (static) at an outlet boundary.
   * \param[in] val_index - Index corresponding to the outlet boundary.
   * \return The outlet pressure.
   */
  su2double GetActDiskOutlet_Temperature(string val_marker) const;

  /*!
   * \brief Get the back pressure (static) at an outlet boundary.
   * \param[in] val_index - Index corresponding to the outlet boundary.
   * \return The outlet pressure.
   */
  su2double GetActDiskOutlet_TotalTemperature(string val_marker) const;

  /*!
   * \brief Get the back pressure (static) at an outlet boundary.
   * \param[in] val_index - Index corresponding to the outlet boundary.
   * \return The outlet pressure.
   */
  su2double GetActDiskInlet_MassFlow(string val_marker) const;

  /*!
   * \brief Get the back pressure (static) at an outlet boundary.
   * \param[in] val_index - Index corresponding to the outlet boundary.
   * \return The outlet pressure.
   */
  void SetActDiskInlet_MassFlow(unsigned short val_marker, su2double val_actdisk_massflow) { ActDiskInlet_MassFlow[val_marker] = val_actdisk_massflow; }

  /*!
   * \brief Get the back pressure (static) at an outlet boundary.
   * \param[in] val_index - Index corresponding to the outlet boundary.
   * \return The outlet pressure.
   */
  su2double GetActDiskOutlet_MassFlow(string val_marker) const;

  /*!
   * \brief Get the back pressure (static) at an outlet boundary.
   * \param[in] val_index - Index corresponding to the outlet boundary.
   * \return The outlet pressure.
   */
  void SetActDiskOutlet_MassFlow(unsigned short val_marker, su2double val_actdisk_massflow) { ActDiskOutlet_MassFlow[val_marker] = val_actdisk_massflow; }

  /*!
   * \brief Get the back pressure (static) at an outlet boundary.
   * \param[in] val_index - Index corresponding to the outlet boundary.
   * \return The outlet pressure.
   */
  su2double GetActDiskInlet_Pressure(string val_marker) const;

  /*!
   * \brief Get the back pressure (static) at an outlet boundary.
   * \param[in] val_index - Index corresponding to the outlet boundary.
   * \return The outlet pressure.
   */
  su2double GetActDiskInlet_TotalPressure(string val_marker) const;

  /*!
   * \brief Get the back pressure (static) at an outlet boundary.
   * \param[in] val_index - Index corresponding to the outlet boundary.
   * \return The outlet pressure.
   */
  su2double GetActDisk_DeltaPress(unsigned short val_marker) const { return ActDisk_DeltaPress[val_marker]; }

  /*!
   * \brief Get the back pressure (static) at an outlet boundary.
   * \param[in] val_index - Index corresponding to the outlet boundary.
   * \return The outlet pressure.
   */
  su2double GetActDisk_DeltaTemp(unsigned short val_marker) const { return ActDisk_DeltaTemp[val_marker]; }

  /*!
   * \brief Get the back pressure (static) at an outlet boundary.
   * \param[in] val_index - Index corresponding to the outlet boundary.
   * \return The outlet pressure.
   */
  su2double GetActDisk_TotalPressRatio(unsigned short val_marker) const { return ActDisk_TotalPressRatio[val_marker]; }

  /*!
   * \brief Get the back pressure (static) at an outlet boundary.
   * \param[in] val_index - Index corresponding to the outlet boundary.
   * \return The outlet pressure.
   */
  su2double GetActDisk_TotalTempRatio(unsigned short val_marker) const { return ActDisk_TotalTempRatio[val_marker]; }

  /*!
   * \brief Get the back pressure (static) at an outlet boundary.
   * \param[in] val_index - Index corresponding to the outlet boundary.
   * \return The outlet pressure.
   */
  su2double GetActDisk_StaticPressRatio(unsigned short val_marker) const { return ActDisk_StaticPressRatio[val_marker]; }

  /*!
   * \brief Get the back pressure (static) at an outlet boundary.
   * \param[in] val_index - Index corresponding to the outlet boundary.
   * \return The outlet pressure.
   */
  su2double GetActDisk_StaticTempRatio(unsigned short val_marker) const { return ActDisk_StaticTempRatio[val_marker]; }

  /*!
   * \brief Get the back pressure (static) at an outlet boundary.
   * \param[in] val_index - Index corresponding to the outlet boundary.
   * \return The outlet pressure.
   */
  su2double GetActDisk_NetThrust(unsigned short val_marker) const { return ActDisk_NetThrust[val_marker]; }

  /*!
   * \brief Get the back pressure (static) at an outlet boundary.
   * \param[in] val_index - Index corresponding to the outlet boundary.
   * \return The outlet pressure.
   */
  su2double GetActDisk_BCThrust(unsigned short val_marker) const { return ActDisk_BCThrust[val_marker]; }

  /*!
   * \brief Get the back pressure (static) at an outlet boundary.
   * \param[in] val_index - Index corresponding to the outlet boundary.
   * \return The outlet pressure.
   */
  su2double GetActDisk_BCThrust_Old(unsigned short val_marker) const { return ActDisk_BCThrust_Old[val_marker]; }

  /*!
   * \brief Get the back pressure (static) at an outlet boundary.
   * \param[in] val_index - Index corresponding to the outlet boundary.
   * \return The outlet pressure.
   */
  su2double GetActDisk_GrossThrust(unsigned short val_marker) const { return ActDisk_GrossThrust[val_marker]; }

  /*!
   * \brief Get the back pressure (static) at an outlet boundary.
   * \param[in] val_index - Index corresponding to the outlet boundary.
   * \return The outlet pressure.
   */
  su2double GetActDisk_Area(unsigned short val_marker) const { return ActDisk_Area[val_marker]; }

  /*!
   * \brief Get the back pressure (static) at an outlet boundary.
   * \param[in] val_index - Index corresponding to the outlet boundary.
   * \return The outlet pressure.
   */
  su2double GetActDisk_ReverseMassFlow(unsigned short val_marker) const { return ActDisk_ReverseMassFlow[val_marker]; }

  /*!
   * \brief Get the back pressure (static) at an outlet boundary.
   * \param[in] val_index - Index corresponding to the outlet boundary.
   * \return The outlet pressure.
   */
  su2double GetActDiskInlet_RamDrag(string val_marker) const;

  /*!
   * \brief Get the back pressure (static) at an outlet boundary.
   * \param[in] val_index - Index corresponding to the outlet boundary.
   * \return The outlet pressure.
   */
  su2double GetActDiskInlet_Force(string val_marker) const;

  /*!
   * \brief Get the back pressure (static) at an outlet boundary.
   * \param[in] val_index - Index corresponding to the outlet boundary.
   * \return The outlet pressure.
   */
  su2double GetActDiskInlet_Power(string val_marker) const;

  /*!
   * \brief Get the back pressure (static) at an outlet boundary.
   * \param[in] val_index - Index corresponding to the outlet boundary.
   * \return The outlet pressure.
   */
  void SetActDiskInlet_Pressure(unsigned short val_marker, su2double val_actdisk_press) { ActDiskInlet_Pressure[val_marker] = val_actdisk_press; }

  /*!
   * \brief Get the back pressure (static) at an outlet boundary.
   * \param[in] val_index - Index corresponding to the outlet boundary.
   * \return The outlet pressure.
   */
  void SetActDiskInlet_TotalPressure(unsigned short val_marker, su2double val_actdisk_totalpress) { ActDiskInlet_TotalPressure[val_marker] = val_actdisk_totalpress; }

  /*!
   * \brief Get the back pressure (static) at an outlet boundary.
   * \param[in] val_index - Index corresponding to the outlet boundary.
   * \return The outlet pressure.
   */
  void SetActDisk_DeltaPress(unsigned short val_marker, su2double val_actdisk_deltapress) { ActDisk_DeltaPress[val_marker] = val_actdisk_deltapress; }

  /*!
   * \brief Get the back pressure (static) at an outlet boundary.
   * \param[in] val_index - Index corresponding to the outlet boundary.
   * \return The outlet pressure.
   */
  void SetActDisk_Power(unsigned short val_marker, su2double val_actdisk_power) { ActDisk_Power[val_marker] = val_actdisk_power; }

  /*!
   * \brief Get the back pressure (static) at an outlet boundary.
   * \param[in] val_index - Index corresponding to the outlet boundary.
   * \return The outlet pressure.
   */
  void SetActDisk_MassFlow(unsigned short val_marker, su2double val_actdisk_massflow) { ActDisk_MassFlow[val_marker] = val_actdisk_massflow; }

  /*!
   * \brief Get the back pressure (static) at an outlet boundary.
   * \param[in] val_index - Index corresponding to the outlet boundary.
   * \return The outlet pressure.
   */
  void SetActDisk_Mach(unsigned short val_marker, su2double val_actdisk_mach) { ActDisk_Mach[val_marker] = val_actdisk_mach; }

  /*!
   * \brief Get the back pressure (static) at an outlet boundary.
   * \param[in] val_index - Index corresponding to the outlet boundary.
   * \return The outlet pressure.
   */
  void SetActDisk_Force(unsigned short val_marker, su2double val_actdisk_force) { ActDisk_Force[val_marker] = val_actdisk_force; }

  /*!
   * \brief Get the back pressure (static) at an outlet boundary.
   * \param[in] val_index - Index corresponding to the outlet boundary.
   * \return The outlet pressure.
   */
  su2double GetOutlet_MassFlow(string val_marker) const;

  /*!
   * \brief Get the back pressure (static) at an outlet boundary.
   * \param[in] val_index - Index corresponding to the outlet boundary.
   * \return The outlet pressure.
   */
  void SetOutlet_MassFlow(unsigned short val_marker, su2double val_massflow) { Outlet_MassFlow[val_marker] = val_massflow; }

  /*!
   * \brief Get the back pressure (static) at an outlet boundary.
   * \param[in] val_index - Index corresponding to the outlet boundary.
   * \return The outlet pressure.
   */
  su2double GetOutlet_Density(string val_marker) const;

  /*!
   * \brief Get the back pressure (static) at an outlet boundary.
   * \param[in] val_index - Index corresponding to the outlet boundary.
   * \return The outlet pressure.
   */
  void SetOutlet_Density(unsigned short val_marker, su2double val_density) { Outlet_Density[val_marker] = val_density; }

  /*!
   * \brief Get the back pressure (static) at an outlet boundary.
   * \param[in] val_index - Index corresponding to the outlet boundary.
   * \return The outlet pressure.
   */
  su2double GetOutlet_Area(string val_marker) const;

  /*!
   * \brief Get the back pressure (static) at an outlet boundary.
   * \param[in] val_index - Index corresponding to the outlet boundary.
   * \return The outlet pressure.
   */
  void SetOutlet_Area(unsigned short val_marker, su2double val_area) { Outlet_Area[val_marker] = val_area; }

  /*!
   * \brief Get the back pressure (static) at an outlet boundary.
   * \param[in] val_index - Index corresponding to the outlet boundary.
   * \return The outlet pressure.
   */
  void SetSurface_DC60(unsigned short val_marker, su2double val_surface_distortion) { Surface_DC60[val_marker] = val_surface_distortion; }

  /*!
   * \brief Set the massflow at the surface.
   * \param[in] val_marker - Index corresponding to the outlet boundary.
   * \param[in] val_surface_massflow - Value of the mass flow.
   */
  void SetSurface_MassFlow(unsigned short val_marker, su2double val_surface_massflow) { Surface_MassFlow[val_marker] = val_surface_massflow; }

  /*!
   * \brief Set the mach number at the surface.
   * \param[in] val_marker - Index corresponding to the outlet boundary.
   * \param[in] val_surface_massflow - Value of the mach number.
   */
  void SetSurface_Mach(unsigned short val_marker, su2double val_surface_mach) { Surface_Mach[val_marker] = val_surface_mach; }

  /*!
   * \brief Set the temperature at the surface.
   * \param[in] val_marker - Index corresponding to the outlet boundary.
   * \param[in] val_surface_massflow - Value of the temperature.
   */
  void SetSurface_Temperature(unsigned short val_marker, su2double val_surface_temperature) { Surface_Temperature[val_marker] = val_surface_temperature; }

  /*!
   * \brief Set the pressure at the surface.
   * \param[in] val_marker - Index corresponding to the outlet boundary.
   * \param[in] val_surface_massflow - Value of the pressure.
   */
  void SetSurface_Pressure(unsigned short val_marker, su2double val_surface_pressure) { Surface_Pressure[val_marker] = val_surface_pressure; }

  /*!
   * \brief Set the density at the surface.
   * \param[in] val_marker - Index corresponding to the outlet boundary.
   * \param[in] val_surface_density - Value of the density.
   */
  void SetSurface_Density(unsigned short val_marker, su2double val_surface_density) { Surface_Density[val_marker] = val_surface_density; }

  /*!
   * \brief Set the enthalpy at the surface.
   * \param[in] val_marker - Index corresponding to the outlet boundary.
   * \param[in] val_surface_density - Value of the density.
   */
  void SetSurface_Enthalpy(unsigned short val_marker, su2double val_surface_enthalpy) { Surface_Enthalpy[val_marker] = val_surface_enthalpy; }

  /*!
   * \brief Set the normal velocity at the surface.
   * \param[in] val_marker - Index corresponding to the outlet boundary.
   * \param[in] val_surface_normalvelocity - Value of the normal velocity.
   */
  void SetSurface_NormalVelocity(unsigned short val_marker, su2double val_surface_normalvelocity) { Surface_NormalVelocity[val_marker] = val_surface_normalvelocity; }

  /*!
   * \brief Set the streamwise flow uniformity at the surface.
   * \param[in] val_marker - Index corresponding to the outlet boundary.
   * \param[in] val_surface_streamwiseuniformity - Value of the streamwise flow uniformity.
   */
  void SetSurface_Uniformity(unsigned short val_marker, su2double val_surface_streamwiseuniformity) { Surface_Uniformity[val_marker] = val_surface_streamwiseuniformity; }

  /*!
   * \brief Set the secondary flow strength at the surface.
   * \param[in] val_marker - Index corresponding to the outlet boundary.
   * \param[in] val_surface_secondarystrength - Value of the secondary flow strength.
   */
  void SetSurface_SecondaryStrength(unsigned short val_marker, su2double val_surface_secondarystrength) { Surface_SecondaryStrength[val_marker] = val_surface_secondarystrength; }

  /*!
   * \brief Set the relative secondary flow strength at the surface.
   * \param[in] val_marker - Index corresponding to the outlet boundary.
   * \param[in] val_surface_secondaryoverstream - Value of the relative seondary flow strength.
   */
  void SetSurface_SecondOverUniform(unsigned short val_marker, su2double val_surface_secondaryoverstream) { Surface_SecondOverUniform[val_marker] = val_surface_secondaryoverstream; }

  /*!
   * \brief Set the momentum distortion at the surface.
   * \param[in] val_marker - Index corresponding to the outlet boundary.
   * \param[in] val_surface_momentumdistortion - Value of the momentum distortion.
   */
  void SetSurface_MomentumDistortion(unsigned short val_marker, su2double val_surface_momentumdistortion) { Surface_MomentumDistortion[val_marker] = val_surface_momentumdistortion; }

  /*!
   * \brief Set the total temperature at the surface.
   * \param[in] val_marker - Index corresponding to the outlet boundary.
   * \param[in] val_surface_totaltemperature - Value of the total temperature.
   */
  void SetSurface_TotalTemperature(unsigned short val_marker, su2double val_surface_totaltemperature) { Surface_TotalTemperature[val_marker] = val_surface_totaltemperature; }

  /*!
   * \brief Set the total pressure at the surface.
   * \param[in] val_marker - Index corresponding to the outlet boundary.
   * \param[in] val_surface_totalpressure - Value of the total pressure.
   */
  void SetSurface_TotalPressure(unsigned short val_marker, su2double val_surface_totalpressure) { Surface_TotalPressure[val_marker] = val_surface_totalpressure; }

  /*!
   * \brief Set the pressure drop between two surfaces.
   * \param[in] val_marker - Index corresponding to the outlet boundary.
   * \param[in] val_surface_pressuredrop - Value of the pressure drop.
   */
  void SetSurface_PressureDrop(unsigned short val_marker, su2double val_surface_pressuredrop) { Surface_PressureDrop[val_marker] = val_surface_pressuredrop; }

  /*!
   * \brief Set the average of species_0 at the surface.
   * \param[in] val_marker - Index corresponding to boundary.
   * \param[in] val_surface_species_0 - Value of avg species_0.
   */
  void SetSurface_Species_0(unsigned short val_marker, su2double val_surface_species_0) { Surface_Species_0[val_marker] = val_surface_species_0; }

  /*!
   * \brief Set the species variance at the surface.
   * \param[in] val_marker - Index corresponding to boundary.
   * \param[in] val_surface_species_variance - Value of the species variance.
   */
  void SetSurface_Species_Variance(unsigned short val_marker, su2double val_surface_species_variance) { Surface_Species_Variance[val_marker] = val_surface_species_variance; }

  /*!
   * \brief Get the back pressure (static) at an outlet boundary.
   * \param[in] val_index - Index corresponding to the outlet boundary.
   * \return The outlet pressure.
   */
  void SetSurface_IDC(unsigned short val_marker, su2double val_surface_distortion) { Surface_IDC[val_marker] = val_surface_distortion; }

  /*!
   * \brief Get the back pressure (static) at an outlet boundary.
   * \param[in] val_index - Index corresponding to the outlet boundary.
   * \return The outlet pressure.
   */
  void SetSurface_IDC_Mach(unsigned short val_marker, su2double val_surface_distortion) { Surface_IDC_Mach[val_marker] = val_surface_distortion; }

  /*!
   * \brief Get the back pressure (static) at an outlet boundary.
   * \param[in] val_index - Index corresponding to the outlet boundary.
   * \return The outlet pressure.
   */
  void SetSurface_IDR(unsigned short val_marker, su2double val_surface_distortion) { Surface_IDR[val_marker] = val_surface_distortion; }

  /*!
   * \brief Get the back pressure (static) at an outlet boundary.
   * \param[in] val_index - Index corresponding to the outlet boundary.
   * \return The outlet pressure.
   */
  void SetActDisk_DeltaTemp(unsigned short val_marker, su2double val_actdisk_deltatemp) { ActDisk_DeltaTemp[val_marker] = val_actdisk_deltatemp; }

  /*!
   * \brief Get the back pressure (static) at an outlet boundary.
   * \param[in] val_index - Index corresponding to the outlet boundary.
   * \return The outlet pressure.
   */
  void SetActDisk_TotalPressRatio(unsigned short val_marker, su2double val_actdisk_pressratio) { ActDisk_TotalPressRatio[val_marker] = val_actdisk_pressratio; }

  /*!
   * \brief Get the back pressure (static) at an outlet boundary.
   * \param[in] val_index - Index corresponding to the outlet boundary.
   * \return The outlet pressure.
   */
  void SetActDisk_TotalTempRatio(unsigned short val_marker, su2double val_actdisk_tempratio) { ActDisk_TotalTempRatio[val_marker] = val_actdisk_tempratio; }

  /*!
   * \brief Get the back pressure (static) at an outlet boundary.
   * \param[in] val_index - Index corresponding to the outlet boundary.
   * \return The outlet pressure.
   */
  void SetActDisk_StaticPressRatio(unsigned short val_marker, su2double val_actdisk_pressratio) { ActDisk_StaticPressRatio[val_marker] = val_actdisk_pressratio; }

  /*!
   * \brief Get the back pressure (static) at an outlet boundary.
   * \param[in] val_index - Index corresponding to the outlet boundary.
   * \return The outlet pressure.
   */
  void SetActDisk_StaticTempRatio(unsigned short val_marker, su2double val_actdisk_tempratio) { ActDisk_StaticTempRatio[val_marker] = val_actdisk_tempratio; }

  /*!
   * \brief Get the back pressure (static) at an outlet boundary.
   * \param[in] val_index - Index corresponding to the outlet boundary.
   * \return The outlet pressure.
   */
  void SetActDisk_NetThrust(unsigned short val_marker, su2double val_actdisk_netthrust) { ActDisk_NetThrust[val_marker] = val_actdisk_netthrust; }

  /*!
   * \brief Get the back pressure (static) at an outlet boundary.
   * \param[in] val_index - Index corresponding to the outlet boundary.
   * \return The outlet pressure.
   */
  void SetActDisk_BCThrust(string val_marker, su2double val_actdisk_bcthrust);

  /*!
   * \brief Get the back pressure (static) at an outlet boundary.
   * \param[in] val_index - Index corresponding to the outlet boundary.
   * \return The outlet pressure.
   */
  void SetActDisk_BCThrust(unsigned short val_marker, su2double val_actdisk_bcthrust) { ActDisk_BCThrust[val_marker] = val_actdisk_bcthrust; }

  /*!
   * \brief Get the back pressure (static) at an outlet boundary.
   * \param[in] val_index - Index corresponding to the outlet boundary.
   * \return The outlet pressure.
   */
  void SetActDisk_BCThrust_Old(string val_marker, su2double val_actdisk_bcthrust_old);

  /*!
   * \brief Get the back pressure (static) at an outlet boundary.
   * \param[in] val_index - Index corresponding to the outlet boundary.
   * \return The outlet pressure.
   */
  void SetActDisk_BCThrust_Old(unsigned short val_marker, su2double val_actdisk_bcthrust_old) { ActDisk_BCThrust_Old[val_marker] = val_actdisk_bcthrust_old; }

  /*!
   * \brief Get the back pressure (static) at an outlet boundary.
   * \param[in] val_index - Index corresponding to the outlet boundary.
   * \return The outlet pressure.
   */
  void SetActDisk_GrossThrust(unsigned short val_marker, su2double val_actdisk_grossthrust) { ActDisk_GrossThrust[val_marker] = val_actdisk_grossthrust; }

  /*!
   * \brief Get the back pressure (static) at an outlet boundary.
   * \param[in] val_index - Index corresponding to the outlet boundary.
   * \return The outlet pressure.
   */
  void SetActDisk_Area(unsigned short val_marker, su2double val_actdisk_area) { ActDisk_Area[val_marker] = val_actdisk_area; }

  /*!
   * \brief Get the back pressure (static) at an outlet boundary.
   * \param[in] val_index - Index corresponding to the outlet boundary.
   * \return The outlet pressure.
   */
  void SetActDiskInlet_ReverseMassFlow(unsigned short val_marker, su2double val_actdisk_area) { ActDisk_ReverseMassFlow[val_marker] = val_actdisk_area; }

  /*!
   * \brief Get the back pressure (static) at an outlet boundary.
   * \param[in] val_index - Index corresponding to the outlet boundary.
   * \return The outlet pressure.
   */
  void SetActDiskInlet_RamDrag(unsigned short val_marker, su2double val_actdisk_ramdrag) { ActDiskInlet_RamDrag[val_marker] = val_actdisk_ramdrag; }

  /*!
   * \brief Get the back pressure (static) at an outlet boundary.
   * \param[in] val_index - Index corresponding to the outlet boundary.
   * \return The outlet pressure.
   */
  void SetActDiskInlet_Force(unsigned short val_marker, su2double val_actdisk_force) { ActDiskInlet_Force[val_marker] = val_actdisk_force; }

  /*!
   * \brief Get the back pressure (static) at an outlet boundary.
   * \param[in] val_index - Index corresponding to the outlet boundary.
   * \return The outlet pressure.
   */
  void SetActDiskInlet_Power(unsigned short val_marker, su2double val_actdisk_power) { ActDiskInlet_Power[val_marker] = val_actdisk_power; }

  /*!
   * \brief Get the back pressure (static) at an outlet boundary.
   * \param[in] val_index - Index corresponding to the outlet boundary.
   * \return The outlet pressure.
   */
  su2double GetActDisk_Power(unsigned short val_marker) const { return ActDisk_Power[val_marker]; }

  /*!
   * \brief Get the back pressure (static) at an outlet boundary.
   * \param[in] val_index - Index corresponding to the outlet boundary.
   * \return The outlet pressure.
   */
  su2double GetActDisk_MassFlow(unsigned short val_marker) const { return ActDisk_MassFlow[val_marker]; }

  /*!
   * \brief Get the back pressure (static) at an outlet boundary.
   * \param[in] val_index - Index corresponding to the outlet boundary.
   * \return The outlet pressure.
   */
  su2double GetActDisk_Mach(unsigned short val_marker) const { return ActDisk_Mach[val_marker]; }

  /*!
   * \brief Get the back pressure (static) at an outlet boundary.
   * \param[in] val_index - Index corresponding to the outlet boundary.
   * \return The outlet pressure.
   */
  su2double GetActDisk_Force(unsigned short val_marker) const { return ActDisk_Force[val_marker]; }

  /*!
   * \brief Get the back pressure (static) at an outlet boundary.
   * \param[in] val_index - Index corresponding to the outlet boundary.
   * \return The outlet pressure.
   */
  su2double GetSurface_DC60(unsigned short val_marker) const { return Surface_DC60[val_marker]; }

  /*!
   * \brief Get the massflow at an outlet boundary.
   * \param[in] val_index - Index corresponding to the outlet boundary.
   * \return The massflow.
   */
  su2double GetSurface_MassFlow(unsigned short val_marker) const { return Surface_MassFlow[val_marker]; }

  /*!
   * \brief Get the mach number at an outlet boundary.
   * \param[in] val_index - Index corresponding to the outlet boundary.
   * \return The mach number.
   */
  su2double GetSurface_Mach(unsigned short val_marker) const { return Surface_Mach[val_marker]; }

  /*!
   * \brief Get the temperature at an outlet boundary.
   * \param[in] val_index - Index corresponding to the outlet boundary.
   * \return The temperature.
   */
  su2double GetSurface_Temperature(unsigned short val_marker) const { return Surface_Temperature[val_marker]; }

  /*!
   * \brief Get the pressure at an outlet boundary.
   * \param[in] val_index - Index corresponding to the outlet boundary.
   * \return The pressure.
   */
  su2double GetSurface_Pressure(unsigned short val_marker) const { return Surface_Pressure[val_marker]; }

  /*!
   * \brief Get the density at an outlet boundary.
   * \param[in] val_index - Index corresponding to the outlet boundary.
   * \return The density.
   */
  su2double GetSurface_Density(unsigned short val_marker) const { return Surface_Density[val_marker]; }

  /*!
   * \brief Get the enthalpy at an outlet boundary.
   * \param[in] val_index - Index corresponding to the outlet boundary.
   * \return The density.
   */
  su2double GetSurface_Enthalpy(unsigned short val_marker) const { return Surface_Enthalpy[val_marker]; }

  /*!
   * \brief Get the normal velocity at an outlet boundary.
   * \param[in] val_index - Index corresponding to the outlet boundary.
   * \return The normal velocity.
   */
  su2double GetSurface_NormalVelocity(unsigned short val_marker) const { return Surface_NormalVelocity[val_marker]; }

  /*!
   * \brief Get the streamwise flow uniformity at the surface.
   * \param[in] val_marker - Index corresponding to the outlet boundary.
   * \return The streamwise flow uniformity.
   */
  su2double GetSurface_Uniformity(unsigned short val_marker) const { return Surface_Uniformity[val_marker]; }

  /*!
   * \brief Get the secondary flow strength at the surface.
   * \param[in] val_marker - Index corresponding to the outlet boundary.
   * \return The secondary flow strength.
   */
  su2double GetSurface_SecondaryStrength(unsigned short val_marker) const { return Surface_SecondaryStrength[val_marker]; }

  /*!
   * \brief Get the relative secondary flow strength at the surface.
   * \param[in] val_marker - Index corresponding to the outlet boundary.
   * \return The relative seondary flow strength.
   */
  su2double GetSurface_SecondOverUniform(unsigned short val_marker) const { return Surface_SecondOverUniform[val_marker]; }

  /*!
   * \brief Get the momentum distortion at the surface.
   * \param[in] val_marker - Index corresponding to the outlet boundary.
   * \return The momentum distortion.
   */
  su2double GetSurface_MomentumDistortion(unsigned short val_marker) const { return Surface_MomentumDistortion[val_marker]; }

  /*!
   * \brief Get the total temperature at an outlet boundary.
   * \param[in] val_index - Index corresponding to the outlet boundary.
   * \return The total temperature.
   */
  su2double GetSurface_TotalTemperature(unsigned short val_marker) const { return Surface_TotalTemperature[val_marker]; }

  /*!
   * \brief Get the total pressure at an outlet boundary.
   * \param[in] val_index - Index corresponding to the outlet boundary.
   * \return The total pressure.
   */
  su2double GetSurface_TotalPressure(unsigned short val_marker) const { return Surface_TotalPressure[val_marker]; }

  /*!
   * \brief Get the pressure drop between two surfaces.
   * \param[in] val_index - Index corresponding to the outlet boundary.
   * \return The pressure drop.
   */
  su2double GetSurface_PressureDrop(unsigned short val_marker) const { return Surface_PressureDrop[val_marker]; }

  /*!
   * \brief Get avg species_0 at a boundary.
   * \param[in] val_index - Index corresponding to the boundary.
   * \return The avg species_0.
   */
  su2double GetSurface_Species_0(unsigned short val_marker) const { return Surface_Species_0[val_marker]; }

  /*!
   * \brief Get the species variance at a boundary.
   * \param[in] val_index - Index corresponding to the boundary.
   * \return The species variance.
   */
  su2double GetSurface_Species_Variance(unsigned short val_marker) const { return Surface_Species_Variance[val_marker]; }

  /*!
   * \brief Get the back pressure (static) at an outlet boundary.
   * \param[in] val_index - Index corresponding to the outlet boundary.
   * \return The outlet pressure.
   */
  su2double GetSurface_IDC(unsigned short val_marker) const { return Surface_IDC[val_marker]; }

  /*!
   * \brief Get the back pressure (static) at an outlet boundary.
   * \param[in] val_index - Index corresponding to the outlet boundary.
   * \return The outlet pressure.
   */
  su2double GetSurface_IDC_Mach(unsigned short val_marker) const { return Surface_IDC_Mach[val_marker]; }

  /*!
   * \brief Get the back pressure (static) at an outlet boundary.
   * \param[in] val_index - Index corresponding to the outlet boundary.
   * \return The outlet pressure.
   */
  su2double GetSurface_IDR(unsigned short val_marker) const { return Surface_IDR[val_marker]; }

  /*!
   * \brief Get the back pressure (static) at an outlet boundary.
   * \param[in] val_index - Index corresponding to the outlet boundary.
   * \return The outlet pressure.
   */
  su2double GetActDiskOutlet_Pressure(string val_marker) const;

  /*!
   * \brief Get the back pressure (static) at an outlet boundary.
   * \param[in] val_index - Index corresponding to the outlet boundary.
   * \return The outlet pressure.
   */
  su2double GetActDiskOutlet_TotalPressure(string val_marker) const;

  /*!
   * \brief Get the back pressure (static) at an outlet boundary.
   * \param[in] val_index - Index corresponding to the outlet boundary.
   * \return The outlet pressure.
   */
  su2double GetActDiskOutlet_GrossThrust(string val_marker) const;

  /*!
   * \brief Get the back pressure (static) at an outlet boundary.
   * \param[in] val_index - Index corresponding to the outlet boundary.
   * \return The outlet pressure.
   */
  su2double GetActDiskOutlet_Force(string val_marker) const;

  /*!
   * \brief Get the back pressure (static) at an outlet boundary.
   * \param[in] val_index - Index corresponding to the outlet boundary.
   * \return The outlet pressure.
   */
  su2double GetActDiskOutlet_Power(string val_marker) const;

  /*!
   * \brief Get the back pressure (static) at an outlet boundary.
   * \param[in] val_index - Index corresponding to the outlet boundary.
   * \return The outlet pressure.
   */
  void SetActDiskOutlet_Pressure(unsigned short val_marker, su2double val_actdisk_press) { ActDiskOutlet_Pressure[val_marker] = val_actdisk_press; }

  /*!
   * \brief Get the back pressure (static) at an outlet boundary.
   * \param[in] val_index - Index corresponding to the outlet boundary.
   * \return The outlet pressure.
   */
  void SetActDiskOutlet_TotalPressure(unsigned short val_marker, su2double val_actdisk_totalpress) { ActDiskOutlet_TotalPressure[val_marker] = val_actdisk_totalpress; }

  /*!
   * \brief Get the back pressure (static) at an outlet boundary.
   * \param[in] val_index - Index corresponding to the outlet boundary.
   * \return The outlet pressure.
   */
  void SetActDiskOutlet_GrossThrust(unsigned short val_marker, su2double val_actdisk_grossthrust) { ActDiskOutlet_GrossThrust[val_marker] = val_actdisk_grossthrust; }

  /*!
   * \brief Get the back pressure (static) at an outlet boundary.
   * \param[in] val_index - Index corresponding to the outlet boundary.
   * \return The outlet pressure.
   */
  void SetActDiskOutlet_Force(unsigned short val_marker, su2double val_actdisk_force) { ActDiskOutlet_Force[val_marker] = val_actdisk_force; }

  /*!
   * \brief Get the back pressure (static) at an outlet boundary.
   * \param[in] val_index - Index corresponding to the outlet boundary.
   * \return The outlet pressure.
   */
  void SetActDiskOutlet_Power(unsigned short val_marker, su2double val_actdisk_power) { ActDiskOutlet_Power[val_marker] = val_actdisk_power; }

  /*!
   * \brief Get the displacement value at an displacement boundary.
   * \param[in] val_index - Index corresponding to the displacement boundary.
   * \return The displacement value.
   */
  su2double GetDispl_Value(string val_index) const;

  /*!
   * \brief Get the force value at an load boundary.
   * \param[in] val_index - Index corresponding to the load boundary.
   * \return The load value.
   */
  su2double GetLoad_Value(string val_index) const;

  /*!
   * \brief Get the constant value at a damper boundary.
   * \param[in] val_index - Index corresponding to the load boundary.
   * \return The damper constant.
   */
  su2double GetDamper_Constant(string val_index) const;

  /*!
   * \brief Get the force value at a load boundary defined in cartesian coordinates.
   * \param[in] val_index - Index corresponding to the load boundary.
   * \return The load value.
   */
  su2double GetLoad_Dir_Value(string val_index) const;

  /*!
   * \brief Get the force multiplier at a load boundary in cartesian coordinates.
   * \param[in] val_index - Index corresponding to the load boundary.
   * \return The load multiplier.
   */
  su2double GetLoad_Dir_Multiplier(string val_index) const;

  /*!
   * \brief Get the force value at a load boundary defined in cartesian coordinates.
   * \param[in] val_index - Index corresponding to the load boundary.
   * \return The load value.
   */
  su2double GetDisp_Dir_Value(string val_index) const;

  /*!
   * \brief Get the force multiplier at a load boundary in cartesian coordinates.
   * \param[in] val_index - Index corresponding to the load boundary.
   * \return The load multiplier.
   */
  su2double GetDisp_Dir_Multiplier(string val_index) const;

  /*!
   * \brief Get the force direction at a loaded boundary in cartesian coordinates.
   * \param[in] val_index - Index corresponding to the load boundary.
   * \return The load direction.
   */
  const su2double* GetLoad_Dir(string val_index) const;

  /*!
   * \brief Get the force direction at a loaded boundary in cartesian coordinates.
   * \param[in] val_index - Index corresponding to the load boundary.
   * \return The load direction.
   */
  const su2double* GetDisp_Dir(string val_index) const;

  /*!
   * \brief Get the amplitude of the sine-wave at a load boundary defined in cartesian coordinates.
   * \param[in] val_index - Index corresponding to the load boundary.
   * \return The load value.
   */
  su2double GetLoad_Sine_Amplitude(string val_index) const;

  /*!
   * \brief Get the frequency of the sine-wave at a load boundary in cartesian coordinates.
   * \param[in] val_index - Index corresponding to the load boundary.
   * \return The load frequency.
   */
  su2double GetLoad_Sine_Frequency(string val_index) const;

  /*!
   * \brief Get the force direction at a sine-wave loaded boundary in cartesian coordinates.
   * \param[in] val_index - Index corresponding to the load boundary.
   * \return The load direction.
   */
  const su2double* GetLoad_Sine_Dir(string val_index) const;

  /*!
   * \brief Get the force value at an load boundary.
   * \param[in] val_index - Index corresponding to the load boundary.
   * \return The load value.
   */
  su2double GetFlowLoad_Value(string val_index) const;

  /*!
   * \brief Cyclic pitch amplitude for rotor blades.
   * \return The specified cyclic pitch amplitude.
   */
  su2double GetCyclic_Pitch(void) const { return Cyclic_Pitch; }

  /*!
   * \brief Collective pitch setting for rotor blades.
   * \return The specified collective pitch setting.
   */
  su2double GetCollective_Pitch(void) const { return Collective_Pitch; }

  /*!
   * \brief Get name of the arbitrary mesh motion input file.
   * \return File name of the arbitrary mesh motion input file.
   */
  string GetDV_Filename(void) const { return DV_Filename; }

  /*!
   * \brief Get name of the unordered ASCII volume sensitivity file.
   * \return File name of the unordered ASCII volume sensitivity file.
   */
  string GetDV_Unordered_Sens_Filename(void) const { return DV_Unordered_Sens_Filename; }

  /*!
   * \brief Get name of the unordered ASCII surface sensitivity file.
   * \return File name of the unordered ASCII surface sensitivity file.
   */
  string GetDV_Sens_Filename(void) const { return DV_Sens_Filename; }

  /*!
   * \brief Set the config options.
   */
  void SetConfig_Options();

  /*!
   * \brief Set the config file parsing.
   */
  void SetConfig_Parsing(char case_filename[MAX_STRING_SIZE]);

  /*!
   * \brief Set the config file parsing.
   */
  void SetConfig_Parsing(istream &config_buffer);

  /*!
   * \brief Set the config file parsing.
   */
  bool SetRunTime_Parsing(char case_filename[MAX_STRING_SIZE]);

  /*!
   * \brief Config file postprocessing.
   */
  void SetPostprocessing(SU2_COMPONENT val_software, unsigned short val_izone, unsigned short val_nDim);

  /*!
   * \brief Config file markers processing.
   */
  void SetMarkers(SU2_COMPONENT val_software);

  /*!
   * \brief Config file output.
   */
  void SetOutput(SU2_COMPONENT val_software, unsigned short val_izone);

  /*!
   * \brief Value of Aeroelastic solution coordinate at time n+1.
   */
  vector<vector<su2double> > GetAeroelastic_np1(unsigned short iMarker) const { return Aeroelastic_np1[iMarker]; }

  /*!
   * \brief Value of Aeroelastic solution coordinate at time n.
   */
  vector<vector<su2double> > GetAeroelastic_n(unsigned short iMarker) const { return Aeroelastic_n[iMarker]; }

  /*!
   * \brief Value of Aeroelastic solution coordinate at time n-1.
   */
  vector<vector<su2double> > GetAeroelastic_n1(unsigned short iMarker) const { return Aeroelastic_n1[iMarker]; }

  /*!
   * \brief Value of Aeroelastic solution coordinate at time n+1.
   */
  void SetAeroelastic_np1(unsigned short iMarker, vector<vector<su2double> > solution) { Aeroelastic_np1[iMarker] = solution;}

  /*!
   * \brief Value of Aeroelastic solution coordinate at time n from time n+1.
   */
  void SetAeroelastic_n(void) { Aeroelastic_n = Aeroelastic_np1; }

  /*!
   * \brief Value of Aeroelastic solution coordinate at time n-1 from time n.
   */
  void SetAeroelastic_n1(void) { Aeroelastic_n1 = Aeroelastic_n; }

  /*!
   * \brief Aeroelastic Flutter Speed Index.
   */
  su2double GetAeroelastic_Flutter_Speed_Index(void) const { return FlutterSpeedIndex; }

  /*!
   * \brief Uncoupled Aeroelastic Frequency Plunge.
   */
  su2double GetAeroelastic_Frequency_Plunge(void) const { return PlungeNaturalFrequency; }

  /*!
   * \brief Uncoupled Aeroelastic Frequency Pitch.
   */
  su2double GetAeroelastic_Frequency_Pitch(void) const { return PitchNaturalFrequency; }

  /*!
   * \brief Aeroelastic Airfoil Mass Ratio.
   */
  su2double GetAeroelastic_Airfoil_Mass_Ratio(void) const { return AirfoilMassRatio; }

  /*!
   * \brief Aeroelastic center of gravity location.
   */
  su2double GetAeroelastic_CG_Location(void) const { return CG_Location; }

  /*!
   * \brief Aeroelastic radius of gyration squared.
   */
  su2double GetAeroelastic_Radius_Gyration_Squared(void) const { return RadiusGyrationSquared; }

  /*!
   * \brief Aeroelastic solve every x inner iteration.
   */
  unsigned short GetAeroelasticIter(void) const { return AeroelasticIter; }

  /*!
   * \brief Value of plunging coordinate.
   * \param[in] val_marker - the marker we are monitoring.
   * \return Value of plunging coordinate.
   */
  su2double GetAeroelastic_plunge(unsigned short val_marker) const { return Aeroelastic_plunge[val_marker]; }

  /*!
   * \brief Value of pitching coordinate.
   * \param[in] val_marker - the marker we are monitoring.
   * \return Value of pitching coordinate.
   */
  su2double GetAeroelastic_pitch(unsigned short val_marker) const { return Aeroelastic_pitch[val_marker]; }

  /*!
   * \brief Value of plunging coordinate.
   * \param[in] val_marker - the marker we are monitoring.
   * \param[in] val - value of plunging coordinate.
   */
  void SetAeroelastic_plunge(unsigned short val_marker, su2double val) { Aeroelastic_plunge[val_marker] = val; }

  /*!
   * \brief Value of pitching coordinate.
   * \param[in] val_marker - the marker we are monitoring.
   * \param[in] val - value of pitching coordinate.
   */
  void SetAeroelastic_pitch(unsigned short val_marker, su2double val) { Aeroelastic_pitch[val_marker] = val; }

  /*!
   * \brief Get information about the aeroelastic simulation.
   * \return <code>TRUE</code> if it is an aeroelastic case; otherwise <code>FALSE</code>.
   */
  bool GetAeroelastic_Simulation(void) const { return Aeroelastic_Simulation; }

  /*!
   * \brief Get information about the wind gust.
   * \return <code>TRUE</code> if there is a wind gust; otherwise <code>FALSE</code>.
   */
  bool GetWind_Gust(void) const { return Wind_Gust; }

  /*!
   * \brief Get the type of gust to simulate.
   * \return type of gust to use for the simulation.
   */
  unsigned short GetGust_Type(void) const { return Gust_Type; }

  /*!
   * \brief Get the gust direction.
   * \return the gust direction.
   */
  unsigned short GetGust_Dir(void) const { return Gust_Dir; }

  /*!
   * \brief Value of the gust wavelength.
   */
  su2double GetGust_WaveLength(void) const { return Gust_WaveLength; }

  /*!
   * \brief Value of the number of gust periods.
   */
  su2double GetGust_Periods(void) const { return Gust_Periods; }

  /*!
   * \brief Value of the gust amplitude.
   */
  su2double GetGust_Ampl(void) const { return Gust_Ampl; }

  /*!
   * \brief Value of the time at which to begin the gust.
   */
  su2double GetGust_Begin_Time(void) const { return Gust_Begin_Time; }

  /*!
   * \brief Value of the location ath which the gust begins.
   */
  su2double GetGust_Begin_Loc(void) const { return Gust_Begin_Loc; }

  /*!
   * \brief Get whether fixed values for turbulence quantities are applied.
   * \return <code>TRUE</code> if fixed values are applied; otherwise <code>FALSE</code>.
   */
  bool GetTurb_Fixed_Values(void) const { return Turb_Fixed_Values; }

  /*!
   * \brief Get shift of the upstream half-plane where fixed values for turbulence quantities are applied.
   * \details This half-plane is given by the condition that the dot product between the
   * coordinate vector and the normalized far-field velocity vector is less than what this
   * function returns.
   */
  su2double GetTurb_Fixed_Values_MaxScalarProd(void) const { return Turb_Fixed_Values_MaxScalarProd; }

  /*!
   * \brief Get the number of iterations to evaluate the parametric coordinates.
   * \return Number of iterations to evaluate the parametric coordinates.
   */
  unsigned short GetnFFD_Iter(void) const { return nFFD_Iter; }

  /*!
   * \brief Get the tolerance of the point inversion algorithm.
   * \return Tolerance of the point inversion algorithm.
   */
  su2double GetFFD_Tol(void) const { return FFD_Tol; }

  /*!
   * \brief Get information about whether to do a check on self-intersections within
      the FFD box based on value on the Jacobian determinant.
   * \param[out] FFD_IntPrev: <code>TRUE</code> if FFD intersection prevention is active; otherwise <code>FALSE</code>.
   * \param[out] FFD_IntPrev_MaxIter: Maximum number of iterations in the intersection prevention procedure.
   * \param[out] FFD_IntPrev_MaxDepth: Maximum recursion depth in the intersection prevention procedure.
   */
  tuple<bool, unsigned short, unsigned short> GetFFD_IntPrev(void) const {
    return make_tuple(FFD_IntPrev, FFD_IntPrev_MaxIter, FFD_IntPrev_MaxDepth);
  }

  /*!
   * \brief Get information about whether to do a check on convexity of the mesh elements.
   * \param[out] ConvexityCheck: <code>TRUE</code> if convexity check is active; otherwise <code>FALSE</code>.
   * \param[out] ConvexityCheck_MaxIter: Maximum number of iterations in the convexity check.
   * \param[out] ConvexityCheck_MaxDepth: Maximum recursion depth in the convexity check.
   */
  tuple<bool, unsigned short, unsigned short> GetConvexityCheck(void) const {
    return make_tuple(ConvexityCheck, ConvexityCheck_MaxIter, ConvexityCheck_MaxDepth);
  }

  /*!
   * \brief Get the scale factor for the line search.
   * \return Scale factor for the line search.
   */
  su2double GetOpt_RelaxFactor(void) const { return Opt_RelaxFactor; }

  /*!
   * \brief Get the bound for the line search.
   * \return Bound for the line search.
   */
  su2double GetOpt_LineSearch_Bound(void) const { return Opt_LineSearch_Bound; }

  /*!
   * \brief Set the scale factor for the line search.
   * \param[in] val_scale - scale of the deformation.
   */
  void SetOpt_RelaxFactor(su2double val_scale) { Opt_RelaxFactor = val_scale; }

  /*!
   * \brief Get the node number of the CV to visualize.
   * \return Node number of the CV to visualize.
   */
  long GetVisualize_CV(void) const { return Visualize_CV; }

  /*!
   * \brief Get information about whether to use fixed CL mode.
   * \return <code>TRUE</code> if fixed CL mode is active; otherwise <code>FALSE</code>.
   */
  bool GetFixed_CL_Mode(void) const { return Fixed_CL_Mode; }

  /*!
   * \brief Get information about whether to use fixed CL mode.
   * \return <code>TRUE</code> if fixed CL mode is active; otherwise <code>FALSE</code>.
   */
  bool GetEval_dOF_dCX(void) const { return Eval_dOF_dCX; }

  /*!
   * \brief Get information about whether to use fixed CL mode.
   * \return <code>TRUE</code> if fixed CL mode is active; otherwise <code>FALSE</code>.
   */
  bool GetDiscard_InFiles(void) const { return Discard_InFiles; }

  /*!
   * \brief Get the value specified for the target CL.
   * \return Value of the target CL.
   */
  su2double GetTarget_CL(void) const { return Target_CL; }

  /*!
   * \brief Get the value for the lift curve slope for fixed CL mode.
   * \return Lift curve slope for fixed CL mode.
   */
  su2double GetdCL_dAlpha(void) const { return dCL_dAlpha; }

  /*!
   * \brief Number of iterations to evaluate dCL_dAlpha.
   * \return Number of iterations.
   */
  unsigned long GetIter_dCL_dAlpha(void) const { return Iter_dCL_dAlpha; }

  /*!
   * \brief Get the value of the damping coefficient for fixed CL mode.
   * \return Damping coefficient for fixed CL mode.
   */
  su2double GetdCM_diH(void) const { return dCM_diH; }

  /*!
   * \brief Get the value of iterations to re-evaluate the angle of attack.
   * \return Number of iterations.
   */
  unsigned long GetIter_Fixed_NetThrust(void) const { return Iter_Fixed_NetThrust; }

  /*!
   * \brief Get the value of the damping coefficient for fixed CL mode.
   * \return Damping coefficient for fixed CL mode.
   */
  su2double GetdNetThrust_dBCThrust(void) const { return dNetThrust_dBCThrust; }

  /*!
   * \brief Get the value of iterations to re-evaluate the angle of attack.
   * \return Number of iterations.
   */
  unsigned long GetUpdate_BCThrust(void) const { return Update_BCThrust; }

  /*!
   * \brief Set the value of the boolean for updating AoA in fixed lift mode.
   * \param[in] val_update - the bool for whether to update the AoA.
   */
  void SetUpdate_BCThrust_Bool(bool val_update) { Update_BCThrust_Bool = val_update; }

  /*!
   * \brief Set the value of the boolean for updating AoA in fixed lift mode.
   * \param[in] val_update - the bool for whether to update the AoA.
   */
  void SetUpdate_AoA(bool val_update) { Update_AoA = val_update; }

  /*!
   * \brief Get information about whether to update the AoA for fixed lift mode.
   * \return <code>TRUE</code> if we should update the AoA for fixed lift mode; otherwise <code>FALSE</code>.
   */
  bool GetUpdate_BCThrust_Bool(void) const { return Update_BCThrust_Bool; }

  /*!
   * \brief Get information about whether to update the AoA for fixed lift mode.
   * \return <code>TRUE</code> if we should update the AoA for fixed lift mode; otherwise <code>FALSE</code>.
   */
  bool GetUpdate_AoA(void) const { return Update_AoA; }

  /*!
   * \brief Get the maximum number of iterations between AoA updates for fixed C_L mode
   * \return Number of maximum iterations between AoA updates
   */
  unsigned long GetUpdate_AoA_Iter_Limit(void) const { return Update_AoA_Iter_Limit; }

  /*!
   * \brief Get whether at the end of finite differencing (Fixed CL mode)
   * \return boolean indicating end of finite differencing mode (Fixed CL mode)
   */
  bool GetFinite_Difference_Mode(void) const { return Finite_Difference_Mode; }

  /*!
   * \brief Set whether at the end of finite differencing (Fixed CL mode)
   */
  void SetFinite_Difference_Mode(bool val_fd_mode) { Finite_Difference_Mode = val_fd_mode; }

  /*!
   * \brief Set the current number of non-physical nodes in the solution.
   * \param[in] val_nonphys_points - current number of non-physical points.
   */
  void SetNonphysical_Points(unsigned long val_nonphys_points) { Nonphys_Points = val_nonphys_points; }

  /*!
   * \brief Get the current number of non-physical nodes in the solution.
   * \return Current number of non-physical points.
   */
  unsigned long GetNonphysical_Points(void) const { return Nonphys_Points; }

  /*!
   * \brief Set the current number of non-physical reconstructions for 2nd-order upwinding.
   * \param[in] val_nonphys_reconstr - current number of non-physical reconstructions for 2nd-order upwinding.
   */
  void SetNonphysical_Reconstr(unsigned long val_nonphys_reconstr) { Nonphys_Reconstr = val_nonphys_reconstr; }

  /*!
   * \brief Get the current number of non-physical reconstructions for 2nd-order upwinding.
   * \return Current number of non-physical reconstructions for 2nd-order upwinding.
   */
  unsigned long GetNonphysical_Reconstr(void) const { return Nonphys_Reconstr; }

  /*!
   * \brief Start the timer for profiling subroutines.
   * \param[in] val_start_time - the value of the start time.
   */
  void Tick(double *val_start_time);

  /*!
   * \brief Stop the timer for profiling subroutines and store results.
   * \param[in] val_start_time - the value of the start time.
   * \param[in] val_function_name - string for the name of the profiled subroutine.
   * \param[in] val_group_id - string for the name of the profiled subroutine.
   */
  void Tock(double val_start_time, string val_function_name, int val_group_id);

  /*!
   * \brief Write a CSV file containing the results of the profiling.
   */
  void SetProfilingCSV(void);

  /*!
   * \brief Start the timer for profiling subroutines.
   * \param[in] val_start_time - the value of the start time.
   */
  void GEMM_Tick(double *val_start_time) const;

  /*!
   * \brief Stop the timer for the GEMM profiling and store results.
   * \param[in] val_start_time - The value of the start time.
   * \param[in] M, N, K        - Matrix size of the GEMM call.
   */
  void GEMM_Tock(double val_start_time, int M, int N, int K) const;

  /*!
   * \brief Write a CSV file containing the results of the profiling.
   */
  void GEMMProfilingCSV(void);

  /*!
   * \brief Set freestream turbonormal for initializing solution.
   */
  void SetFreeStreamTurboNormal(const su2double* turboNormal);

  /*!
   * \brief Set freestream turbonormal for initializing solution.
   */
  const su2double* GetFreeStreamTurboNormal(void) const { return FreeStreamTurboNormal; }

  /*!
   * \brief Set multizone properties.
   */
  void SetMultizone(const CConfig *driver_config, const CConfig* const* config_container);

  /*!
   * \brief Get the verbosity level of the console output.
   * \return Verbosity level for the console output.
   */
  unsigned short GetConsole_Output_Verb(void) const { return Console_Output_Verb; }

  /*!
   * \brief Get the kind of marker analyze marker (area-averaged, mass flux averaged, etc).
   * \return Kind of average.
   */
  unsigned short GetKind_Average(void) const { return Kind_Average; }

  /*!
   *
   * \brief Get the direct differentation method.
   * \return direct differentiation method.
   */
  unsigned short GetDirectDiff() const { return DirectDiff;}

  /*!
   * \brief Get the indicator whether we are solving an discrete adjoint problem.
   * \return the discrete adjoint indicator.
   */
  bool GetDiscrete_Adjoint(void) const { return DiscreteAdjoint; }

  /*!
   * \brief Get the number of subiterations while a ramp is applied.
   * \return Number of FSI subiters.
   */
  unsigned short GetnIterFSI_Ramp(void) const { return nIterFSI_Ramp; }

  /*!
   * \brief Get Aitken's relaxation parameter for static relaxation cases.
   * \return Aitken's relaxation parameters.
   */
  su2double GetAitkenStatRelax(void) const { return AitkenStatRelax; }

  /*!
   * \brief Get Aitken's maximum relaxation parameter for dynamic relaxation cases and first iteration.
   * \return Aitken's relaxation parameters.
   */
  su2double GetAitkenDynMaxInit(void) const { return AitkenDynMaxInit; }

  /*!
   * \brief Get Aitken's maximum relaxation parameter for dynamic relaxation cases and first iteration.
   * \return Aitken's relaxation parameters.
   */
  su2double GetAitkenDynMinInit(void) const { return AitkenDynMinInit; }

  /*!
   * \brief Decide whether to apply dead loads to the model.
   * \return <code>TRUE</code> if the dead loads are to be applied, <code>FALSE</code> otherwise.
   */
  bool GetDeadLoad(void) const { return DeadLoad; }

  /*!
   * \brief Identifies if the mesh is matching or not (temporary, while implementing interpolation procedures).
   * \return <code>TRUE</code> if the mesh is matching, <code>FALSE</code> otherwise.
   */
  bool GetPseudoStatic(void) const { return PseudoStatic; }

  /*!
   * \brief Identifies if we want to restart from a steady or an unsteady solution.
   * \return <code>TRUE</code> if we restart from steady state solution, <code>FALSE</code> otherwise.
   */
  bool GetSteadyRestart(void) const { return SteadyRestart; }

  /*!
   * \brief Provides information about the time integration of the structural analysis, and change the write in the output
   *        files information about the iteration.
   * \return The kind of time integration: Static or dynamic analysis
   */
  unsigned short GetDynamic_Analysis(void) const { return Dynamic_Analysis; }

  /*!
   * \brief If we are prforming an unsteady simulation, there is only
   *        one value of the time step for the complete simulation.
   * \return Value of the time step in an unsteady simulation (non dimensional).
   */
  su2double GetDelta_DynTime(void) const { return Delta_DynTime; }

  /*!
   * \brief If we are prforming an unsteady simulation, there is only
   *        one value of the time step for the complete simulation.
   * \return Value of the time step in an unsteady simulation (non dimensional).
   */
  su2double GetTotal_DynTime(void) const { return Total_DynTime; }

  /*!
   * \brief If we are prforming an unsteady simulation, there is only
   *        one value of the time step for the complete simulation.
   * \return Value of the time step in an unsteady simulation (non dimensional).
   */
  su2double GetCurrent_DynTime(void) const { return Current_DynTime; }

  /*!
   * \brief Get the current instance.
   * \return Current instance identifier.
   */
  unsigned short GetiInst(void) const { return iInst; }

  /*!
   * \brief Set the current instance.
   * \param[in] iInst - current instance identifier.
   */
  void SetiInst(unsigned short val_iInst) { iInst = val_iInst; }

  /*!
   * \brief Get Newmark alpha parameter.
   * \return Value of the Newmark alpha parameter.
   */
  su2double GetNewmark_beta(void) const { return Newmark_beta; }

  /*!
   * \brief Get Newmark delta parameter.
   * \return Value of the Newmark delta parameter.
   */
  su2double GetNewmark_gamma(void) const { return Newmark_gamma; }

  /*!
   * \brief Get the number of integration coefficients provided by the user.
   * \return Number of integration coefficients.
   */
  unsigned short GetnIntCoeffs(void) const { return nIntCoeffs; }

  /*!
   * \brief Get the number of different values for the elasticity modulus.
   * \return Number of different values for the elasticity modulus.
   */
  unsigned short GetnElasticityMod(void) const { return nElasticityMod; }

  /*!
   * \brief Get the number of different values for the Poisson ratio.
   * \return Number of different values for the Poisson ratio.
   */
  unsigned short GetnPoissonRatio(void) const { return nPoissonRatio; }

  /*!
   * \brief Get the number of different values for the Material density.
   * \return Number of different values for the Material density.
   */
  unsigned short GetnMaterialDensity(void) const { return nMaterialDensity; }

  /*!
   * \brief Get the integration coefficients for the Generalized Alpha - Newmark integration integration scheme.
   * \param[in] val_coeff - Index of the coefficient.
   * \return Alpha coefficient for the Runge-Kutta integration scheme.
   */
  su2double Get_Int_Coeffs(unsigned short val_coeff) const { return Int_Coeffs[val_coeff]; }

  /*!
   * \brief Get the number of different values for the modulus of the electric field.
   * \return Number of different values for the modulus of the electric field.
   */
  unsigned short GetnElectric_Field(void) const { return nElectric_Field; }

  /*!
   * \brief Get the dimensionality of the electric field.
   * \return Number of integration coefficients.
   */
  unsigned short GetnDim_Electric_Field(void) const { return nDim_Electric_Field; }

  /*!
   * \brief Get the values for the electric field modulus.
   * \param[in] val_coeff - Index of the coefficient.
   * \return Alpha coefficient for the Runge-Kutta integration scheme.
   */
  su2double Get_Electric_Field_Mod(unsigned short val_coeff) const { return Electric_Field_Mod[val_coeff]; }

  /*!
   * \brief Set the values for the electric field modulus.
   * \param[in] val_coeff - Index of the electric field.
   * \param[in] val_el_field - Value of the electric field.
   */
  void Set_Electric_Field_Mod(unsigned short val_coeff, su2double val_el_field) { Electric_Field_Mod[val_coeff] = val_el_field; }

  /*!
   * \brief Get the direction of the electric field in reference configuration.
   * \param[in] val_coeff - Index of the coefficient.
   * \return Alpha coefficient for the Runge-Kutta integration scheme.
   */
  const su2double* Get_Electric_Field_Dir(void) const { return Electric_Field_Dir; }

  /*!
   * \brief Check if the user wants to apply the load as a ramp.
   * \return    <code>TRUE</code> means that the load is to be applied as a ramp.
   */
  bool GetRamp_Load(void) const { return Ramp_Load; }

  /*!
   * \brief Get the maximum time of the ramp.
   * \return    Value of the max time while the load is linearly increased
   */
  su2double GetRamp_Time(void) const { return Ramp_Time; }

  /*!
   * \brief Check if the user wants to apply the load as a ramp.
   * \return  <code>TRUE</code> means that the load is to be applied as a ramp.
   */
  bool GetRampAndRelease_Load(void) const { return RampAndRelease; }

  /*!
   * \brief Check if the user wants to apply the load as a ramp.
   * \return  <code>TRUE</code> means that the load is to be applied as a ramp.
   */
  bool GetSine_Load(void) const { return Sine_Load; }

  /*!
   * \brief Get the sine load properties.
   * \param[in] val_index - Index corresponding to the load boundary.
   * \return The pointer to the sine load values.
   */
  const su2double* GetLoad_Sine(void) const { return sineload_coeff; }

  /*!
   * \brief Get the kind of load transfer method we want to use for dynamic problems
   * \note This value is obtained from the config file, and it is constant
   *       during the computation.
   * \return Kind of transfer method for multiphysics problems
   */
  unsigned short GetDynamic_LoadTransfer(void) const { return Dynamic_LoadTransfer; }

  /*!
   * \brief Get the penalty weight value for the objective function.
   * \return  Penalty weight value for the reference geometry objective function.
   */
  su2double GetRefGeom_Penalty(void) const { return RefGeom_Penalty; }

  /*!
   * \brief Get the penalty weight value for the objective function.
   * \return  Penalty weight value for the reference geometry objective function.
   */
  su2double GetTotalDV_Penalty(void) const { return DV_Penalty; }

  /*!
   * \brief Get the maximum allowed VM stress and KS exponent for the stress penalty objective function.
   */
  array<su2double,2> GetStressPenaltyParam(void) const { return StressPenaltyParam; }

  /*!
   * \brief Get whether a predictor is used for FSI applications.
   * \return Bool: determines if predictor is used or not
   */
  bool GetPredictor(void) const { return Predictor; }

  /*!
   * \brief Get the order of the predictor for FSI applications.
   * \return Order of predictor
   */
  unsigned short GetPredictorOrder(void) const { return Pred_Order; }

  /*!
   * \brief Get boolean for using Persson's shock capturing method in Euler flow DG-FEM
   * \return Boolean for using Persson's shock capturing method in Euler flow DG-FEM
   */
  bool GetEulerPersson(void) const { return EulerPersson; }

  /*!
   * \brief Set boolean for using Persson's shock capturing method in Euler flow DG-FEM
   * \param[in] val_EulerPersson - Boolean for using Persson's shock capturing method in Euler flow DG-FEM
   */
  void SetEulerPersson(bool val_EulerPersson) { EulerPersson = val_EulerPersson; }

  /*!
   * \brief Get whether a relaxation parameter is used for FSI applications.
   * \return Bool: determines if relaxation parameter  is used or not
   */
  bool GetRelaxation(void) const { return Relaxation; }

  /*!
   * \brief Check if the simulation we are running is a FSI simulation
   * \return Value of the physical time in an unsteady simulation.
   */
  bool GetFSI_Simulation(void) const { return FSI_Problem || (nMarker_Fluid_Load > 0); }

  /*!
   * \brief Set that the simulation we are running is a multizone simulation
   * \param[in] MZ_problem - boolean that determines is Multizone_Problem is true/false.
   */
  void SetMultizone_Problem(bool MZ_problem) { Multizone_Problem = MZ_problem; }

  /*!
   * \brief Get whether the simulation we are running is a multizone simulation
   * \return Multizone_Problem - boolean that determines is Multizone_Problem is true/false.
   */
  bool GetMultizone_Problem(void) const { return Multizone_Problem; }

  /*!
   * \brief Get the ID for the FEA region that we want to compute the gradient for using direct differentiation
   * \return ID
   */
  unsigned short GetnID_DV(void) const { return nID_DV; }

  /*!
   * \brief Check if we want to apply an incremental load to the nonlinear structural simulation
   * \return <code>TRUE</code> means that the load is to be applied in increments.
   */
  bool GetIncrementalLoad(void) const { return IncrementalLoad; }

  /*!
   * \brief Get the number of increments for an incremental load.
   * \return Number of increments.
   */
  unsigned long GetNumberIncrements(void) const { return IncLoad_Nincrements; }

  /*!
   * \brief Get the value of the criteria for applying incremental loading.
   * \return Value of the log10 of the residual.
   */
  su2double GetIncLoad_Criteria(unsigned short val_var) const { return inc_crit[val_var]; }

  /*!
   * \brief Get the relaxation method chosen for the simulation
   * \return Value of the relaxation method
   */
  BGS_RELAXATION GetRelaxation_Method_BGS(void) const { return Kind_BGS_RelaxMethod; }

  /*!
   * \brief Get the kind of Riemann solver for the DG method (FEM flow solver).
   * \note This value is obtained from the config file, and it is constant during the computation.
   * \return Kind of Riemann solver for the DG method (FEM flow solver).
   */
  unsigned short GetRiemann_Solver_FEM(void) const { return Riemann_Solver_FEM; }

  /*!
   * \brief Get the factor applied during quadrature of straight elements.
   * \return The specified straight element quadrature factor.
   */
  su2double GetQuadrature_Factor_Straight(void) const { return Quadrature_Factor_Straight; }

  /*!
   * \brief Get the factor applied during quadrature of curved elements.
   * \return The specified curved element quadrature factor.
   */
  su2double GetQuadrature_Factor_Curved(void) const { return Quadrature_Factor_Curved; }

  /*!
   * \brief Get the factor applied during time quadrature for ADER-DG.
   * \return The specified ADER-DG time quadrature factor.
   */
  su2double GetQuadrature_Factor_Time_ADER_DG(void) const { return Quadrature_Factor_Time_ADER_DG; }

  /*!
   * \brief Function to make available the multiplication factor theta of the
   *        symmetrizing terms in the DG discretization of the viscous terms.
   * \return The specified factor for the DG discretization.
   */
  su2double GetTheta_Interior_Penalty_DGFEM(void) const { return Theta_Interior_Penalty_DGFEM; }

  /*!
   * \brief Function to make available the matrix size in vectorization in
            order to optimize the gemm performance.
   * \return The matrix size in this direction.
   */
  unsigned short GetSizeMatMulPadding(void) const { return sizeMatMulPadding; }

  /*!
   * \brief Function to make available whether or not the entropy must be computed.
   * \return The boolean whether or not the entropy must be computed.
   */
  bool GetCompute_Entropy(void) const { return Compute_Entropy; }

  /*!
   * \brief Function to make available whether or not the lumped mass matrix
            must be used for steady computations.
   * \return The boolean whether or not to use the lumped mass matrix.
   */
  bool GetUse_Lumped_MassMatrix_DGFEM(void) const { return Use_Lumped_MassMatrix_DGFEM; }

  /*!
   * \brief Function to make available whether or not only the exact Jacobian
   *        of the spatial discretization must be computed.
   * \return The boolean whether or not the Jacobian must be computed.
   */
  bool GetJacobian_Spatial_Discretization_Only(void) const { return Jacobian_Spatial_Discretization_Only; }

  /*!
   * \brief Get the interpolation method used for matching between zones.
   */
  INTERFACE_INTERPOLATOR GetKindInterpolation(void) const { return Kind_Interpolation; }

  /*!
   * \brief Get option of whether to use conservative interpolation between zones.
   */
  bool GetConservativeInterpolation(void) const { return ConservativeInterpolation && GetStructuralProblem(); }

  /*!
   * \brief Get the basis function to use for radial basis function interpolation for FSI.
   */
  RADIAL_BASIS GetKindRadialBasisFunction(void) const { return Kind_RadialBasisFunction; }

  /*!
   * \brief Get option of whether to use polynomial terms in Radial Basis Function interpolation.
   */
  bool GetRadialBasisFunctionPolynomialOption(void) const { return RadialBasisFunction_PolynomialOption; }

  /*!
   * \brief Get the basis function radius to use for radial basis function interpolation for FSI.
   */
  su2double GetRadialBasisFunctionParameter(void) const { return RadialBasisFunction_Parameter; }

  /*!
   * \brief Get the tolerance used to prune the interpolation matrix (making it sparser).
   */
  su2double GetRadialBasisFunctionPruneTol(void) const { return RadialBasisFunction_PruneTol; }

  /*!
   * \brief Get the number of donor points to use in Nearest Neighbor interpolation.
   */
  unsigned short GetNumNearestNeighbors(void) const { return NumNearestNeighbors; }

  /*!
   * \brief Get the kind of inlet face interpolation function to use.
   */
  inline INLET_SPANWISE_INTERP GetKindInletInterpolationFunction(void) const { return Kind_InletInterpolationFunction; }

  /*!
   * \brief Get the kind of inlet face interpolation data type.
   */
  inline INLET_INTERP_TYPE GetKindInletInterpolationType (void) const  { return Kind_Inlet_InterpolationType; }

  /*!
   * \brief Get whether to print inlet interpolated data or not.
   */
  bool GetPrintInlet_InterpolatedData(void) const { return PrintInlet_InterpolatedData; }

  /*!
   * \brief Get the amount of eigenvalue perturbation to be done
   * \return Value of the uq_delta_b parameter
   */
  su2double GetUQ_Delta_B(void) const { return uq_delta_b; }

  /*!
   * \brief Get the kind of eigenspace perturbation to be done
   * \return Value of the eig_val_comp
   */
  unsigned short GetEig_Val_Comp(void) const { return eig_val_comp; }

  /*!
   * \brief Get the underelaxation factor
   * \return Value of the uq_urlx parameter
   */
  su2double GetUQ_URLX(void) const { return uq_urlx; }

  /*!
   * \brief Get information about eigenspace perturbation
   * \return <code>TRUE</code> means eigenspace perterturbation will be used
   */
  bool GetUQ_Permute(void) const { return uq_permute; }

  /*!
   * \brief Get information about whether to use wall functions.
   * \return <code>TRUE</code> if wall functions are on; otherwise <code>FALSE</code>.
   */
  bool GetWall_Functions(void) const { return Wall_Functions; }

  /*!
   * \brief Get the AD support.
   */
  bool GetAD_Mode(void) const { return AD_Mode;}

  /*!
   * \brief Set the maximum velocity^2 in the domain for the incompressible preconditioner.
   * \param[in] Value of the maximum velocity^2 in the domain for the incompressible preconditioner.
   */
  void SetMax_Vel2(su2double val_max_vel2) { Max_Vel2 = val_max_vel2; }

  /*!
   * \brief Get the maximum velocity^2 in the domain for the incompressible preconditioner.
   * \return Value of the maximum velocity^2 in the domain for the incompressible preconditioner.
   */
  su2double GetMax_Vel2(void) const { return Max_Vel2; }

  /*!
   * \brief Set the sum of the bandwidth for writing binary restarts (to be averaged later).
   * \param[in] Sum of the bandwidth for writing binary restarts.
   */
  void SetRestart_Bandwidth_Agg(su2double val_restart_bandwidth_sum) { Restart_Bandwidth_Agg = val_restart_bandwidth_sum; }

  /*!
   * \brief Set the sum of the bandwidth for writing binary restarts (to be averaged later).
   * \return Sum of the bandwidth for writing binary restarts.
   */
  su2double GetRestart_Bandwidth_Agg(void) const { return Restart_Bandwidth_Agg; }

  /*!
   * \brief Get the Kind of Hybrid RANS/LES.
   * \return Value of Hybrid RANS/LES method.
   */
  unsigned short GetKind_HybridRANSLES(void) const { return Kind_HybridRANSLES; }

  /*!
   * \brief Get the Kind of Roe Low Dissipation Scheme for Unsteady flows.
   * \return Value of Low dissipation approach.
   */
  unsigned short GetKind_RoeLowDiss(void) const { return Kind_RoeLowDiss; }

  /*!
   * \brief Get the DES Constant.
   * \return Value of DES constant.
   */
  su2double GetConst_DES(void) const { return Const_DES; }

  /*!
   * \brief Get if AD preaccumulation should be performed.
   */
  bool GetAD_Preaccumulation(void) const { return AD_Preaccumulation;}

  /*!
   * \brief Get the heat equation.
   * \return YES if weakly coupled heat equation for inc. flow is enabled.
   */
  bool GetWeakly_Coupled_Heat(void) const { return Weakly_Coupled_Heat; }

  /*!
   * \brief Get the CHT couling method.
   * \return Kind of the method.
   */
  CHT_COUPLING GetKind_CHT_Coupling() const { return Kind_CHT_Coupling; }

  /*!
   * \brief Check if values passed to the BC_HeatFlux-Routine are already integrated.
   * \return YES if the passed values is the integrated heat flux over the marker's surface.
   */
  bool GetIntegrated_HeatFlux() const { return Integrated_HeatFlux; }

  /*!
   * \brief Get Compute Average.
   * \return YES if start computing averages
   */
  bool GetCompute_Average(void) const { return Compute_Average;}

  /*!
   * \brief Get the verification solution.
   * \return The verification solution to be used.
   */
  VERIFICATION_SOLUTION GetVerification_Solution(void) const { return Kind_Verification_Solution;}

  /*!
   * \brief Get topology optimization.
   */
  bool GetTopology_Optimization(void) const { return topology_optimization; }

  /*!
   * \brief Get name of output file for topology optimization derivatives.
   */
  string GetTopology_Optim_FileName(void) const { return top_optim_output_file; }

  /*!
   * \brief Get exponent for density-based stiffness penalization.
   */
  su2double GetSIMP_Exponent(void) const { return simp_exponent; }

  /*!
   * \brief Get lower bound for density-based stiffness penalization.
   */
  su2double GetSIMP_MinStiffness(void) const { return simp_minimum_stiffness; }

  /*!
   * \brief Number of kernels to use in filtering the design density field.
   */
  unsigned short GetTopology_Optim_Num_Kernels(void) const { return top_optim_nKernel; }

  /*!
   * \brief Get the i'th kernel to use, its parameter, and the radius.
   */
  void GetTopology_Optim_Kernel(const unsigned short iKernel, ENUM_FILTER_KERNEL &type,
                                su2double &param, su2double &radius) const {
    type = top_optim_kernels[iKernel];
    param = top_optim_kernel_params[iKernel];
    radius = top_optim_filter_radius[iKernel];
  }

  /*!
   * \brief Get the maximum "logical radius" (degree of neighborhood) to consider in the neighbor search.
   */
  unsigned short GetTopology_Search_Limit(void) const { return top_optim_search_lim; }

  /*!
   * \brief Get the type and parameter for the projection function used in topology optimization
   */
  void GetTopology_Optim_Projection(ENUM_PROJECTION_FUNCTION &type, su2double &param) const {
    type = top_optim_proj_type;  param = top_optim_proj_param;
  }

  /*!
   * \brief Get the filenames of the individual config files
   * \return File name of the config file for zone "index"
   */
  string GetConfigFilename(unsigned short index) const { return Config_Filenames[index]; }

  /*!
   * \brief Get the number of config files
   * \return Number of config filenames in CONFIG_LIST
   */
  unsigned short GetnConfigFiles(void) const { return nConfig_Files; }

  /*!
   * \brief Check if the multizone problem is solved for time domain.
   * \return YES if time-domain is considered.
   */
  bool GetTime_Domain(void) const { return Time_Domain; }

  /*!
   * \brief Get the number of inner iterations
   * \return Number of inner iterations on each multizone block
   */
  unsigned long GetnInner_Iter(void) const { return nInnerIter; }

  /*!
   * \brief Get the number of outer iterations
   * \return Number of outer iterations for the multizone problem
   */
  unsigned long GetnOuter_Iter(void) const { return nOuterIter; }

  /*!
   * \brief Get the number of time iterations
   * \return Number of time steps run
   */
  unsigned long GetnTime_Iter(void) const { return nTimeIter; }

  /*!
   * \brief Set the number of time iterations
   * \param[in] val_iter - Number of time steps run
   */
  void SetnTime_Iter(unsigned long val_iter) { nTimeIter = val_iter; }

  /*!
   * \brief Get the number of pseudo-time iterations
   * \return Number of pseudo-time steps run for the single-zone problem
   */
  unsigned long GetnIter(void) const { return nIter; }

  /*!
   * \brief Get the restart iteration
   * \return Iteration for the restart of multizone problems
   */
  unsigned long GetRestart_Iter(void) const { return Restart_Iter; }

  /*!
   * \brief Get the time step for multizone problems
   * \return Time step for multizone problems, it is set on all the zones
   */
  su2double GetTime_Step(void) const { return Time_Step; }

  /*!
   * \brief Get the maximum simulation time for time-domain problems
   * \return Simulation time for multizone problems, it is set on all the zones
   */
  su2double GetMax_Time(void) const { return Max_Time; }

  /*!
   * \brief Get the level of MPI communications to be performed.
   * \return Level of MPI communications.
   */
  unsigned short GetComm_Level(void) const { return Comm_Level; }

  /*!
   * \brief Check if the mesh read supports multiple zones.
   * \return YES if multiple zones can be contained in the mesh file.
   */
  bool GetMultizone_Mesh(void) const { return Multizone_Mesh; }

  /*!
   * \brief Check if the mesh read supports multiple zones.
   * \return YES if multiple zones can be contained in the mesh file.
   */
  bool GetMultizone_Residual(void) const { return Multizone_Residual; }

  /*!
   * \brief Check if the (new) single-zone driver is to be used (temporary)
   * \return YES if the (new) single-zone driver is to be used.
   */
  bool GetSinglezone_Driver(void) const { return SinglezoneDriver; }

  /*!
   * \brief Get the Kind of Radiation model applied.
   * \return Kind of radiation model used.
   */
  RADIATION_MODEL GetKind_RadiationModel(void) const { return Kind_Radiation; }

  /*!
   * \brief Get the Kind of P1 initialization method applied.
   * \return Kind of P1 initialization method used.
   */
  P1_INIT GetKind_P1_Init(void) const { return Kind_P1_Init; }

  /*!
   * \brief Get the value of the absorption coefficient of the medium.
   * \return Value of the absorption coefficient of the medium.
   */
  su2double GetAbsorption_Coeff(void) const { return Absorption_Coeff; }

  /*!
   * \brief Get the value of the scattering coefficient of the medium.
   * \return Value of the scattering coefficient of the medium.
   */
  su2double GetScattering_Coeff(void) const { return Scattering_Coeff; }

  /*!
   * \brief Get the wall emissivity at a boundary.
   * \param[in] val_index - Index corresponding to the boundary.
   * \return The wall emissivity.
   */
  su2double GetWall_Emissivity(string val_index) const;

  /*!
   * \brief Get the value of the CFL condition for radiation solvers.
   * \return Value of the CFL condition for radiation solvers.
   */
  su2double GetCFL_Rad(void) const { return CFL_Rad; }

  /*!
   * \brief Determines if radiation needs to be incorporated to the analysis.
   * \return Radiation boolean
   */
  bool AddRadiation(void) const { return Radiation; }

  /*!
   * \brief Check if the convergence history of each individual zone is written to screen
   * \return YES if the zone convergence history of each individual zone must be written to screen
   */
  bool GetWrt_ZoneConv(void) const { return Wrt_ZoneConv; }

  /*!
   * \brief Check if the convergence history of each individual zone is written to file
   * \return YES if the zone convergence history of each individual zone must be written to file
   */
  bool GetWrt_ZoneHist(void) const { return Wrt_ZoneHist; }

  /*!
   * \brief Check if the special output is written
   * \return YES if the special output is written.
   */
  bool GetSpecial_Output(void) const { return SpecialOutput; }

  /*!
   * \brief Check if the forces breakdown file is written
   * \return YES if the forces breakdown file is written.
   */
  bool GetWrt_ForcesBreakdown(void) const { return Wrt_ForcesBreakdown; }

  /*!
   * \brief Get the number of grid points in the analytic RECTANGLE or BOX grid in the specified coordinate direction.
   * \return Number of grid points in the analytic RECTANGLE or BOX grid in the specified coordinate direction.
   */
  short GetMeshBoxSize(unsigned short val_iDim) const { return Mesh_Box_Size[val_iDim]; }

  /*!
   * \brief Get the length of the analytic RECTANGLE or BOX grid in the specified coordinate direction.
   * \return Length the analytic RECTANGLE or BOX grid in the specified coordinate direction.
   */
  su2double GetMeshBoxLength(unsigned short val_iDim) const { return mesh_box_length[val_iDim]; }

  /*!
   * \brief Get the offset from 0.0 of the analytic RECTANGLE or BOX grid in the specified coordinate direction.
   * \return Offset from 0.0 the analytic RECTANGLE or BOX grid in the specified coordinate direction.
   */
  su2double GetMeshBoxOffset(unsigned short val_iDim) const { return mesh_box_offset[val_iDim]; }

  /*!
   * \brief Get the number of screen output variables requested (maximum 6)
   */
  unsigned short GetnScreenOutput(void) const { return nScreenOutput; }

  /*!
   * \brief Get the screen output field iField
   */
  string GetScreenOutput_Field(unsigned short iField) const { return ScreenOutput[iField]; }

  /*!
   * \brief Get the number of history output variables requested
   */
  unsigned short GetnHistoryOutput(void) const { return nHistoryOutput; }

  /*!
   * \brief Get the history output field iField
   */
  string GetHistoryOutput_Field(unsigned short iField) const { return HistoryOutput[iField]; }

  /*!
   * \brief Get the number of history output variables requested
   */
  unsigned short GetnVolumeOutput(void) const { return nVolumeOutput; }

  /*!
   * \brief Get the history output field iField
   */
  string GetVolumeOutput_Field(unsigned short iField) const { return VolumeOutput[iField]; }

  /*!
  * \brief Get the convergence fields for monitoring
  * \param[in] iField - Index of the field
  * return Field name for monitoring convergence
  */
  string GetConv_Field(unsigned short iField) const { return ConvField[iField]; }

  /*!
   * \brief Get functional that is going to be used to evaluate the convergence of the windowed time average of the unsteady problem.
   * \param[in] iField - Index of the field
   * \return Field name for monitoring convergence
   */
  string GetWndConv_Field(unsigned short iField) const { return WndConvField[iField]; }

  /*!
   * \brief Get the number of iterations that are considered in the Cauchy convergence criteria for the windowed time average of the unsteady problem.
   * \return Number of elements in the Cauchy criteria windowed time average of the unsteady problem.
   */
  unsigned short GetWnd_Cauchy_Elems(void) const { return Wnd_Cauchy_Elems; }

  /*!
   * \brief Get the value of convergence criteria for the Cauchy method for the time averaged
   *        windowed objective functions for unsteady flows
   * \return Value of the convergence criteria.
   */
  su2double GetWnd_Cauchy_Eps(void) const { return Wnd_Cauchy_Eps; }

  /*!
   * \brief Get the number of iterations that are not considered in the convergence criteria for the windowed average output function
   * \return Number of iterations before starting with the convergence criteria for the windowed average output function.
   */
  unsigned long  GetWnd_StartConv_Iter(void) const { return Wnd_StartConv_Iter; }

  /*!
   * \brief Get the boolean value, whether the the Cauchy method for the time averaged
   *        windowed objective functions for unsteady flows is used or not.
   * \return Boolean value, if the criterion is used.
   */
  bool GetWnd_Cauchy_Crit(void) const { return Wnd_Cauchy_Crit; }

  /*!
  * \brief Get the number of convergence monitoring fields for time convergence monitoring.
  * return Number of convergence monitoring fields.
  */
  unsigned short GetnWndConv_Field() const { return nWndConvField; }

  /*!
  * \brief Get the number of convergence monitoring fields for inner convergence monitoring.
  * return Number of convergence monitoring fields.
  */
  unsigned short GetnConv_Field() const { return nConvField; }

  /*!
   * \brief Set the start time to track a phase of the code (preprocessing, compute, output).
   * \param[in] Value of the start time to track a phase of the code.
   */
  void Set_StartTime(su2double starttime) { StartTime = starttime; }

  /*!
   * \brief Get the start time to track a phase of the code (preprocessing, compute, output).
   * \return Value of the start time to track a phase of the code.
   */
  su2double Get_StartTime() const { return StartTime; }

  /*!
   * \brief GetHistory_Wrt_Freq_Inner
   * \return
   */
  unsigned long GetHistory_Wrt_Freq(unsigned short iter) const { return HistoryWrtFreq[iter];}

  /*!
   * \brief SetHistory_Wrt_Freq_Inner
   * \param[in] iter: index for Time (0), Outer (1), or Inner (2) iterations
   * \param[in] nIter: Number of iterations
   */
  void SetHistory_Wrt_Freq(unsigned short iter, unsigned long nIter) { HistoryWrtFreq[iter] = nIter;}

  /*!
   * \brief GetScreen_Wrt_Freq_Inner
   * \param[in] iter: index for Time (0), Outer (1), or Inner (2) iterations
   * \return
   */
  unsigned long GetScreen_Wrt_Freq(unsigned short iter) const { return ScreenWrtFreq[iter]; }

  /*!
   * \brief SetScreen_Wrt_Freq_Inner
   * \param[in] iter: index for Time (0), Outer (1), or Inner (2) iterations
   * \param[in] nIter: Number of iterations
   */
  void SetScreen_Wrt_Freq(unsigned short iter, unsigned long nIter) { ScreenWrtFreq[iter] = nIter; }

  /*!
   * \brief GetVolumeOutputFiles
   */
  const OUTPUT_TYPE* GetVolumeOutputFiles() const { return VolumeOutputFiles; }

  /*!
   * \brief GetnVolumeOutputFiles
   */
  unsigned short GetnVolumeOutputFiles() const { return nVolumeOutputFiles; }

  /*!
   * \brief GetVolumeOutputFrequency
   * \param[in] iFile: index of file number for which the writing frequency needs to be returned.
   */
  unsigned long GetVolumeOutputFrequency(unsigned short iFile) const { return VolumeOutputFrequencies[iFile]; }

  /*!
   * \brief Get the desired factorization frequency for PaStiX
   * \return Number of calls to 'Build' that trigger re-factorization.
   */
  unsigned long GetPastixFactFreq(void) const { return pastix_fact_freq; }

  /*!
   * \brief Get the desired level of verbosity for PaStiX
   * \return 0 - Quiet, 1 - During factorization and cleanup, 2 - Even more detail.
   */
  unsigned short GetPastixVerbLvl(void) const { return pastix_verb_lvl; }

  /*!
   * \brief Get the desired level of fill for the PaStiX ILU
   * \return Level of fill.
   */
  unsigned short GetPastixFillLvl(void) const { return pastix_fill_lvl; }

  /*!
   * \brief Check if an option is present in the config file
   * \param[in] - Name of the option
   * \return <TRUE> if option was set in the config file
   */
  bool OptionIsSet(string option) const { return all_options.find(option) == all_options.end(); }

  /*!
   * \brief Get the name of the current case
   * \return the case name
   */
  const string& GetCaseName() const { return caseName; }

  /*!
   * \brief Get the number of threads per rank to use for ILU and LU_SGS preconditioners.
   * \return Number of threads per rank.
   */
  unsigned long GetLinear_Solver_Prec_Threads(void) const { return Linear_Solver_Prec_Threads; }

  /*!
   * \brief Get the size of the edge groups colored for OpenMP parallelization of edge loops.
   */
  unsigned long GetEdgeColoringGroupSize(void) const { return edgeColorGroupSize; }

  /*!
   * \brief Get the ParMETIS load balancing tolerance.
   */
  passivedouble GetParMETIS_Tolerance() const { return SU2_TYPE::GetValue(ParMETIS_tolerance); }

  /*!
   * \brief Get the ParMETIS load balancing weight for points.
   */
  long GetParMETIS_PointWeight() const { return ParMETIS_pointWgt; }

  /*!
   * \brief Get the ParMETIS load balancing weight for edges
   */
  long GetParMETIS_EdgeWeight() const { return ParMETIS_edgeWgt; }

  /*!
   * \brief Find the marker index (if any) that is part of a given interface pair.
   * \param[in] iInterface - Number of the interface pair being tested, starting at 0.
   * \return -1 if (on this mpi rank) the zone defined by config is not part of the interface.
   */
  short FindInterfaceMarker(unsigned short iInterface) const;

  /*!
   * \brief Get whether or not to save solution data to libROM.
   * \return True if specified in config file.
   */
  bool GetSave_libROM(void) const {return libROM; }

  /*!
   * \brief Get the name of the file for libROM to save.
   * \return Filename prefix for libROM to save to (default: "su2").
   */
  string GetlibROMbase_FileName(void) const { return libROMbase_FileName; }

  /*!
   * \brief Static or incremental toggle for POD basis generation type.
   * \return Type of POD generation type
   */
  POD_KIND GetKind_PODBasis(void) const { return POD_Basis_Gen; }

  /*!
   * \brief Get maximum number of POD basis dimensions (default: 100).
   * \return Maximum number of POD basis vectors.
   */
  unsigned short GetMax_BasisDim(void) const { return maxBasisDim; }

  /*!
   * \brief Get frequency of unsteady time steps to save (default: 1).
   * \return Save frequency for unsteady time steps.
   */
  unsigned short GetRom_SaveFreq(void) const { return rom_save_freq; }

  /*!
   * \brief Check if the gradient smoothing is active
   * \return true means that smoothing is applied to the sensitivities
   */
  bool GetSmoothGradient(void) const {return SmoothGradient; }

  /*!
   * \brief Gets the factor epsilon in front of the Laplace term
   * \return epsilon
   */
  su2double GetSmoothingEps1(void) const { return SmoothingEps1; }

  /*!
   * \brief Gets the factor zeta in front of the identity term
   * \return zeta
   */
  su2double GetSmoothingEps2(void) const { return SmoothingEps2; }

  /*!
   * \brief Check if we split in the dimensions
   * \return true means that smoothing is for each dimension separate
   */
  bool GetSmoothSepDim(void) const { return SmoothSepDim; }

  /*!
   * \brief Check if we assemble the operator on the surface
   * \return true means that smoothing is done on the surface level
   */
  bool GetSmoothOnSurface(void) const { return SmoothOnSurface; }

  /*!
   * \brief Check if we use zero Dirichlet boundarys on the bound of the surface
   * \return true means that we use zero Dirichlet boundary
   */
  bool GetDirichletSurfaceBound(void) const { return SmoothDirichletSurfaceBound; }

  /*!
   * \brief The modus of operation for the Sobolev solver
   * \return returns on what level we operate
   */
  ENUM_SOBOLEV_MODUS GetSobMode(void) const { return SmoothNumMode; }

  /*!
   * \brief Get the name of the file with the hessian of the objective function.
   * \return Name of the file with the hessian of the objective function.
   */
  string GetObjFunc_Hess_FileName(void) const { return ObjFunc_Hess_FileName; }

  /*!
   * \brief Get min error of the linear solver for the gradient smoothing.
   * \return Min error of the linear solver for the gradient smoothing.
   */
  su2double GetGrad_Linear_Solver_Error(void) const { return Grad_Linear_Solver_Error; }

  /*!
   * \brief Get the kind of solver for the gradient smoothing.
   * \return Numerical solver for the gradient smoothing.
   */
  unsigned short GetKind_Grad_Linear_Solver(void) const { return Kind_Grad_Linear_Solver; }

  /*!
   * \brief Get the kind of preconditioner for the gradient smoothing.
   * \return Numerical preconditioner for the gradient smoothing.
   */
  unsigned short GetKind_Grad_Linear_Solver_Prec(void) const { return Kind_Grad_Linear_Solver_Prec; }

  /*!
   * \brief Get max number of iterations of the for the gradient smoothing.
   * \return Max number of iterations of the linear solver for the gradient smoothing.
   */
  unsigned long GetGrad_Linear_Solver_Iter(void) const { return Grad_Linear_Solver_Iter; }

  /*!
   * \brief Get parsed SST option data structure.
   * \return SST option data structure.
   */
  SST_ParsedOptions GetSSTParsedOptions() const { return sstParsedOptions; }

  /*!
   * \brief Get parsed SA option data structure.
   * \return SA option data structure.
   */
  SA_ParsedOptions GetSAParsedOptions() const { return saParsedOptions; }

};<|MERGE_RESOLUTION|>--- conflicted
+++ resolved
@@ -786,11 +786,8 @@
   SurfAdjCoeff_FileName,         /*!< \brief Output file with the adjoint variables on the surface. */
   SurfSens_FileName,             /*!< \brief Output file for the sensitivity on the surface (discrete adjoint). */
   VolSens_FileName,              /*!< \brief Output file for the sensitivity in the volume (discrete adjoint). */
-<<<<<<< HEAD
-  BFM_FileName;                  /*!< \brief BFM geometry input file */
-=======
+  BFM_FileName,                  /*!< \brief BFM geometry input file */
   ObjFunc_Hess_FileName;         /*!< \brief Hessian approximation obtained by the Sobolev smoothing solver. */
->>>>>>> e528e80d
 
   bool
   Wrt_Performance,           /*!< \brief Write the performance summary at the end of a calculation.  */
