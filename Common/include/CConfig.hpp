--- conflicted
+++ resolved
@@ -9739,7 +9739,12 @@
   SA_ParsedOptions GetSAParsedOptions() const { return saParsedOptions; }
 
   /*!
-<<<<<<< HEAD
+   * \brief Get parsed LM option data structure.
+   * \return LM option data structure.
+   */
+  LM_ParsedOptions GetLMParsedOptions() const { return lmParsedOptions; }
+
+  /*!
    * \brief Set Lambda L for Streamwise Periodic
    * \return bool
    */
@@ -9750,11 +9755,5 @@
    * \return su2double
    */
   su2double GetStreamwise_Periodic_LamdaL(void) const { return Streamwise_Periodic_LambdaL; }
-=======
-   * \brief Get parsed LM option data structure.
-   * \return LM option data structure.
-   */
-  LM_ParsedOptions GetLMParsedOptions() const { return lmParsedOptions; }
->>>>>>> b1e7e7bb
 
 };