/*!
 * \file CSysMatrix.inl
 * \brief Inline subroutines of the <i>CSysMatrix.hpp</i> file.
 * \note These are the "private" inlines, they are not needed outside
 *       of the .cpp file and so they are hidden to avoid triggering
 *       recompilation of other units when changes are made here.
<<<<<<< HEAD
 * \author F. Palacios, A. Bueno, T. Economon, P. Gomes
 * \version 7.0.5 "Blackbird"
=======
 * \author F. Palacios, A. Bueno, T. Economon
 * \version 7.0.6 "Blackbird"
>>>>>>> 0e3fad69
 *
 * SU2 Project Website: https://su2code.github.io
 *
 * The SU2 Project is maintained by the SU2 Foundation
 * (http://su2foundation.org)
 *
 * Copyright 2012-2020, SU2 Contributors (cf. AUTHORS.md)
 *
 * SU2 is free software; you can redistribute it and/or
 * modify it under the terms of the GNU Lesser General Public
 * License as published by the Free Software Foundation; either
 * version 2.1 of the License, or (at your option) any later version.
 *
 * SU2 is distributed in the hope that it will be useful,
 * but WITHOUT ANY WARRANTY; without even the implied warranty of
 * MERCHANTABILITY or FITNESS FOR A PARTICULAR PURPOSE. See the GNU
 * Lesser General Public License for more details.
 *
 * You should have received a copy of the GNU Lesser General Public
 * License along with SU2. If not, see <http://www.gnu.org/licenses/>.
 */

#pragma once

#include "CSysMatrix.hpp"

template<class ScalarType>
FORCEINLINE ScalarType *CSysMatrix<ScalarType>::GetBlock_ILUMatrix(unsigned long block_i, unsigned long block_j) {
  /*--- The position of the diagonal block is known which allows halving the search space. ---*/
  const auto end = (block_j<block_i)? dia_ptr_ilu[block_i] : row_ptr_ilu[block_i+1];
  for (auto index = (block_j<block_i)? row_ptr_ilu[block_i] : dia_ptr_ilu[block_i]; index < end; ++index)
    if (col_ind_ilu[index] == block_j)
      return &ILU_matrix[index*nVar*nVar];
  return nullptr;
}

template<class ScalarType>
FORCEINLINE void CSysMatrix<ScalarType>::SetBlock_ILUMatrix(unsigned long block_i, unsigned long block_j, ScalarType *val_block) {

  auto ilu_ij = GetBlock_ILUMatrix(block_i, block_j);
  if (!ilu_ij) return;
  MatrixCopy(val_block, ilu_ij, false);
}

template<class ScalarType>
FORCEINLINE void CSysMatrix<ScalarType>::SetBlockTransposed_ILUMatrix(unsigned long block_i, unsigned long block_j, ScalarType *val_block) {

  auto ilu_ij = GetBlock_ILUMatrix(block_i, block_j);
  if (!ilu_ij) return;
  MatrixCopy(val_block, ilu_ij, true);
}

template<class T, bool alpha, bool beta, bool transp>
FORCEINLINE void gemv_impl(unsigned long n, unsigned long m, const T *a, const T *b, T *c) {
  /*---
   This is a templated version of GEMV with the constants as boolean
   template parameters so that they can be optimized away at compilation.
   This is still the traditional "row dot vector" method.
  ---*/
  if (!transp) {
    for (auto i = 0ul; i < n; i++) {
      if (!beta) c[i] = 0.0;
      for (auto j = 0ul; j < m; j++)
        c[i] += (alpha? 1 : -1) * a[i*m+j] * b[j];
    }
  } else {
    if (!beta) for (auto j = 0ul; j < m; j++) c[j] = 0.0;
    for (auto i = 0ul; i < n; i++)
      for (auto j = 0ul; j < m; j++)
        c[j] += (alpha? 1 : -1) * a[i*n+j] * b[i];
  }
}

template<class T>
FORCEINLINE void gemm_impl(unsigned long n, const T *a, const T *b, T *c) {
  /*--- Same deal as for GEMV but here only the type is templated. ---*/
  unsigned long i, j, k;
  for (i = 0; i < n; i++) {
    for (j = 0; j < n; j++) {
      c[i*n+j] = 0.0;
      for (k = 0; k < n; k++)
        c[i*n+j] += a[i*n+k] * b[k*n+j];
    }
  }
}

#define __MATVECPROD_SIGNATURE__(TYPE,NAME) \
FORCEINLINE void CSysMatrix<TYPE>::NAME(const TYPE *matrix, const TYPE *vector, TYPE *product) const

#define MATVECPROD_SIGNATURE(NAME) template<class ScalarType> __MATVECPROD_SIGNATURE__(ScalarType,NAME)

#if !defined(USE_MKL)
MATVECPROD_SIGNATURE( MatrixVectorProduct ) {
  /*---
   Without MKL (default) picture copying the body of gemv_impl
   here and resolving the conditionals at compilation.
  ---*/
  gemv_impl<ScalarType,true,false,false>(nVar, nEqn, matrix, vector, product);
}

MATVECPROD_SIGNATURE( MatrixVectorProductAdd ) {
  gemv_impl<ScalarType,true,true,false>(nVar, nEqn, matrix, vector, product);
}

MATVECPROD_SIGNATURE( MatrixVectorProductSub ) {
  gemv_impl<ScalarType,false,true,false>(nVar, nEqn, matrix, vector, product);
}

MATVECPROD_SIGNATURE( MatrixVectorProductTransp ) {
  gemv_impl<ScalarType,true,true,true>(nVar, nEqn, matrix, vector, product);
}

template<class ScalarType>
FORCEINLINE void CSysMatrix<ScalarType>::MatrixMatrixProduct(const ScalarType *matrix_a,
                                                             const ScalarType *matrix_b, ScalarType *product) const {
  gemm_impl<ScalarType>(nVar, matrix_a, matrix_b, product);
}
#else
MATVECPROD_SIGNATURE( MatrixVectorProduct ) {
  /*--- With MKL we use the just-in-time kernels instead of the naive implementation. ---*/
  MatrixVectorProductKernelBetaZero(MatrixVectorProductJitterBetaZero, const_cast<ScalarType*>(vector),
                                    const_cast<ScalarType*>(matrix), product );
}

MATVECPROD_SIGNATURE( MatrixVectorProductAdd ) {
  MatrixVectorProductKernelBetaOne(MatrixVectorProductJitterBetaOne, const_cast<ScalarType*>(vector),
                                   const_cast<ScalarType*>(matrix), product );
}

MATVECPROD_SIGNATURE( MatrixVectorProductSub ) {
  MatrixVectorProductKernelAlphaMinusOne(MatrixVectorProductJitterAlphaMinusOne, const_cast<ScalarType*>(vector),
                                         const_cast<ScalarType*>(matrix), product );
}

MATVECPROD_SIGNATURE( MatrixVectorProductTransp ) {
  MatrixVectorProductTranspKernelBetaOne(MatrixVectorProductTranspJitterBetaOne, const_cast<ScalarType*>(matrix),
                                         const_cast<ScalarType*>(vector), product );
}

template<class ScalarType>
FORCEINLINE void CSysMatrix<ScalarType>::MatrixMatrixProduct(const ScalarType *matrix_a,
                                                             const ScalarType *matrix_b, ScalarType *product) const {
  MatrixMatrixProductKernel(MatrixMatrixProductJitter, const_cast<ScalarType*>(matrix_a),
                            const_cast<ScalarType*>(matrix_b), product );
}
#endif

#undef MATVECPROD_SIGNATURE
#undef __MATVECPROD_SIGNATURE__

template<class ScalarType>
FORCEINLINE void CSysMatrix<ScalarType>::Gauss_Elimination(unsigned long block_i, ScalarType* rhs, bool transposed) const {

  /*--- Copy block, as the algorithm modifies the matrix ---*/
  ScalarType block[MAXNVAR*MAXNVAR];
  MatrixCopy(&matrix[dia_ptr[block_i]*nVar*nVar], block, transposed);

  Gauss_Elimination(block, rhs);
}

template<class ScalarType>
FORCEINLINE void CSysMatrix<ScalarType>::InverseDiagonalBlock(unsigned long block_i, ScalarType *invBlock, bool transposed) const {

  /*--- Copy block, as the algorithm modifies the matrix ---*/
  ScalarType block[MAXNVAR*MAXNVAR];
  MatrixCopy(&matrix[dia_ptr[block_i]*nVar*nVar], block, transposed);

  MatrixInverse(block, invBlock);
}

template<class ScalarType>
FORCEINLINE void CSysMatrix<ScalarType>::InverseDiagonalBlock_ILUMatrix(unsigned long block_i, ScalarType *invBlock) const {

  /*--- Copy block, as the algorithm modifies the matrix ---*/
  ScalarType block[MAXNVAR*MAXNVAR];
  MatrixCopy(&ILU_matrix[dia_ptr_ilu[block_i]*nVar*nVar], block, false);

  MatrixInverse(block, invBlock);
}

template<class ScalarType>
FORCEINLINE void CSysMatrix<ScalarType>::RowProduct(const CSysVector<ScalarType> & vec,
                                                    unsigned long row_i, ScalarType *prod) const {
  for (auto iVar = 0ul; iVar < nVar; iVar++)
    prod[iVar] = 0.0;

  for (auto index = row_ptr[row_i]; index < row_ptr[row_i+1]; index++) {
    auto col_j = col_ind[index];
    MatrixVectorProductAdd(&matrix[index*nVar*nEqn], &vec[col_j*nEqn], prod);
  }
}

template<class ScalarType>
FORCEINLINE void CSysMatrix<ScalarType>::UpperProduct(const CSysVector<ScalarType> & vec, unsigned long row_i,
                                                      unsigned long col_ub, ScalarType *prod) const {
  for (auto iVar = 0ul; iVar < nVar; iVar++)
    prod[iVar] = 0.0;

  for (auto index = dia_ptr[row_i]+1; index < row_ptr[row_i+1]; index++) {
    auto col_j = col_ind[index];
    if (col_j < col_ub)
      MatrixVectorProductAdd(&matrix[index*nVar*nEqn], &vec[col_j*nEqn], prod);
  }
}

template<class ScalarType>
FORCEINLINE void CSysMatrix<ScalarType>::LowerProduct(const CSysVector<ScalarType> & vec, unsigned long row_i,
                                                      unsigned long col_lb, ScalarType *prod) const {
  for (auto iVar = 0ul; iVar < nVar; iVar++)
    prod[iVar] = 0.0;

  for (auto index = row_ptr[row_i]; index < dia_ptr[row_i]; index++) {
    auto col_j = col_ind[index];
    if (col_j >= col_lb)
      MatrixVectorProductAdd(&matrix[index*nVar*nEqn], &vec[col_j*nEqn], prod);
  }
}

template<class ScalarType>
FORCEINLINE void CSysMatrix<ScalarType>::DiagonalProduct(const CSysVector<ScalarType> & vec,
                                                         unsigned long row_i, ScalarType *prod) const {

  MatrixVectorProduct(&matrix[dia_ptr[row_i]*nVar*nEqn], &vec[row_i*nEqn], prod);
}<|MERGE_RESOLUTION|>--- conflicted
+++ resolved
@@ -4,13 +4,8 @@
  * \note These are the "private" inlines, they are not needed outside
  *       of the .cpp file and so they are hidden to avoid triggering
  *       recompilation of other units when changes are made here.
-<<<<<<< HEAD
  * \author F. Palacios, A. Bueno, T. Economon, P. Gomes
- * \version 7.0.5 "Blackbird"
-=======
- * \author F. Palacios, A. Bueno, T. Economon
  * \version 7.0.6 "Blackbird"
->>>>>>> 0e3fad69
  *
  * SU2 Project Website: https://su2code.github.io
  *
