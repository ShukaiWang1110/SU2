/*!
 * \file linear_solvers_structure.hpp
 * \brief Headers for the classes related to linear solvers (CG, FGMRES, etc)
 *        The subroutines and functions are in the <i>linear_solvers_structure.cpp</i> file.
 * \author J. Hicken, F. Palacios, T. Economon
 * \version 6.0.0 "Falcon"
 *
 * The current SU2 release has been coordinated by the
 * SU2 International Developers Society <www.su2devsociety.org>
 * with selected contributions from the open-source community.
 *
 * The main research teams contributing to the current release are:
 *  - Prof. Juan J. Alonso's group at Stanford University.
 *  - Prof. Piero Colonna's group at Delft University of Technology.
 *  - Prof. Nicolas R. Gauger's group at Kaiserslautern University of Technology.
 *  - Prof. Alberto Guardone's group at Polytechnic University of Milan.
 *  - Prof. Rafael Palacios' group at Imperial College London.
 *  - Prof. Vincent Terrapon's group at the University of Liege.
 *  - Prof. Edwin van der Weide's group at the University of Twente.
 *  - Lab. of New Concepts in Aeronautics at Tech. Institute of Aeronautics.
 *
 * Copyright 2012-2018, Francisco D. Palacios, Thomas D. Economon,
 *                      Tim Albring, and the SU2 contributors.
 *
 * SU2 is free software; you can redistribute it and/or
 * modify it under the terms of the GNU Lesser General Public
 * License as published by the Free Software Foundation; either
 * version 2.1 of the License, or (at your option) any later version.
 *
 * SU2 is distributed in the hope that it will be useful,
 * but WITHOUT ANY WARRANTY; without even the implied warranty of
 * MERCHANTABILITY or FITNESS FOR A PARTICULAR PURPOSE. See the GNU
 * Lesser General Public License for more details.
 *
 * You should have received a copy of the GNU Lesser General Public
 * License along with SU2. If not, see <http://www.gnu.org/licenses/>.
 */

#pragma once

#include "./mpi_structure.hpp"

#include <climits>
#include <limits>
#include <cmath>
#include <vector>
#include <iostream>
#include <cstdlib>
#include <iomanip>
#include <string>

#include "option_structure.hpp"
#include "vector_structure.hpp"
#include "matrix_structure.hpp"
#include "config_structure.hpp"
#include "geometry_structure.hpp"

using namespace std;

/*!
 * \class TCLinSolver
 * \brief Class for solving linear systems using classical and Krylov-subspace iterative methods
<<<<<<< HEAD
 * \author J. Hicken, T. Albring
 * \version 5.0.0 "Raven"
=======
 * \author J. Hicken.
>>>>>>> 446d20f2
 *
 * The individual solvers could be stand-alone subroutines, but by
 * creating CSysSolve objects we can more easily assign different
 * matrix-vector products and preconditioners to different problems
 * that may arise in a hierarchical solver (i.e. multigrid).
 */
template<class CalcType>
class TCLinSolver {
  
protected:  
  CalcType Residual, Tolerance;
  unsigned long SubSpaceSize, nElem, nElemDomain, BlockSize;
  bool Output;
  
public:
  
  TCLinSolver(unsigned short blocksize, unsigned long elem, unsigned long elemdomain, CalcType tol, unsigned long m, bool monitoring);
   
  virtual ~TCLinSolver();
  
  virtual unsigned long Solve(const TCSysVector<CalcType>  & b, TCSysVector<CalcType>  & x,
                              TCMatrixVectorProduct<CalcType> & mat_vec, TCPreconditioner<CalcType> & precond);
  
 
protected:
  /*!
   * \brief writes header information for a CSysSolve residual history
   * \param[in] solver - string describing the solver
   * \param[in] restol - the target tolerance to solve to
   * \param[in] resinit - the initial residual norm (absolute)
   *
   */
  void WriteHeader(const string & solver, const CalcType & restol, const CalcType & resinit);
  
  /*!
   * \brief writes residual convergence data for one iteration to a stream
   * \param[in] iter - current iteration
   * \param[in] res - the (absolute) residual norm value
   * \param[in] resinit - the initial residual norm
   *
   */  
  void WriteHistory(const int & iter, const CalcType & res, const CalcType & resinit);
};

template<class CalcType>
class TCLinSolver_CG : public TCLinSolver<CalcType>{

  typedef TCLinSolver<CalcType> TCLinSolverBase;
  
private:

  TCSysVector<CalcType> r, A_p, z, p;
  
  CalcType norm_r, norm0, alpha, beta, r_dot_z;
  
public:
  
   TCLinSolver_CG(unsigned short blocksize, unsigned long elem, unsigned long elemdomain, CalcType tol, unsigned long m, bool monitoring);
   
   ~TCLinSolver_CG();
  
   unsigned long Solve(const TCSysVector<CalcType>  & b, TCSysVector<CalcType>  & x,
                       TCMatrixVectorProduct<CalcType> & mat_vec, TCPreconditioner<CalcType> & precond);
};

template<class CalcType>
class TCLinSolver_FGMRES : public TCLinSolver<CalcType>{
  
  typedef TCLinSolver<CalcType> TCLinSolverBase;
  
private:
  
  vector<TCSysVector<CalcType> > w, z;
  vector<CalcType> g, sn, cs, y;
  vector<vector<CalcType> > H;
  
  CalcType norm0, beta;
  
public:
  
   TCLinSolver_FGMRES(unsigned short blocksize, unsigned long elem, unsigned long elemdomain, CalcType tol, unsigned long m, bool monitoring);
  
   ~TCLinSolver_FGMRES();   
   
   unsigned long Solve(const TCSysVector<CalcType>  & b, TCSysVector<CalcType>  & x,
                       TCMatrixVectorProduct<CalcType> & mat_vec, TCPreconditioner<CalcType> & precond);
   
private:
   
   /*!
    * \brief sign transfer function
    * \param[in] x - value having sign prescribed
    * \param[in] y - value that defined the sign
    *
    * this may already be defined as a global function somewhere, if
    * so, feel free to delete this and replace it as needed with the
    * appropriate global function
    */
   CalcType Sign(const CalcType & x, const CalcType & y) const;   
   
  /*!
  * \brief applys a Givens rotation to a 2-vector
  * \param[in] s - sine of the Givens rotation angle
  * \param[in] c - cosine of the Givens rotation angle
  * \param[in, out] h1 - first element of 2x1 vector being transformed
  * \param[in, out] h2 - second element of 2x1 vector being transformed
  */
  void ApplyGivens(const CalcType & s, const CalcType & c, CalcType & h1, CalcType & h2);
  
  /*!
  * \brief generates the Givens rotation matrix for a given 2-vector
  * \param[in, out] dx - element of 2x1 vector being transformed
  * \param[in, out] dy - element of 2x1 vector being set to zero
  * \param[in, out] s - sine of the Givens rotation angle
  * \param[in, out] c - cosine of the Givens rotation angle
  *
  * Based on givens() of SPARSKIT, which is based on p.202 of
  * "Matrix Computations" by Golub and van Loan.
  */
  void GenerateGivens(CalcType & dx, CalcType & dy, CalcType & s, CalcType & c);
  
 /*!
  * \brief finds the solution of the upper triangular system Hsbg*x = rhs
  *
  * \param[in] n - size of the reduced system
  * \param[in] Hsbg - upper triangular matrix
  * \param[in] rhs - right-hand side of the reduced system
  * \param[out] x - solution of the reduced system
  *
  * \pre the upper Hessenberg matrix has been transformed into a
  * triangular matrix.
  */
  void SolveReduced(const int & n, const vector<vector<CalcType> > & Hsbg,
                    const vector<CalcType> & rhs, vector<CalcType> & x);
  
 /*!
  * \brief Modified Gram-Schmidt orthogonalization
  * \author Based on Kesheng John Wu's mgsro subroutine in Saad's SPARSKIT
  *
  * \tparam Vec - a generic vector class
  * \param[in] i - index indicating which vector in w is being orthogonalized
  * \param[in, out] Hsbg - the upper Hessenberg begin updated
  * \param[in, out] w - the (i+1)th vector of w is orthogonalized against the
  *                    previous vectors in w
  *
  * \pre the vectors w[0:i] are orthonormal
  * \post the vectors w[0:i+1] are orthonormal
  *
  * Reothogonalization is performed if the cosine of the angle between
  * w[i+1] and w[k], k < i+1, is greater than 0.98.  The norm of the "new"
  * vector is kept in nrm0 and updated after operating with each vector
  *
  */
  void ModGramSchmidt(int i, vector<vector<CalcType> > & Hsbg, vector<TCSysVector<CalcType> > & w);
};

template<class CalcType>
class TCLinSolver_BCGSTAB : public TCLinSolver<CalcType>{
  
  typedef TCLinSolver<CalcType> TCLinSolverBase;
  
private:

  TCSysVector<CalcType> r, r_0, p, v, s, t, phat, shat, A_x;
  
  CalcType norm_r, norm0, alpha, beta, omega, rho, rho_prime, beta_omega, r_0_v;

public:
  
  TCLinSolver_BCGSTAB(unsigned short blocksize, unsigned long elem, unsigned long elemdomain, CalcType tol, unsigned long m, bool monitoring);
  
  ~TCLinSolver_BCGSTAB();
  
   unsigned long Solve(const TCSysVector<CalcType>  & b, TCSysVector<CalcType>  & x,
                       TCMatrixVectorProduct<CalcType> & mat_vec, TCPreconditioner<CalcType> & precond);
   
   
};

template <class CalcType, class BaseType>
class Convert{
  
  unsigned short BlockSize;
  
  CalcType* BlockLin_CalcType;
  BaseType* BlockLin_BaseType;
  CalcType** Block_CalcType;
  BaseType** Block_BaseType;


public:
  Convert();
  
  ~Convert();
  
  void Initialize(unsigned short MaxSize);
  
  BaseType** ToBaseType(CalcType** block, unsigned short BlockSizeI, unsigned short BlockSizeJ);
  CalcType** ToCalcType(BaseType** block, unsigned short BlockSizeI, unsigned short BlockSizeJ);

  BaseType* ToBaseType(CalcType* block, unsigned short BlockSize);
  CalcType* ToCalcType(BaseType* block, unsigned short BlockSize);
  
  BaseType ToBaseType(CalcType val);
  CalcType ToCalcType(BaseType val);
};

/*!
 * \class TCSysSolve
 * \brief Class for solving linear systems using classical and Krylov-subspace iterative methods
 * \author J. Hicken.
 * \version 5.0.0 "Raven"
 *
 * The individual solvers could be stand-alone subroutines, but by
 * creating CSysSolve objects we can more easily assign different
 * matrix-vector products and preconditioners to different problems
 * that may arise in a hierarchical solver (i.e. multigrid).
 */
template<class CalcType, class BaseType>
class TCSysSolve {

private:
  
  unsigned long nPoint, nPointDomain;
  unsigned short BlockSize;
  
  TCLinSolver<CalcType>* LinSolver;
  TCLinSolver<CalcType>* LinSolver_b;
  
  TCPreconditioner<CalcType>*      Precond;
  TCMatrixVectorProduct<CalcType>* MatVec;
  
  TCPreconditioner<CalcType>*      Precond_b;
  TCMatrixVectorProduct<CalcType>* MatVec_b;
  
  TCSysMatrix<CalcType> Matrix;
  TCSysVector<BaseType> LinSysSol,
                        LinSysRes;
  
  TCSysVector<CalcType> LinSysRes_b,
                        LinSysSol_b;

  TCSysVector<CalcType> LinSysRes_calc,
                        LinSysSol_calc;
  
  Convert<CalcType, BaseType> convert;
  
  unsigned short kind_prec, kind_prec_b;
public:

  TCSysSolve();
  
  ~TCSysSolve();
  
  void Initialize_System(unsigned short BlockSize,  bool edgeconnect, CGeometry *geometry, CConfig *config);
  
  void Initialize_System_Adjoint(unsigned short BlockSize, CGeometry *geometry, CConfig* config);
  
  void Initialize_Linear_Solver(unsigned short blocksize, unsigned short kind_solver, unsigned short kind_preconditioner, unsigned long max_iter, BaseType error, CGeometry *geometry, CConfig *config);
  
  void Initialize_Linear_Solver_Adjoint(unsigned short blocksize, unsigned short kind_solver, unsigned short kind_preconditioner, unsigned long max_iter, BaseType error, CGeometry *geometry, CConfig *config);
  
  void SetValZero_Matrix();
  void SetValZero_Rhs();
  void SetValZero_Sol();
  void DeleteValsRowi(unsigned long i);
  
  void SetVal2Diag_Matrix(unsigned long iPoint, BaseType val);
  void AddVal2Diag_Matrix(unsigned long iPoint, BaseType val);
  
  void AddBlock_Matrix(unsigned long iPoint, unsigned long jPoint, BaseType** block);
  void SubtractBlock_Matrix(unsigned long iPoint, unsigned long jPoint, BaseType** block);
  
  BaseType* GetBlock_Matrix(unsigned long iPoint, unsigned long jPoint);
  BaseType GetBlock_Matrix(unsigned long iPoint, unsigned long jPoint, unsigned short iVar, unsigned short jVar);
  void SetBlock_Matrix(unsigned long iPoint, unsigned long jPoint, BaseType* block);
  void SetBlock_Matrix(unsigned long iPoint, unsigned long jPoint, BaseType** block);
  
  void MatrixVectorProduct();    
  
  void Build_Preconditioner(unsigned short kind_prec, bool transpose);
  
  void Solve_System(TCSysVector<BaseType> &Rhs, TCSysVector<BaseType> &Sol);
    
};



//typedef TCSysSolve<su2double> CSysSolve;

template class TCSysSolve<passivedouble, su2double>;
template class TCLinSolver<passivedouble>;
template class TCLinSolver_BCGSTAB<passivedouble>;
template class TCLinSolver_CG<passivedouble>;
template class TCLinSolver_FGMRES<passivedouble>;
#ifdef CODI_REVERSE_TYPE
template class TCSysSolve<su2double, su2double>;
#endif
#include "linear_solvers_structure.inl"<|MERGE_RESOLUTION|>--- conflicted
+++ resolved
@@ -60,12 +60,7 @@
 /*!
  * \class TCLinSolver
  * \brief Class for solving linear systems using classical and Krylov-subspace iterative methods
-<<<<<<< HEAD
- * \author J. Hicken, T. Albring
- * \version 5.0.0 "Raven"
-=======
  * \author J. Hicken.
->>>>>>> 446d20f2
  *
  * The individual solvers could be stand-alone subroutines, but by
  * creating CSysSolve objects we can more easily assign different
