%%%%%%%%%%%%%%%%%%%%%%%%%%%%%%%%%%%%%%%%%%%%%%%%%%%%%%%%%%%%%%%%%%%%%%%%%%%%%%%%
%                                                                              %
% SU2 configuration file                                                       %
% Case description: _________________________________________________________  %
% Author: ___________________________________________________________________  %
% Institution: ______________________________________________________________  %
% Date: __________                                                             %
% File Version 7.5.1 "Blackbird"                                               %
%                                                                              %
%%%%%%%%%%%%%%%%%%%%%%%%%%%%%%%%%%%%%%%%%%%%%%%%%%%%%%%%%%%%%%%%%%%%%%%%%%%%%%%%

% ------------- DIRECT, ADJOINT, AND LINEARIZED PROBLEM DEFINITION ------------%
%
% Solver type (EULER, NAVIER_STOKES, RANS,
%              INC_EULER, INC_NAVIER_STOKES, INC_RANS,
%              NEMO_EULER, NEMO_NAVIER_STOKES,
%              FEM_EULER, FEM_NAVIER_STOKES, FEM_RANS, FEM_LES,
%              HEAT_EQUATION_FVM, ELASTICITY)
SOLVER= EULER
%
% Specify turbulence model (NONE, SA, SST)
KIND_TURB_MODEL= NONE
%
% Specify versions/corrections of the SST model (V2003m, V1994m, VORTICITY, KATO_LAUNDER, UQ, SUSTAINING)
SST_OPTIONS= NONE
%
% Specify versions/corrections of the SA model (NEGATIVE, EDWARDS, WITHFT2, QCR2000, COMPRESSIBILITY, ROTATION, BCM, EXPERIMENTAL)
SA_OPTIONS= NONE
%
% Transition model (NONE, LM)
KIND_TRANS_MODEL= NONE
% Specify versions/correlations of the LM model (LM2015, MALAN, SULUKSNA, KRAUSE, KRAUSE_HYPER, MEDIDA, MEDIDA_BAEDER, MENTER_LANGTRY)
LM_OPTIONS= NONE
%
% Specify subgrid scale model(NONE, IMPLICIT_LES, SMAGORINSKY, WALE, VREMAN)
KIND_SGS_MODEL= NONE
%
% Specify the verification solution(NO_VERIFICATION_SOLUTION, INVISCID_VORTEX,
%                                   RINGLEB, NS_UNIT_QUAD, TAYLOR_GREEN_VORTEX,
%                                   MMS_NS_UNIT_QUAD, MMS_NS_UNIT_QUAD_WALL_BC,
%                                   MMS_NS_TWO_HALF_CIRCLES, MMS_NS_TWO_HALF_SPHERES,
%                                   MMS_INC_EULER, MMS_INC_NS, INC_TAYLOR_GREEN_VORTEX,
%                                   USER_DEFINED_SOLUTION)
KIND_VERIFICATION_SOLUTION= NO_VERIFICATION_SOLUTION
%
% Mathematical problem (DIRECT, CONTINUOUS_ADJOINT, DISCRETE_ADJOINT)
% Defaults to DISCRETE_ADJOINT for the SU2_*_AD codes, and to DIRECT otherwise.
MATH_PROBLEM= DIRECT
%
% Axisymmetric simulation, only compressible flows (NO, YES)
AXISYMMETRIC= NO
%
% Restart solution (NO, YES)
RESTART_SOL= NO
%
% Discard the data storaged in the solution and geometry files
% e.g. AOA, dCL/dAoA, dCD/dCL, iter, etc.
% Note that AoA in the solution and geometry files is critical
% to aero design using AoA as a variable. (NO, YES)
DISCARD_INFILES= NO
%
% System of measurements (SI, US)
% International system of units (SI): ( meters, kilograms, Kelvins,
%                                       Newtons = kg m/s^2, Pascals = N/m^2,
%                                       Density = kg/m^3, Speed = m/s,
%                                       Equiv. Area = m^2 )
% United States customary units (US): ( inches, slug, Rankines, lbf = slug ft/s^2,
%                                       psf = lbf/ft^2, Density = slug/ft^3,
%                                       Speed = ft/s, Equiv. Area = ft^2 )
SYSTEM_MEASUREMENTS= SI
%
% List of config files for each zone in a multizone setup with SOLVER=MULTIPHYSICS
% Order here has to match the order in the meshfile if just one is used.
CONFIG_LIST= (configA.cfg, configB.cfg, ...)
%
% ------------------------------- SOLVER CONTROL ------------------------------%
%
% Number of iterations for single-zone problems
ITER= 1
%
% Maximum number of inner iterations
INNER_ITER= 9999
%
% Maximum number of outer iterations (only for multizone problems)
OUTER_ITER= 1
%
% Maximum number of time iterations
TIME_ITER= 1
%
% Convergence field
CONV_FIELD= DRAG
%
% Min value of the residual (log10 of the residual)
CONV_RESIDUAL_MINVAL= -8
%
% Start convergence criteria at iteration number
CONV_STARTITER= 10
%
% Number of elements to apply the criteria
CONV_CAUCHY_ELEMS= 100
%
% Epsilon to control the series convergence
CONV_CAUCHY_EPS= 1E-10
%
% Iteration number to begin unsteady restarts
RESTART_ITER= 0
%
%% Time convergence monitoring
WINDOW_CAUCHY_CRIT = YES
%
% List of time convergence fields
CONV_WINDOW_FIELD = (TAVG_DRAG, TAVG_LIFT)
%
% Time Convergence Monitoring starts at Iteration WINDOW_START_ITER + CONV_WINDOW_STARTITER
CONV_WINDOW_STARTITER = 0
%
% Epsilon to control the series convergence
CONV_WINDOW_CAUCHY_EPS = 1E-3
%
% Number of elements to apply the criteria
CONV_WINDOW_CAUCHY_ELEMS = 10
%
% ------------------------- TIME-DEPENDENT SIMULATION -------------------------------%
%
% Time domain simulation
TIME_DOMAIN= NO
%
% Unsteady simulation (NO, TIME_STEPPING, DUAL_TIME_STEPPING-1ST_ORDER,
%                      DUAL_TIME_STEPPING-2ND_ORDER, HARMONIC_BALANCE)
TIME_MARCHING= NO
%
% Time Step for dual time stepping simulations (s) -- Only used when UNST_CFL_NUMBER = 0.0
% For the DG-FEM solver it is used as a synchronization time when UNST_CFL_NUMBER != 0.0
TIME_STEP= 0.0
%
% Total Physical Time for dual time stepping simulations (s)
MAX_TIME= 50.0
%
% Unsteady Courant-Friedrichs-Lewy number of the finest grid
UNST_CFL_NUMBER= 0.0
%
%%  Windowed output time averaging
% Time iteration to start the windowed time average in a direct run
WINDOW_START_ITER = 500
%
% Window used for reverse sweep and direct run. Options (SQUARE, HANN, HANN_SQUARE, BUMP) Square is default.
WINDOW_FUNCTION = SQUARE
%
% ------------------------------- DES Parameters ------------------------------%
%
% Specify Hybrid RANS/LES model (SA_DES, SA_DDES, SA_ZDES, SA_EDDES)
HYBRID_RANSLES= SA_DDES
%
% DES Constant (0.65)
DES_CONST= 0.65

% -------------------- COMPRESSIBLE FREE-STREAM DEFINITION --------------------%
%
% Mach number (non-dimensional, based on the free-stream values)
MACH_NUMBER= 0.8
%
% Angle of attack (degrees, only for compressible flows)
AOA= 1.25
%
% Side-slip angle (degrees, only for compressible flows)
SIDESLIP_ANGLE= 0.0
%
% Init option to choose between Reynolds (default) or thermodynamics quantities
% for initializing the solution (REYNOLDS, TD_CONDITIONS)
INIT_OPTION= REYNOLDS
%
% Free-stream option to choose between density and temperature (default) for
% initializing the solution (TEMPERATURE_FS, DENSITY_FS)
FREESTREAM_OPTION= TEMPERATURE_FS
%
% Free-stream pressure (101325.0 N/m^2, 2116.216 psf by default)
FREESTREAM_PRESSURE= 101325.0
%
% Free-stream temperature (288.15 K, 518.67 R by default)
FREESTREAM_TEMPERATURE= 288.15
%
% Free-stream VIBRATIONAL temperature (288.15 K, 518.67 R by default)
FREESTREAM_TEMPERATURE_VE= 288.15
%
% Reynolds number (non-dimensional, based on the free-stream values)
REYNOLDS_NUMBER= 6.5E6
%
% Reynolds length (1 m, 1 inch by default)
REYNOLDS_LENGTH= 1.0
%
% Free-stream density (1.2886 Kg/m^3, 0.0025 slug/ft^3 by default)
FREESTREAM_DENSITY= 1.2886
%
% Free-stream velocity (1.0 m/s, 1.0 ft/s by default)
FREESTREAM_VELOCITY= ( 1.0, 0.00, 0.00 )
%
% Free-stream viscosity (1.853E-5 N s/m^2, 3.87E-7 lbf s/ft^2 by default)
FREESTREAM_VISCOSITY= 1.853E-5
%
% Free-stream turbulence intensity
FREESTREAM_TURBULENCEINTENSITY= 0.05
%
% Fix turbulence quantities to far-field values inside an upstream half-space
TURB_FIXED_VALUES= NO
%
% Shift of the half-space on which fixed values are applied.
% It consists of those coordinates whose dot product with the
% normalized far-field velocity is less than this parameter.
TURB_FIXED_VALUES_DOMAIN= -1.0
%
% Free-stream ratio between turbulent and laminar viscosity
FREESTREAM_TURB2LAMVISCRATIO= 10.0
%
% Compressible flow non-dimensionalization (DIMENSIONAL, FREESTREAM_PRESS_EQ_ONE,
%                              FREESTREAM_VEL_EQ_MACH, FREESTREAM_VEL_EQ_ONE)
REF_DIMENSIONALIZATION= DIMENSIONAL

% ---------------- INCOMPRESSIBLE FLOW CONDITION DEFINITION -------------------%
%
% Density model within the incompressible flow solver.
% Options are CONSTANT (default), BOUSSINESQ, or VARIABLE. If VARIABLE,
% an appropriate fluid model must be selected.
INC_DENSITY_MODEL= CONSTANT
%
% Solve the energy equation in the incompressible flow solver
INC_ENERGY_EQUATION = NO
%
% Initial density for incompressible flows
% (1.2886 kg/m^3 by default (air), 998.2 Kg/m^3 (water))
INC_DENSITY_INIT= 1.2886
%
% Initial velocity for incompressible flows (1.0,0,0 m/s by default)
INC_VELOCITY_INIT= ( 1.0, 0.0, 0.0 )
%
% Initial temperature for incompressible flows that include the
% energy equation (288.15 K by default). Value is ignored if
% INC_ENERGY_EQUATION is false.
INC_TEMPERATURE_INIT= 288.15
%
% Non-dimensionalization scheme for incompressible flows. Options are
% INITIAL_VALUES (default), REFERENCE_VALUES, or DIMENSIONAL.
% INC_*_REF values are ignored unless REFERENCE_VALUES is chosen.
INC_NONDIM= INITIAL_VALUES
%
% Reference density for incompressible flows (1.0 kg/m^3 by default)
INC_DENSITY_REF= 1.0
%
% Reference velocity for incompressible flows (1.0 m/s by default)
INC_VELOCITY_REF= 1.0
%
% Reference temperature for incompressible flows that include the
% energy equation (1.0 K by default)
INC_TEMPERATURE_REF = 1.0
%
% List of inlet types for incompressible flows. List length must
% match number of inlet markers. Options: VELOCITY_INLET, PRESSURE_INLET.
INC_INLET_TYPE= VELOCITY_INLET
%
% Damping coefficient for iterative updates at pressure inlets. (0.1 by default)
INC_INLET_DAMPING= 0.1
%
% List of outlet types for incompressible flows. List length must
% match number of outlet markers. Options: PRESSURE_OUTLET, MASS_FLOW_OUTLET
INC_OUTLET_TYPE= PRESSURE_OUTLET
%
% Damping coefficient for iterative updates at mass flow outlets. (0.1 by default)
INC_OUTLET_DAMPING= 0.1
%
% Epsilon^2 multipier in Beta calculation for incompressible preconditioner.
BETA_FACTOR= 4.1
%
% ----------------------------- SOLID ZONE HEAT VARIABLES-----------------------%
%
% Thermal conductivity used for heat equation
THERMAL_CONDUCTIVITY_CONSTANT= 0.0
%
% Solids temperature at freestream conditions
FREESTREAM_TEMPERATURE= 288.15
%
% Density used in solids
MATERIAL_DENSITY= 2710.0
%
% ----------------------------- CL DRIVER DEFINITION ---------------------------%
%
% Activate fixed lift mode (specify a CL instead of AoA, NO/YES)
FIXED_CL_MODE= NO
%
% Target coefficient of lift for fixed lift mode (0.80 by default)
TARGET_CL= 0.80
%
% Estimation of dCL/dAlpha (0.2 per degree by default)
DCL_DALPHA= 0.2
%
% Maximum number of iterations between AoA updates
UPDATE_AOA_ITER_LIMIT= 100
%
% Number of iterations to evaluate dCL_dAlpha by using finite differences (500 by default)
ITER_DCL_DALPHA= 500

% ---------------------- REFERENCE VALUE DEFINITION ---------------------------%
%
% Reference origin for moment computation (m or in)
REF_ORIGIN_MOMENT_X = 0.25
REF_ORIGIN_MOMENT_Y = 0.00
REF_ORIGIN_MOMENT_Z = 0.00
%
% Reference length for moment non-dimensional coefficients (m or in)
REF_LENGTH= 1.0
%
% Reference area for non-dimensional force coefficients (0 implies automatic
% calculation) (m^2 or in^2)
REF_AREA= 1.0
%
% Aircraft semi-span (0 implies automatic calculation) (m or in)
SEMI_SPAN= 0.0

% ---- NONEQUILIBRIUM GAS, IDEAL GAS, POLYTROPIC, VAN DER WAALS AND PENG ROBINSON CONSTANTS, CoolProp library -------%
%
% Fluid model (STANDARD_AIR, IDEAL_GAS, VW_GAS, PR_GAS,
<<<<<<< HEAD
%              CONSTANT_DENSITY, INC_IDEAL_GAS, INC_IDEAL_GAS_POLY, MUTATIONPP, SU2_NONEQ, FLUID_MIXTURE, COOLPROP, FLUID_FLAMELET, DATADRIVEN_FLUID)
=======
%              CONSTANT_DENSITY, INC_IDEAL_GAS, INC_IDEAL_GAS_POLY, MUTATIONPP, SU2_NONEQ, FLUID_MIXTURE, COOLPROP, DATADRIVEN_FLUID)
>>>>>>> bec052f6
FLUID_MODEL= STANDARD_AIR
% To find all available fluid name for CoolProp library, clikc the following link:
% http://www.coolprop.org/fluid_properties/PurePseudoPure.html#list-of-fluids
FLUID_NAME = nitrogen
% Ratio of specific heats (1.4 default and the value is hardcoded
%                          for the model STANDARD_AIR, compressible only)
GAMMA_VALUE= 1.4
%
% Specific gas constant (287.058 J/kg*K default and this value is hardcoded
%                        for the model STANDARD_AIR, compressible only)
GAS_CONSTANT= 287.058
%
% Critical Temperature (131.00 K by default)
CRITICAL_TEMPERATURE= 131.00
%
% Critical Pressure (3588550.0 N/m^2 by default)
CRITICAL_PRESSURE= 3588550.0
%
% Acentri factor (0.035 (air))
ACENTRIC_FACTOR= 0.035
%
% Thermodynamics(operating) Pressure (101325 Pa default value, only for incompressible flow and FLUID_MIXTURE)
THERMODYNAMIC_PRESSURE= 101325.0
%
% Specific heat at constant pressure, Cp (1004.703 J/kg*K (air)).
% Incompressible fluids with energy eqn. (CONSTANT_DENSITY, INC_IDEAL_GAS) and the heat equation.
SPECIFIC_HEAT_CP= 1004.703
%
% Thermal expansion coefficient (0.00347 K^-1 (air))
% Used with Boussinesq approx. (incompressible, BOUSSINESQ density model only)
THERMAL_EXPANSION_COEFF= 0.00347
%
% Molecular Weights of species for an incompressible ideal gas (28.96 g/mol (air) default),
% For multispecies, we have N Molecular weights: W_1, W_2,...., W_N
MOLECULAR_WEIGHT= 28.96, 16.043
%
% Temperature polynomial coefficients (up to quartic) for specific heat Cp.
% Format -> Cp(T) : b0 + b1*T + b2*T^2 + b3*T^3 + b4*T^4
CP_POLYCOEFFS= (0.0, 0.0, 0.0, 0.0, 0.0)
%
% Nonequilibrium fluid options
%
% Gas model - mixture
GAS_MODEL= AIR-5
%
% Initial gas composition in mass fractions
GAS_COMPOSITION= (0.77, 0.23, 0.0, 0.0, 0.0)
%
% Freeze chemical reactions
FROZEN_MIXTURE= NO

%
<<<<<<< HEAD
% Datadriven fluid model 
% For data-driven fluid models, an interpolation algorithm is used to retrieve the thermodynamic state for a given density and internal energy 

% Interpolation method for thermodynamic state calculation (only MLP is supported for now)
INTERPOLATION_METHOD= MLP 

% Name of the input file containing the information required for the interpolator to function
FILENAME_INTERPOLATOR= MLP_collection.mlp 
=======
% Datadriven fluid model
% For data-driven fluid models, an interpolation algorithm is used to retrieve the thermodynamic state for a given density and internal energy

% Interpolation method for thermodynamic state calculation (only MLP is supported for now)
INTERPOLATION_METHOD= MLP

% Name of the input file containing the information required for the interpolator to function
% See https://github.com/EvertBunschoten/MLPCpp for more information.
FILENAME_INTERPOLATOR= MLP_collection.mlp
>>>>>>> bec052f6

% Relaxation factor for the Newton solvers in the data-driven fluid model
DATADRIVEN_NEWTON_RELAXATION= 0.05

% Initial value for the density used by the Newton solvers in the data-driven fluid model
DATADRIVEN_FLUID_INITIAL_DENSITY= 1.225

% Initial value for the static energy used by the Newton solvers in the data-driven fluid model
DATADRIVEN_FLUID_INITIAL_ENERGY= 1e5


%
% NEMO Inlet Options
INLET_TEMPERATURE_VE = 288.15
INLET_GAS_COMPOSITION = (0.77, 0.23, 0.0, 0.0, 0.0)
%
% --------------------------- VISCOSITY MODEL ---------------------------------%
%
% Viscosity model (SUTHERLAND, CONSTANT_VISCOSITY, POLYNOMIAL_VISCOSITY, FLAMELET).
VISCOSITY_MODEL= SUTHERLAND
%
% Molecular Viscosity that would be constant (1.716E-5 by default)
MU_CONSTANT= 1.716E-5
%
% Sutherland Viscosity Ref (1.716E-5 default value for AIR SI)
MU_REF= 1.716E-5
%
% Sutherland Temperature Ref (273.15 K default value for AIR SI)
MU_T_REF= 273.15
%
% Sutherland constant (110.4 default value for AIR SI)
SUTHERLAND_CONSTANT= 110.4
%
% Temperature polynomial coefficients (up to quartic) for viscosity.
% Format -> Mu(T) : b0 + b1*T + b2*T^2 + b3*T^3 + b4*T^4
MU_POLYCOEFFS= (0.0, 0.0, 0.0, 0.0, 0.0)

% --------------------------- THERMAL CONDUCTIVITY MODEL ----------------------%
%
% Laminar Conductivity model (CONSTANT_CONDUCTIVITY, CONSTANT_PRANDTL,
% POLYNOMIAL_CONDUCTIVITY, FLAMELET).
CONDUCTIVITY_MODEL= CONSTANT_PRANDTL
%
% Molecular Thermal Conductivity that would be constant (0.0257 by default)
THERMAL_CONDUCTIVITY_CONSTANT= 0.0257
%
% Laminar Prandtl number (0.72 (air), only for CONSTANT_PRANDTL)
PRANDTL_LAM= 0.72
%
% Temperature polynomial coefficients (up to quartic) for conductivity.
% Format -> Kt(T) : b0 + b1*T + b2*T^2 + b3*T^3 + b4*T^4
KT_POLYCOEFFS= (0.0, 0.0, 0.0, 0.0, 0.0)
%
% Definition of the turbulent thermal conductivity model for RANS
% (CONSTANT_PRANDTL_TURB by default, NONE).
TURBULENT_CONDUCTIVITY_MODEL= CONSTANT_PRANDTL_TURB
%
% Turbulent Prandtl number (0.9 (air) by default)
PRANDTL_TURB= 0.90
%
% ----------------------- DYNAMIC MESH DEFINITION -----------------------------%
%
% Type of dynamic mesh (NONE, RIGID_MOTION, ROTATING_FRAME,
%                       STEADY_TRANSLATION, GUST)
% ROTATING_FRAME: This option considers both parameters ROTATION_RATE and
% TRANSLATION_RATE, which allows to simulate a free-flying aircraft (in a flight
% mechanical sense) which moves and rotates in all six degrees of freedom about
% the center of gravity. In this context, the farfield MACH number is set to
% zero and MACH_MOTION is used instead to compute force coefficients.
% STEADY_TRANSLATION: This option considers only the parameter TRANSLATION_RATE.
%
GRID_MOVEMENT= NONE
%
% Motion mach number (non-dimensional). Used for initializing a viscous flow
% with the Reynolds number and for computing force coeffs. with dynamic meshes.
MACH_MOTION= 0.8
%
% Coordinates of the motion origin
MOTION_ORIGIN= 0.25 0.0 0.0
%
% Angular velocity vector (rad/s) about the motion origin
ROTATION_RATE = 0.0 0.0 0.0
%
% Pitching angular freq. (rad/s) about the motion origin
PITCHING_OMEGA= 0.0 0.0 0.0
%
% Pitching amplitude (degrees) about the motion origin
PITCHING_AMPL= 0.0 0.0 0.0
%
% Pitching phase offset (degrees) about the motion origin
PITCHING_PHASE= 0.0 0.0 0.0
%
% Translational velocity (m/s or ft/s) in the x, y, & z directions
TRANSLATION_RATE = 0.0 0.0 0.0
%
% Plunging angular freq. (rad/s) in x, y, & z directions
PLUNGING_OMEGA= 0.0 0.0 0.0
%
% Plunging amplitude (m or ft) in x, y, & z directions
PLUNGING_AMPL= 0.0 0.0 0.0
%
% Type of dynamic surface movement (NONE, DEFORMING, MOVING_WALL,
% AEROELASTIC, AEROELASTIC_RIGID_MOTION EXTERNAL, EXTERNAL_ROTATION)
SURFACE_MOVEMENT= NONE
%
% Moving wall boundary marker(s) (NONE = no marker, ignored for RIGID_MOTION)
MARKER_MOVING= ( NONE )
%
% Coordinates of the motion origin
SURFACE_MOTION_ORIGIN= 0.25
%
% Angular velocity vector (rad/s) about the motion origin
SURFACE_ROTATION_RATE = 0.0 0.0 0.0
%
% Pitching angular freq. (rad/s) about the motion origin
SURFACE_PITCHING_OMEGA= 0.0 0.0 0.0
%
% Pitching amplitude (degrees) about the motion origin
SURFACE_PITCHING_AMPL= 0.0 0.0 0.0
%
% Pitching phase offset (degrees) about the motion origin
SURFACE_PITCHING_PHASE= 0.0 0.0 0.0
%
% Translational velocity (m/s or ft/s) in the x, y, & z directions
SURFACE_TRANSLATION_RATE = 0.0 0.0 0.0
%
% Plunging angular freq. (rad/s) in x, y, & z directions
SURFACE_PLUNGING_OMEGA= 0.0 0.0 0.0
%
% Plunging amplitude (m or ft) in x, y, & z directions
SURFACE_PLUNGING_AMPL= 0.0 0.0 0.0
%
% Move Motion Origin for marker moving (1 or 0)
MOVE_MOTION_ORIGIN = 0
%
% ------------------------- BUFFET SENSOR DEFINITION --------------------------%
%
% Compute the Kenway-Martins separation sensor for buffet-onset detection
% If BUFFET objective/constraint is specified, the objective is given by
% the integrated sensor normalized by reference area
%
% See doi: 10.2514/1.J055172
%
% Evaluate buffet sensor on Navier-Stokes markers  (NO, YES)
BUFFET_MONITORING= NO
%
% Sharpness coefficient for the buffet sensor Heaviside function
BUFFET_K= 10.0
%
% Offset parameter for the buffet sensor Heaviside function
BUFFET_LAMBDA= 0.0

% -------------- AEROELASTIC SIMULATION (Typical Section Model) ---------------%
%
% Activated by GRID_MOVEMENT_KIND option
%
% The flutter speed index (modifies the freestream condition in the solver)
FLUTTER_SPEED_INDEX = 0.6
%
% Natural frequency of the spring in the plunging direction (rad/s)
PLUNGE_NATURAL_FREQUENCY = 100
%
% Natural frequency of the spring in the pitching direction (rad/s)
PITCH_NATURAL_FREQUENCY = 100
%
% The airfoil mass ratio
AIRFOIL_MASS_RATIO = 60
%
% Distance in semichords by which the center of gravity lies behind
% the elastic axis
CG_LOCATION = 1.8
%
% The radius of gyration squared (expressed in semichords)
% of the typical section about the elastic axis
RADIUS_GYRATION_SQUARED = 3.48
%
% Solve the aeroelastic equations every given number of internal iterations
AEROELASTIC_ITER = 3

% --------------------------- GUST SIMULATION ---------------------------------%
%
% Apply a wind gust (NO, YES)
WIND_GUST = NO
%
% Type of gust (NONE, TOP_HAT, SINE, ONE_M_COSINE, VORTEX, EOG)
GUST_TYPE = NONE
%
% Direction of the gust (X_DIR or Y_DIR)
GUST_DIR = Y_DIR
%
% Gust wavelenght (meters)
GUST_WAVELENGTH= 10.0
%
% Number of gust periods
GUST_PERIODS= 1.0
%
% Gust amplitude (m/s)
GUST_AMPL= 10.0
%
% Time at which to begin the gust (sec)
GUST_BEGIN_TIME= 0.0
%
% Location at which the gust begins (meters) */
GUST_BEGIN_LOC= 0.0

% ------------------------ SUPERSONIC SIMULATION ------------------------------%
% MARKER_NEARFIELD needs to be defined on a circumferential boundary within
% calculation domain so that it captures pressure disturbance from the model.
% The boundary should have a structured grid with the same number of nodes
% along each azimuthal angle.
% To run inverse design using target equivalent area, TargetEA.dat is required.
%
% Evaluate equivalent area on the Near-Field (NO, YES)
EQUIV_AREA= NO
%
% Integration limits of the equivalent area ( xmin, xmax, Dist_NearField )
EA_INT_LIMIT= ( 1.6, 2.9, 1.0 )
%
% Equivalent area scale factor ( EA should be ~ force based objective functions )
EA_SCALE_FACTOR= 1.0
%
% Fix an azimuthal line due to misalignments of the near-field
FIX_AZIMUTHAL_LINE= 90.0
%
% Drag weight in sonic boom Objective Function (from 0.0 to 1.0)
DRAG_IN_SONICBOOM= 0.0

% -------------------------- ENGINE SIMULATION --------------------------------%
%
% Highlite area to compute MFR (1 in2 by default)
HIGHLITE_AREA= 1.0
%
% Fan polytropic efficiency (1.0 by default)
FAN_POLY_EFF= 1.0
%
% Only half engine is in the computational grid (NO, YES)
ENGINE_HALF_MODEL= NO
%
% Damping factor for the engine inflow.
DAMP_ENGINE_INFLOW= 0.95
%
% Damping factor for the engine exhaust.
DAMP_ENGINE_EXHAUST= 0.95
%
% Engine nu factor (SA model).
ENGINE_NU_FACTOR= 3.0
%
% Actuator disk jump definition using ratio or difference (DIFFERENCE, RATIO)
ACTDISK_JUMP= DIFFERENCE
%
% Number of times BC Thrust is updated in a fix Net Thrust problem (5 by default)
UPDATE_BCTHRUST= 100
%
% Initial BC Thrust guess for POWER or D-T driver (4000.0 lbf by default)
INITIAL_BCTHRUST= 4000.0
%
% Initialization with a subsonic flow around the engine.
SUBSONIC_ENGINE= NO
%
% Axis of the cylinder that defines the subsonic region (A_X, A_Y, A_Z, B_X, B_Y, B_Z, Radius)
SUBSONIC_ENGINE_CYL= ( 0.0, 0.0, 0.0, 1.0, 0.0 , 0.0, 1.0 )
%
% Flow variables that define the subsonic region (Mach, Alpha, Beta, Pressure, Temperature)
SUBSONIC_ENGINE_VALUES= ( 0.4, 0.0, 0.0, 2116.216, 518.67 )

% ------------------------- TURBOMACHINERY SIMULATION -------------------------%
%
% Specify kind of architecture for each zone (AXIAL, CENTRIPETAL, CENTRIFUGAL,
%                                             CENTRIPETAL_AXIAL, AXIAL_CENTRIFUGAL)
TURBOMACHINERY_KIND= CENTRIPETAL CENTRIPETAL_AXIAL
%
% Specify kind of interpolation for the mixing-plane (LINEAR_INTERPOLATION,
%                                                     NEAREST_SPAN, MATCHING)
MIXINGPLANE_INTERFACE_KIND= LINEAR_INTERPOLATION
%
% Specify option for turbulent mixing-plane (YES, NO) default NO
TURBULENT_MIXINGPLANE= YES
%
% Specify ramp option for Outlet pressure (YES, NO) default NO
RAMP_OUTLET_PRESSURE= NO
%
% Parameters of the outlet pressure ramp (starting outlet pressure,
% updating-iteration-frequency, total number of iteration for the ramp)
RAMP_OUTLET_PRESSURE_COEFF= (400000.0, 10.0, 500)
%
% Specify ramp option for rotating frame (YES, NO) default NO
RAMP_ROTATING_FRAME= YES
%
% Parameters of the rotating frame ramp (starting rotational speed,
% updating-iteration-frequency, total number of iteration for the ramp)
RAMP_ROTATING_FRAME_COEFF= (0.0, 39.0, 500)
%
% Specify Kind of average process for linearizing the Navier-Stokes
% equation at inflow and outflow BCs included at the mixing-plane interface
% (ALGEBRAIC, AREA, MASSSFLUX, MIXEDOUT) default AREA
AVERAGE_PROCESS_KIND= MIXEDOUT
%
% Specify Kind of average process for computing turbomachinery performance parameters
% (ALGEBRAIC, AREA, MASSSFLUX, MIXEDOUT) default AREA
PERFORMANCE_AVERAGE_PROCESS_KIND= MIXEDOUT
%
% Parameters of the Newton method for the MIXEDOUT average algorithm
% (under relaxation factor, tollerance, max number of iterations)
MIXEDOUT_COEFF= (1.0, 1.0E-05, 15)
%
% Limit of Mach number below which the mixedout algorithm is substituted
% with a AREA average algorithm to avoid numerical issues
AVERAGE_MACH_LIMIT= 0.05

% ------------------- RADIATIVE HEAT TRANSFER SIMULATION ----------------------%
%
% Type of radiation model (NONE, P1)
RADIATION_MODEL = NONE
%
% Kind of initialization of the P1 model (ZERO, TEMPERATURE_INIT)
P1_INITIALIZATION = TEMPERATURE_INIT
%
% Absorption coefficient
ABSORPTION_COEFF = 1.0
%
% Scattering coefficient
SCATTERING_COEFF = 0.0
%
% Apply a volumetric heat source as a source term (NO, YES) in the form of an ellipsoid (YES, NO)
HEAT_SOURCE = NO
%
% Value of the volumetric heat source
HEAT_SOURCE_VAL = 1.0E6
%
% Rotation of the volumetric heat source respect to Z axis (degrees)
HEAT_SOURCE_ROTATION_Z = 0.0
%
% Position of heat source center (Heat_Source_Center_X, Heat_Source_Center_Y, Heat_Source_Center_Z)
HEAT_SOURCE_CENTER = ( 0.0, 0.0, 0.0 )
%
% Vector of heat source radii (Heat_Source_Radius_A, Heat_Source_Radius_B, Heat_Source_Radius_C)
HEAT_SOURCE_RADIUS = ( 1.0, 1.0, 1.0 )
%
% Wall emissivity of the marker for radiation purposes
MARKER_EMISSIVITY = ( MARKER_NAME, 1.0 )
%
% Courant-Friedrichs-Lewy condition of the finest grid in radiation solvers
CFL_NUMBER_RAD = 1.0E3
%
% Time discretization for radiation problems (EULER_IMPLICIT)
TIME_DISCRE_RADIATION = EULER_IMPLICIT

% --------------------- SPECIES TRANSPORT SIMULATION --------------------------%
%
% Specify scalar transport model (NONE, SPECIES_TRANSPORT, FLAMELET)
KIND_SCALAR_MODEL= NONE
%
% Mass diffusivity model (CONSTANT_DIFFUSIVITY, FLAMELET)
DIFFUSIVITY_MODEL= CONSTANT_DIFFUSIVITY
%
% Mass diffusivity if DIFFUSIVITY_MODEL= CONSTANT_DIFFUSIVITY is chosen. D_air ~= 0.001
DIFFUSIVITY_CONSTANT= 0.001
%
% Turbulent Schmidt number of mass diffusion
SCHMIDT_NUMBER_TURBULENT= 0.7
%
% Inlet Species boundary marker(s) with the following format:
% (inlet_marker, Species1, Species2, ..., SpeciesN-1, inlet_marker2, Species1, Species2, ...)
% For N species, N-1 transport equations are solved, the last one Y_N is solved algebraically as 1-(sum of the species 1 to (N-1))
MARKER_INLET_SPECIES= (inlet, 0.5, ..., inlet2, 0.6, ...)
%
% Use strong inlet and outlet BC in the species solver
SPECIES_USE_STRONG_BC= NO
%
% Convective numerical method for species transport (SCALAR_UPWIND, BOUNDED_SCALAR)
CONV_NUM_METHOD_SPECIES= SCALAR_UPWIND
%
% Monotonic Upwind Scheme for Conservation Laws (TVD) in the species equations.
% Required for 2nd order upwind schemes (NO, YES)
MUSCL_SPECIES= NO
%
% Slope limiter for species equations (NONE, VENKATAKRISHNAN, VENKATAKRISHNAN_WANG, BARTH_JESPERSEN, VAN_ALBADA_EDGE)
SLOPE_LIMITER_SPECIES = NONE
%
% Time discretization for species equations (EULER_IMPLICIT, EULER_EXPLICIT)
TIME_DISCRE_SPECIES= EULER_IMPLICIT
%
% Reduction factor of the CFL coefficient in the species problem
CFL_REDUCTION_SPECIES= 1.0
%
% Initial values for scalar transport
SPECIES_INIT= 1.0, ...
%
% Activate clipping for scalar transport equations
SPECIES_CLIPPING= NO
%
% Maximum values for scalar clipping
SPECIES_CLIPPING_MAX= 1.0, ...
%
% Minimum values for scalar clipping
SPECIES_CLIPPING_MIN= 0.0, ...

% --------------------- FLAMELET MODEL -----------------------------%
%
% Names of the user defined (auxiliary) transport equations.
USER_SCALAR_NAMES= (Y-CO)
%
% Names of the source terms for the user defined transport equations. The source term
% has the form
%  S = S_production + S_consumption * Y, with Y the mass fraction of the user scalar
%  S = S_production + S_consumption * X, with X the mole fraction of the user scalar
% The second term can have the name "zero" or "null" to indicate that only a total source
% will be used.
USER_SOURCE_NAMES= ( ProdRateTot_Y-CO,  zero)
%
% Names of variables from the LUT that will be looked up for visualization
LOOKUP_NAMES= (MolarWeightMix, Conductivity, HeatRelease, Diffusivity)
%
% filename of the lookup table
FILENAME_LUT= fgm_ch4.drg
%
% flamelet initialization
% the flame is initialized using a plane, defined by a point and a normal. On one side, the solution is initialized
% using 'burnt' conditions and on the other side 'unburnt' conditions. The normal points in the direction of the 'burnt'
% condition.
% point on the plane
FLAME_OFFSET= 0.004 0.0 0.0
%
% normal of the plane
FLAME_NORMAL= 1.0 0.0 0.0
%
% thickness of the reaction zone, this is the transition from unburnt to burnt conditions
FLAME_THICKNESS= 0.2e-3
%
% Thickness of the 'burnt' zone, after this length, the conditions will be 'unburnt' again.
FLAME_BURNT_THICKNESS= 1

% --------------------- INVERSE DESIGN SIMULATION -----------------------------%
%
% Evaluate an inverse design problem using Cp (NO, YES)
INV_DESIGN_CP= NO
%
% Evaluate an inverse design problem using heat flux (NO, YES)
INV_DESIGN_HEATFLUX= NO

% ----------------------- BODY FORCE DEFINITION -------------------------------%
%
% Apply a body force as a source term (NO, YES)
BODY_FORCE= NO
%
% Vector of body force values (BodyForce_X, BodyForce_Y, BodyForce_Z)
BODY_FORCE_VECTOR= ( 0.0, 0.0, 0.0 )

% --------------------------- VORTICITY_CONFINEMENT ---------------------------%
%
% Enable vorticity confinement (YES/NO)
VORTICITY_CONFINEMENT = NO
% Set confinement parameter (0.00 by default)
CONFINEMENT_PARAM = 0.00

% --------------------- STREAMWISE PERIODICITY DEFINITION ---------------------%
%
% Generally for streamwise periodictiy one has to set MARKER_PERIODIC= (<inlet>, <outlet>, ...)
% appropriately as a boundary condition.
%
% Specify type of streamwise periodictiy (default=NONE, PRESSURE_DROP, MASSFLOW)
KIND_STREAMWISE_PERIODIC= NONE
%
% Delta P [Pa] value that drives the flow as a source term in the momentum equations.
% Defaults to 1.0.
STREAMWISE_PERIODIC_PRESSURE_DROP= 1.0
%
% Target massflow [kg/s]. Necessary pressure drop is determined iteratively.
% Initial value is given via STREAMWISE_PERIODIC_PRESSURE_DROP. Default value 1.0.
% Use INC_OUTLET_DAMPING as a relaxation factor. Default value 0.1 is a good start.
STREAMWISE_PERIODIC_MASSFLOW= 0.0
%
% Use streamwise periodic temperature (default=NO, YES)
% If NO, the heatflux is taken out at the outlet.
% This option is only necessary if INC_ENERGY_EQUATION=YES
STREAMWISE_PERIODIC_TEMPERATURE= NO
%
% Prescribe integrated heat [W] extracted at the periodic "outlet".
% Only active if STREAMWISE_PERIODIC_TEMPERATURE= NO.
% If set to zero, the heat is integrated automatically over all present MARKER_HEATFLUX.
% Upon convergence, the area averaged inlet temperature will be INC_TEMPERATURE_INIT.
% Defaults to 0.0.
STREAMWISE_PERIODIC_OUTLET_HEAT= 0.0
%
% -------------------- BOUNDARY CONDITION DEFINITION --------------------------%
%
% Euler wall boundary marker(s) (NONE = no marker)
% Implementation identical to MARKER_SYM.
MARKER_EULER= ( airfoil )
%
% Navier-Stokes (no-slip), constant heat flux wall  marker(s) (NONE = no marker)
% Format: ( marker name, constant heat flux (J/m^2), ... )
MARKER_HEATFLUX= ( NONE )
%
% Navier-Stokes (no-slip), heat-transfer/convection wall marker(s) (NONE = no marker)
% Available for compressible and incompressible flow.
% Format: ( marker name, constant heat-transfer coefficient (J/(K*m^2)), constant reservoir Temperature (K) ... )
MARKER_HEATTRANSFER= ( NONE )
%
% Navier-Stokes (no-slip), isothermal wall marker(s) (NONE = no marker)
% Format: ( marker name, constant wall temperature (K), ... )
MARKER_ISOTHERMAL= ( NONE )
%
% Far-field boundary marker(s) (NONE = no marker)
MARKER_FAR= ( farfield )
%
% Symmetry boundary marker(s) (NONE = no marker)
% Implementation identical to MARKER_EULER.
MARKER_SYM= ( NONE )
%
% Internal boundary marker(s) e.g. no boundary condition (NONE = no marker)
MARKER_INTERNAL= ( NONE )
%
% Near-Field boundary marker(s) (NONE = no marker)
MARKER_NEARFIELD= ( NONE )
%
%
% Inlet boundary type (TOTAL_CONDITIONS, MASS_FLOW)
INLET_TYPE= TOTAL_CONDITIONS
%
% Read inlet profile from a file (YES, NO) default: NO
SPECIFIED_INLET_PROFILE= NO
%
% File specifying inlet profile
INLET_FILENAME= inlet.dat
%
% Inlet boundary marker(s) with the following formats (NONE = no marker)
% Total Conditions: (inlet marker, total temp, total pressure, flow_direction_x,
%           flow_direction_y, flow_direction_z, ... ) where flow_direction is
%           a unit vector.
% Mass Flow: (inlet marker, density, velocity magnitude, flow_direction_x,
%           flow_direction_y, flow_direction_z, ... ) where flow_direction is
%           a unit vector.
% Inc. Velocity: (inlet marker, temperature, velocity magnitude, flow_direction_x,
%           flow_direction_y, flow_direction_z, ... ) where flow_direction is
%           a unit vector.
% Inc. Pressure: (inlet marker, temperature, total pressure, flow_direction_x,
%           flow_direction_y, flow_direction_z, ... ) where flow_direction is
%           a unit vector.
MARKER_INLET= ( NONE )
%
% Outlet boundary marker(s) (NONE = no marker)
% Compressible: ( outlet marker, back pressure (static thermodynamic), ... )
% Inc. Pressure: ( outlet marker, back pressure (static gauge in Pa), ... )
% Inc. Mass Flow: ( outlet marker, mass flow target (kg/s), ... )
MARKER_OUTLET= ( NONE )
%
% Actuator disk boundary type (VARIABLE_LOAD, VARIABLES_JUMP, BC_THRUST,
%                              DRAG_MINUS_THRUST)
ACTDISK_TYPE= VARIABLES_JUMP
%
% Actuator disk boundary marker(s) with the following formats (NONE = no marker)
% Variable Load: (inlet face marker, outlet face marker, 0.0, 0.0, 0.0, 0.0, 0.0, 0.0)
% Variables Jump: ( inlet face marker, outlet face marker,
%                   Takeoff pressure jump (psf), Takeoff temperature jump (R), Takeoff rev/min,
%                   Cruise  pressure jump (psf), Cruise temperature jump (R), Cruise rev/min )
% BC Thrust: ( inlet face marker, outlet face marker,
%              Takeoff BC thrust (lbs), 0.0, Takeoff rev/min,
%              Cruise BC thrust (lbs), 0.0, Cruise rev/min )
% Drag-Thrust: ( inlet face marker, outlet face marker,
%                Takeoff Drag-Thrust (lbs), 0.0, Takeoff rev/min,
%                Cruise Drag-Thrust (lbs), 0.0, Cruise rev/min )
MARKER_ACTDISK= ( NONE )
%
% Actuator disk data input file name
ACTDISK_FILENAME= actuatordisk.dat
%
% Supersonic inlet boundary marker(s) (NONE = no marker)
% Format: (inlet marker, temperature, static pressure, velocity_x,
%           velocity_y, velocity_z, ... ), i.e. primitive variables specified.
MARKER_SUPERSONIC_INLET= ( NONE )
%
% Supersonic outlet boundary marker(s) (NONE = no marker)
MARKER_SUPERSONIC_OUTLET= ( NONE )
%
% Periodic boundary marker(s) (NONE = no marker)
% Format: ( periodic marker, donor marker, rotation_center_x, rotation_center_y,
% rotation_center_z, rotation_angle_x-axis, rotation_angle_y-axis,
% rotation_angle_z-axis, translation_x, translation_y, translation_z, ... )
MARKER_PERIODIC= ( NONE )
%
% Engine Inflow boundary type (FAN_FACE_MACH, FAN_FACE_PRESSURE, FAN_FACE_MDOT)
ENGINE_INFLOW_TYPE= FAN_FACE_MACH
%
% Engine inflow boundary marker(s) (NONE = no marker)
% Format: (engine inflow marker, fan face Mach, ... )
MARKER_ENGINE_INFLOW= ( NONE )
%
% Engine exhaust boundary marker(s) with the following formats (NONE = no marker)
% Format: (engine exhaust marker, total nozzle temp, total nozzle pressure, ... )
MARKER_ENGINE_EXHAUST= ( NONE )
%
% Displacement boundary marker(s) (NONE = no marker)
% Format: ( displacement marker, displacement value normal to the surface, ... )
MARKER_NORMAL_DISPL= ( NONE )
%
% Pressure boundary marker(s) (NONE = no marker)
% Format: ( pressure marker )
MARKER_PRESSURE= ( NONE )
%
% Riemann boundary marker(s) (NONE = no marker)
% Format: (marker, data kind flag, list of data)
MARKER_RIEMANN= ( NONE )
%
% Shroud boundary marker(s) (NONE = no marker)
% Format: (marker)
% If the ROTATING_FRAME option is activated, this option force
% the velocity on the boundaries specified to 0.0
MARKER_SHROUD= (NONE)
%
% Interface (s) definition, identifies the surface shared by
% two different zones. The interface is defined by listing pairs of
% markers (one from each zone connected by the interface)
% Example:
%   Given an arbitrary number of zones (A, B, C, ...)
%   A and B share a surface, interface 1
%   A and C share a surface, interface 2
% Format: ( marker_A_on_interface_1, marker_B_on_interface_1,
%           marker_A_on_interface_2, marker_C_on_interface_2, ... )
%
MARKER_ZONE_INTERFACE= ( NONE )
%
% Specifies the interface (s)
% The kind of interface is defined by listing pairs of markers (one from each
% zone connected by the interface)
% Example:
%   Given an arbitrary number of zones (A, B, C, ...)
%   A and B share a surface, interface 1
%   A and C share a surface, interface 2
% Format: ( marker_A_on_interface_1, marker_B_on_interface_1,
%           marker_A_on_interface_2, marker_C_on_interface_2, ... )
%
MARKER_FLUID_INTERFACE= ( NONE )
%
% Kind of interface interpolation among different zones (NEAREST_NEIGHBOR,
%                                                        ISOPARAMETRIC, SLIDING_MESH)
KIND_INTERPOLATION= NEAREST_NEIGHBOR
%
% Inflow and Outflow markers must be specified, for each blade (zone), following
% the natural groth of the machine (i.e, from the first blade to the last)
MARKER_TURBOMACHINERY= ( NONE )
%
% Mixing-plane interface markers must be specified to activate the transfer of
% information between zones
MARKER_MIXINGPLANE_INTERFACE= ( NONE )
%
% Giles boundary condition for inflow, outflow and mixing-plane
% Format inlet:  ( marker, TOTAL_CONDITIONS_PT, Total Pressure , Total Temperature,
% Flow dir-norm, Flow dir-tang, Flow dir-span, under-relax-avg, under-relax-fourier)
% Format outlet: ( marker, STATIC_PRESSURE, Static Pressure value, -, -, -, -, under-relax-avg, under-relax-fourier)
% Format mixing-plane in and out: ( marker, MIXING_IN or MIXING_OUT, -, -, -, -, -, -, under-relax-avg, under-relax-fourier)
MARKER_GILES= ( NONE )
%
% This option insert an extra under relaxation factor for the Giles BC at the hub
% and shroud (under relax factor applied, span percentage to under relax)
GILES_EXTRA_RELAXFACTOR= ( 0.05, 0.05)
%
% YES Non reflectivity activated, NO the Giles BC behaves as a normal 1D characteristic-based BC
SPATIAL_FOURIER= NO
%
% Catalytic wall marker(s) (NONE = no marker)
% Format: ( marker name, ... )
CATALYTIC_WALL= ( NONE )
%
% Inlet Turbulent boundary marker(s) with the following format:
% SA Model: (inlet_marker1, NuFactor1, inlet_marker2, NuFactor2, ...)
% SST Model: (inlet_marker1, TurbIntensity1, RatioTurbLamViscosity1, inlet_marker2, TurbIntensity2, RatioTurbLamViscosity2, ...)
MARKER_INLET_TURBULENT= (inlet1, 0.05, 15, inlet2, 0.02, ...)

% ------------------------ WALL ROUGHNESS DEFINITION --------------------------%
% The equivalent sand grain roughness height (k_s) on each of the wall. This must be in m.
% This is a list of (string, double) each element corresponding to the MARKER defined in WALL_TYPE.
WALL_ROUGHNESS = (wall1, ks1, wall2, ks2)
%WALL_ROUGHNESS = (wall1, ks1, wall2, 0.0) %is also allowed

% ------------------------ WALL FUNCTION DEFINITION --------------------------%
%
% The von Karman constant, the constant below only affects the standard wall function model
WALLMODEL_KAPPA= 0.41
%
% The wall function model constant B
WALLMODEL_B= 5.5
%
% The y+ value below which the wall function is switched off and we resolve the wall
WALLMODEL_MINYPLUS= 5.0
%
% [Expert] Max Newton iterations used for the standard wall function
WALLMODEL_MAXITER= 200
%
% [Expert] relaxation factor for the Newton iterations of the standard wall function
WALLMODEL_RELFAC= 0.5

% ------------------------ SURFACES IDENTIFICATION ----------------------------%
%
% Marker(s) of the surface in the surface flow solution file
MARKER_PLOTTING = ( airfoil )
%
% Marker(s) of the surface where the non-dimensional coefficients are evaluated.
MARKER_MONITORING = ( airfoil )
%
% Viscous wall markers for which wall functions must be applied. (NONE = no marker)
% Format: ( marker name, wall function type -NO_WALL_FUNCTION, STANDARD_WALL_FUNCTION,
%           ADAPTIVE_WALL_FUNCTION, SCALABLE_WALL_FUNCTION, EQUILIBRIUM_WALL_MODEL,
%           NONEQUILIBRIUM_WALL_MODEL-, ... )
MARKER_WALL_FUNCTIONS= ( airfoil, NO_WALL_FUNCTION )
%
% Marker(s) of the surface where custom thermal BC's are defined.
MARKER_PYTHON_CUSTOM = ( NONE )
%
% Marker(s) of the surface where obj. func. (design problem) will be evaluated
MARKER_DESIGNING = ( airfoil )
%
% Marker(s) of the surface that is going to be analyzed in detail (massflow, average pressure, distortion, etc)
MARKER_ANALYZE = ( airfoil )
%
% Method to compute the average value in MARKER_ANALYZE (AREA, MASSFLUX).
MARKER_ANALYZE_AVERAGE = MASSFLUX

% ------------- COMMON PARAMETERS DEFINING THE NUMERICAL METHOD ---------------%
%
% Numerical method for spatial gradients (GREEN_GAUSS, WEIGHTED_LEAST_SQUARES)
NUM_METHOD_GRAD= GREEN_GAUSS

% Numerical method for spatial gradients to be used for MUSCL reconstruction
% Options are (GREEN_GAUSS, WEIGHTED_LEAST_SQUARES, LEAST_SQUARES). Default value is
% NONE and the method specified in NUM_METHOD_GRAD is used.
NUM_METHOD_GRAD_RECON = LEAST_SQUARES
%
% CFL number (initial value for the adaptive CFL number)
CFL_NUMBER= 15.0
%
% Adaptive CFL number (NO, YES)
CFL_ADAPT= NO
%
% Parameters of the adaptive CFL number (factor-down, factor-up, CFL min value,
%                                        CFL max value, acceptable linear solver convergence)
% Local CFL increases by factor-up until max if the solution rate of change is not limited,
% and acceptable linear convergence is achieved. It is reduced if rate is limited, or if there
% is not enough linear convergence, or if the nonlinear residuals are stagnant and oscillatory.
% It is reset back to min when linear solvers diverge, or if nonlinear residuals increase too much.
CFL_ADAPT_PARAM= ( 0.1, 2.0, 10.0, 1e10, 0.001 )
%
% Maximum Delta Time in local time stepping simulations
MAX_DELTA_TIME= 1E6
%
% Runge-Kutta alpha coefficients
RK_ALPHA_COEFF= ( 0.66667, 0.66667, 1.000000 )
%
% Objective function in gradient evaluation  (DRAG, LIFT, SIDEFORCE, MOMENT_X,
%                                             MOMENT_Y, MOMENT_Z, EFFICIENCY, BUFFET,
%                                             EQUIVALENT_AREA, NEARFIELD_PRESSURE,
%                                             FORCE_X, FORCE_Y, FORCE_Z, THRUST,
%                                             TORQUE, TOTAL_HEATFLUX, CUSTOM_OBJFUNC
%                                             MAXIMUM_HEATFLUX, INVERSE_DESIGN_PRESSURE,
%                                             INVERSE_DESIGN_HEATFLUX, SURFACE_TOTAL_PRESSURE,
%                                             SURFACE_MASSFLOW, SURFACE_STATIC_PRESSURE, SURFACE_MACH)
% For a weighted sum of objectives: separate by commas, add OBJECTIVE_WEIGHT and MARKER_MONITORING in matching order.
OBJECTIVE_FUNCTION= DRAG
%
% List of weighting values when using more than one OBJECTIVE_FUNCTION. Separate by commas and match with MARKER_MONITORING.
OBJECTIVE_WEIGHT = 1.0
%
% Expression used when "OBJECTIVE_FUNCTION= CUSTOM_OBJFUNC", any history/screen output can be used together with common
% math functions (sqrt, cos, exp, etc.). This can be used for constraint aggregation (as below) or to compute something
% SU2 does not, see TestCases/user_defined_functions/.
CUSTOM_OBJFUNC= 'DRAG + 10 * pow(fmax(0.4-LIFT, 0), 2)'

% ----------- SLOPE LIMITER AND DISSIPATION SENSOR DEFINITION -----------------%
%
% Monotonic Upwind Scheme for Conservation Laws (TVD) in the flow equations.
%           Required for 2nd order upwind schemes (NO, YES)
MUSCL_FLOW= YES
%
% Slope limiter (NONE, VENKATAKRISHNAN, VENKATAKRISHNAN_WANG, BARTH_JESPERSEN, VAN_ALBADA_EDGE)
%
SLOPE_LIMITER_FLOW= VENKATAKRISHNAN
%
% Monotonic Upwind Scheme for Conservation Laws (TVD) in the turbulence equations.
%           Required for 2nd order upwind schemes (NO, YES)
MUSCL_TURB= NO
%
% Slope limiter (NONE, VENKATAKRISHNAN, VENKATAKRISHNAN_WANG, BARTH_JESPERSEN)
%
SLOPE_LIMITER_TURB= VENKATAKRISHNAN
%
% Monotonic Upwind Scheme for Conservation Laws (TVD) in the adjoint flow equations.
%           Required for 2nd order upwind schemes (NO, YES)
MUSCL_ADJFLOW= YES
%
% Slope limiter (NONE, VENKATAKRISHNAN, VENKATAKRISHNAN_WANG, BARTH_JESPERSEN, VAN_ALBADA_EDGE,
%                SHARP_EDGES, WALL_DISTANCE, NISHIKAWA_R3, NISHIKAWA_R4, NISHIKAWA_R5)
SLOPE_LIMITER_ADJFLOW= VENKATAKRISHNAN
%
% Monotonic Upwind Scheme for Conservation Laws (TVD) in the turbulence adjoint equations.
%           Required for 2nd order upwind schemes (NO, YES)
MUSCL_ADJTURB= NO
%
% Slope limiter (see SLOPE_LIMITER_ADJFLOW)
SLOPE_LIMITER_ADJTURB= VENKATAKRISHNAN
%
% Coefficient for the Venkat's limiter (upwind scheme). A larger values decrease
%             the extent of limiting, values approaching zero cause
%             lower-order approximation to the solution (0.05 by default)
VENKAT_LIMITER_COEFF= 0.05
%
% Reference coefficient for detecting sharp edges (3.0 by default).
REF_SHARP_EDGES = 3.0
%
% Coefficient for the adjoint sharp edges limiter (3.0 by default).
ADJ_SHARP_LIMITER_COEFF= 3.0
%
% Remove sharp edges from the sensitivity evaluation (NO, YES)
SENS_REMOVE_SHARP = NO
%
% Freeze the value of the limiter after a number of iterations
LIMITER_ITER= 999999
%
% 1st order artificial dissipation coefficients for
%     the Lax–Friedrichs method ( 0.15 by default )
LAX_SENSOR_COEFF= 0.15
%
% 2nd and 4th order artificial dissipation coefficients for
%     the JST method ( 0.5, 0.02 by default )
JST_SENSOR_COEFF= ( 0.5, 0.02 )
%
% 1st order artificial dissipation coefficients for
%     the adjoint Lax–Friedrichs method ( 0.15 by default )
ADJ_LAX_SENSOR_COEFF= 0.15
%
% 2nd, and 4th order artificial dissipation coefficients for
%     the adjoint JST method ( 0.5, 0.02 by default )
ADJ_JST_SENSOR_COEFF= ( 0.5, 0.02 )

% ------------------------ LINEAR SOLVER DEFINITION ---------------------------%
%
% Linear solver or smoother for implicit formulations:
% BCGSTAB, FGMRES, RESTARTED_FGMRES, CONJUGATE_GRADIENT (self-adjoint problems only), SMOOTHER.
LINEAR_SOLVER= FGMRES
%
% Same for discrete adjoint (smoothers not supported), replaces LINEAR_SOLVER in SU2_*_AD codes.
DISCADJ_LIN_SOLVER= FGMRES
%
% Preconditioner of the Krylov linear solver or type of smoother (ILU, LU_SGS, LINELET, JACOBI)
LINEAR_SOLVER_PREC= ILU
%
% Same for discrete adjoint (JACOBI or ILU), replaces LINEAR_SOLVER_PREC in SU2_*_AD codes.
DISCADJ_LIN_PREC= ILU
%
% Linear solver ILU preconditioner fill-in level (0 by default)
LINEAR_SOLVER_ILU_FILL_IN= 0
%
% Minimum error of the linear solver for implicit formulations
LINEAR_SOLVER_ERROR= 1E-6
%
% Max number of iterations of the linear solver for the implicit formulation
LINEAR_SOLVER_ITER= 5
%
% Restart frequency for RESTARTED_FGMRES
LINEAR_SOLVER_RESTART_FREQUENCY= 10
%
% Relaxation factor for smoother-type solvers (LINEAR_SOLVER= SMOOTHER)
LINEAR_SOLVER_SMOOTHER_RELAXATION= 1.0

% -------------------------- MULTIGRID PARAMETERS -----------------------------%
%
% Multi-grid levels (0 = no multi-grid)
MGLEVEL= 0
%
% Multi-grid cycle (V_CYCLE, W_CYCLE, FULLMG_CYCLE)
MGCYCLE= V_CYCLE
%
% Multi-grid pre-smoothing level
MG_PRE_SMOOTH= ( 1, 2, 3, 3 )
%
% Multi-grid post-smoothing level
MG_POST_SMOOTH= ( 0, 0, 0, 0 )
%
% Jacobi implicit smoothing of the correction
MG_CORRECTION_SMOOTH= ( 0, 0, 0, 0 )
%
% Damping factor for the residual restriction
MG_DAMP_RESTRICTION= 0.75
%
% Damping factor for the correction prolongation
MG_DAMP_PROLONGATION= 0.75

% -------------------- FLOW NUMERICAL METHOD DEFINITION -----------------------%
%
% Convective numerical method (JST, JST_KE, JST_MAT, LAX-FRIEDRICH, ROE, AUSM,
%                              AUSMPLUSUP, AUSMPLUSUP2, AUSMPLUSM, HLLC, TURKEL_PREC,
%                              SW, MSW, FDS, SLAU, SLAU2, L2ROE, LMROE)
CONV_NUM_METHOD_FLOW= ROE
%
% Roe Low Dissipation function for Hybrid RANS/LES simulations (FD, NTS, NTS_DUCROS)
ROE_LOW_DISSIPATION= FD
%
% Post-reconstruction correction for low Mach number flows (NO, YES)
LOW_MACH_CORR= NO
%
% Roe-Turkel preconditioning for low Mach number flows (NO, YES)
LOW_MACH_PREC= NO
%
% Use numerically computed Jacobians for AUSM+up(2) and SLAU(2)
% Slower per iteration but potentialy more stable and capable of higher CFL
USE_ACCURATE_FLUX_JACOBIANS= NO
%
% Use the vectorized version of the selected numerical method (available for JST family and Roe).
% SU2 should be compiled for an AVX or AVX512 architecture for best performance.
% NOTE: Currently vectorization always used for schemes that support it.
USE_VECTORIZATION= YES
%
% Entropy fix coefficient (0.0 implies no entropy fixing, 1.0 implies scalar
%                          artificial dissipation)
ENTROPY_FIX_COEFF= 0.0
%
% Higher values than 1 (3 to 4) make the global Jacobian of central schemes (compressible flow
% only) more diagonal dominant (but mathematically incorrect) so that higher CFL can be used.
CENTRAL_JACOBIAN_FIX_FACTOR= 4.0
%
% Time discretization (RUNGE-KUTTA_EXPLICIT, EULER_IMPLICIT, EULER_EXPLICIT)
TIME_DISCRE_FLOW= EULER_IMPLICIT
%
% Use a Newton-Krylov method on the flow equations, see TestCases/rans/oneram6/turb_ONERAM6_nk.cfg
% For multizone discrete adjoint it will use FGMRES on inner iterations with restart frequency
% equal to "QUASI_NEWTON_NUM_SAMPLES".
NEWTON_KRYLOV= NO

% ------------------- FEM FLOW NUMERICAL METHOD DEFINITION --------------------%
%
% FEM numerical method (DG)
NUM_METHOD_FEM_FLOW= DG
%
% Riemann solver used for DG (ROE, LAX-FRIEDRICH, AUSM, HLLC, VAN_LEER)
RIEMANN_SOLVER_FEM= ROE
%
% Constant factor applied for quadrature with straight elements (2.0 by default)
QUADRATURE_FACTOR_STRAIGHT_FEM = 2.0
%
% Constant factor applied for quadrature with curved elements (3.0 by default)
QUADRATURE_FACTOR_CURVED_FEM = 3.0
%
% Factor for the symmetrizing terms in the DG FEM discretization (1.0 by default)
THETA_INTERIOR_PENALTY_DG_FEM = 1.0
%
% Compute the entropy in the fluid model (YES, NO)
COMPUTE_ENTROPY_FLUID_MODEL= YES
%
% Use the lumped mass matrix for steady DGFEM computations (NO, YES)
USE_LUMPED_MASSMATRIX_DGFEM= NO
%
% Only compute the exact Jacobian of the spatial discretization (NO, YES)
JACOBIAN_SPATIAL_DISCRETIZATION_ONLY= NO
%
% Number of aligned bytes for the matrix multiplications. Multiple of 64. (128 by default)
ALIGNED_BYTES_MATMUL= 128
%
% Time discretization (RUNGE-KUTTA_EXPLICIT, CLASSICAL_RK4_EXPLICIT, ADER_DG)
TIME_DISCRE_FEM_FLOW= RUNGE-KUTTA_EXPLICIT
%
% Number of time DOFs for the predictor step of ADER-DG (2 by default)
%TIME_DOFS_ADER_DG= 2
% Factor applied during quadrature in time for ADER-DG. (2.0 by default)
%QUADRATURE_FACTOR_TIME_ADER_DG = 2.0
%
% Type of discretization used in the predictor step of ADER-DG (ADER_ALIASED_PREDICTOR, ADER_NON_ALIASED_PREDICTOR)
ADER_PREDICTOR= ADER_ALIASED_PREDICTOR
% Number of time levels for time accurate local time stepping. (1 by default, max. allowed 15)
LEVELS_TIME_ACCURATE_LTS= 1
%
% Specify the method for matrix coloring for Jacobian computations (GREEDY_COLORING, NATURAL_COLORING)
KIND_MATRIX_COLORING= GREEDY_COLORING

% -------------------- TURBULENT NUMERICAL METHOD DEFINITION ------------------%
%
% Convective numerical method (SCALAR_UPWIND, BOUNDED_SCALAR)
CONV_NUM_METHOD_TURB= SCALAR_UPWIND
%
% Time discretization (EULER_IMPLICIT, EULER_EXPLICIT)
TIME_DISCRE_TURB= EULER_IMPLICIT
%
% Reduction factor of the CFL coefficient in the turbulence problem
CFL_REDUCTION_TURB= 1.0

% --------------------- HEAT NUMERICAL METHOD DEFINITION ----------------------%
%
% Value of the thermal diffusivity
THERMAL_DIFFUSIVITY= 1.0
%
% Convective numerical method for the heat equation (only SCALAR_UPWIND)
CONV_NUM_METHOD_HEAT= SCALAR_UPWIND
%
% Check if the MUSCL scheme should be used
MUSCL_HEAT= YES
%
% Slope limiter for the heat equation (same options as SLOPE_LIMITER_SPECIES)
SLOPE_LIMITER_HEAT = NONE
%
% Time discretization
TIME_DISCRE_HEAT= EULER_IMPLICIT
%
% ---------------- ADJOINT-FLOW NUMERICAL METHOD DEFINITION -------------------%
%
% Frozen the slope limiter in the discrete adjoint formulation (NO, YES)
FROZEN_LIMITER_DISC= NO
%
% Frozen the turbulent viscosity in the discrete adjoint formulation (NO, YES)
FROZEN_VISC_DISC= NO
%
% Use an inconsistent spatial integration (primal-dual) in the discrete
% adjoint formulation. The AD will use the numerical methods in
% the ADJOINT-FLOW NUMERICAL METHOD DEFINITION section (NO, YES)
INCONSISTENT_DISC= NO
%
% Convective numerical method (JST, LAX-FRIEDRICH, ROE)
CONV_NUM_METHOD_ADJFLOW= JST
%
% Time discretization (RUNGE-KUTTA_EXPLICIT, EULER_IMPLICIT)
TIME_DISCRE_ADJFLOW= EULER_IMPLICIT
%
% Relaxation coefficient (also for discrete adjoint problems)
RELAXATION_FACTOR_ADJOINT= 1.0
%
% Enable (if != 0) quasi-Newton acceleration/stabilization of discrete adjoints
QUASI_NEWTON_NUM_SAMPLES= 20
%
% Reduction factor of the CFL coefficient in the adjoint problem
CFL_REDUCTION_ADJFLOW= 0.8
%
% Limit value for the adjoint variable
LIMIT_ADJFLOW= 1E6
%
% Use multigrid in the adjoint problem (NO, YES)
MG_ADJFLOW= YES

% ---------------- ADJOINT-TURBULENT NUMERICAL METHOD DEFINITION --------------%
%
% Convective numerical method (SCALAR_UPWIND)
CONV_NUM_METHOD_ADJTURB= SCALAR_UPWIND
%
% Time discretization (EULER_IMPLICIT)
TIME_DISCRE_ADJTURB= EULER_IMPLICIT
%
% Reduction factor of the CFL coefficient in the adjoint turbulent problem
CFL_REDUCTION_ADJTURB= 0.01


% -------------------- NEMO NUMERICAL METHOD DEFINITION -----------------------%
%
% Mixture transport properties (WILKE,GUPTA-YOS,CHAPMANN-ENSKOG, SUTHERLAND)
TRANSPORT_COEFF_MODEL = WILKE

% ----------------------- GEOMETRY EVALUATION PARAMETERS ----------------------%
%
% Marker(s) of the surface where geometrical based function will be evaluated
GEO_MARKER= ( airfoil )
%
% Description of the geometry to be analyzed (AIRFOIL, WING)
GEO_DESCRIPTION= AIRFOIL
%
% Coordinate of the stations to be analyzed
GEO_LOCATION_STATIONS= (0.0, 0.5, 1.0)
%
% Geometrical bounds (Y coordinate) for the wing geometry analysis or
% fuselage evaluation (X coordinate)
GEO_BOUNDS= (1.5, 3.5)
%
% Plot loads and Cp distributions on each airfoil section
GEO_PLOT_STATIONS= NO
%
% Number of section cuts to make when calculating wing geometry
GEO_NUMBER_STATIONS= 25
%
% Geometrical evaluation mode (FUNCTION, GRADIENT)
GEO_MODE= FUNCTION

% ------------------------- GRID ADAPTATION STRATEGY --------------------------%
%
% Kind of grid adaptation (NONE, PERIODIC, FULL, FULL_FLOW, GRAD_FLOW,
%                          FULL_ADJOINT, GRAD_ADJOINT, GRAD_FLOW_ADJ, ROBUST,
%                          FULL_LINEAR, COMPUTABLE, COMPUTABLE_ROBUST,
%                          REMAINING, WAKE, SMOOTHING, SUPERSONIC_SHOCK)
KIND_ADAPT= FULL_FLOW
%
% Percentage of new elements (% of the original number of elements)
NEW_ELEMS= 5
%
% Scale factor for the dual volume
DUALVOL_POWER= 0.5
%
% Adapt the boundary elements (NO, YES)
ADAPT_BOUNDARY= YES

% ----------------------- DESIGN VARIABLE PARAMETERS --------------------------%
%
% Kind of deformation (NO_DEFORMATION, SCALE_GRID, TRANSLATE_GRID, ROTATE_GRID,
%                      FFD_SETTING, FFD_NACELLE,
%                      FFD_CONTROL_POINT, FFD_CAMBER, FFD_THICKNESS, FFD_TWIST
%                      FFD_CONTROL_POINT_2D, FFD_CAMBER_2D, FFD_THICKNESS_2D,
%                      FFD_TWIST_2D, HICKS_HENNE, SURFACE_BUMP, SURFACE_FILE)
DV_KIND= FFD_SETTING
%
% Marker of the surface in which we are going apply the shape deformation
DV_MARKER= ( airfoil )
%
% Parameters of the shape deformation
% - NO_DEFORMATION ( 1.0 )
% - TRANSLATE_GRID ( x_Disp, y_Disp, z_Disp ), as a unit vector
% - ROTATE_GRID ( x_Orig, y_Orig, z_Orig, x_End, y_End, z_End ) axis, DV_VALUE in deg.
% - SCALE_GRID ( 1.0 )
% - ANGLE_OF_ATTACK ( 1.0 )
% - FFD_SETTING ( 1.0 )
% - FFD_CONTROL_POINT ( FFD_BoxTag, i_Ind, j_Ind, k_Ind, x_Disp, y_Disp, z_Disp )
% - FFD_NACELLE ( FFD_BoxTag, rho_Ind, theta_Ind, phi_Ind, rho_Disp, phi_Disp )
% - FFD_GULL ( FFD_BoxTag, j_Ind )
% - FFD_ANGLE_OF_ATTACK ( FFD_BoxTag, 1.0 )
% - FFD_CAMBER ( FFD_BoxTag, i_Ind, j_Ind )
% - FFD_THICKNESS ( FFD_BoxTag, i_Ind, j_Ind )
% - FFD_TWIST ( FFD_BoxTag, j_Ind, x_Orig, y_Orig, z_Orig, x_End, y_End, z_End )
% - FFD_CONTROL_POINT_2D ( FFD_BoxTag, i_Ind, j_Ind, x_Disp, y_Disp )
% - FFD_CAMBER_2D ( FFD_BoxTag, i_Ind )
% - FFD_THICKNESS_2D ( FFD_BoxTag, i_Ind )
% - FFD_TWIST_2D ( FFD_BoxTag, x_Orig, y_Orig )
% - HICKS_HENNE ( Lower Surface (0)/Upper Surface (1)/Only one Surface (2), x_Loc )
% - SURFACE_BUMP ( x_Start, x_End, x_Loc )
DV_PARAM= ( 1, 0.5 )
%
% Value of the shape deformation
DV_VALUE= 0.01
%
% For DV_KIND = SURFACE_FILE: With SU2_DEF, give filename for surface
% deformation prescribed by an external parameterization. List moving markers
% in DV_MARKER and provide an ASCII file with name specified with DV_FILENAME
% and with format:
% GlobalID_0, x_0, y_0, z_0
% GlobalID_1, x_1, y_1, z_1
%   ...
% GlobalID_N, x_N, y_N, z_N
% where N is the total number of vertices on all moving markers, and x/y/z are
% the new position of each vertex. Points can be in any order. When SU2_DOT
% is called in SURFACE_FILE mode, sensitivities on surfaces will be written
% to an ASCII file with name given by DV_SENS_FILENAME and with format as
% rows of x, y, z, dJ/dx, dJ/dy, dJ/dz for each surface vertex.
DV_FILENAME= surface_positions.dat
DV_SENS_FILENAME= surface_sensitivity.dat
%
% Format for volume sensitivity file read by SU2_DOT (SU2_NATIVE,
% UNORDERED_ASCII). SU2_NATIVE is the native SU2 restart file (default),
% while UNORDERED_ASCII provide a file of field sensitivities
% as an ASCII file with name given by DV_SENS_FILENAMEand with format as
% rows of x, y, z, dJ/dx, dJ/dy, dJ/dz for each grid point.
DV_SENSITIVITY_FORMAT= SU2_NATIVE
DV_UNORDERED_SENS_FILENAME= unordered_sensitivity.dat

% ---------------- MESH DEFORMATION PARAMETERS (NEW SOLVER) -------------------%
%
% Use the reformatted pseudo-elastic solver for grid deformation
DEFORM_MESH= YES
%
% Moving markers which deform the mesh
MARKER_DEFORM_MESH = ( airfoil )
MARKER_DEFORM_MESH_SYM_PLANE = ( wall )

% ------------------------ GRID DEFORMATION PARAMETERS ------------------------%
%
% Linear solver or smoother for implicit formulations (FGMRES, RESTARTED_FGMRES, BCGSTAB)
DEFORM_LINEAR_SOLVER= FGMRES
%
% Preconditioner of the Krylov linear solver (ILU, LU_SGS, JACOBI)
DEFORM_LINEAR_SOLVER_PREC= ILU
%
% Number of smoothing iterations for mesh deformation
DEFORM_LINEAR_SOLVER_ITER= 1000
%
% Number of nonlinear deformation iterations (surface deformation increments)
DEFORM_NONLINEAR_ITER= 1
%
% Minimum residual criteria for the linear solver convergence of grid deformation
DEFORM_LINEAR_SOLVER_ERROR= 1E-14
%
% Print the residuals during mesh deformation to the console (YES, NO)
DEFORM_CONSOLE_OUTPUT= YES
%
% Deformation coefficient (linear elasticity limits from -1.0 to 0.5, a larger
% value is also possible)
DEFORM_COEFF = 1E6
%
% Type of element stiffness imposed for FEA mesh deformation (INVERSE_VOLUME,
%                                           WALL_DISTANCE, CONSTANT_STIFFNESS)
DEFORM_STIFFNESS_TYPE= WALL_DISTANCE
%
% Deform the grid only close to the surface. It is possible to specify how much
% of the volumetric grid is going to be deformed in meters or inches (1E6 by default)
DEFORM_LIMIT = 1E6

% -------------------- FREE-FORM DEFORMATION PARAMETERS -----------------------%
%
% Tolerance of the Free-Form Deformation point inversion
FFD_TOLERANCE= 1E-10
%
% Maximum number of iterations in the Free-Form Deformation point inversion
FFD_ITERATIONS= 500

% Parameters for prevention of self-intersections within FFD box
FFD_INTPREV = YES
FFD_INTPREV_ITER = 10
FFD_INTPREV_DEPTH = 3

% Parameters for prevention of nonconvex elements in mesh after deformation
CONVEXITY_CHECK = YES
CONVEXITY_CHECK_ITER = 10
CONVEXITY_CHECK_DEPTH = 3

%
% FFD box definition: 3D case (FFD_BoxTag, X1, Y1, Z1, X2, Y2, Z2, X3, Y3, Z3, X4, Y4, Z4,
%                              X5, Y5, Z5, X6, Y6, Z6, X7, Y7, Z7, X8, Y8, Z8)
%                     2D case (FFD_BoxTag, X1, Y1, 0.0, X2, Y2, 0.0, X3, Y3, 0.0, X4, Y4, 0.0,
%                              0.0, 0.0, 0.0, 0.0, 0.0, 0.0, 0.0, 0.0, 0.0, 0.0, 0.0, 0.0)
FFD_DEFINITION= (MAIN_BOX, 0.5, 0.25, -0.25, 1.5, 0.25, -0.25, 1.5, 0.75, -0.25, 0.5, 0.75, -0.25, 0.5, 0.25, 0.25, 1.5, 0.25, 0.25, 1.5, 0.75, 0.25, 0.5, 0.75, 0.25)
%
% FFD box degree: 3D case (i_degree, j_degree, k_degree)
%                 2D case (i_degree, j_degree, 0)
FFD_DEGREE= (10, 10, 1)
%
% Surface grid continuity at the intersection with the faces of the FFD boxes.
% To keep a particular level of surface continuity, SU2 automatically freezes the right
% number of control point planes (NO_DERIVATIVE, 1ST_DERIVATIVE, 2ND_DERIVATIVE, USER_INPUT)
FFD_CONTINUITY= 2ND_DERIVATIVE
%
% Definition of the FFD planes to be frozen in the FFD (x,y,z).
% Value from 0 FFD degree in that direction. Pick a value larger than degree if you don't want to fix any plane.
FFD_FIX_I= (0,2,3)
FFD_FIX_J= (0,2,3)
FFD_FIX_K= (0,2,3)
%
% There is a symmetry plane (j=0) for all the FFD boxes (YES, NO)
FFD_SYMMETRY_PLANE= NO
%
% FFD coordinate system (CARTESIAN)
FFD_COORD_SYSTEM= CARTESIAN
%
% Vector from the cartesian axis the cylindrical or spherical axis (using cartesian coordinates)
% Note that the location of the axis will affect the wall curvature of the FFD box as well as the
% design variable effect.
FFD_AXIS= (0.0, 0.0, 0.0)
%
% FFD Blending function: Bezier curves with global support (BEZIER), uniform BSplines with local support (BSPLINE_UNIFORM)
FFD_BLENDING= BEZIER
%
% Order of the BSplines
FFD_BSPLINE_ORDER= 2, 2, 2
%
% ------------------- UNCERTAINTY QUANTIFICATION DEFINITION -------------------%
%
% Eigenvalue perturbation definition (1, 2, or 3)
UQ_COMPONENT= 1
%
% Permuting eigenvectors (YES, NO)
UQ_PERMUTE= NO
%
% Under-relaxation factor (float [0,1], default = 0.1)
UQ_URLX= 0.1
%
% Perturbation magnitude (float [0,1], default= 1.0)
UQ_DELTA_B= 1.0
%
% --------------------- HYBRID PARALLEL (MPI+OpenMP) OPTIONS ---------------------%
%
% An advanced performance parameter for FVM solvers, a large-ish value should be best
% when relatively few threads per MPI rank are in use (~4). However, maximum parallelism
% is obtained with EDGE_COLORING_GROUP_SIZE=1, consider using this value only if SU2
% warns about low coloring efficiency during preprocessing (performance is usually worse).
% Setting the option to 0 disables coloring and a different strategy is used instead,
% that strategy is automatically used when the coloring efficiency is less than 0.875.
% The optimum value/strategy is case-dependent.
EDGE_COLORING_GROUP_SIZE= 512
%
% Independent "threads per MPI rank" setting for LU-SGS and ILU preconditioners.
% For problems where time is spend mostly in the solution of linear systems (e.g. elasticity,
% very high CFL central schemes), AND, if the memory bandwidth of the machine is saturated
% (4 or more cores per memory channel) better performance (via a reduction in linear iterations)
% may be possible by using a smaller value than that defined by the system or in the call to
% SU2_CFD (via the -t/--threads option).
% The default (0) means "same number of threads as for all else".
LINEAR_SOLVER_PREC_THREADS= 0
%
% ----------------------- PARTITIONING OPTIONS (ParMETIS) ------------------------ %
%
% Load balancing tolerance, lower values will make ParMETIS work harder to evenly
% distribute the work-estimate metric across all MPI ranks, at the expense of more
% edge cuts (i.e. increased communication cost).
PARMETIS_TOLERANCE= 0.02
%
% The work-estimate metric is a weighted function of the work-per-edge (e.g. spatial
% discretization, linear system solution) and of the work-per-point (e.g. source terms,
% temporal discretization) the former usually accounts for >90% of the total.
% These weights are INTEGERS (for compatibility with ParMETIS) thus not [0, 1].
% To balance memory usage (instead of computation) the point weight needs to be
% increased (especially for explicit time integration methods).
PARMETIS_EDGE_WEIGHT= 1
PARMETIS_POINT_WEIGHT= 0
%
% ----------------------- SOBOLEV GRADIENT SMOOTHING OPTIONS ----------------------%
%
% Activate the gradient smoothing solver for the discrete adjoint driver (NO, YES)
% see TestCases/grad_smooth/naca0012/inv_NACA0012_gradsmooth.cfg for a detailed explanantion
% on the config options shown here.
SMOOTH_GRADIENT= NO
%
% Mode how the Sobolev method is applied to the discrete adjoint gradient.
SOBOLEV_MODE= NO_MODUS
%
% Scaling factor for the identity part of the Laplace-Beltrami operator
SMOOTHING_EPSILON1= 1.0
%
% Scaling factor for the Laplace part of the Laplace-Beltrami operator
SMOOTHING_EPSILON2= 1.0
%
% Switch for applying the Sobolev smoothing to the design surface mesh, i.e., instead of the whole volume mesh (NO, YES).
SMOOTH_ON_SURFACE= NO
%
% Switch for running the smoothing procedure seperately in each space dimension (NO, YES).
SEPARATE_DIMENSIONS= NO
%
% Use Dirichlet boundary conditions when working on the design surface, only used for SMOOTH_ON_SURFACE= YES (NO, YES).
DIRICHLET_SURFACE_BOUNDARY= NO
%
% Marker for boundaries where Dirichlet boundary conditions are applied, only valid if working on the volume mesh.
MARKER_SOBOLEVBC= ( airfoil )
%
% Output filename for the assembled Sobolev smoothing system matrix
HESS_OBJFUNC_FILENAME= of_hess.dat
%
% Linear solver or smoother for implicit formulations (FGMRES, RESTARTED_FGMRES, BCGSTAB)
GRAD_LINEAR_SOLVER= FGMRES
%
% Preconditioner of the Krylov linear solver (ILU, LU_SGS, JACOBI)
GRAD_LINEAR_SOLVER_PREC= ILU
%
% Number of linear solver iterations for the Sobolev smoothing solver
GRAD_LINEAR_SOLVER_ITER= 1000
%
% Minimum residual criteria for the linear solver convergence of the Sobolev smoothing solver
GRAD_LINEAR_SOLVER_ERROR= 1E-14
%
% ------------------------- SCREEN/HISTORY VOLUME OUTPUT --------------------------%
%
% Screen output fields (use 'SU2_CFD -d <config_file>' to view list of available fields)
SCREEN_OUTPUT= (INNER_ITER, RMS_DENSITY, RMS_MOMENTUM-X, RMS_MOMENTUM-Y, RMS_ENERGY)
%
% History output groups (use 'SU2_CFD -d <config_file>' to view list of available fields)
HISTORY_OUTPUT= (ITER, RMS_RES)
%
% User defined functions available on screen and history output. See TestCases/user_defined_functions/.
CUSTOM_OUTPUTS= ''
%
% Volume output fields/groups (use 'SU2_CFD -d <config_file>' to view list of available fields)
VOLUME_OUTPUT= (COORDINATES, SOLUTION, PRIMITIVE)
%
% Writing frequency for screen output
SCREEN_WRT_FREQ_INNER= 1
%
SCREEN_WRT_FREQ_OUTER= 1
%
SCREEN_WRT_FREQ_TIME= 1
%
% Writing frequency for history output
HISTORY_WRT_FREQ_INNER= 1
%
HISTORY_WRT_FREQ_OUTER= 1
%
HISTORY_WRT_FREQ_TIME= 1
%
% list of writing frequencies corresponding to the list in OUTPUT_FILES
OUTPUT_WRT_FREQ= 10, 250, 42
%
% Output the performance summary to the console at the end of SU2_CFD
WRT_PERFORMANCE= NO
%
% Overwrite or append iteration number to the restart files when saving
WRT_RESTART_OVERWRITE= YES
%
% Overwrite or append iteration number to the surface files when saving
WRT_SURFACE_OVERWRITE= YES
%
% Overwrite or append iteration number to the volume files when saving
WRT_VOLUME_OVERWRITE= YES
%
% ------------------------- INPUT/OUTPUT FILE INFORMATION --------------------------%
%
% Mesh input file
MESH_FILENAME= mesh_NACA0012_inv.su2
%
% Mesh input file format (SU2, CGNS)
MESH_FORMAT= SU2
%
% Mesh output file
MESH_OUT_FILENAME= mesh_out.su2
%
% Restart flow input file
SOLUTION_FILENAME= solution_flow.dat
%
% Restart adjoint input file
SOLUTION_ADJ_FILENAME= solution_adj.dat
%
% Output tabular file format (TECPLOT, CSV)
TABULAR_FORMAT= CSV
%
% Files to output
% Possible formats : (TECPLOT_ASCII, TECPLOT, SURFACE_TECPLOT_ASCII,
%  SURFACE_TECPLOT, CSV, SURFACE_CSV, PARAVIEW_ASCII, PARAVIEW_LEGACY, SURFACE_PARAVIEW_ASCII,
%  SURFACE_PARAVIEW_LEGACY, PARAVIEW, SURFACE_PARAVIEW, RESTART_ASCII, RESTART, CGNS, SURFACE_CGNS, STL_ASCII, STL_BINARY)
% default : (RESTART, PARAVIEW, SURFACE_PARAVIEW)
OUTPUT_FILES= (RESTART, PARAVIEW, SURFACE_PARAVIEW)
%
% Output file convergence history (w/o extension)
CONV_FILENAME= history
%
% Output file with the forces breakdown
BREAKDOWN_FILENAME= forces_breakdown.dat
%
% Output file restart flow
RESTART_FILENAME= restart_flow.dat
%
% Output file restart adjoint
RESTART_ADJ_FILENAME= restart_adj.dat
%
% Output file flow (w/o extension) variables
VOLUME_FILENAME= flow
%
% Output file adjoint (w/o extension) variables
VOLUME_ADJ_FILENAME= adjoint
%
% Output Objective function
VALUE_OBJFUNC_FILENAME= of_eval.dat
%
% Output objective function gradient (using continuous adjoint)
GRAD_OBJFUNC_FILENAME= of_grad.dat
%
% Output file surface flow coefficient (w/o extension)
SURFACE_FILENAME= surface_flow
%
% Output file surface adjoint coefficient (w/o extension)
SURFACE_ADJ_FILENAME= surface_adjoint
%
% Read binary restart files (YES, NO)
READ_BINARY_RESTART= YES
%
% Reorient elements based on potential negative volumes (YES/NO)
REORIENT_ELEMENTS= YES
%
% --------------------- OPTIMAL SHAPE DESIGN DEFINITION -----------------------%
%
% Available flow based objective functions or constraint functions
%    DRAG, LIFT, SIDEFORCE, EFFICIENCY, BUFFET,
%    FORCE_X, FORCE_Y, FORCE_Z,
%    MOMENT_X, MOMENT_Y, MOMENT_Z,
%    THRUST, TORQUE, FIGURE_OF_MERIT,
%    EQUIVALENT_AREA, NEARFIELD_PRESSURE,
%    TOTAL_HEATFLUX, MAXIMUM_HEATFLUX,
%    INVERSE_DESIGN_PRESSURE, INVERSE_DESIGN_HEATFLUX,
%    SURFACE_TOTAL_PRESSURE, SURFACE_MASSFLOW
%    SURFACE_STATIC_PRESSURE, SURFACE_MACH
%
% Available geometrical based objective functions or constraint functions
%    AIRFOIL_AREA, AIRFOIL_THICKNESS, AIRFOIL_CHORD, AIRFOIL_TOC, AIRFOIL_AOA,
%    WING_VOLUME, WING_MIN_THICKNESS, WING_MAX_THICKNESS, WING_MAX_CHORD, WING_MIN_TOC, WING_MAX_TWIST, WING_MAX_CURVATURE, WING_MAX_DIHEDRAL
%    STATION#_WIDTH, STATION#_AREA, STATION#_THICKNESS, STATION#_CHORD, STATION#_TOC,
%    STATION#_TWIST (where # is the index of the station defined in GEO_LOCATION_STATIONS)
%
% Available design variables
% 2D Design variables
%    FFD_CONTROL_POINT_2D   (  19, Scale | Mark. List | FFD_BoxTag, i_Ind, j_Ind, x_Mov, y_Mov )
%    FFD_CAMBER_2D          (  20, Scale | Mark. List | FFD_BoxTag, i_Ind )
%    FFD_THICKNESS_2D       (  21, Scale | Mark. List | FFD_BoxTag, i_Ind )
%    FFD_TWIST_2D           (  22, Scale | Mark. List | FFD_BoxTag, x_Orig, y_Orig )
%    HICKS_HENNE            (  30, Scale | Mark. List | Lower(0)/Upper(1) side, x_Loc )
%    ANGLE_OF_ATTACK        ( 101, Scale | Mark. List | 1.0 )
%
% 3D Design variables
%    FFD_CONTROL_POINT      (  11, Scale | Mark. List | FFD_BoxTag, i_Ind, j_Ind, k_Ind, x_Mov, y_Mov, z_Mov )
%    FFD_NACELLE            (  12, Scale | Mark. List | FFD_BoxTag, rho_Ind, theta_Ind, phi_Ind, rho_Mov, phi_Mov )
%    FFD_GULL               (  13, Scale | Mark. List | FFD_BoxTag, j_Ind )
%    FFD_CAMBER             (  14, Scale | Mark. List | FFD_BoxTag, i_Ind, j_Ind )
%    FFD_TWIST              (  15, Scale | Mark. List | FFD_BoxTag, j_Ind, x_Orig, y_Orig, z_Orig, x_End, y_End, z_End )
%    FFD_THICKNESS          (  16, Scale | Mark. List | FFD_BoxTag, i_Ind, j_Ind )
%    FFD_ROTATION           (  18, Scale | Mark. List | FFD_BoxTag, x_Axis, y_Axis, z_Axis, x_Turn, y_Turn, z_Turn )
%    FFD_ANGLE_OF_ATTACK    (  24, Scale | Mark. List | FFD_BoxTag, 1.0 )
%
% Global design variables
%    TRANSLATION            (   1, Scale | Mark. List | x_Disp, y_Disp, z_Disp )
%    ROTATION               (   2, Scale | Mark. List | x_Axis, y_Axis, z_Axis, x_Turn, y_Turn, z_Turn )
%
% Definition of multipoint design problems, this option should be combined with the
% the prefix MULTIPOINT in the objective function or constraint (e.g. MULTIPOINT_DRAG, MULTIPOINT_LIFT, etc.)
MULTIPOINT_MACH_NUMBER= (0.79, 0.8, 0.81)
MULTIPOINT_AOA= (1.25, 1.25, 1.25)
MULTIPOINT_SIDESLIP_ANGLE= (0.0, 0.0, 0.0)
MULTIPOINT_TARGET_CL= (0.8, 0.8, 0.8)
MULTIPOINT_REYNOLDS_NUMBER= (1E6, 1E6, 1E6)
MULTIPOINT_FREESTREAM_PRESSURE= (101325.0, 101325.0, 101325.0)
MULTIPOINT_FREESTREAM_TEMPERATURE= (288.15, 288.15, 288.15)
MULTIPOINT_OUTLET_VALUE= (0.0, 0.0, 0.0)
MULTIPOINT_WEIGHT= (0.33333, 0.33333, 0.33333)
MULTIPOINT_MESH_FILENAME= (mesh_NACA0012_m79.su2, mesh_NACA0012_m8.su2, mesh_NACA0012_m81.su2)
%
% Optimization objective function with scaling factor, separated by semicolons.
% To include quadratic penalty function: use OPT_CONSTRAINT option syntax within the OPT_OBJECTIVE list.
% ex= Objective * Scale
OPT_OBJECTIVE= DRAG
%
% Optimization constraint functions with pushing factors (affects its value, not the gradient  in the python scripts), separated by semicolons
% ex= (Objective = Value ) * Scale, use '>','<','='
OPT_CONSTRAINT= ( LIFT > 0.328188 ) * 0.001; ( MOMENT_Z > 0.034068 ) * 0.001; ( AIRFOIL_THICKNESS > 0.11 ) * 0.001
%
% Factor to reduce the norm of the gradient (affects the objective function and gradient in the python scripts)
% In general, a norm of the gradient ~1E-6 is desired.
OPT_GRADIENT_FACTOR= 1E-6
%
% Factor to relax or accelerate the optimizer convergence (affects the line search in SU2_DEF)
% In general, surface deformations of 0.01'' or 0.0001m are desirable
OPT_RELAX_FACTOR= 1E3
%
% Maximum number of iterations
OPT_ITERATIONS= 100
%
% Requested accuracy
OPT_ACCURACY= 1E-10
%
% Optimization bound (bounds the line search in SU2_DEF)
OPT_LINE_SEARCH_BOUND= 1E6
%
% Upper bound for each design variable (bound in the python optimizer)
OPT_BOUND_UPPER= 1E10
%
% Lower bound for each design variable (bound in the python optimizer)
OPT_BOUND_LOWER= -1E10
%
% Finite difference step size for python scripts (0.001 default, recommended
%                                                 0.001 x REF_LENGTH)
FIN_DIFF_STEP = 0.001
%
% Optimization design variables, separated by semicolons
DEFINITION_DV= ( 1, 1.0 | airfoil | 0, 0.05 ); ( 1, 1.0 | airfoil | 0, 0.10 ); ( 1, 1.0 | airfoil | 0, 0.15 ); ( 1, 1.0 | airfoil | 0, 0.20 ); ( 1, 1.0 | airfoil | 0, 0.25 ); ( 1, 1.0 | airfoil | 0, 0.30 ); ( 1, 1.0 | airfoil | 0, 0.35 ); ( 1, 1.0 | airfoil | 0, 0.40 ); ( 1, 1.0 | airfoil | 0, 0.45 ); ( 1, 1.0 | airfoil | 0, 0.50 ); ( 1, 1.0 | airfoil | 0, 0.55 ); ( 1, 1.0 | airfoil | 0, 0.60 ); ( 1, 1.0 | airfoil | 0, 0.65 ); ( 1, 1.0 | airfoil | 0, 0.70 ); ( 1, 1.0 | airfoil | 0, 0.75 ); ( 1, 1.0 | airfoil | 0, 0.80 ); ( 1, 1.0 | airfoil | 0, 0.85 ); ( 1, 1.0 | airfoil | 0, 0.90 ); ( 1, 1.0 | airfoil | 0, 0.95 ); ( 1, 1.0 | airfoil | 1, 0.05 ); ( 1, 1.0 | airfoil | 1, 0.10 ); ( 1, 1.0 | airfoil | 1, 0.15 ); ( 1, 1.0 | airfoil | 1, 0.20 ); ( 1, 1.0 | airfoil | 1, 0.25 ); ( 1, 1.0 | airfoil | 1, 0.30 ); ( 1, 1.0 | airfoil | 1, 0.35 ); ( 1, 1.0 | airfoil | 1, 0.40 ); ( 1, 1.0 | airfoil | 1, 0.45 ); ( 1, 1.0 | airfoil | 1, 0.50 ); ( 1, 1.0 | airfoil | 1, 0.55 ); ( 1, 1.0 | airfoil | 1, 0.60 ); ( 1, 1.0 | airfoil | 1, 0.65 ); ( 1, 1.0 | airfoil | 1, 0.70 ); ( 1, 1.0 | airfoil | 1, 0.75 ); ( 1, 1.0 | airfoil | 1, 0.80 ); ( 1, 1.0 | airfoil | 1, 0.85 ); ( 1, 1.0 | airfoil | 1, 0.90 ); ( 1, 1.0 | airfoil | 1, 0.95 )
%
% Use combined objective within gradient evaluation: may reduce cost to compute gradients when using the adjoint formulation.
OPT_COMBINE_OBJECTIVE = NO
%
% --------------------- LIBROM PARAMETERS -----------------------%
% LibROM can be found here: https://github.com/LLNL/libROM
%
% Toggle saving to librom (NO, YES)
SAVE_LIBROM = NO
%
% Prefix to the saved libROM files (default: su2)
LIBROM_BASE_FILENAME = su2
%
% Specify POD basis generation algorithm (STATIC_POD, INCREMENTAL_POD)
% STATIC_POD recommended for steady problems
BASIS_GENERATION = STATIC_POD
%
% Maximum number of basis vectors to keep (default: 100)
MAX_BASIS_DIM = 100
%
% Frequency of snapshots saves, for unsteady problems (default: 1. 2 means every other)
ROM_SAVE_FREQ = 1<|MERGE_RESOLUTION|>--- conflicted
+++ resolved
@@ -317,11 +317,7 @@
 % ---- NONEQUILIBRIUM GAS, IDEAL GAS, POLYTROPIC, VAN DER WAALS AND PENG ROBINSON CONSTANTS, CoolProp library -------%
 %
 % Fluid model (STANDARD_AIR, IDEAL_GAS, VW_GAS, PR_GAS,
-<<<<<<< HEAD
 %              CONSTANT_DENSITY, INC_IDEAL_GAS, INC_IDEAL_GAS_POLY, MUTATIONPP, SU2_NONEQ, FLUID_MIXTURE, COOLPROP, FLUID_FLAMELET, DATADRIVEN_FLUID)
-=======
-%              CONSTANT_DENSITY, INC_IDEAL_GAS, INC_IDEAL_GAS_POLY, MUTATIONPP, SU2_NONEQ, FLUID_MIXTURE, COOLPROP, DATADRIVEN_FLUID)
->>>>>>> bec052f6
 FLUID_MODEL= STANDARD_AIR
 % To find all available fluid name for CoolProp library, clikc the following link:
 % http://www.coolprop.org/fluid_properties/PurePseudoPure.html#list-of-fluids
@@ -374,16 +370,6 @@
 FROZEN_MIXTURE= NO
 
 %
-<<<<<<< HEAD
-% Datadriven fluid model 
-% For data-driven fluid models, an interpolation algorithm is used to retrieve the thermodynamic state for a given density and internal energy 
-
-% Interpolation method for thermodynamic state calculation (only MLP is supported for now)
-INTERPOLATION_METHOD= MLP 
-
-% Name of the input file containing the information required for the interpolator to function
-FILENAME_INTERPOLATOR= MLP_collection.mlp 
-=======
 % Datadriven fluid model
 % For data-driven fluid models, an interpolation algorithm is used to retrieve the thermodynamic state for a given density and internal energy
 
@@ -393,7 +379,6 @@
 % Name of the input file containing the information required for the interpolator to function
 % See https://github.com/EvertBunschoten/MLPCpp for more information.
 FILENAME_INTERPOLATOR= MLP_collection.mlp
->>>>>>> bec052f6
 
 % Relaxation factor for the Newton solvers in the data-driven fluid model
 DATADRIVEN_NEWTON_RELAXATION= 0.05
