--- conflicted
+++ resolved
@@ -304,7 +304,6 @@
 SURFACE_ADJ_FILENAME= surface_adjoint
 %
 % Writing solution file frequency
-<<<<<<< HEAD
 OUTPUT_WRT_FREQ= 250
 
 % --------------------- OPTIMAL SHAPE DESIGN DEFINITION -----------------------%
@@ -339,12 +338,6 @@
 % Optimization constraint functions with scaling factors, separated by semicolons
 % ex= (Objective = Value ) * Scale, use '>','<','='
 OPT_CONSTRAINT= ( LIFT > 0.328188 ) * 0.001; ( MOMENT_Z > 0.034068 ) * 0.001; ( AIRFOIL_THICKNESS > 0.11 ) * 0.001
-=======
-WRT_SOL_FREQ= 250
-%
-% Writing convergence history frequency
-WRT_CON_FREQ= 1
->>>>>>> 913a94fa
 %
 % Write binary restart files (YES, NO)
 WRT_BINARY_RESTART= NO
