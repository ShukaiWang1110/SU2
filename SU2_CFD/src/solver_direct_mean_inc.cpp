/*!
 * \file solution_direct_mean_inc.cpp
 * \brief Main subroutines for solving incompressible flow (Euler, Navier-Stokes, etc.).
 * \author F. Palacios, T. Economon
 * \version 6.2.0 "Falcon"
 *
 * The current SU2 release has been coordinated by the
 * SU2 International Developers Society <www.su2devsociety.org>
 * with selected contributions from the open-source community.
 *
 * The main research teams contributing to the current release are:
 *  - Prof. Juan J. Alonso's group at Stanford University.
 *  - Prof. Piero Colonna's group at Delft University of Technology.
 *  - Prof. Nicolas R. Gauger's group at Kaiserslautern University of Technology.
 *  - Prof. Alberto Guardone's group at Polytechnic University of Milan.
 *  - Prof. Rafael Palacios' group at Imperial College London.
 *  - Prof. Vincent Terrapon's group at the University of Liege.
 *  - Prof. Edwin van der Weide's group at the University of Twente.
 *  - Lab. of New Concepts in Aeronautics at Tech. Institute of Aeronautics.
 *
 * Copyright 2012-2019, Francisco D. Palacios, Thomas D. Economon,
 *                      Tim Albring, and the SU2 contributors.
 *
 * SU2 is free software; you can redistribute it and/or
 * modify it under the terms of the GNU Lesser General Public
 * License as published by the Free Software Foundation; either
 * version 2.1 of the License, or (at your option) any later version.
 *
 * SU2 is distributed in the hope that it will be useful,
 * but WITHOUT ANY WARRANTY; without even the implied warranty of
 * MERCHANTABILITY or FITNESS FOR A PARTICULAR PURPOSE. See the GNU
 * Lesser General Public License for more details.
 *
 * You should have received a copy of the GNU Lesser General Public
 * License along with SU2. If not, see <http://www.gnu.org/licenses/>.
 */

#include "../include/solver_structure.hpp"
#include "../../Common/include/toolboxes/printing_toolbox.hpp"

CIncEulerSolver::CIncEulerSolver(void) : CSolver() {
  /*--- Basic array initialization ---*/

  CD_Inv  = NULL; CL_Inv  = NULL; CSF_Inv = NULL;  CEff_Inv = NULL;
  CMx_Inv = NULL; CMy_Inv = NULL; CMz_Inv = NULL;
  CFx_Inv = NULL; CFy_Inv = NULL; CFz_Inv = NULL;
  CoPx_Inv = NULL; CoPy_Inv = NULL; CoPz_Inv = NULL;

  CD_Mnt  = NULL; CL_Mnt  = NULL; CSF_Mnt = NULL;  CEff_Mnt = NULL;
  CMx_Mnt = NULL; CMy_Mnt = NULL; CMz_Mnt = NULL;
  CFx_Mnt = NULL; CFy_Mnt = NULL; CFz_Mnt = NULL;
  CoPx_Mnt = NULL; CoPy_Mnt = NULL; CoPz_Mnt = NULL;

  CPressure = NULL; CPressureTarget = NULL; HeatFlux = NULL; HeatFluxTarget = NULL; YPlus = NULL;
  ForceInviscid = NULL; MomentInviscid = NULL;
  ForceMomentum = NULL; MomentMomentum = NULL;

  /*--- Surface based array initialization ---*/

  Surface_CL_Inv  = NULL; Surface_CD_Inv  = NULL; Surface_CSF_Inv = NULL; Surface_CEff_Inv = NULL;
  Surface_CFx_Inv = NULL; Surface_CFy_Inv = NULL; Surface_CFz_Inv = NULL;
  Surface_CMx_Inv = NULL; Surface_CMy_Inv = NULL; Surface_CMz_Inv = NULL;

  Surface_CL_Mnt  = NULL; Surface_CD_Mnt  = NULL; Surface_CSF_Mnt = NULL; Surface_CEff_Mnt = NULL;
  Surface_CFx_Mnt = NULL; Surface_CFy_Mnt = NULL; Surface_CFz_Mnt = NULL;
  Surface_CMx_Mnt = NULL; Surface_CMy_Mnt = NULL; Surface_CMz_Mnt = NULL;

  Surface_CL  = NULL; Surface_CD  = NULL; Surface_CSF = NULL; Surface_CEff = NULL;
  Surface_CFx = NULL; Surface_CFy = NULL; Surface_CFz = NULL;
  Surface_CMx = NULL; Surface_CMy = NULL; Surface_CMz = NULL;
  
  /*--- Rotorcraft simulation array initialization ---*/
  
  CMerit_Inv = NULL;  CT_Inv = NULL;  CQ_Inv = NULL;
  
  /*--- Numerical methods array initialization ---*/
  
  iPoint_UndLapl = NULL;
  jPoint_UndLapl = NULL;
  Primitive = NULL; Primitive_i = NULL; Primitive_j = NULL;
  CharacPrimVar = NULL;
  Smatrix = NULL; Cvector = NULL;
  Preconditioner = NULL;

  /*--- Fixed CL mode initialization (cauchy criteria) ---*/
  
  Cauchy_Value = 0;
  Cauchy_Func = 0;
  Old_Func = 0;
  New_Func = 0;
  Cauchy_Counter = 0;
  Cauchy_Serie = NULL;
  
  FluidModel = NULL;

  SlidingState     = NULL;
  SlidingStateNodes = NULL;

}

CIncEulerSolver::CIncEulerSolver(CGeometry *geometry, CConfig *config, unsigned short iMesh) : CSolver() {
  
  unsigned long iPoint, iVertex;
  unsigned short iVar, iDim, iMarker, nLineLets;
  ifstream restart_file;
  unsigned short nZone = geometry->GetnZone();
  bool restart   = (config->GetRestart() || config->GetRestart_Flow());
  string filename = config->GetSolution_FlowFileName();
  int Unst_RestartIter;
  unsigned short iZone = config->GetiZone();
  bool dual_time = ((config->GetUnsteady_Simulation() == DT_STEPPING_1ST) ||
                    (config->GetUnsteady_Simulation() == DT_STEPPING_2ND));
  bool time_stepping = config->GetUnsteady_Simulation() == TIME_STEPPING;
  bool adjoint = (config->GetContinuous_Adjoint()) || (config->GetDiscrete_Adjoint());
  bool fsi     = config->GetFSI_Simulation();
  bool multizone = config->GetMultizone_Problem();
  string filename_ = config->GetSolution_FlowFileName();

  unsigned short direct_diff = config->GetDirectDiff();

  /*--- Check for a restart file to evaluate if there is a change in the angle of attack
   before computing all the non-dimesional quantities. ---*/

  if (!(!restart || (iMesh != MESH_0) || nZone > 1)) {

    /*--- Multizone problems require the number of the zone to be appended. ---*/

    if (nZone > 1) filename_ = config->GetMultizone_FileName(filename_, iZone);

    /*--- Modify file name for a dual-time unsteady restart ---*/

    if (dual_time) {
      if (adjoint) Unst_RestartIter = SU2_TYPE::Int(config->GetUnst_AdjointIter())-1;
      else if (config->GetUnsteady_Simulation() == DT_STEPPING_1ST)
        Unst_RestartIter = SU2_TYPE::Int(config->GetUnst_RestartIter())-1;
      else Unst_RestartIter = SU2_TYPE::Int(config->GetUnst_RestartIter())-2;
      filename_ = config->GetUnsteady_FileName(filename_, Unst_RestartIter);
    }

    /*--- Modify file name for a time stepping unsteady restart ---*/

    if (time_stepping) {
      if (adjoint) Unst_RestartIter = SU2_TYPE::Int(config->GetUnst_AdjointIter())-1;
      else Unst_RestartIter = SU2_TYPE::Int(config->GetUnst_RestartIter())-1;
      filename_ = config->GetUnsteady_FileName(filename_, Unst_RestartIter);
    }

    /*--- Read and store the restart metadata. ---*/

    Read_SU2_Restart_Metadata(geometry, config, false, filename_);
    
  }

  /*--- Basic array initialization ---*/

  CD_Inv  = NULL; CL_Inv  = NULL; CSF_Inv = NULL;  CEff_Inv = NULL;
  CMx_Inv = NULL; CMy_Inv = NULL; CMz_Inv = NULL;
  CFx_Inv = NULL; CFy_Inv = NULL; CFz_Inv = NULL;
  CoPx_Inv = NULL; CoPy_Inv = NULL; CoPz_Inv = NULL;

  CD_Mnt  = NULL; CL_Mnt  = NULL; CSF_Mnt = NULL; CEff_Mnt = NULL;
  CMx_Mnt = NULL; CMy_Mnt = NULL; CMz_Mnt = NULL;
  CFx_Mnt = NULL; CFy_Mnt = NULL; CFz_Mnt = NULL;
  CoPx_Mnt= NULL;   CoPy_Mnt= NULL;   CoPz_Mnt= NULL;

  CPressure = NULL; CPressureTarget = NULL; HeatFlux = NULL; HeatFluxTarget = NULL; YPlus = NULL;
  ForceInviscid = NULL; MomentInviscid = NULL;
  ForceMomentum = NULL;  MomentMomentum = NULL;

  /*--- Surface based array initialization ---*/

  Surface_CL_Inv  = NULL; Surface_CD_Inv  = NULL; Surface_CSF_Inv = NULL; Surface_CEff_Inv = NULL;
  Surface_CFx_Inv = NULL; Surface_CFy_Inv = NULL; Surface_CFz_Inv = NULL;
  Surface_CMx_Inv = NULL; Surface_CMy_Inv = NULL; Surface_CMz_Inv = NULL;

  Surface_CL_Mnt  = NULL; Surface_CD_Mnt  = NULL; Surface_CSF_Mnt = NULL; Surface_CEff_Mnt= NULL;
  Surface_CFx_Mnt = NULL; Surface_CFy_Mnt = NULL; Surface_CFz_Mnt = NULL;
  Surface_CMx_Mnt = NULL; Surface_CMy_Mnt = NULL; Surface_CMz_Mnt = NULL;

  Surface_CL  = NULL; Surface_CD  = NULL; Surface_CSF = NULL; Surface_CEff = NULL;
  Surface_CMx = NULL; Surface_CMy = NULL; Surface_CMz = NULL;

  /*--- Rotorcraft simulation array initialization ---*/

  CMerit_Inv = NULL;  CT_Inv = NULL;  CQ_Inv = NULL;

  /*--- Numerical methods array initialization ---*/
  
  iPoint_UndLapl = NULL;
  jPoint_UndLapl = NULL;
  Primitive = NULL; Primitive_i = NULL; Primitive_j = NULL;
  CharacPrimVar = NULL;
  Smatrix = NULL; Cvector = NULL;
  Preconditioner = NULL;

  /*--- Fixed CL mode initialization (cauchy criteria) ---*/

  Cauchy_Value = 0;
  Cauchy_Func = 0;
  Old_Func = 0;
  New_Func = 0;
  Cauchy_Counter = 0;
  Cauchy_Serie = NULL;
  
  /*--- Fluid model pointer initialization ---*/

  FluidModel = NULL;

  /*--- Set the gamma value ---*/
  
  Gamma = config->GetGamma();
  Gamma_Minus_One = Gamma - 1.0;
  
  /*--- Define geometry constants in the solver structure.
   * Incompressible flow, primitive variables (P, vx, vy, vz, T, rho, beta, lamMu, EddyMu, Kt_eff, Cp, Cv) ---*/
  
  nDim = geometry->GetnDim();
  
  nVar = nDim+2; nPrimVar = nDim+9; nPrimVarGrad = nDim+4;

  /*--- Initialize nVarGrad for deallocation ---*/
  
  nVarGrad = nPrimVarGrad;
  
  nMarker      = config->GetnMarker_All();
  nPoint       = geometry->GetnPoint();
  nPointDomain = geometry->GetnPointDomain();
 
  /*--- Store the number of vertices on each marker for deallocation later ---*/

  nVertex = new unsigned long[nMarker];
  for (iMarker = 0; iMarker < nMarker; iMarker++) 
    nVertex[iMarker] = geometry->nVertex[iMarker];
 
  /*--- Perform the non-dimensionalization for the flow equations using the
   specified reference values. ---*/
  
  SetNondimensionalization(config, iMesh);
  
  /*--- Allocate the node variables ---*/
  
  node = new CVariable*[nPoint];
  
  /*--- Define some auxiliary vectors related to the residual ---*/
  
  Residual      = new su2double[nVar]; for (iVar = 0; iVar < nVar; iVar++) Residual[iVar]     = 0.0;
  Residual_RMS  = new su2double[nVar]; for (iVar = 0; iVar < nVar; iVar++) Residual_RMS[iVar] = 0.0;
  Residual_Max  = new su2double[nVar]; for (iVar = 0; iVar < nVar; iVar++) Residual_Max[iVar] = 0.0;
  Res_Conv      = new su2double[nVar]; for (iVar = 0; iVar < nVar; iVar++) Res_Conv[iVar]     = 0.0;
  Res_Visc      = new su2double[nVar]; for (iVar = 0; iVar < nVar; iVar++) Res_Visc[iVar]     = 0.0;
  Res_Sour      = new su2double[nVar]; for (iVar = 0; iVar < nVar; iVar++) Res_Sour[iVar]     = 0.0;
  
  /*--- Define some structures for locating max residuals ---*/
  
  Point_Max = new unsigned long[nVar];
  for (iVar = 0; iVar < nVar; iVar++) Point_Max[iVar] = 0;
  
  Point_Max_Coord = new su2double*[nVar];
  for (iVar = 0; iVar < nVar; iVar++) {
    Point_Max_Coord[iVar] = new su2double[nDim];
    for (iDim = 0; iDim < nDim; iDim++) Point_Max_Coord[iVar][iDim] = 0.0;
  }
  
  /*--- Define some auxiliary vectors related to the solution ---*/
  
  Solution   = new su2double[nVar]; for (iVar = 0; iVar < nVar; iVar++) Solution[iVar]   = 0.0;
  Solution_i = new su2double[nVar]; for (iVar = 0; iVar < nVar; iVar++) Solution_i[iVar] = 0.0;
  Solution_j = new su2double[nVar]; for (iVar = 0; iVar < nVar; iVar++) Solution_j[iVar] = 0.0;
  
  /*--- Define some auxiliary vectors related to the geometry ---*/
  
  Vector   = new su2double[nDim]; for (iDim = 0; iDim < nDim; iDim++) Vector[iDim]   = 0.0;
  Vector_i = new su2double[nDim]; for (iDim = 0; iDim < nDim; iDim++) Vector_i[iDim] = 0.0;
  Vector_j = new su2double[nDim]; for (iDim = 0; iDim < nDim; iDim++) Vector_j[iDim] = 0.0;
  
  /*--- Define some auxiliary vectors related to the primitive solution ---*/
  
  Primitive   = new su2double[nPrimVar]; for (iVar = 0; iVar < nPrimVar; iVar++) Primitive[iVar]   = 0.0;
  Primitive_i = new su2double[nPrimVar]; for (iVar = 0; iVar < nPrimVar; iVar++) Primitive_i[iVar] = 0.0;
  Primitive_j = new su2double[nPrimVar]; for (iVar = 0; iVar < nPrimVar; iVar++) Primitive_j[iVar] = 0.0;
  
  /*--- Define some auxiliary vectors related to the undivided lapalacian ---*/
  
  if (config->GetKind_ConvNumScheme_Flow() == SPACE_CENTERED) {
    iPoint_UndLapl = new su2double [nPoint];
    jPoint_UndLapl = new su2double [nPoint];
  }

  Preconditioner = new su2double* [nVar];
  for (iVar = 0; iVar < nVar; iVar ++)
    Preconditioner[iVar] = new su2double[nVar];

  /*--- Initialize the solution and right-hand side vectors for storing
   the residuals and updating the solution (always needed even for
   explicit schemes). ---*/
  
  LinSysSol.Initialize(nPoint, nPointDomain, nVar, 0.0);
  LinSysRes.Initialize(nPoint, nPointDomain, nVar, 0.0);
  
  /*--- Jacobians and vector structures for implicit computations ---*/
  
  if (config->GetKind_TimeIntScheme_Flow() == EULER_IMPLICIT) {
    
    Jacobian_i = new su2double* [nVar];
    Jacobian_j = new su2double* [nVar];
    for (iVar = 0; iVar < nVar; iVar++) {
      Jacobian_i[iVar] = new su2double [nVar];
      Jacobian_j[iVar] = new su2double [nVar];
    }
    
    if (rank == MASTER_NODE) cout << "Initialize Jacobian structure (Euler). MG level: " << iMesh <<"." << endl;
    Jacobian.Initialize(nPoint, nPointDomain, nVar, nVar, true, geometry, config);
    
    if ((config->GetKind_Linear_Solver_Prec() == LINELET) ||
        (config->GetKind_Linear_Solver() == SMOOTHER_LINELET)) {
      nLineLets = Jacobian.BuildLineletPreconditioner(geometry, config);
      if (rank == MASTER_NODE) cout << "Compute linelet structure. " << nLineLets << " elements in each line (average)." << endl;
    }
    
  }
  
  else {
    if (rank == MASTER_NODE) cout << "Explicit scheme. No Jacobian structure (Euler). MG level: " << iMesh <<"." << endl;
  }
  
  /*--- Define some auxiliary vectors for computing flow variable
   gradients by least squares, S matrix := inv(R)*traspose(inv(R)),
   c vector := transpose(WA)*(Wb) ---*/
  
  if (config->GetKind_Gradient_Method() == WEIGHTED_LEAST_SQUARES) {
    
    Smatrix = new su2double* [nDim];
    for (iDim = 0; iDim < nDim; iDim++)
      Smatrix[iDim] = new su2double [nDim];
    
    Cvector = new su2double* [nPrimVarGrad];
    for (iVar = 0; iVar < nPrimVarGrad; iVar++)
      Cvector[iVar] = new su2double [nDim];
    
  }

  /*--- Store the value of the characteristic primitive variables at the boundaries ---*/

  CharacPrimVar = new su2double** [nMarker];
  for (iMarker = 0; iMarker < nMarker; iMarker++) {
    CharacPrimVar[iMarker] = new su2double* [geometry->nVertex[iMarker]];
    for (iVertex = 0; iVertex < geometry->nVertex[iMarker]; iVertex++) {
      CharacPrimVar[iMarker][iVertex] = new su2double [nPrimVar];
      for (iVar = 0; iVar < nPrimVar; iVar++) {
        CharacPrimVar[iMarker][iVertex][iVar] = 0.0;
      }
    }
  }

  /*--- Force definition and coefficient arrays for all of the markers ---*/
  
  CPressure = new su2double* [nMarker];
  CPressureTarget = new su2double* [nMarker];
  for (iMarker = 0; iMarker < nMarker; iMarker++) {
    CPressure[iMarker] = new su2double [geometry->nVertex[iMarker]];
    CPressureTarget[iMarker] = new su2double [geometry->nVertex[iMarker]];
    for (iVertex = 0; iVertex < geometry->nVertex[iMarker]; iVertex++) {
      CPressure[iMarker][iVertex] = 0.0;
      CPressureTarget[iMarker][iVertex] = 0.0;
    }
  }
  
  /*--- Store the value of the Total Pressure at the inlet BC ---*/
  
  Inlet_Ttotal = new su2double* [nMarker];
  for (iMarker = 0; iMarker < nMarker; iMarker++) {
    Inlet_Ttotal[iMarker] = new su2double [geometry->nVertex[iMarker]];
    for (iVertex = 0; iVertex < geometry->nVertex[iMarker]; iVertex++) {
      Inlet_Ttotal[iMarker][iVertex] = 0;
    }
  }
  
  /*--- Store the value of the Total Temperature at the inlet BC ---*/
  
  Inlet_Ptotal = new su2double* [nMarker];
  for (iMarker = 0; iMarker < nMarker; iMarker++) {
    Inlet_Ptotal[iMarker] = new su2double [geometry->nVertex[iMarker]];
    for (iVertex = 0; iVertex < geometry->nVertex[iMarker]; iVertex++) {
      Inlet_Ptotal[iMarker][iVertex] = 0;
    }
  }
  
  /*--- Store the value of the Flow direction at the inlet BC ---*/
  
  Inlet_FlowDir = new su2double** [nMarker];
  for (iMarker = 0; iMarker < nMarker; iMarker++) {
    Inlet_FlowDir[iMarker] = new su2double* [geometry->nVertex[iMarker]];
    for (iVertex = 0; iVertex < geometry->nVertex[iMarker]; iVertex++) {
      Inlet_FlowDir[iMarker][iVertex] = new su2double [nDim];
      for (iDim = 0; iDim < nDim; iDim++) {
        Inlet_FlowDir[iMarker][iVertex][iDim] = 0;
      }
    }
  }
  
  /*--- Non-dimensional coefficients ---*/

  ForceInviscid  = new su2double[nDim];
  MomentInviscid = new su2double[3];
  CD_Inv         = new su2double[nMarker];
  CL_Inv         = new su2double[nMarker];
  CSF_Inv        = new su2double[nMarker];
  CMx_Inv        = new su2double[nMarker];
  CMy_Inv        = new su2double[nMarker];
  CMz_Inv        = new su2double[nMarker];
  CEff_Inv       = new su2double[nMarker];
  CFx_Inv        = new su2double[nMarker];
  CFy_Inv        = new su2double[nMarker];
  CFz_Inv        = new su2double[nMarker];
  CoPx_Inv       = new su2double[nMarker];
  CoPy_Inv       = new su2double[nMarker];
  CoPz_Inv       = new su2double[nMarker];

  ForceMomentum  = new su2double[nDim];
  MomentMomentum = new su2double[3];
  CD_Mnt         = new su2double[nMarker];
  CL_Mnt         = new su2double[nMarker];
  CSF_Mnt        = new su2double[nMarker];
  CMx_Mnt        = new su2double[nMarker];
  CMy_Mnt        = new su2double[nMarker];
  CMz_Mnt        = new su2double[nMarker];
  CEff_Mnt       = new su2double[nMarker];
  CFx_Mnt        = new su2double[nMarker];
  CFy_Mnt        = new su2double[nMarker];
  CFz_Mnt        = new su2double[nMarker];
  CoPx_Mnt       = new su2double[nMarker];
  CoPy_Mnt       = new su2double[nMarker];
  CoPz_Mnt       = new su2double[nMarker];

  Surface_CL_Inv   = new su2double[config->GetnMarker_Monitoring()];
  Surface_CD_Inv   = new su2double[config->GetnMarker_Monitoring()];
  Surface_CSF_Inv  = new su2double[config->GetnMarker_Monitoring()];
  Surface_CEff_Inv = new su2double[config->GetnMarker_Monitoring()];
  Surface_CFx_Inv  = new su2double[config->GetnMarker_Monitoring()];
  Surface_CFy_Inv  = new su2double[config->GetnMarker_Monitoring()];
  Surface_CFz_Inv  = new su2double[config->GetnMarker_Monitoring()];
  Surface_CMx_Inv  = new su2double[config->GetnMarker_Monitoring()];
  Surface_CMy_Inv  = new su2double[config->GetnMarker_Monitoring()];
  Surface_CMz_Inv  = new su2double[config->GetnMarker_Monitoring()];

  Surface_CL_Mnt   = new su2double[config->GetnMarker_Monitoring()];
  Surface_CD_Mnt   = new su2double[config->GetnMarker_Monitoring()];
  Surface_CSF_Mnt  = new su2double[config->GetnMarker_Monitoring()];
  Surface_CEff_Mnt = new su2double[config->GetnMarker_Monitoring()];
  Surface_CFx_Mnt  = new su2double[config->GetnMarker_Monitoring()];
  Surface_CFy_Mnt  = new su2double[config->GetnMarker_Monitoring()];
  Surface_CFz_Mnt  = new su2double[config->GetnMarker_Monitoring()];
  Surface_CMx_Mnt  = new su2double[config->GetnMarker_Monitoring()];
  Surface_CMy_Mnt  = new su2double[config->GetnMarker_Monitoring()];
  Surface_CMz_Mnt  = new su2double[config->GetnMarker_Monitoring()];

  Surface_CL   = new su2double[config->GetnMarker_Monitoring()];
  Surface_CD   = new su2double[config->GetnMarker_Monitoring()];
  Surface_CSF  = new su2double[config->GetnMarker_Monitoring()];
  Surface_CEff = new su2double[config->GetnMarker_Monitoring()];
  Surface_CFx  = new su2double[config->GetnMarker_Monitoring()];
  Surface_CFy  = new su2double[config->GetnMarker_Monitoring()];
  Surface_CFz  = new su2double[config->GetnMarker_Monitoring()];
  Surface_CMx  = new su2double[config->GetnMarker_Monitoring()];
  Surface_CMy  = new su2double[config->GetnMarker_Monitoring()];
  Surface_CMz  = new su2double[config->GetnMarker_Monitoring()];

  /*--- Rotorcraft coefficients ---*/

  CT_Inv           = new su2double[nMarker];
  CQ_Inv           = new su2double[nMarker];
  CMerit_Inv       = new su2double[nMarker];

  CT_Mnt           = new su2double[nMarker];
  CQ_Mnt           = new su2double[nMarker];
  CMerit_Mnt       = new su2double[nMarker];

  /*--- Init total coefficients ---*/

  Total_CD       = 0.0;    Total_CL           = 0.0;    Total_CSF            = 0.0;
  Total_CMx      = 0.0;    Total_CMy          = 0.0;    Total_CMz            = 0.0;
  Total_CoPx     = 0.0;    Total_CoPy         = 0.0;    Total_CoPz           = 0.0;
  Total_CEff     = 0.0;
  Total_CFx      = 0.0;    Total_CFy          = 0.0;    Total_CFz            = 0.0;
  Total_CT       = 0.0;    Total_CQ           = 0.0;    Total_CMerit         = 0.0;
  Total_MaxHeat  = 0.0;    Total_Heat         = 0.0;    Total_ComboObj       = 0.0;
  Total_CpDiff   = 0.0;    Total_HeatFluxDiff = 0.0;    Total_Custom_ObjFunc = 0.0;
  AoA_Prev       = 0.0;
  Total_CL_Prev  = 0.0;    Total_CD_Prev      = 0.0;
  Total_CMx_Prev = 0.0;    Total_CMy_Prev     = 0.0;     Total_CMz_Prev      = 0.0;

  /*--- Read farfield conditions ---*/

  Density_Inf     = config->GetDensity_FreeStreamND();
  Pressure_Inf    = config->GetPressure_FreeStreamND();
  Velocity_Inf    = config->GetVelocity_FreeStreamND();
  Temperature_Inf = config->GetTemperature_FreeStreamND();

  /*--- Initialize the secondary values for direct derivative approxiations ---*/
  
  switch(direct_diff){
    case NO_DERIVATIVE:
      /*--- Default ---*/
      break;
    case D_DENSITY:
      SU2_TYPE::SetDerivative(Density_Inf, 1.0);
      break;
    case D_PRESSURE:
      SU2_TYPE::SetDerivative(Pressure_Inf, 1.0);
      break;
    case D_TEMPERATURE:
      SU2_TYPE::SetDerivative(Temperature_Inf, 1.0);
      break;
    case D_MACH: case D_AOA:
    case D_SIDESLIP: case D_REYNOLDS:
    case D_TURB2LAM: case D_DESIGN:
      /*--- Already done in postprocessing of config ---*/
      break;
    default:
      break;
  }
  
  /*--- Initializate quantities for SlidingMesh Interface ---*/
  
  SlidingState       = new su2double*** [nMarker];
  SlidingStateNodes  = new int*         [nMarker];
  
  for (iMarker = 0; iMarker < nMarker; iMarker++){
    SlidingState[iMarker]      = NULL;
    SlidingStateNodes[iMarker] = NULL;

    if (config->GetMarker_All_KindBC(iMarker) == FLUID_INTERFACE){

      SlidingState[iMarker]       = new su2double**[geometry->GetnVertex(iMarker)];
      SlidingStateNodes[iMarker]  = new int        [geometry->GetnVertex(iMarker)];

      for (iPoint = 0; iPoint < geometry->GetnVertex(iMarker); iPoint++){
        SlidingState[iMarker][iPoint] = new su2double*[nPrimVar+1];

        SlidingStateNodes[iMarker][iPoint] = 0;
        for (iVar = 0; iVar < nPrimVar+1; iVar++)
          SlidingState[iMarker][iPoint][iVar] = NULL;
      }

    }
  }

  /*--- Initialize the cauchy critera array for fixed CL mode ---*/

  if (config->GetFixed_CL_Mode())
    Cauchy_Serie = new su2double [config->GetCauchy_Elems()+1];

  /*--- Initialize the solution to the far-field state everywhere. ---*/

  for (iPoint = 0; iPoint < nPoint; iPoint++)
    node[iPoint] = new CIncEulerVariable(Pressure_Inf, Velocity_Inf, Temperature_Inf, nDim, nVar, config);

  /*--- Initialize the BGS residuals in FSI problems. ---*/
  if (fsi || multizone){
    Residual_BGS      = new su2double[nVar];         for (iVar = 0; iVar < nVar; iVar++) Residual_RMS[iVar]  = 0.0;
    Residual_Max_BGS  = new su2double[nVar];         for (iVar = 0; iVar < nVar; iVar++) Residual_Max_BGS[iVar]  = 0.0;

    /*--- Define some structures for locating max residuals ---*/

    Point_Max_BGS       = new unsigned long[nVar];  for (iVar = 0; iVar < nVar; iVar++) Point_Max_BGS[iVar]  = 0;
    Point_Max_Coord_BGS = new su2double*[nVar];
    for (iVar = 0; iVar < nVar; iVar++) {
      Point_Max_Coord_BGS[iVar] = new su2double[nDim];
      for (iDim = 0; iDim < nDim; iDim++) Point_Max_Coord_BGS[iVar][iDim] = 0.0;
    }
  }

  /*--- Define solver parameters needed for execution of destructor ---*/

  if (config->GetKind_ConvNumScheme_Flow() == SPACE_CENTERED ) space_centered = true;
  else space_centered = false;

  if (config->GetKind_TimeIntScheme_Flow() == EULER_IMPLICIT) euler_implicit = true;
  else euler_implicit = false;

  if (config->GetKind_Gradient_Method() == WEIGHTED_LEAST_SQUARES) least_squares = true;
  else least_squares = false;

  /*--- Communicate and store volume and the number of neighbors for
   any dual CVs that lie on on periodic markers. ---*/
  
  for (unsigned short iPeriodic = 1; iPeriodic <= config->GetnMarker_Periodic()/2; iPeriodic++) {
    InitiatePeriodicComms(geometry, config, iPeriodic, PERIODIC_VOLUME);
    CompletePeriodicComms(geometry, config, iPeriodic, PERIODIC_VOLUME);
    InitiatePeriodicComms(geometry, config, iPeriodic, PERIODIC_NEIGHBORS);
    CompletePeriodicComms(geometry, config, iPeriodic, PERIODIC_NEIGHBORS);
  }
  SetImplicitPeriodic(euler_implicit);
  if (iMesh == MESH_0) SetRotatePeriodic(true);
  
  /*--- Perform the MPI communication of the solution ---*/

  InitiateComms(geometry, config, SOLUTION);
  CompleteComms(geometry, config, SOLUTION);
  
}

CIncEulerSolver::~CIncEulerSolver(void) {

  unsigned short iMarker, iVar;
  unsigned long iVertex;

  /*--- Array deallocation ---*/

  if (CD_Inv  != NULL)  delete [] CD_Inv;
  if (CL_Inv  != NULL)  delete [] CL_Inv;
  if (CSF_Inv != NULL)  delete [] CSF_Inv;
  if (CMx_Inv != NULL)  delete [] CMx_Inv;
  if (CMy_Inv != NULL)  delete [] CMy_Inv;
  if (CMz_Inv != NULL)  delete [] CMz_Inv;
  if (CFx_Inv != NULL)  delete [] CFx_Inv;
  if (CFy_Inv != NULL)  delete [] CFy_Inv;
  if (CFz_Inv != NULL)  delete [] CFz_Inv;
  if (CoPx_Inv != NULL) delete [] CoPx_Inv;
  if (CoPy_Inv != NULL) delete [] CoPy_Inv;
  if (CoPz_Inv != NULL) delete [] CoPz_Inv;

  if (Surface_CL_Inv   != NULL) delete [] Surface_CL_Inv;
  if (Surface_CD_Inv   != NULL) delete [] Surface_CD_Inv;
  if (Surface_CSF_Inv  != NULL) delete [] Surface_CSF_Inv;
  if (Surface_CEff_Inv != NULL) delete [] Surface_CEff_Inv;
  if (Surface_CFx_Inv  != NULL) delete [] Surface_CFx_Inv;
  if (Surface_CFy_Inv  != NULL) delete [] Surface_CFy_Inv;
  if (Surface_CFz_Inv  != NULL) delete [] Surface_CFz_Inv;
  if (Surface_CMx_Inv  != NULL) delete [] Surface_CMx_Inv;
  if (Surface_CMy_Inv  != NULL) delete [] Surface_CMy_Inv;
  if (Surface_CMz_Inv  != NULL) delete [] Surface_CMz_Inv;

  if (CD_Mnt  != NULL)  delete [] CD_Mnt;
  if (CL_Mnt  != NULL)  delete [] CL_Mnt;
  if (CSF_Mnt != NULL)  delete [] CSF_Mnt;
  if (CMx_Mnt != NULL)  delete [] CMx_Mnt;
  if (CMy_Mnt != NULL)  delete [] CMy_Mnt;
  if (CMz_Mnt != NULL)  delete [] CMz_Mnt;
  if (CFx_Mnt != NULL)  delete [] CFx_Mnt;
  if (CFy_Mnt != NULL)  delete [] CFy_Mnt;
  if (CFz_Mnt != NULL)  delete [] CFz_Mnt;
  if (CoPx_Mnt != NULL) delete [] CoPx_Mnt;
  if (CoPy_Mnt != NULL) delete [] CoPy_Mnt;
  if (CoPz_Mnt != NULL) delete [] CoPz_Mnt;

  if (Surface_CL_Mnt   != NULL) delete [] Surface_CL_Mnt;
  if (Surface_CD_Mnt   != NULL) delete [] Surface_CD_Mnt;
  if (Surface_CSF_Mnt  != NULL) delete [] Surface_CSF_Mnt;
  if (Surface_CEff_Mnt != NULL) delete [] Surface_CEff_Mnt;
  if (Surface_CFx_Mnt  != NULL) delete [] Surface_CFx_Mnt;
  if (Surface_CFy_Mnt  != NULL) delete [] Surface_CFy_Mnt;
  if (Surface_CFz_Mnt  != NULL) delete [] Surface_CFz_Mnt;
  if (Surface_CMx_Mnt  != NULL) delete [] Surface_CMx_Mnt;
  if (Surface_CMy_Mnt  != NULL) delete [] Surface_CMy_Mnt;
  if (Surface_CMz_Mnt  != NULL) delete [] Surface_CMz_Mnt;

  if (Surface_CL   != NULL) delete [] Surface_CL;
  if (Surface_CD   != NULL) delete [] Surface_CD;
  if (Surface_CSF  != NULL) delete [] Surface_CSF;
  if (Surface_CEff != NULL) delete [] Surface_CEff;
  if (Surface_CFx  != NULL) delete [] Surface_CFx;
  if (Surface_CFy  != NULL) delete [] Surface_CFy;
  if (Surface_CFz  != NULL) delete [] Surface_CFz;
  if (Surface_CMx  != NULL) delete [] Surface_CMx;
  if (Surface_CMy  != NULL) delete [] Surface_CMy;
  if (Surface_CMz  != NULL) delete [] Surface_CMz;
  
  if (CEff_Inv   != NULL) delete [] CEff_Inv;
  if (CMerit_Inv != NULL) delete [] CMerit_Inv;
  if (CT_Inv     != NULL) delete [] CT_Inv;
  if (CQ_Inv     != NULL) delete [] CQ_Inv;

  if (CEff_Mnt   != NULL) delete [] CEff_Mnt;
  if (CMerit_Mnt != NULL) delete [] CMerit_Mnt;
  if (CT_Mnt     != NULL) delete [] CT_Mnt;
  if (CQ_Mnt     != NULL) delete [] CQ_Mnt;

  if (ForceInviscid  != NULL) delete [] ForceInviscid;
  if (MomentInviscid != NULL) delete [] MomentInviscid;
  if (ForceMomentum  != NULL) delete [] ForceMomentum;
  if (MomentMomentum != NULL) delete [] MomentMomentum;

  if (Primitive   != NULL) delete [] Primitive;
  if (Primitive_i != NULL) delete [] Primitive_i;
  if (Primitive_j != NULL) delete [] Primitive_j;

  if (Preconditioner != NULL) {
    for (iVar = 0; iVar < nVar; iVar ++)
      delete [] Preconditioner[iVar];
    delete [] Preconditioner;
  }

  if (CPressure != NULL) {
    for (iMarker = 0; iMarker < nMarker; iMarker++)
      delete [] CPressure[iMarker];
    delete [] CPressure;
  }
  
  if (CPressureTarget != NULL) {
    for (iMarker = 0; iMarker < nMarker; iMarker++)
      delete [] CPressureTarget[iMarker];
    delete [] CPressureTarget;
  }

  if (CharacPrimVar != NULL) {
    for (iMarker = 0; iMarker < nMarker; iMarker++) {
      for (iVertex = 0; iVertex<nVertex[iMarker]; iVertex++)
        delete [] CharacPrimVar[iMarker][iVertex];
      delete [] CharacPrimVar[iMarker];
    }
    delete [] CharacPrimVar;
  }

  if (SlidingState != NULL) {
    for (iMarker = 0; iMarker < nMarker; iMarker++) {
      if ( SlidingState[iMarker] != NULL ) {
        for (iVertex = 0; iVertex < nVertex[iMarker]; iVertex++)
          if ( SlidingState[iMarker][iVertex] != NULL ){
            for (iVar = 0; iVar < nPrimVar+1; iVar++)
              delete [] SlidingState[iMarker][iVertex][iVar];
            delete [] SlidingState[iMarker][iVertex];
          }
        delete [] SlidingState[iMarker];
      }
    }
    delete [] SlidingState;
  }
  
  if ( SlidingStateNodes != NULL ){
    for (iMarker = 0; iMarker < nMarker; iMarker++){
        if (SlidingStateNodes[iMarker] != NULL)
            delete [] SlidingStateNodes[iMarker];  
    }
    delete [] SlidingStateNodes;
  }

  if (Inlet_Ttotal != NULL) {
    for (iMarker = 0; iMarker < nMarker; iMarker++)
      if (Inlet_Ttotal[iMarker] != NULL)
        delete [] Inlet_Ttotal[iMarker];
    delete [] Inlet_Ttotal;
  }
  
  if (Inlet_Ptotal != NULL) {
    for (iMarker = 0; iMarker < nMarker; iMarker++)
      if (Inlet_Ptotal[iMarker] != NULL)
        delete [] Inlet_Ptotal[iMarker];
    delete [] Inlet_Ptotal;
  }
  
  if (Inlet_FlowDir != NULL) {
    for (iMarker = 0; iMarker < nMarker; iMarker++) {
      if (Inlet_FlowDir[iMarker] != NULL) {
        for (iVertex = 0; iVertex < nVertex[iMarker]; iVertex++)
          delete [] Inlet_FlowDir[iMarker][iVertex];
        delete [] Inlet_FlowDir[iMarker];
      }
    }
    delete [] Inlet_FlowDir;
  }
  
  if (nVertex!=NULL) delete [] nVertex;

  if (HeatFlux != NULL) {
    for (iMarker = 0; iMarker < nMarker; iMarker++) {
      delete [] HeatFlux[iMarker];
    }
    delete [] HeatFlux;
  }
  
  if (HeatFluxTarget != NULL) {
    for (iMarker = 0; iMarker < nMarker; iMarker++) {
      delete [] HeatFluxTarget[iMarker];
    }
    delete [] HeatFluxTarget;
  }
  
  if (YPlus != NULL) {
    for (iMarker = 0; iMarker < nMarker; iMarker++) {
      delete [] YPlus[iMarker];
    }
    delete [] YPlus;
  }
  
  if (Cauchy_Serie != NULL) delete [] Cauchy_Serie;
  
  if (FluidModel != NULL) delete FluidModel;
}

void CIncEulerSolver::SetNondimensionalization(CConfig *config, unsigned short iMesh) {
  
  su2double Temperature_FreeStream = 0.0,  ModVel_FreeStream = 0.0,Energy_FreeStream = 0.0,
  ModVel_FreeStreamND = 0.0, Omega_FreeStream = 0.0, Omega_FreeStreamND = 0.0, Viscosity_FreeStream = 0.0,
  Density_FreeStream = 0.0, Pressure_FreeStream = 0.0, Pressure_Thermodynamic = 0.0, Tke_FreeStream = 0.0,
  Length_Ref = 0.0, Density_Ref = 0.0, Pressure_Ref = 0.0, Temperature_Ref = 0.0, Velocity_Ref = 0.0, Time_Ref = 0.0,
  Gas_Constant_Ref = 0.0, Omega_Ref = 0.0, Force_Ref = 0.0, Viscosity_Ref = 0.0, Conductivity_Ref = 0.0, Heat_Flux_Ref = 0.0, Energy_Ref= 0.0, Pressure_FreeStreamND = 0.0, Pressure_ThermodynamicND = 0.0, Density_FreeStreamND = 0.0,
  Temperature_FreeStreamND = 0.0, Gas_ConstantND = 0.0, Specific_Heat_CpND = 0.0, Specific_Heat_CvND = 0.0, Thermal_Expansion_CoeffND = 0.0,
  Velocity_FreeStreamND[3] = {0.0, 0.0, 0.0}, Viscosity_FreeStreamND = 0.0,
  Tke_FreeStreamND = 0.0, Energy_FreeStreamND = 0.0,
  Total_UnstTimeND = 0.0, Delta_UnstTimeND = 0.0;
  
  unsigned short iDim, iVar;
  
  /*--- Local variables ---*/
  
  su2double Mach     = config->GetMach();
  su2double Reynolds = config->GetReynolds();
  
  bool unsteady      = (config->GetUnsteady_Simulation() != NO);
  bool viscous       = config->GetViscous();
  bool grid_movement = config->GetGrid_Movement();
  bool turbulent     = ((config->GetKind_Solver() == RANS) ||
                        (config->GetKind_Solver() == DISC_ADJ_RANS));
  bool tkeNeeded     = ((turbulent) && (config->GetKind_Turb_Model() == SST));
  bool energy        = config->GetEnergy_Equation();
  bool boussinesq    = (config->GetKind_DensityModel() == BOUSSINESQ);

  /*--- Compute dimensional free-stream values. ---*/

  Density_FreeStream     = config->GetInc_Density_Init();     config->SetDensity_FreeStream(Density_FreeStream);
  Temperature_FreeStream = config->GetInc_Temperature_Init(); config->SetTemperature_FreeStream(Temperature_FreeStream);
  Pressure_FreeStream    = 0.0; config->SetPressure_FreeStream(Pressure_FreeStream);

  ModVel_FreeStream   = 0.0;
  for (iDim = 0; iDim < nDim; iDim++) {
    ModVel_FreeStream += config->GetInc_Velocity_Init()[iDim]*config->GetInc_Velocity_Init()[iDim];
    config->SetVelocity_FreeStream(config->GetInc_Velocity_Init()[iDim],iDim);
  }
  ModVel_FreeStream = sqrt(ModVel_FreeStream); config->SetModVel_FreeStream(ModVel_FreeStream);

  /*--- Depending on the density model chosen, select a fluid model. ---*/

  switch (config->GetKind_FluidModel()) {

    case CONSTANT_DENSITY:

      FluidModel = new CConstantDensity(Density_FreeStream, config->GetSpecific_Heat_Cp());
      FluidModel->SetTDState_T(Temperature_FreeStream);
      break;

    case INC_IDEAL_GAS:

      config->SetGas_Constant(UNIVERSAL_GAS_CONSTANT/(config->GetMolecular_Weight()/1000.0));
      Pressure_Thermodynamic = Density_FreeStream*Temperature_FreeStream*config->GetGas_Constant();
      FluidModel = new CIncIdealGas(config->GetSpecific_Heat_Cp(), config->GetGas_Constant(), Pressure_Thermodynamic);
      FluidModel->SetTDState_T(Temperature_FreeStream);
      Pressure_Thermodynamic = FluidModel->GetPressure();
      config->SetPressure_Thermodynamic(Pressure_Thermodynamic);
      break;
      
    case INC_IDEAL_GAS_POLY:
      
      config->SetGas_Constant(UNIVERSAL_GAS_CONSTANT/(config->GetMolecular_Weight()/1000.0));
      Pressure_Thermodynamic = Density_FreeStream*Temperature_FreeStream*config->GetGas_Constant();
      FluidModel = new CIncIdealGasPolynomial(config->GetGas_Constant(), Pressure_Thermodynamic);
      if (viscous) {
        /*--- Variable Cp model via polynomial. ---*/
        for (iVar = 0; iVar < config->GetnPolyCoeffs(); iVar++)
          config->SetCp_PolyCoeffND(config->GetCp_PolyCoeff(iVar), iVar);
        FluidModel->SetCpModel(config);
      }
      FluidModel->SetTDState_T(Temperature_FreeStream);
      Pressure_Thermodynamic = FluidModel->GetPressure();
      config->SetPressure_Thermodynamic(Pressure_Thermodynamic);
      break;

    default:

      SU2_MPI::Error("Fluid model not implemented for incompressible solver.", CURRENT_FUNCTION);
      break;
  }

  if (viscous) {

    /*--- The dimensional viscosity is needed to determine the free-stream conditions.
      To accomplish this, simply set the non-dimensional coefficients to the
      dimensional ones. This will be overruled later.---*/

    config->SetMu_RefND(config->GetMu_Ref());
    config->SetMu_Temperature_RefND(config->GetMu_Temperature_Ref());
    config->SetMu_SND(config->GetMu_S());
    config->SetMu_ConstantND(config->GetMu_Constant());
    
    for (iVar = 0; iVar < config->GetnPolyCoeffs(); iVar++)
      config->SetMu_PolyCoeffND(config->GetMu_PolyCoeff(iVar), iVar);

    /*--- Use the fluid model to compute the dimensional viscosity/conductivity. ---*/

    FluidModel->SetLaminarViscosityModel(config);
    Viscosity_FreeStream = FluidModel->GetLaminarViscosity();
    config->SetViscosity_FreeStream(Viscosity_FreeStream);

    Reynolds = Density_FreeStream*ModVel_FreeStream/Viscosity_FreeStream; config->SetReynolds(Reynolds);

    /*--- Turbulence kinetic energy ---*/

    Tke_FreeStream  = 3.0/2.0*(ModVel_FreeStream*ModVel_FreeStream*config->GetTurbulenceIntensity_FreeStream()*config->GetTurbulenceIntensity_FreeStream());

  }

  /*--- The non-dim. scheme for incompressible flows uses the following ref. values:
     Reference length      = 1 m (fixed by default, grid in meters)
     Reference density     = liquid density or freestream (input)
     Reference velocity    = liquid velocity or freestream (input)
     Reference temperature = liquid temperature or freestream (input)
     Reference pressure    = Reference density * Reference velocity * Reference velocity
     Reference viscosity   = Reference Density * Reference velocity * Reference length
     This is the same non-dim. scheme as in the compressible solver.
     Note that the Re and Re Length are not used as part of initialization. ---*/

  if (config->GetRef_Inc_NonDim() == DIMENSIONAL) {
    Density_Ref     = 1.0;
    Velocity_Ref    = 1.0;
    Temperature_Ref = 1.0;
    Pressure_Ref    = 1.0;
  }
  else if (config->GetRef_Inc_NonDim() == INITIAL_VALUES) {
    Density_Ref     = Density_FreeStream;
    Velocity_Ref    = ModVel_FreeStream;
    Temperature_Ref = Temperature_FreeStream;
    Pressure_Ref    = Density_Ref*Velocity_Ref*Velocity_Ref;
  } 
  else if (config->GetRef_Inc_NonDim() == REFERENCE_VALUES) {
    Density_Ref     = config->GetInc_Density_Ref();
    Velocity_Ref    = config->GetInc_Velocity_Ref();
    Temperature_Ref = config->GetInc_Temperature_Ref();
    Pressure_Ref    = Density_Ref*Velocity_Ref*Velocity_Ref;
  }
  config->SetDensity_Ref(Density_Ref);
  config->SetVelocity_Ref(Velocity_Ref);
  config->SetTemperature_Ref(Temperature_Ref);
  config->SetPressure_Ref(Pressure_Ref);

  /*--- More derived reference values ---*/
  
  Length_Ref       = 1.0;                                                config->SetLength_Ref(Length_Ref);
  Time_Ref         = Length_Ref/Velocity_Ref;                            config->SetTime_Ref(Time_Ref);
  Omega_Ref        = Velocity_Ref/Length_Ref;                            config->SetOmega_Ref(Omega_Ref);
  Force_Ref        = Velocity_Ref*Velocity_Ref/Length_Ref;               config->SetForce_Ref(Force_Ref);
  Heat_Flux_Ref    = Density_Ref*Velocity_Ref*Velocity_Ref*Velocity_Ref; config->SetHeat_Flux_Ref(Heat_Flux_Ref);
  Gas_Constant_Ref = Velocity_Ref*Velocity_Ref/Temperature_Ref;          config->SetGas_Constant_Ref(Gas_Constant_Ref);
  Viscosity_Ref    = Density_Ref*Velocity_Ref*Length_Ref;                config->SetViscosity_Ref(Viscosity_Ref);
  Conductivity_Ref = Viscosity_Ref*Gas_Constant_Ref;                     config->SetConductivity_Ref(Conductivity_Ref);

  /*--- Get the freestream energy. Only useful if energy equation is active. ---*/

  Energy_FreeStream = FluidModel->GetStaticEnergy() + 0.5*ModVel_FreeStream*ModVel_FreeStream;
  config->SetEnergy_FreeStream(Energy_FreeStream);
  if (tkeNeeded) { Energy_FreeStream += Tke_FreeStream; }; config->SetEnergy_FreeStream(Energy_FreeStream);

  /*--- Compute Mach number ---*/

  if (config->GetKind_FluidModel() == CONSTANT_DENSITY) {
    Mach = ModVel_FreeStream / sqrt(config->GetBulk_Modulus()/Density_FreeStream);
  } else {
    Mach = 0.0;
  }
  config->SetMach(Mach);

  /*--- Divide by reference values, to compute the non-dimensional free-stream values ---*/
  
  Pressure_FreeStreamND = Pressure_FreeStream/config->GetPressure_Ref(); config->SetPressure_FreeStreamND(Pressure_FreeStreamND);
  Pressure_ThermodynamicND = Pressure_Thermodynamic/config->GetPressure_Ref(); config->SetPressure_ThermodynamicND(Pressure_ThermodynamicND);
  Density_FreeStreamND  = Density_FreeStream/config->GetDensity_Ref();   config->SetDensity_FreeStreamND(Density_FreeStreamND);
  
  for (iDim = 0; iDim < nDim; iDim++) {
    Velocity_FreeStreamND[iDim] = config->GetVelocity_FreeStream()[iDim]/Velocity_Ref; config->SetVelocity_FreeStreamND(Velocity_FreeStreamND[iDim], iDim);
  }

  Temperature_FreeStreamND = Temperature_FreeStream/config->GetTemperature_Ref(); config->SetTemperature_FreeStreamND(Temperature_FreeStreamND);
  Gas_ConstantND      = config->GetGas_Constant()/Gas_Constant_Ref;    config->SetGas_ConstantND(Gas_ConstantND);
  Specific_Heat_CpND  = config->GetSpecific_Heat_Cp()/Gas_Constant_Ref; config->SetSpecific_Heat_CpND(Specific_Heat_CpND);
  
  /*--- We assume that Cp = Cv for our incompressible fluids. ---*/
  Specific_Heat_CvND  = config->GetSpecific_Heat_Cp()/Gas_Constant_Ref; config->SetSpecific_Heat_CvND(Specific_Heat_CvND);
  
  Thermal_Expansion_CoeffND = config->GetThermal_Expansion_Coeff()*config->GetTemperature_Ref(); config->SetThermal_Expansion_CoeffND(Thermal_Expansion_CoeffND);

  ModVel_FreeStreamND = 0.0;
  for (iDim = 0; iDim < nDim; iDim++) ModVel_FreeStreamND += Velocity_FreeStreamND[iDim]*Velocity_FreeStreamND[iDim];
  ModVel_FreeStreamND    = sqrt(ModVel_FreeStreamND); config->SetModVel_FreeStreamND(ModVel_FreeStreamND);
  
  Viscosity_FreeStreamND = Viscosity_FreeStream / Viscosity_Ref;   config->SetViscosity_FreeStreamND(Viscosity_FreeStreamND);
  
  Tke_FreeStream  = 3.0/2.0*(ModVel_FreeStream*ModVel_FreeStream*config->GetTurbulenceIntensity_FreeStream()*config->GetTurbulenceIntensity_FreeStream());
  config->SetTke_FreeStream(Tke_FreeStream);
  
  Tke_FreeStreamND  = 3.0/2.0*(ModVel_FreeStreamND*ModVel_FreeStreamND*config->GetTurbulenceIntensity_FreeStream()*config->GetTurbulenceIntensity_FreeStream());
  config->SetTke_FreeStreamND(Tke_FreeStreamND);
  
  Omega_FreeStream = Density_FreeStream*Tke_FreeStream/(Viscosity_FreeStream*config->GetTurb2LamViscRatio_FreeStream());
  config->SetOmega_FreeStream(Omega_FreeStream);
  
  Omega_FreeStreamND = Density_FreeStreamND*Tke_FreeStreamND/(Viscosity_FreeStreamND*config->GetTurb2LamViscRatio_FreeStream());
  config->SetOmega_FreeStreamND(Omega_FreeStreamND);
 
  /*--- Delete the original (dimensional) FluidModel object. No fluid is used for inscompressible cases. ---*/
  
  delete FluidModel;

  switch (config->GetKind_FluidModel()) {
      
    case CONSTANT_DENSITY:
      FluidModel = new CConstantDensity(Density_FreeStreamND, Specific_Heat_CpND);
      FluidModel->SetTDState_T(Temperature_FreeStreamND);
      break;

    case INC_IDEAL_GAS:
      FluidModel = new CIncIdealGas(Specific_Heat_CpND, Gas_ConstantND, Pressure_ThermodynamicND);
      FluidModel->SetTDState_T(Temperature_FreeStreamND);
      break;
      
    case INC_IDEAL_GAS_POLY:
      FluidModel = new CIncIdealGasPolynomial(Gas_ConstantND, Pressure_ThermodynamicND);
      if (viscous) {
        /*--- Variable Cp model via polynomial. ---*/
        config->SetCp_PolyCoeffND(config->GetCp_PolyCoeff(0)/Gas_Constant_Ref, 0);
        for (iVar = 1; iVar < config->GetnPolyCoeffs(); iVar++)
          config->SetCp_PolyCoeffND(config->GetCp_PolyCoeff(iVar)*pow(Temperature_Ref,iVar)/Gas_Constant_Ref, iVar);
        FluidModel->SetCpModel(config);
      }
      FluidModel->SetTDState_T(Temperature_FreeStreamND);
      break;
      
  }
  
  Energy_FreeStreamND = FluidModel->GetStaticEnergy() + 0.5*ModVel_FreeStreamND*ModVel_FreeStreamND;
  
  if (viscous) {
    
    /*--- Constant viscosity model ---*/

    config->SetMu_ConstantND(config->GetMu_Constant()/Viscosity_Ref);
    
    /*--- Sutherland's model ---*/
    
    config->SetMu_RefND(config->GetMu_Ref()/Viscosity_Ref);
    config->SetMu_SND(config->GetMu_S()/config->GetTemperature_Ref());
    config->SetMu_Temperature_RefND(config->GetMu_Temperature_Ref()/config->GetTemperature_Ref());
    
    /*--- Viscosity model via polynomial. ---*/

    config->SetMu_PolyCoeffND(config->GetMu_PolyCoeff(0)/Viscosity_Ref, 0);
    for (iVar = 1; iVar < config->GetnPolyCoeffs(); iVar++)
      config->SetMu_PolyCoeffND(config->GetMu_PolyCoeff(iVar)*pow(Temperature_Ref,iVar)/Viscosity_Ref, iVar);
    
    /*--- Constant thermal conductivity model ---*/

    config->SetKt_ConstantND(config->GetKt_Constant()/Conductivity_Ref);
    
    /*--- Conductivity model via polynomial. ---*/

    config->SetKt_PolyCoeffND(config->GetKt_PolyCoeff(0)/Conductivity_Ref, 0);
    for (iVar = 1; iVar < config->GetnPolyCoeffs(); iVar++)
      config->SetKt_PolyCoeffND(config->GetKt_PolyCoeff(iVar)*pow(Temperature_Ref,iVar)/Conductivity_Ref, iVar);
    
    /*--- Set up the transport property models. ---*/

    FluidModel->SetLaminarViscosityModel(config);
    FluidModel->SetThermalConductivityModel(config);
    
  }

  if (tkeNeeded) { Energy_FreeStreamND += Tke_FreeStreamND; };  config->SetEnergy_FreeStreamND(Energy_FreeStreamND);
  
  Energy_Ref = Energy_FreeStream/Energy_FreeStreamND; config->SetEnergy_Ref(Energy_Ref);
  
  Total_UnstTimeND = config->GetTotal_UnstTime() / Time_Ref;    config->SetTotal_UnstTimeND(Total_UnstTimeND);
  Delta_UnstTimeND = config->GetDelta_UnstTime() / Time_Ref;    config->SetDelta_UnstTimeND(Delta_UnstTimeND);
  
  /*--- Write output to the console if this is the master node and first domain ---*/
  
  if ((rank == MASTER_NODE) && (iMesh == MESH_0)) {
    
    cout.precision(6);

    if (config->GetRef_Inc_NonDim() == DIMENSIONAL) {
      cout << "Incompressible flow: rho_ref, vel_ref, temp_ref, p_ref" << endl;
      cout << "are set to 1.0 in order to perform a dimensional calculation." << endl;
      if (grid_movement) cout << "Force coefficients computed using MACH_MOTION." << endl;
      else cout << "Force coefficients computed using initial values." << endl;
    }
    else if (config->GetRef_Inc_NonDim() == INITIAL_VALUES) {
      cout << "Incompressible flow: rho_ref, vel_ref, and temp_ref" << endl;
      cout << "are based on the initial values, p_ref = rho_ref*vel_ref^2." << endl;
      if (grid_movement) cout << "Force coefficients computed using MACH_MOTION." << endl;
      else cout << "Force coefficients computed using initial values." << endl;
    } 
    else if (config->GetRef_Inc_NonDim() == REFERENCE_VALUES) {
      cout << "Incompressible flow: rho_ref, vel_ref, and temp_ref" << endl;
      cout << "are user-provided reference values, p_ref = rho_ref*vel_ref^2." << endl;
      if (grid_movement) cout << "Force coefficients computed using MACH_MOTION." << endl;
      else cout << "Force coefficients computed using reference values." << endl;
    }
    cout << "The reference area for force coeffs. is " << config->GetRefArea() << " m^2." << endl;
    cout << "The reference length for force coeffs. is " << config->GetRefLength() << " m." << endl;

    cout << "The pressure is decomposed into thermodynamic and dynamic components." << endl;
    cout << "The initial value of the dynamic pressure is 0." << endl;

    cout << "Mach number: "<< config->GetMach();
    if (config->GetKind_FluidModel() == CONSTANT_DENSITY) {
      cout << ", computed using the Bulk modulus." << endl;
    } else {
      cout << ", computed using fluid speed of sound." << endl;
    }

    cout << "For external flows, the initial state is imposed at the far-field." << endl;
    cout << "Angle of attack (deg): "<< config->GetAoA() << ", computed using the initial velocity." << endl;
    cout << "Side slip angle (deg): "<< config->GetAoS() << ", computed using the initial velocity." << endl;

    if (viscous) { 
      cout << "Reynolds number per meter: " << config->GetReynolds() << ", computed using initial values."<< endl;
      cout << "Reynolds number is a byproduct of inputs only (not used internally)." << endl;
    }
    cout << "SI units only. The grid should be dimensional (meters)." << endl;
    
    switch (config->GetKind_DensityModel()) {
      
      case CONSTANT:
        if (energy) cout << "Energy equation is active and decoupled." << endl;
        else cout << "No energy equation." << endl;
        break;

      case BOUSSINESQ:
        if (energy) cout << "Energy equation is active and coupled through Boussinesq approx." << endl;
        break;

      case VARIABLE:
        if (energy) cout << "Energy equation is active and coupled for variable density." << endl;
        break;

    }
    
    stringstream NonDimTableOut, ModelTableOut;
    stringstream Unit;  
    
    cout << endl;
    PrintingToolbox::CTablePrinter ModelTable(&ModelTableOut);
    ModelTableOut <<"-- Models:"<< endl;

    ModelTable.AddColumn("Viscosity Model", 25);
    ModelTable.AddColumn("Conductivity Model", 26);
    ModelTable.AddColumn("Fluid Model", 25);
    ModelTable.SetAlign(PrintingToolbox::CTablePrinter::RIGHT);
    ModelTable.PrintHeader();
    
    PrintingToolbox::CTablePrinter NonDimTable(&NonDimTableOut);    
    NonDimTable.AddColumn("Name", 22);
    NonDimTable.AddColumn("Dim. value", 14);
    NonDimTable.AddColumn("Ref. value", 14);
    NonDimTable.AddColumn("Unit", 10);
    NonDimTable.AddColumn("Non-dim. value", 14);
    NonDimTable.SetAlign(PrintingToolbox::CTablePrinter::RIGHT);
    
    NonDimTableOut <<"-- Fluid properties:"<< endl;
    
    NonDimTable.PrintHeader();
    
    if (viscous){
      
      switch(config->GetKind_ViscosityModel()){
      case CONSTANT_VISCOSITY:
        ModelTable << "CONSTANT_VISCOSITY";
        if      (config->GetSystemMeasurements() == SI) Unit << "N.s/m^2";
        else if (config->GetSystemMeasurements() == US) Unit << "lbf.s/ft^2";
        NonDimTable << "Viscosity" << config->GetMu_Constant() << config->GetMu_Constant()/config->GetMu_ConstantND() << Unit.str() << config->GetMu_ConstantND();
        Unit.str("");
        NonDimTable.PrintFooter();
        break;

      case SUTHERLAND:
        ModelTable << "SUTHERLAND";        
        if      (config->GetSystemMeasurements() == SI) Unit << "N.s/m^2";
        else if (config->GetSystemMeasurements() == US) Unit << "lbf.s/ft^2";
        NonDimTable << "Ref. Viscosity" <<  config->GetMu_Ref() <<  config->GetViscosity_Ref() << Unit.str() << config->GetMu_RefND();
        Unit.str("");
        if      (config->GetSystemMeasurements() == SI) Unit << "K";
        else if (config->GetSystemMeasurements() == US) Unit << "R";
        NonDimTable << "Sutherland Temp." << config->GetMu_Temperature_Ref() <<  config->GetTemperature_Ref() << Unit.str() << config->GetMu_Temperature_RefND();
        Unit.str("");
        if      (config->GetSystemMeasurements() == SI) Unit << "K";
        else if (config->GetSystemMeasurements() == US) Unit << "R";
        NonDimTable << "Sutherland Const." << config->GetMu_S() << config->GetTemperature_Ref() << Unit.str() << config->GetMu_SND();
        Unit.str("");
        NonDimTable.PrintFooter();
        break;
        
      case POLYNOMIAL_VISCOSITY:
        ModelTable << "POLYNOMIAL_VISCOSITY";
        for (iVar = 0; iVar < config->GetnPolyCoeffs(); iVar++) {
          stringstream ss;
          ss << iVar;
          if (config->GetMu_PolyCoeff(iVar) != 0.0)
            NonDimTable << "Mu(T) Poly. Coeff. " + ss.str()  << config->GetMu_PolyCoeff(iVar) << config->GetMu_PolyCoeff(iVar)/config->GetMu_PolyCoeffND(iVar) << "-" << config->GetMu_PolyCoeffND(iVar);
        }
        Unit.str("");
        NonDimTable.PrintFooter();        
        break;
      }

      switch(config->GetKind_ConductivityModel()){
      case CONSTANT_PRANDTL:
        ModelTable << "CONSTANT_PRANDTL";
        NonDimTable << "Prandtl (Lam.)"  << "-" << "-" << "-" << config->GetPrandtl_Lam();         
        Unit.str("");
        NonDimTable << "Prandtl (Turb.)" << "-" << "-" << "-" << config->GetPrandtl_Turb();         
        Unit.str("");
        NonDimTable.PrintFooter();
        break;
        
      case CONSTANT_CONDUCTIVITY:
        ModelTable << "CONSTANT_CONDUCTIVITY";
        Unit << "W/m^2.K";
        NonDimTable << "Molecular Cond." << config->GetKt_Constant() << config->GetKt_Constant()/config->GetKt_ConstantND() << Unit.str() << config->GetKt_ConstantND();         
        Unit.str("");
        NonDimTable.PrintFooter();
        break;
        
      case POLYNOMIAL_CONDUCTIVITY:
        ModelTable << "POLYNOMIAL_CONDUCTIVITY";
        for (iVar = 0; iVar < config->GetnPolyCoeffs(); iVar++) {
          stringstream ss;
          ss << iVar;
          if (config->GetKt_PolyCoeff(iVar) != 0.0)
            NonDimTable << "Kt(T) Poly. Coeff. " + ss.str()  << config->GetKt_PolyCoeff(iVar) << config->GetKt_PolyCoeff(iVar)/config->GetKt_PolyCoeffND(iVar) << "-" << config->GetKt_PolyCoeffND(iVar);
        }
        Unit.str("");
        NonDimTable.PrintFooter();  
        break;
      }
    } else {
      ModelTable << "-" << "-";
    }
    
    switch (config->GetKind_FluidModel()){
    case CONSTANT_DENSITY:
      ModelTable << "CONSTANT_DENSITY";
      if (energy){
        Unit << "N.m/kg.K";
        NonDimTable << "Spec. Heat (Cp)" << config->GetSpecific_Heat_Cp() << config->GetSpecific_Heat_Cp()/config->GetSpecific_Heat_CpND() << Unit.str() << config->GetSpecific_Heat_CpND();         
        Unit.str("");
      }
      if (boussinesq){
        Unit << "K^-1";
        NonDimTable << "Thermal Exp." << config->GetThermal_Expansion_Coeff() << config->GetThermal_Expansion_Coeff()/config->GetThermal_Expansion_CoeffND() << Unit.str() <<  config->GetThermal_Expansion_CoeffND();         
        Unit.str("");
      }
      Unit << "Pa";
      NonDimTable << "Bulk Modulus" << config->GetBulk_Modulus() << 1.0 << Unit.str() <<  config->GetBulk_Modulus();         
      Unit.str("");
      NonDimTable.PrintFooter();
      break;
      
    case INC_IDEAL_GAS:
      ModelTable << "INC_IDEAL_GAS";      
      Unit << "N.m/kg.K";
      NonDimTable << "Spec. Heat (Cp)" << config->GetSpecific_Heat_Cp() << config->GetSpecific_Heat_Cp()/config->GetSpecific_Heat_CpND() << Unit.str() << config->GetSpecific_Heat_CpND();         
      Unit.str("");
      Unit << "g/mol";
      NonDimTable << "Molecular weight" << config->GetMolecular_Weight()<< 1.0 << Unit.str() << config->GetMolecular_Weight();         
      Unit.str("");
      Unit << "N.m/kg.K";
      NonDimTable << "Gas Constant" << config->GetGas_Constant() << config->GetGas_Constant_Ref() << Unit.str() << config->GetGas_ConstantND();         
      Unit.str("");
      Unit << "Pa";
      NonDimTable << "Therm. Pressure" << config->GetPressure_Thermodynamic() << config->GetPressure_Ref() << Unit.str() << config->GetPressure_ThermodynamicND();         
      Unit.str("");
      NonDimTable.PrintFooter();
      break;
      
    case INC_IDEAL_GAS_POLY:
      ModelTable << "INC_IDEAL_GAS_POLY";             
      Unit.str("");
      Unit << "g/mol";
      NonDimTable << "Molecular weight" << config->GetMolecular_Weight()<< 1.0 << Unit.str() << config->GetMolecular_Weight();         
      Unit.str("");
      Unit << "N.m/kg.K";
      NonDimTable << "Gas Constant" << config->GetGas_Constant() << config->GetGas_Constant_Ref() << Unit.str() << config->GetGas_ConstantND();         
      Unit.str("");
      Unit << "Pa";
      NonDimTable << "Therm. Pressure" << config->GetPressure_Thermodynamic() << config->GetPressure_Ref() << Unit.str() << config->GetPressure_ThermodynamicND();         
      Unit.str("");
      for (iVar = 0; iVar < config->GetnPolyCoeffs(); iVar++) {
        stringstream ss;
        ss << iVar;
        if (config->GetCp_PolyCoeff(iVar) != 0.0)
          NonDimTable << "Cp(T) Poly. Coeff. " + ss.str()  << config->GetCp_PolyCoeff(iVar) << config->GetCp_PolyCoeff(iVar)/config->GetCp_PolyCoeffND(iVar) << "-" << config->GetCp_PolyCoeffND(iVar);
      }
      Unit.str("");
      NonDimTable.PrintFooter();
      break;
      
    }

    
    NonDimTableOut <<"-- Initial and free-stream conditions:"<< endl;
    NonDimTable.PrintHeader();

    if      (config->GetSystemMeasurements() == SI) Unit << "Pa";
    else if (config->GetSystemMeasurements() == US) Unit << "psf";
    NonDimTable << "Dynamic Pressure" << config->GetPressure_FreeStream() << config->GetPressure_Ref() << Unit.str() << config->GetPressure_FreeStreamND();
    Unit.str("");
    if      (config->GetSystemMeasurements() == SI) Unit << "Pa";
    else if (config->GetSystemMeasurements() == US) Unit << "psf";
    NonDimTable << "Total Pressure" << config->GetPressure_FreeStream() + 0.5*config->GetDensity_FreeStream()*config->GetModVel_FreeStream()*config->GetModVel_FreeStream() 
                << config->GetPressure_Ref() << Unit.str() << config->GetPressure_FreeStreamND() + 0.5*config->GetDensity_FreeStreamND()*config->GetModVel_FreeStreamND()*config->GetModVel_FreeStreamND();
    Unit.str("");
    if      (config->GetSystemMeasurements() == SI) Unit << "kg/m^3";
    else if (config->GetSystemMeasurements() == US) Unit << "slug/ft^3";
    NonDimTable << "Density" << config->GetDensity_FreeStream() << config->GetDensity_Ref() << Unit.str() << config->GetDensity_FreeStreamND();
    Unit.str("");
    if (energy){
      if      (config->GetSystemMeasurements() == SI) Unit << "K";
      else if (config->GetSystemMeasurements() == US) Unit << "R";
      NonDimTable << "Temperature" << config->GetTemperature_FreeStream() << config->GetTemperature_Ref() << Unit.str() << config->GetTemperature_FreeStreamND();
      Unit.str("");
    }
    if      (config->GetSystemMeasurements() == SI) Unit << "m/s";
    else if (config->GetSystemMeasurements() == US) Unit << "ft/s";
    NonDimTable << "Velocity-X" << config->GetVelocity_FreeStream()[0] << config->GetVelocity_Ref() << Unit.str() << config->GetVelocity_FreeStreamND()[0];
    NonDimTable << "Velocity-Y" << config->GetVelocity_FreeStream()[1] << config->GetVelocity_Ref() << Unit.str() << config->GetVelocity_FreeStreamND()[1];
    if (nDim == 3){
      NonDimTable << "Velocity-Z" << config->GetVelocity_FreeStream()[2] << config->GetVelocity_Ref() << Unit.str() << config->GetVelocity_FreeStreamND()[2];
    }
    NonDimTable << "Velocity Magnitude" << config->GetModVel_FreeStream() << config->GetVelocity_Ref() << Unit.str() << config->GetModVel_FreeStreamND();
    Unit.str("");

    if (viscous){
      NonDimTable.PrintFooter();
      if      (config->GetSystemMeasurements() == SI) Unit << "N.s/m^2";
      else if (config->GetSystemMeasurements() == US) Unit << "lbf.s/ft^2";
      NonDimTable << "Viscosity" << config->GetViscosity_FreeStream() << config->GetViscosity_Ref() << Unit.str() << config->GetViscosity_FreeStreamND();
      Unit.str("");
      if      (config->GetSystemMeasurements() == SI) Unit << "W/m^2.K";
      else if (config->GetSystemMeasurements() == US) Unit << "lbf/ft.s.R";
      NonDimTable << "Conductivity" << "-" << config->GetConductivity_Ref() << Unit.str() << "-";
      Unit.str("");
      if (turbulent){
        if      (config->GetSystemMeasurements() == SI) Unit << "m^2/s^2";
        else if (config->GetSystemMeasurements() == US) Unit << "ft^2/s^2";
        NonDimTable << "Turb. Kin. Energy" << config->GetTke_FreeStream() << config->GetTke_FreeStream()/config->GetTke_FreeStreamND() << Unit.str() << config->GetTke_FreeStreamND();
        Unit.str("");
        if      (config->GetSystemMeasurements() == SI) Unit << "1/s";
        else if (config->GetSystemMeasurements() == US) Unit << "1/s";
        NonDimTable << "Spec. Dissipation" << config->GetOmega_FreeStream() << config->GetOmega_FreeStream()/config->GetOmega_FreeStreamND() << Unit.str() << config->GetOmega_FreeStreamND();
        Unit.str("");
      }
    }
    
    NonDimTable.PrintFooter();
    NonDimTable << "Mach Number" << "-" << "-" << "-" << config->GetMach();
    if (viscous){
      NonDimTable << "Reynolds Number" << "-" << "-" << "-" << config->GetReynolds();      
    }
    
    NonDimTable.PrintFooter();
    ModelTable.PrintFooter();

    if (unsteady){
      NonDimTable.PrintHeader();
      NonDimTableOut << "-- Unsteady conditions" << endl;
      NonDimTable << "Total Time" << config->GetTotal_UnstTime() << config->GetTime_Ref() << "s" << config->GetTotal_UnstTimeND();
      Unit.str("");
      NonDimTable << "Time Step" << config->GetDelta_UnstTime() << config->GetTime_Ref() << "s" << config->GetDelta_UnstTimeND();
      Unit.str("");
      NonDimTable.PrintFooter();
    }
    

    cout << ModelTableOut.str();
    cout << NonDimTableOut.str();
  }
  
  
  
}

void CIncEulerSolver::SetInitialCondition(CGeometry **geometry, CSolver ***solver_container, CConfig *config, unsigned long ExtIter) {
  
  unsigned long iPoint, Point_Fine;
  unsigned short iMesh, iChildren, iVar;
  su2double Area_Children, Area_Parent, *Solution_Fine, *Solution;
    
  bool restart   = (config->GetRestart() || config->GetRestart_Flow());
  bool rans      = ((config->GetKind_Solver() == RANS) ||
                    (config->GetKind_Solver() == ADJ_RANS) ||
                    (config->GetKind_Solver() == DISC_ADJ_RANS));
  bool dual_time = ((config->GetUnsteady_Simulation() == DT_STEPPING_1ST) ||
                    (config->GetUnsteady_Simulation() == DT_STEPPING_2ND));
  
  /*--- If restart solution, then interpolate the flow solution to
   all the multigrid levels, this is important with the dual time strategy ---*/
  
  if (restart && (ExtIter == 0)) {
    
    Solution = new su2double[nVar];
    for (iMesh = 1; iMesh <= config->GetnMGLevels(); iMesh++) {
      for (iPoint = 0; iPoint < geometry[iMesh]->GetnPoint(); iPoint++) {
        Area_Parent = geometry[iMesh]->node[iPoint]->GetVolume();
        for (iVar = 0; iVar < nVar; iVar++) Solution[iVar] = 0.0;
        for (iChildren = 0; iChildren < geometry[iMesh]->node[iPoint]->GetnChildren_CV(); iChildren++) {
          Point_Fine = geometry[iMesh]->node[iPoint]->GetChildren_CV(iChildren);
          Area_Children = geometry[iMesh-1]->node[Point_Fine]->GetVolume();
          Solution_Fine = solver_container[iMesh-1][FLOW_SOL]->node[Point_Fine]->GetSolution();
          for (iVar = 0; iVar < nVar; iVar++) {
            Solution[iVar] += Solution_Fine[iVar]*Area_Children/Area_Parent;
          }
        }
        solver_container[iMesh][FLOW_SOL]->node[iPoint]->SetSolution(Solution);
      }
      solver_container[iMesh][FLOW_SOL]->InitiateComms(geometry[iMesh], config, SOLUTION);
      solver_container[iMesh][FLOW_SOL]->CompleteComms(geometry[iMesh], config, SOLUTION);
    }
    delete [] Solution;
    
    /*--- Interpolate the turblence variable also, if needed ---*/
    
    if (rans) {
      
      unsigned short nVar_Turb = solver_container[MESH_0][TURB_SOL]->GetnVar();
      Solution = new su2double[nVar_Turb];
      for (iMesh = 1; iMesh <= config->GetnMGLevels(); iMesh++) {
        for (iPoint = 0; iPoint < geometry[iMesh]->GetnPoint(); iPoint++) {
          Area_Parent = geometry[iMesh]->node[iPoint]->GetVolume();
          for (iVar = 0; iVar < nVar_Turb; iVar++) Solution[iVar] = 0.0;
          for (iChildren = 0; iChildren < geometry[iMesh]->node[iPoint]->GetnChildren_CV(); iChildren++) {
            Point_Fine = geometry[iMesh]->node[iPoint]->GetChildren_CV(iChildren);
            Area_Children = geometry[iMesh-1]->node[Point_Fine]->GetVolume();
            Solution_Fine = solver_container[iMesh-1][TURB_SOL]->node[Point_Fine]->GetSolution();
            for (iVar = 0; iVar < nVar_Turb; iVar++) {
              Solution[iVar] += Solution_Fine[iVar]*Area_Children/Area_Parent;
            }
          }
          solver_container[iMesh][TURB_SOL]->node[iPoint]->SetSolution(Solution);
        }
        solver_container[iMesh][TURB_SOL]->InitiateComms(geometry[iMesh], config, SOLUTION_EDDY);
        solver_container[iMesh][TURB_SOL]->CompleteComms(geometry[iMesh], config, SOLUTION_EDDY);
        solver_container[iMesh][TURB_SOL]->Postprocessing(geometry[iMesh], solver_container[iMesh], config, iMesh);
      }
      delete [] Solution;
    }
    
  }
  
  /*--- The value of the solution for the first iteration of the dual time ---*/
  
  if (dual_time && (ExtIter == 0 || (restart && (long)ExtIter == config->GetUnst_RestartIter()))) {
    
    /*--- Push back the initial condition to previous solution containers
     for a 1st-order restart or when simply intitializing to freestream. ---*/
    
    for (iMesh = 0; iMesh <= config->GetnMGLevels(); iMesh++) {
      for (iPoint = 0; iPoint < geometry[iMesh]->GetnPoint(); iPoint++) {
        solver_container[iMesh][FLOW_SOL]->node[iPoint]->Set_Solution_time_n();
        solver_container[iMesh][FLOW_SOL]->node[iPoint]->Set_Solution_time_n1();
        if (rans) {
          solver_container[iMesh][TURB_SOL]->node[iPoint]->Set_Solution_time_n();
          solver_container[iMesh][TURB_SOL]->node[iPoint]->Set_Solution_time_n1();
        }
      }
    }
    
    if ((restart && (long)ExtIter == config->GetUnst_RestartIter()) &&
        (config->GetUnsteady_Simulation() == DT_STEPPING_2ND)) {
      
      /*--- Load an additional restart file for a 2nd-order restart ---*/
      
      solver_container[MESH_0][FLOW_SOL]->LoadRestart(geometry, solver_container, config, SU2_TYPE::Int(config->GetUnst_RestartIter()-1), true);
      
      /*--- Load an additional restart file for the turbulence model ---*/
      if (rans)
        solver_container[MESH_0][TURB_SOL]->LoadRestart(geometry, solver_container, config, SU2_TYPE::Int(config->GetUnst_RestartIter()-1), false);
      
      /*--- Push back this new solution to time level N. ---*/
      
      for (iMesh = 0; iMesh <= config->GetnMGLevels(); iMesh++) {
        for (iPoint = 0; iPoint < geometry[iMesh]->GetnPoint(); iPoint++) {
          solver_container[iMesh][FLOW_SOL]->node[iPoint]->Set_Solution_time_n();
          if (rans) {
            solver_container[iMesh][TURB_SOL]->node[iPoint]->Set_Solution_time_n();
          }
        }
      }
    }
  }
}

void CIncEulerSolver::Preprocessing(CGeometry *geometry, CSolver **solver_container, CConfig *config, unsigned short iMesh, unsigned short iRKStep, unsigned short RunTime_EqSystem, bool Output) {
  
  unsigned long ErrorCounter = 0;

  unsigned long ExtIter = config->GetExtIter();
  bool cont_adjoint     = config->GetContinuous_Adjoint();
  bool disc_adjoint     = config->GetDiscrete_Adjoint();
  bool implicit         = (config->GetKind_TimeIntScheme_Flow() == EULER_IMPLICIT);
  bool muscl            = (config->GetMUSCL_Flow() || (cont_adjoint && config->GetKind_ConvNumScheme_AdjFlow() == ROE));
  bool limiter          = ((config->GetKind_SlopeLimit_Flow() != NO_LIMITER) && (ExtIter <= config->GetLimiterIter()) && !(disc_adjoint && config->GetFrozen_Limiter_Disc()));
  bool center           = ((config->GetKind_ConvNumScheme_Flow() == SPACE_CENTERED) || (cont_adjoint && config->GetKind_ConvNumScheme_AdjFlow() == SPACE_CENTERED));
  bool center_jst       = center && (config->GetKind_Centered_Flow() == JST);
  bool fixed_cl         = config->GetFixed_CL_Mode();
  bool van_albada       = config->GetKind_SlopeLimit_Flow() == VAN_ALBADA_EDGE;
  bool outlet           = ((config->GetnMarker_Outlet() != 0));

  /*--- Update the angle of attack at the far-field for fixed CL calculations (only direct problem). ---*/
  
  if ((fixed_cl) && (!disc_adjoint) && (!cont_adjoint)) { SetFarfield_AoA(geometry, solver_container, config, iMesh, Output); }

  /*--- Set the primitive variables ---*/
  
  ErrorCounter = SetPrimitive_Variables(solver_container, config, Output);
  
  /*--- Upwind second order reconstruction ---*/
  
  if ((muscl && !center) && (iMesh == MESH_0) && !Output) {
    
    /*--- Gradient computation ---*/
    
    if (config->GetKind_Gradient_Method() == GREEN_GAUSS) {
      SetPrimitive_Gradient_GG(geometry, config);
    }
    if (config->GetKind_Gradient_Method() == WEIGHTED_LEAST_SQUARES) {
      SetPrimitive_Gradient_LS(geometry, config);
    }
    
    /*--- Limiter computation ---*/
    
    if ((limiter) && (iMesh == MESH_0) && !Output && !van_albada) {
      SetPrimitive_Limiter(geometry, config);
    }
    
  }
  
  /*--- Artificial dissipation ---*/
  
  if (center && !Output) {
    SetMax_Eigenvalue(geometry, config);
    if ((center_jst) && (iMesh == MESH_0)) {
      SetCentered_Dissipation_Sensor(geometry, config);
      SetUndivided_Laplacian(geometry, config);
    }
  }
  
  /*--- Update the beta value based on the maximum velocity. ---*/

  SetBeta_Parameter(geometry, solver_container, config, iMesh);
  
  /*--- Compute properties needed for mass flow BCs. ---*/
  
  if (outlet) GetOutlet_Properties(geometry, config, iMesh, Output);

  /*--- Initialize the Jacobian matrices ---*/
  
  if (implicit && !disc_adjoint) Jacobian.SetValZero();

  /*--- Error message ---*/
  
  if (config->GetComm_Level() == COMM_FULL) {
#ifdef HAVE_MPI
    unsigned long MyErrorCounter = ErrorCounter; ErrorCounter = 0;
    SU2_MPI::Allreduce(&MyErrorCounter, &ErrorCounter, 1, MPI_UNSIGNED_LONG, MPI_SUM, MPI_COMM_WORLD);
#endif
    if (iMesh == MESH_0) config->SetNonphysical_Points(ErrorCounter);
  }
  
}

void CIncEulerSolver::Postprocessing(CGeometry *geometry, CSolver **solver_container, CConfig *config,
                                  unsigned short iMesh) { }

unsigned long CIncEulerSolver::SetPrimitive_Variables(CSolver **solver_container, CConfig *config, bool Output) {
  
  unsigned long iPoint, ErrorCounter = 0;
  bool physical = true;
  
  for (iPoint = 0; iPoint < nPoint; iPoint ++) {
    
    /*--- Initialize the non-physical points vector ---*/
    
    node[iPoint]->SetNon_Physical(false);
    
    /*--- Incompressible flow, primitive variables ---*/
    
    physical = node[iPoint]->SetPrimVar(FluidModel);

    /*--- Record any non-physical points. ---*/

    if (!physical) { node[iPoint]->SetNon_Physical(true); ErrorCounter++; }
    
    /*--- Initialize the convective, source and viscous residual vector ---*/
    
    if (!Output) LinSysRes.SetBlock_Zero(iPoint);
    
  }

  return ErrorCounter;
}

void CIncEulerSolver::SetTime_Step(CGeometry *geometry, CSolver **solver_container, CConfig *config,
                                unsigned short iMesh, unsigned long Iteration) {
  
  su2double *Normal, Area, Vol, Mean_SoundSpeed = 0.0, Mean_ProjVel = 0.0,
  Mean_BetaInc2, Lambda, Local_Delta_Time,
  Global_Delta_Time = 1E6, Global_Delta_UnstTimeND, ProjVel, ProjVel_i, ProjVel_j;
  
  unsigned long iEdge, iVertex, iPoint, jPoint;
  unsigned short iDim, iMarker;
  
  bool implicit      = (config->GetKind_TimeIntScheme_Flow() == EULER_IMPLICIT);
  bool grid_movement = config->GetGrid_Movement();
  bool time_steping  = config->GetUnsteady_Simulation() == TIME_STEPPING;
  bool dual_time     = ((config->GetUnsteady_Simulation() == DT_STEPPING_1ST) ||
                    (config->GetUnsteady_Simulation() == DT_STEPPING_2ND));
  
  Min_Delta_Time = 1.E6; Max_Delta_Time = 0.0;

  /*--- Set maximum inviscid eigenvalue to zero, and compute sound speed ---*/
  
  for (iPoint = 0; iPoint < nPointDomain; iPoint++)
    node[iPoint]->SetMax_Lambda_Inv(0.0);
  
  /*--- Loop interior edges ---*/
  
  for (iEdge = 0; iEdge < geometry->GetnEdge(); iEdge++) {
    
    /*--- Point identification, Normal vector and area ---*/
    
    iPoint = geometry->edge[iEdge]->GetNode(0);
    jPoint = geometry->edge[iEdge]->GetNode(1);
    
    Normal = geometry->edge[iEdge]->GetNormal();
    
    Area = 0.0;
    for (iDim = 0; iDim < nDim; iDim++) Area += Normal[iDim]*Normal[iDim];
    Area = sqrt(Area);
    
    /*--- Mean Values ---*/

    Mean_ProjVel    = 0.5 * (node[iPoint]->GetProjVel(Normal) + node[jPoint]->GetProjVel(Normal));
    Mean_BetaInc2   = 0.5 * (node[iPoint]->GetBetaInc2()      + node[jPoint]->GetBetaInc2());
    Mean_SoundSpeed = sqrt(Mean_BetaInc2*Area*Area);

    /*--- Adjustment for grid movement ---*/
    
    if (grid_movement) {
      su2double *GridVel_i = geometry->node[iPoint]->GetGridVel();
      su2double *GridVel_j = geometry->node[jPoint]->GetGridVel();
      ProjVel_i = 0.0; ProjVel_j = 0.0;
      for (iDim = 0; iDim < nDim; iDim++) {
        ProjVel_i += GridVel_i[iDim]*Normal[iDim];
        ProjVel_j += GridVel_j[iDim]*Normal[iDim];
      }
      Mean_ProjVel -= 0.5 * (ProjVel_i + ProjVel_j);
    }
    
    /*--- Inviscid contribution ---*/
    
    Lambda = fabs(Mean_ProjVel) + Mean_SoundSpeed;
    if (geometry->node[iPoint]->GetDomain()) node[iPoint]->AddMax_Lambda_Inv(Lambda);
    if (geometry->node[jPoint]->GetDomain()) node[jPoint]->AddMax_Lambda_Inv(Lambda);
    
  }
  
  /*--- Loop boundary edges ---*/
  
  for (iMarker = 0; iMarker < geometry->GetnMarker(); iMarker++) {
    if ((config->GetMarker_All_KindBC(iMarker) != INTERNAL_BOUNDARY) &&
        (config->GetMarker_All_KindBC(iMarker) != PERIODIC_BOUNDARY)) {
    for (iVertex = 0; iVertex < geometry->GetnVertex(iMarker); iVertex++) {
		      
      /*--- Point identification, Normal vector and area ---*/
      
      iPoint = geometry->vertex[iMarker][iVertex]->GetNode();
      Normal = geometry->vertex[iMarker][iVertex]->GetNormal();
      
      Area = 0.0;
      for (iDim = 0; iDim < nDim; iDim++) Area += Normal[iDim]*Normal[iDim];
      Area = sqrt(Area);
      
      /*--- Mean Values ---*/

      Mean_ProjVel    = node[iPoint]->GetProjVel(Normal);
      Mean_BetaInc2   = node[iPoint]->GetBetaInc2();
      Mean_SoundSpeed = sqrt(Mean_BetaInc2*Area*Area);

      /*--- Adjustment for grid movement ---*/
      
      if (grid_movement) {
        su2double *GridVel = geometry->node[iPoint]->GetGridVel();
        ProjVel = 0.0;
        for (iDim = 0; iDim < nDim; iDim++)
          ProjVel += GridVel[iDim]*Normal[iDim];
        Mean_ProjVel -= ProjVel;
      }
      
      /*--- Inviscid contribution ---*/
      
      Lambda = fabs(Mean_ProjVel) + Mean_SoundSpeed;
      if (geometry->node[iPoint]->GetDomain()) {
        node[iPoint]->AddMax_Lambda_Inv(Lambda);
      }
      
    }
    }
  }
  
  /*--- Local time-stepping: each element uses their own speed for steady state 
   simulations or for pseudo time steps in a dual time simulation. ---*/
  
  for (iPoint = 0; iPoint < nPointDomain; iPoint++) {
    
    Vol = geometry->node[iPoint]->GetVolume();
    
    if (Vol != 0.0) {
      Local_Delta_Time  = config->GetCFL(iMesh)*Vol / node[iPoint]->GetMax_Lambda_Inv();
      Global_Delta_Time = min(Global_Delta_Time, Local_Delta_Time);
      Min_Delta_Time    = min(Min_Delta_Time, Local_Delta_Time);
      Max_Delta_Time    = max(Max_Delta_Time, Local_Delta_Time);
      if (Local_Delta_Time > config->GetMax_DeltaTime())
        Local_Delta_Time = config->GetMax_DeltaTime();
      node[iPoint]->SetDelta_Time(Local_Delta_Time);
    }
    else {
      node[iPoint]->SetDelta_Time(0.0);
    }
    
  }
  
  /*--- Compute the max and the min dt (in parallel) ---*/
  
  if (config->GetComm_Level() == COMM_FULL) {
#ifdef HAVE_MPI
    su2double rbuf_time, sbuf_time;
    sbuf_time = Min_Delta_Time;
    SU2_MPI::Reduce(&sbuf_time, &rbuf_time, 1, MPI_DOUBLE, MPI_MIN, MASTER_NODE, MPI_COMM_WORLD);
    SU2_MPI::Bcast(&rbuf_time, 1, MPI_DOUBLE, MASTER_NODE, MPI_COMM_WORLD);
    Min_Delta_Time = rbuf_time;
    
    sbuf_time = Max_Delta_Time;
    SU2_MPI::Reduce(&sbuf_time, &rbuf_time, 1, MPI_DOUBLE, MPI_MAX, MASTER_NODE, MPI_COMM_WORLD);
    SU2_MPI::Bcast(&rbuf_time, 1, MPI_DOUBLE, MASTER_NODE, MPI_COMM_WORLD);
    Max_Delta_Time = rbuf_time;
#endif
  }
  
  /*--- For time-accurate simulations use the minimum delta time of the whole mesh (global) ---*/
  
  if (time_steping) {
#ifdef HAVE_MPI
    su2double rbuf_time, sbuf_time;
    sbuf_time = Global_Delta_Time;
    SU2_MPI::Reduce(&sbuf_time, &rbuf_time, 1, MPI_DOUBLE, MPI_MIN, MASTER_NODE, MPI_COMM_WORLD);
    SU2_MPI::Bcast(&rbuf_time, 1, MPI_DOUBLE, MASTER_NODE, MPI_COMM_WORLD);
    Global_Delta_Time = rbuf_time;
#endif
    for (iPoint = 0; iPoint < nPointDomain; iPoint++){
      
      /*--- Sets the regular CFL equal to the unsteady CFL ---*/
      
      config->SetCFL(iMesh,config->GetUnst_CFL());
      
      /*--- If the unsteady CFL is set to zero, it uses the defined unsteady time step, otherwise
       it computes the time step based on the unsteady CFL ---*/
      
      if (config->GetCFL(iMesh) == 0.0){
        node[iPoint]->SetDelta_Time(config->GetDelta_UnstTime());
      } else {
        node[iPoint]->SetDelta_Time(Global_Delta_Time);
      }
    }
  }
  
  /*--- Recompute the unsteady time step for the dual time strategy
   if the unsteady CFL is diferent from 0 ---*/
  
  if ((dual_time) && (Iteration == 0) && (config->GetUnst_CFL() != 0.0) && (iMesh == MESH_0)) {
    Global_Delta_UnstTimeND = config->GetUnst_CFL()*Global_Delta_Time/config->GetCFL(iMesh);
    
#ifdef HAVE_MPI
    su2double rbuf_time, sbuf_time;
    sbuf_time = Global_Delta_UnstTimeND;
    SU2_MPI::Reduce(&sbuf_time, &rbuf_time, 1, MPI_DOUBLE, MPI_MIN, MASTER_NODE, MPI_COMM_WORLD);
    SU2_MPI::Bcast(&rbuf_time, 1, MPI_DOUBLE, MASTER_NODE, MPI_COMM_WORLD);
    Global_Delta_UnstTimeND = rbuf_time;
#endif
    config->SetDelta_UnstTimeND(Global_Delta_UnstTimeND);
  }
  
  /*--- The pseudo local time (explicit integration) cannot be greater than the physical time ---*/
  
  if (dual_time)
    for (iPoint = 0; iPoint < nPointDomain; iPoint++) {
      if (!implicit) {
        Local_Delta_Time = min((2.0/3.0)*config->GetDelta_UnstTimeND(), node[iPoint]->GetDelta_Time());
        node[iPoint]->SetDelta_Time(Local_Delta_Time);
      }
    }
  
}

void CIncEulerSolver::Centered_Residual(CGeometry *geometry, CSolver **solver_container, CNumerics *numerics,
                                     CConfig *config, unsigned short iMesh, unsigned short iRKStep) {
  
  unsigned long iEdge, iPoint, jPoint;
  
  bool implicit      = (config->GetKind_TimeIntScheme_Flow() == EULER_IMPLICIT);
  bool jst_scheme  = ((config->GetKind_Centered_Flow() == JST) && (iMesh == MESH_0));
  bool grid_movement = config->GetGrid_Movement();
  
  for (iEdge = 0; iEdge < geometry->GetnEdge(); iEdge++) {
    
    /*--- Points in edge, set normal vectors, and number of neighbors ---*/
    
    iPoint = geometry->edge[iEdge]->GetNode(0); jPoint = geometry->edge[iEdge]->GetNode(1);
    numerics->SetNormal(geometry->edge[iEdge]->GetNormal());
    numerics->SetNeighbor(geometry->node[iPoint]->GetnNeighbor(), geometry->node[jPoint]->GetnNeighbor());
    
    /*--- Set primitive variables w/o reconstruction ---*/
    
    numerics->SetPrimitive(node[iPoint]->GetPrimitive(), node[jPoint]->GetPrimitive());
    
    /*--- Set the largest convective eigenvalue ---*/
    
    numerics->SetLambda(node[iPoint]->GetLambda(), node[jPoint]->GetLambda());
    
    /*--- Set undivided laplacian and pressure-based sensor ---*/
    
    if (jst_scheme) {
      numerics->SetUndivided_Laplacian(node[iPoint]->GetUndivided_Laplacian(), node[jPoint]->GetUndivided_Laplacian());
      numerics->SetSensor(node[iPoint]->GetSensor(), node[jPoint]->GetSensor());
    }
    
    /*--- Grid movement ---*/
    
    if (grid_movement) {
      numerics->SetGridVel(geometry->node[iPoint]->GetGridVel(), geometry->node[jPoint]->GetGridVel());
    }
    
    /*--- Compute residuals, and Jacobians ---*/

    numerics->ComputeResidual(Res_Conv, Jacobian_i, Jacobian_j, config);
    
    /*--- Update convective and artificial dissipation residuals ---*/

    LinSysRes.AddBlock(iPoint, Res_Conv);
    LinSysRes.SubtractBlock(jPoint, Res_Conv);
    
    /*--- Store implicit contributions from the residual calculation. ---*/
    
    if (implicit) {
      Jacobian.AddBlock(iPoint, iPoint, Jacobian_i);
      Jacobian.AddBlock(iPoint, jPoint, Jacobian_j);
      Jacobian.SubtractBlock(jPoint, iPoint, Jacobian_i);
      Jacobian.SubtractBlock(jPoint, jPoint, Jacobian_j);
    }
  }
  
}

void CIncEulerSolver::Upwind_Residual(CGeometry *geometry, CSolver **solver_container, CNumerics *numerics,
                                   CConfig *config, unsigned short iMesh) {
  
  su2double **Gradient_i, **Gradient_j, Project_Grad_i, Project_Grad_j,
  *V_i, *V_j, *S_i, *S_j, *Limiter_i = NULL, *Limiter_j = NULL, Non_Physical = 1.0,*Normal;
  
  unsigned long iEdge, iPoint, jPoint, counter_local = 0, counter_global = 0;
  unsigned short iDim, iVar;
  
  unsigned long ExtIter = config->GetExtIter();
  bool implicit         = (config->GetKind_TimeIntScheme_Flow() == EULER_IMPLICIT);
  bool muscl            = (config->GetMUSCL_Flow() && (iMesh == MESH_0));
  bool disc_adjoint     = config->GetDiscrete_Adjoint();
  bool limiter          = ((config->GetKind_SlopeLimit_Flow() != NO_LIMITER) && (ExtIter <= config->GetLimiterIter()) && !(disc_adjoint && config->GetFrozen_Limiter_Disc()));
  bool grid_movement    = config->GetGrid_Movement();
  bool van_albada       = config->GetKind_SlopeLimit_Flow() == VAN_ALBADA_EDGE;

  /*--- Loop over all the edges ---*/
  
  for (iEdge = 0; iEdge < geometry->GetnEdge(); iEdge++) {
    
    /*--- Points in edge and normal vectors ---*/
    
    iPoint = geometry->edge[iEdge]->GetNode(0); jPoint = geometry->edge[iEdge]->GetNode(1);
    numerics->SetNormal(geometry->edge[iEdge]->GetNormal());
    
    /*--- Grid movement ---*/
    
    if (grid_movement)
      numerics->SetGridVel(geometry->node[iPoint]->GetGridVel(), geometry->node[jPoint]->GetGridVel());
    
    /*--- Get primitive variables ---*/
    
    V_i = node[iPoint]->GetPrimitive(); V_j = node[jPoint]->GetPrimitive();
    S_i = node[iPoint]->GetSecondary(); S_j = node[jPoint]->GetSecondary();

    /*--- High order reconstruction using MUSCL strategy ---*/
    
    if (muscl) {
      
      for (iDim = 0; iDim < nDim; iDim++) {
        Vector_i[iDim] = 0.5*(geometry->node[jPoint]->GetCoord(iDim) - geometry->node[iPoint]->GetCoord(iDim));
        Vector_j[iDim] = 0.5*(geometry->node[iPoint]->GetCoord(iDim) - geometry->node[jPoint]->GetCoord(iDim));
      }
      
      Gradient_i = node[iPoint]->GetGradient_Primitive();
      Gradient_j = node[jPoint]->GetGradient_Primitive();
      if (limiter) {
        Limiter_i = node[iPoint]->GetLimiter_Primitive();
        Limiter_j = node[jPoint]->GetLimiter_Primitive();
      }
      
      for (iVar = 0; iVar < nPrimVarGrad; iVar++) {
        Project_Grad_i = 0.0; Project_Grad_j = 0.0;
        Non_Physical = node[iPoint]->GetNon_Physical()*node[jPoint]->GetNon_Physical();
        for (iDim = 0; iDim < nDim; iDim++) {
          Project_Grad_i += Vector_i[iDim]*Gradient_i[iVar][iDim]*Non_Physical;
          Project_Grad_j += Vector_j[iDim]*Gradient_j[iVar][iDim]*Non_Physical;
        }
        if (limiter) {
          if (van_albada){
            Limiter_i[iVar] = (V_j[iVar]-V_i[iVar])*(2.0*Project_Grad_i + V_j[iVar]-V_i[iVar])/(4*Project_Grad_i*Project_Grad_i+(V_j[iVar]-V_i[iVar])*(V_j[iVar]-V_i[iVar])+EPS);
            Limiter_j[iVar] = (V_j[iVar]-V_i[iVar])*(-2.0*Project_Grad_j + V_j[iVar]-V_i[iVar])/(4*Project_Grad_j*Project_Grad_j+(V_j[iVar]-V_i[iVar])*(V_j[iVar]-V_i[iVar])+EPS);
          }
          Primitive_i[iVar] = V_i[iVar] + Limiter_i[iVar]*Project_Grad_i;
          Primitive_j[iVar] = V_j[iVar] + Limiter_j[iVar]*Project_Grad_j;
        }
        else {
          Primitive_i[iVar] = V_i[iVar] + Project_Grad_i;
          Primitive_j[iVar] = V_j[iVar] + Project_Grad_j;
        }
      }

      for (iVar = nPrimVarGrad; iVar < nPrimVar; iVar++) {
        Primitive_i[iVar] = V_i[iVar];
        Primitive_j[iVar] = V_j[iVar];
      }

      numerics->SetPrimitive(Primitive_i, Primitive_j);
      
    } else {
      
      /*--- Set conservative variables without reconstruction ---*/
      
      numerics->SetPrimitive(V_i, V_j);
      numerics->SetSecondary(S_i, S_j);
      
    }
    
    /*--- Compute the residual ---*/
    
    numerics->ComputeResidual(Res_Conv, Jacobian_i, Jacobian_j, config);

    /*--- Update residual value ---*/
    
    LinSysRes.AddBlock(iPoint, Res_Conv);
    LinSysRes.SubtractBlock(jPoint, Res_Conv);
    
    /*--- Set implicit Jacobians ---*/
    
    if (implicit) {
      Jacobian.AddBlock(iPoint, iPoint, Jacobian_i);
      Jacobian.AddBlock(iPoint, jPoint, Jacobian_j);
      Jacobian.SubtractBlock(jPoint, iPoint, Jacobian_i);
      Jacobian.SubtractBlock(jPoint, jPoint, Jacobian_j);
    }
  }
  
  /*--- Warning message about non-physical reconstructions. ---*/
  
  if (config->GetComm_Level() == COMM_FULL) {
#ifdef HAVE_MPI
    SU2_MPI::Reduce(&counter_local, &counter_global, 1, MPI_UNSIGNED_LONG, MPI_SUM, MASTER_NODE, MPI_COMM_WORLD);
#else
    counter_global = counter_local;
#endif
    if (iMesh == MESH_0) config->SetNonphysical_Reconstr(counter_global);
  }
  
}

void CIncEulerSolver::Source_Residual(CGeometry *geometry, CSolver **solver_container, CNumerics *numerics, CNumerics *second_numerics, CConfig *config, unsigned short iMesh) {
  
  unsigned short iVar;
  unsigned long iPoint;
  
  bool implicit       = (config->GetKind_TimeIntScheme_Flow() == EULER_IMPLICIT);
  bool rotating_frame = config->GetRotating_Frame();
  bool axisymmetric   = config->GetAxisymmetric();
  bool body_force     = config->GetBody_Force();
  bool boussinesq     = (config->GetKind_DensityModel() == BOUSSINESQ);
  bool viscous        = config->GetViscous();


  /*--- Initialize the source residual to zero ---*/

  for (iVar = 0; iVar < nVar; iVar++) Residual[iVar] = 0.0;

  if (body_force) {

    /*--- Loop over all points ---*/

    for (iPoint = 0; iPoint < nPointDomain; iPoint++) {

      /*--- Load the conservative variables ---*/

      numerics->SetConservative(node[iPoint]->GetSolution(),
                                node[iPoint]->GetSolution());

      /*--- Set incompressible density  ---*/
      
      numerics->SetDensity(node[iPoint]->GetDensity(),
                           node[iPoint]->GetDensity());

      /*--- Load the volume of the dual mesh cell ---*/

      numerics->SetVolume(geometry->node[iPoint]->GetVolume());

      /*--- Compute the rotating frame source residual ---*/

      numerics->ComputeResidual(Residual, config);

      /*--- Add the source residual to the total ---*/
      
      LinSysRes.AddBlock(iPoint, Residual);
      
    }
  }

  if (boussinesq) {

    /*--- Loop over all points ---*/

    for (iPoint = 0; iPoint < nPointDomain; iPoint++) {

      /*--- Load the conservative variables ---*/

      numerics->SetConservative(node[iPoint]->GetSolution(),
                                node[iPoint]->GetSolution());

      /*--- Set incompressible density  ---*/
      
      numerics->SetDensity(node[iPoint]->GetDensity(),
                           node[iPoint]->GetDensity());

      /*--- Load the volume of the dual mesh cell ---*/

      numerics->SetVolume(geometry->node[iPoint]->GetVolume());

      /*--- Compute the rotating frame source residual ---*/

      numerics->ComputeResidual(Residual, config);

      /*--- Add the source residual to the total ---*/
      
      LinSysRes.AddBlock(iPoint, Residual);
      
    }
  }

  if (rotating_frame) {
    
    /*--- Loop over all points ---*/
    
    for (iPoint = 0; iPoint < nPointDomain; iPoint++) {
      
      /*--- Load the conservative variables ---*/
      
      numerics->SetConservative(node[iPoint]->GetSolution(),
                                node[iPoint]->GetSolution());
      
      /*--- Load the volume of the dual mesh cell ---*/
      
      numerics->SetVolume(geometry->node[iPoint]->GetVolume());
      
      /*--- Compute the rotating frame source residual ---*/
      
      numerics->ComputeResidual(Residual, Jacobian_i, config);
      
      /*--- Add the source residual to the total ---*/
      
      LinSysRes.AddBlock(iPoint, Residual);
      
      /*--- Add the implicit Jacobian contribution ---*/
      
      if (implicit) Jacobian.AddBlock(iPoint, iPoint, Jacobian_i);
      
    }
  }
  
  if (axisymmetric) {
    
    /*--- Zero out Jacobian structure ---*/

    if (implicit) {
      for (iVar = 0; iVar < nVar; iVar ++)
        for (unsigned short jVar = 0; jVar < nVar; jVar ++)
          Jacobian_i[iVar][jVar] = 0.0;
    }

    /*--- For viscous problems, we need an additional gradient. ---*/

    if (viscous) {

      su2double AuxVar, Total_Viscosity, yCoord, yVelocity;

      for (iPoint = 0; iPoint < nPoint; iPoint++) {

        yCoord          = geometry->node[iPoint]->GetCoord(1);
        yVelocity       = node[iPoint]->GetVelocity(1);
        Total_Viscosity = (node[iPoint]->GetLaminarViscosity() +
                           node[iPoint]->GetEddyViscosity());

        if (yCoord > EPS) {
          AuxVar = Total_Viscosity*yVelocity/yCoord;
        } else {
          AuxVar = 0.0;
        }

        /*--- Set the auxilairy variable for this node. ---*/

        node[iPoint]->SetAuxVar(AuxVar);

      }

      /*--- Compute the auxiliary variable gradient with GG or WLS. ---*/

      if (config->GetKind_Gradient_Method() == GREEN_GAUSS) {
        SetAuxVar_Gradient_GG(geometry, config);
      }
      if (config->GetKind_Gradient_Method() == WEIGHTED_LEAST_SQUARES) {
        SetAuxVar_Gradient_LS(geometry, config);
      }
      
    }
    
    /*--- loop over points ---*/
    
    for (iPoint = 0; iPoint < nPointDomain; iPoint++) {
      
      /*--- Conservative variables w/o reconstruction ---*/

      numerics->SetPrimitive(node[iPoint]->GetPrimitive(), NULL);

      /*--- Set incompressible density  ---*/
      
      numerics->SetDensity(node[iPoint]->GetDensity(),
                           node[iPoint]->GetDensity());

      /*--- Set control volume ---*/
      
      numerics->SetVolume(geometry->node[iPoint]->GetVolume());
      
      /*--- Set y coordinate ---*/
      
      numerics->SetCoord(geometry->node[iPoint]->GetCoord(),
                         geometry->node[iPoint]->GetCoord());

      /*--- If viscous, we need gradients for extra terms. ---*/

      if (viscous) {

        /*--- Gradient of the primitive variables ---*/

        numerics->SetPrimVarGradient(node[iPoint]->GetGradient_Primitive(), NULL);

        /*--- Load the aux variable gradient that we already computed. ---*/

        numerics->SetAuxVarGrad(node[iPoint]->GetAuxVarGradient(), NULL);
        
      }

      /*--- Compute Source term Residual ---*/
      
      numerics->ComputeResidual(Residual, Jacobian_i, config);
      
      /*--- Add Residual ---*/
      
      LinSysRes.AddBlock(iPoint, Residual);
      
      /*--- Implicit part ---*/
      
      if (implicit) Jacobian.AddBlock(iPoint, iPoint, Jacobian_i);
      
    }
  }
  
}

void CIncEulerSolver::Source_Template(CGeometry *geometry, CSolver **solver_container, CNumerics *numerics,
                                   CConfig *config, unsigned short iMesh) {
  
  /* This method should be used to call any new source terms for a particular problem*/
  /* This method calls the new child class in CNumerics, where the new source term should be implemented.  */
  
  /* Next we describe how to get access to some important quanties for this method */
  /* Access to all points in the current geometric mesh by saying: nPointDomain */
  /* Get the vector of conservative variables at some point iPoint = node[iPoint]->GetSolution() */
  /* Get the volume (or area in 2D) associated with iPoint = node[iPoint]->GetVolume() */
  /* Get the vector of geometric coordinates of point iPoint = node[iPoint]->GetCoord() */
  
}

void CIncEulerSolver::SetMax_Eigenvalue(CGeometry *geometry, CConfig *config) {
  
  su2double *Normal, Area, Mean_SoundSpeed = 0.0, Mean_ProjVel = 0.0,
  Mean_BetaInc2, Lambda, ProjVel, ProjVel_i, ProjVel_j, *GridVel, *GridVel_i, *GridVel_j;
  
  unsigned long iEdge, iVertex, iPoint, jPoint;
  unsigned short iDim, iMarker;

  bool grid_movement = config->GetGrid_Movement();

  /*--- Set maximum inviscid eigenvalue to zero, and compute sound speed ---*/
  
  for (iPoint = 0; iPoint < nPointDomain; iPoint++) {
    node[iPoint]->SetLambda(0.0);
  }
  
  /*--- Loop interior edges ---*/
  
  for (iEdge = 0; iEdge < geometry->GetnEdge(); iEdge++) {
    
    /*--- Point identification, Normal vector and area ---*/
    
    iPoint = geometry->edge[iEdge]->GetNode(0);
    jPoint = geometry->edge[iEdge]->GetNode(1);
    
    Normal = geometry->edge[iEdge]->GetNormal();
    Area = 0.0;
    for (iDim = 0; iDim < nDim; iDim++) Area += Normal[iDim]*Normal[iDim];
    Area = sqrt(Area);
    
    /*--- Mean Values ---*/

    Mean_ProjVel    = 0.5 * (node[iPoint]->GetProjVel(Normal) + node[jPoint]->GetProjVel(Normal));
    Mean_BetaInc2   = 0.5 * (node[iPoint]->GetBetaInc2()      + node[jPoint]->GetBetaInc2());
    Mean_SoundSpeed = sqrt(Mean_BetaInc2*Area*Area);

    /*--- Adjustment for grid movement ---*/
    
    if (grid_movement) {
      GridVel_i = geometry->node[iPoint]->GetGridVel();
      GridVel_j = geometry->node[jPoint]->GetGridVel();
      ProjVel_i = 0.0; ProjVel_j =0.0;
      for (iDim = 0; iDim < nDim; iDim++) {
        ProjVel_i += GridVel_i[iDim]*Normal[iDim];
        ProjVel_j += GridVel_j[iDim]*Normal[iDim];
      }
      Mean_ProjVel -= 0.5 * (ProjVel_i + ProjVel_j);
    }
    
    /*--- Inviscid contribution ---*/
    
    Lambda = fabs(Mean_ProjVel) + Mean_SoundSpeed;
    if (geometry->node[iPoint]->GetDomain()) node[iPoint]->AddLambda(Lambda);
    if (geometry->node[jPoint]->GetDomain()) node[jPoint]->AddLambda(Lambda);
    
  }
  
  /*--- Loop boundary edges ---*/
  
  for (iMarker = 0; iMarker < geometry->GetnMarker(); iMarker++) {
    if ((config->GetMarker_All_KindBC(iMarker) != INTERNAL_BOUNDARY) &&
        (config->GetMarker_All_KindBC(iMarker) != PERIODIC_BOUNDARY)) {
    for (iVertex = 0; iVertex < geometry->GetnVertex(iMarker); iVertex++) {
      
      /*--- Point identification, Normal vector and area ---*/
      
      iPoint = geometry->vertex[iMarker][iVertex]->GetNode();
      Normal = geometry->vertex[iMarker][iVertex]->GetNormal();
      Area = 0.0;
      for (iDim = 0; iDim < nDim; iDim++) Area += Normal[iDim]*Normal[iDim];
      Area = sqrt(Area);
      
      /*--- Mean Values ---*/
      
      Mean_ProjVel    = node[iPoint]->GetProjVel(Normal);
      Mean_BetaInc2   = node[iPoint]->GetBetaInc2();
      Mean_SoundSpeed = sqrt(Mean_BetaInc2*Area*Area);
      
      /*--- Adjustment for grid movement ---*/
      
      if (grid_movement) {
        GridVel = geometry->node[iPoint]->GetGridVel();
        ProjVel = 0.0;
        for (iDim = 0; iDim < nDim; iDim++)
          ProjVel += GridVel[iDim]*Normal[iDim];
        Mean_ProjVel -= ProjVel;
      }
      
      /*--- Inviscid contribution ---*/
      
      Lambda = fabs(Mean_ProjVel) + Mean_SoundSpeed;
      if (geometry->node[iPoint]->GetDomain()) {
        node[iPoint]->AddLambda(Lambda);
      }
      
    }
    }
  }
  
  /*--- Correct the eigenvalue values across any periodic boundaries. ---*/

  for (unsigned short iPeriodic = 1; iPeriodic <= config->GetnMarker_Periodic()/2; iPeriodic++) {
    InitiatePeriodicComms(geometry, config, iPeriodic, PERIODIC_MAX_EIG);
    CompletePeriodicComms(geometry, config, iPeriodic, PERIODIC_MAX_EIG);
  }
  
  /*--- MPI parallelization ---*/
  
  InitiateComms(geometry, config, MAX_EIGENVALUE);
  CompleteComms(geometry, config, MAX_EIGENVALUE);
  
}

void CIncEulerSolver::SetUndivided_Laplacian(CGeometry *geometry, CConfig *config) {
  
  unsigned long iPoint, jPoint, iEdge;
  su2double *Diff;
  unsigned short iVar;
  bool boundary_i, boundary_j;
  
  Diff = new su2double[nVar];
  
  for (iPoint = 0; iPoint < nPointDomain; iPoint++)
    node[iPoint]->SetUnd_LaplZero();
  
  for (iEdge = 0; iEdge < geometry->GetnEdge(); iEdge++) {
    
    iPoint = geometry->edge[iEdge]->GetNode(0);
    jPoint = geometry->edge[iEdge]->GetNode(1);
    
    /*--- Solution differences ---*/
    
    for (iVar = 0; iVar < nVar; iVar++)
      Diff[iVar] = node[iPoint]->GetSolution(iVar) - node[jPoint]->GetSolution(iVar);
    
    boundary_i = geometry->node[iPoint]->GetPhysicalBoundary();
    boundary_j = geometry->node[jPoint]->GetPhysicalBoundary();
    
    /*--- Both points inside the domain, or both in the boundary ---*/
    
    if ((!boundary_i && !boundary_j) || (boundary_i && boundary_j)) {
      if (geometry->node[iPoint]->GetDomain()) node[iPoint]->SubtractUnd_Lapl(Diff);
      if (geometry->node[jPoint]->GetDomain()) node[jPoint]->AddUnd_Lapl(Diff);
    }
    
    /*--- iPoint inside the domain, jPoint on the boundary ---*/
    
    if (!boundary_i && boundary_j)
      if (geometry->node[iPoint]->GetDomain()) node[iPoint]->SubtractUnd_Lapl(Diff);
    
    /*--- jPoint inside the domain, iPoint on the boundary ---*/
    
    if (boundary_i && !boundary_j)
      if (geometry->node[jPoint]->GetDomain()) node[jPoint]->AddUnd_Lapl(Diff);
    
  }
  
  /*--- Correct the Laplacian values across any periodic boundaries. ---*/

  for (unsigned short iPeriodic = 1; iPeriodic <= config->GetnMarker_Periodic()/2; iPeriodic++) {
    InitiatePeriodicComms(geometry, config, iPeriodic, PERIODIC_LAPLACIAN);
    CompletePeriodicComms(geometry, config, iPeriodic, PERIODIC_LAPLACIAN);
  }
  
  /*--- MPI parallelization ---*/
  
  InitiateComms(geometry, config, UNDIVIDED_LAPLACIAN);
  CompleteComms(geometry, config, UNDIVIDED_LAPLACIAN);
  
  delete [] Diff;
  
}

void CIncEulerSolver::SetCentered_Dissipation_Sensor(CGeometry *geometry, CConfig *config) {
  
  unsigned long iEdge, iPoint, jPoint;
  su2double Pressure_i = 0.0, Pressure_j = 0.0;
  bool boundary_i, boundary_j;
  
  /*--- Reset variables to store the undivided pressure ---*/
  
  for (iPoint = 0; iPoint < nPointDomain; iPoint++) {
    iPoint_UndLapl[iPoint] = 0.0;
    jPoint_UndLapl[iPoint] = 0.0;
  }
  
  /*--- Evaluate the pressure sensor ---*/
  
  for (iEdge = 0; iEdge < geometry->GetnEdge(); iEdge++) {
    
    iPoint = geometry->edge[iEdge]->GetNode(0);
    jPoint = geometry->edge[iEdge]->GetNode(1);
    
    /*--- Get the pressure, or density for incompressible solvers ---*/

    Pressure_i = node[iPoint]->GetDensity();
    Pressure_j = node[jPoint]->GetDensity();

    boundary_i = geometry->node[iPoint]->GetPhysicalBoundary();
    boundary_j = geometry->node[jPoint]->GetPhysicalBoundary();
    
    /*--- Both points inside the domain, or both on the boundary ---*/
    
    if ((!boundary_i && !boundary_j) || (boundary_i && boundary_j)) {
      
      if (geometry->node[iPoint]->GetDomain()) {
        iPoint_UndLapl[iPoint] += (Pressure_j - Pressure_i);
        jPoint_UndLapl[iPoint] += (Pressure_i + Pressure_j);
      }
      
      if (geometry->node[jPoint]->GetDomain()) {
        iPoint_UndLapl[jPoint] += (Pressure_i - Pressure_j);
        jPoint_UndLapl[jPoint] += (Pressure_i + Pressure_j);
      }
      
    }
    
    /*--- iPoint inside the domain, jPoint on the boundary ---*/
    
    if (!boundary_i && boundary_j)
      if (geometry->node[iPoint]->GetDomain()) {
        iPoint_UndLapl[iPoint] += (Pressure_j - Pressure_i);
        jPoint_UndLapl[iPoint] += (Pressure_i + Pressure_j);
      }
    
    /*--- jPoint inside the domain, iPoint on the boundary ---*/
    
    if (boundary_i && !boundary_j)
      if (geometry->node[jPoint]->GetDomain()) {
        iPoint_UndLapl[jPoint] += (Pressure_i - Pressure_j);
        jPoint_UndLapl[jPoint] += (Pressure_i + Pressure_j);
      }
    
  }
  
  /*--- Correct the sensor values across any periodic boundaries. ---*/

  for (unsigned short iPeriodic = 1; iPeriodic <= config->GetnMarker_Periodic()/2; iPeriodic++) {
    InitiatePeriodicComms(geometry, config, iPeriodic, PERIODIC_SENSOR);
    CompletePeriodicComms(geometry, config, iPeriodic, PERIODIC_SENSOR);
  }
  
  /*--- Set pressure switch for each point ---*/
  
  for (iPoint = 0; iPoint < nPointDomain; iPoint++)
    node[iPoint]->SetSensor(fabs(iPoint_UndLapl[iPoint]) / jPoint_UndLapl[iPoint]);
  
  /*--- MPI parallelization ---*/
  
  InitiateComms(geometry, config, SENSOR);
  CompleteComms(geometry, config, SENSOR);
  
}

void CIncEulerSolver::Pressure_Forces(CGeometry *geometry, CConfig *config) {

  unsigned long iVertex, iPoint;
  unsigned short iDim, iMarker, Boundary, Monitoring, iMarker_Monitoring;
  su2double Pressure = 0.0, *Normal = NULL, MomentDist[3] = {0.0,0.0,0.0}, *Coord,
  factor, RefVel2 = 0.0, RefDensity = 0.0, RefPressure,
  Force[3] = {0.0,0.0,0.0};
  su2double MomentX_Force[3] = {0.0,0.0,0.0}, MomentY_Force[3] = {0.0,0.0,0.0}, MomentZ_Force[3] = {0.0,0.0,0.0};
  su2double AxiFactor;

  bool axisymmetric = config->GetAxisymmetric();

  string Marker_Tag, Monitoring_Tag;

#ifdef HAVE_MPI
  su2double MyAllBound_CD_Inv, MyAllBound_CL_Inv, MyAllBound_CSF_Inv, MyAllBound_CMx_Inv, MyAllBound_CMy_Inv, MyAllBound_CMz_Inv, MyAllBound_CoPx_Inv, MyAllBound_CoPy_Inv, MyAllBound_CoPz_Inv, MyAllBound_CFx_Inv, MyAllBound_CFy_Inv, MyAllBound_CFz_Inv, MyAllBound_CT_Inv, MyAllBound_CQ_Inv, *MySurface_CL_Inv = NULL, *MySurface_CD_Inv = NULL, *MySurface_CSF_Inv = NULL, *MySurface_CEff_Inv = NULL, *MySurface_CFx_Inv = NULL, *MySurface_CFy_Inv = NULL, *MySurface_CFz_Inv = NULL, *MySurface_CMx_Inv = NULL, *MySurface_CMy_Inv = NULL, *MySurface_CMz_Inv = NULL;
#endif

  su2double Alpha     = config->GetAoA()*PI_NUMBER/180.0;
  su2double Beta      = config->GetAoS()*PI_NUMBER/180.0;
  su2double RefArea   = config->GetRefArea();
  su2double RefLength = config->GetRefLength();

  su2double *Origin = NULL;
  if (config->GetnMarker_Monitoring() != 0){
    Origin = config->GetRefOriginMoment(0);
  }

  /*--- Evaluate reference values for non-dimensionalization.
   For dimensional or non-dim based on initial values, use
   the far-field state (inf). For a custom non-dim based
   on user-provided reference values, use the ref values
   to compute the forces. ---*/

  if ((config->GetRef_Inc_NonDim() == DIMENSIONAL) || 
      (config->GetRef_Inc_NonDim() == INITIAL_VALUES)) {
    RefDensity  = Density_Inf;
    RefVel2 = 0.0;
    for (iDim = 0; iDim < nDim; iDim++)
      RefVel2  += Velocity_Inf[iDim]*Velocity_Inf[iDim];
  }
  else if (config->GetRef_Inc_NonDim() == REFERENCE_VALUES) {
    RefDensity = config->GetInc_Density_Ref();
    RefVel2    = config->GetInc_Velocity_Ref()*config->GetInc_Velocity_Ref();
  }

  /*--- Reference pressure is always the far-field value. ---*/

  RefPressure = Pressure_Inf;

  /*--- Compute factor for force coefficients. ---*/

  factor = 1.0 / (0.5*RefDensity*RefArea*RefVel2);

  /*-- Variables initialization ---*/

  Total_CD   = 0.0; Total_CL  = 0.0; Total_CSF = 0.0; Total_CEff = 0.0;
  Total_CMx  = 0.0; Total_CMy = 0.0; Total_CMz = 0.0;
  Total_CoPx = 0.0; Total_CoPy = 0.0;  Total_CoPz = 0.0;
  Total_CFx  = 0.0; Total_CFy = 0.0; Total_CFz = 0.0;
  Total_CT   = 0.0; Total_CQ  = 0.0; Total_CMerit = 0.0;
  Total_Heat = 0.0; Total_MaxHeat = 0.0;

  AllBound_CD_Inv   = 0.0; AllBound_CL_Inv  = 0.0;  AllBound_CSF_Inv    = 0.0;
  AllBound_CMx_Inv  = 0.0; AllBound_CMy_Inv = 0.0;  AllBound_CMz_Inv    = 0.0;
  AllBound_CoPx_Inv = 0.0; AllBound_CoPy_Inv = 0.0; AllBound_CoPz_Inv = 0.0;
  AllBound_CFx_Inv  = 0.0; AllBound_CFy_Inv = 0.0;  AllBound_CFz_Inv    = 0.0;
  AllBound_CT_Inv   = 0.0; AllBound_CQ_Inv  = 0.0;  AllBound_CMerit_Inv = 0.0;
  AllBound_CEff_Inv = 0.0;

  for (iMarker_Monitoring = 0; iMarker_Monitoring < config->GetnMarker_Monitoring(); iMarker_Monitoring++) {
    Surface_CL_Inv[iMarker_Monitoring]  = 0.0; Surface_CD_Inv[iMarker_Monitoring]   = 0.0;
    Surface_CSF_Inv[iMarker_Monitoring] = 0.0; Surface_CEff_Inv[iMarker_Monitoring] = 0.0;
    Surface_CFx_Inv[iMarker_Monitoring] = 0.0; Surface_CFy_Inv[iMarker_Monitoring]  = 0.0;
    Surface_CFz_Inv[iMarker_Monitoring] = 0.0; Surface_CMx_Inv[iMarker_Monitoring]  = 0.0;
    Surface_CMy_Inv[iMarker_Monitoring] = 0.0; Surface_CMz_Inv[iMarker_Monitoring]  = 0.0;
    
    Surface_CL[iMarker_Monitoring]  = 0.0; Surface_CD[iMarker_Monitoring]   = 0.0;
    Surface_CSF[iMarker_Monitoring] = 0.0; Surface_CEff[iMarker_Monitoring] = 0.0;
    Surface_CFx[iMarker_Monitoring] = 0.0; Surface_CFy[iMarker_Monitoring]  = 0.0;
    Surface_CFz[iMarker_Monitoring] = 0.0; Surface_CMx[iMarker_Monitoring]  = 0.0;
    Surface_CMy[iMarker_Monitoring] = 0.0; Surface_CMz[iMarker_Monitoring]  = 0.0;
  }

  /*--- Loop over the Euler and Navier-Stokes markers ---*/

  for (iMarker = 0; iMarker < nMarker; iMarker++) {

    Boundary   = config->GetMarker_All_KindBC(iMarker);
    Monitoring = config->GetMarker_All_Monitoring(iMarker);

    /*--- Obtain the origin for the moment computation for a particular marker ---*/

    if (Monitoring == YES) {
      for (iMarker_Monitoring = 0; iMarker_Monitoring < config->GetnMarker_Monitoring(); iMarker_Monitoring++) {
        Monitoring_Tag = config->GetMarker_Monitoring_TagBound(iMarker_Monitoring);
        Marker_Tag = config->GetMarker_All_TagBound(iMarker);
        if (Marker_Tag == Monitoring_Tag)
          Origin = config->GetRefOriginMoment(iMarker_Monitoring);
      }
    }

    if ((Boundary == EULER_WALL) || (Boundary == HEAT_FLUX) ||
        (Boundary == ISOTHERMAL) || (Boundary == NEARFIELD_BOUNDARY) ||
        (Boundary == CHT_WALL_INTERFACE) ||
        (Boundary == INLET_FLOW) || (Boundary == OUTLET_FLOW) ||
        (Boundary == ACTDISK_INLET) || (Boundary == ACTDISK_OUTLET)||
        (Boundary == ENGINE_INFLOW) || (Boundary == ENGINE_EXHAUST)) {

      /*--- Forces initialization at each Marker ---*/

      CD_Inv[iMarker]   = 0.0; CL_Inv[iMarker]  = 0.0;  CSF_Inv[iMarker]    = 0.0;
      CMx_Inv[iMarker]  = 0.0; CMy_Inv[iMarker] = 0.0;  CMz_Inv[iMarker]    = 0.0;
      CoPx_Inv[iMarker] = 0.0; CoPy_Inv[iMarker] = 0.0; CoPz_Inv[iMarker] = 0.0;
      CFx_Inv[iMarker]  = 0.0; CFy_Inv[iMarker] = 0.0;  CFz_Inv[iMarker]    = 0.0;
      CT_Inv[iMarker]   = 0.0; CQ_Inv[iMarker]  = 0.0;  CMerit_Inv[iMarker] = 0.0;
      CEff_Inv[iMarker] = 0.0;

      for (iDim = 0; iDim < nDim; iDim++) ForceInviscid[iDim] = 0.0;
      MomentInviscid[0] = 0.0; MomentInviscid[1] = 0.0; MomentInviscid[2] = 0.0;
      MomentX_Force[0] = 0.0; MomentX_Force[1] = 0.0; MomentX_Force[2] = 0.0;
      MomentY_Force[0] = 0.0; MomentY_Force[1] = 0.0; MomentY_Force[2] = 0.0;
      MomentZ_Force[0] = 0.0; MomentZ_Force[1] = 0.0; MomentZ_Force[2] = 0.0;

      /*--- Loop over the vertices to compute the forces ---*/

      for (iVertex = 0; iVertex < geometry->GetnVertex(iMarker); iVertex++) {

        iPoint = geometry->vertex[iMarker][iVertex]->GetNode();

        Pressure = node[iPoint]->GetPressure();

        CPressure[iMarker][iVertex] = (Pressure - RefPressure)*factor*RefArea;

        /*--- Note that the pressure coefficient is computed at the
         halo cells (for visualization purposes), but not the forces ---*/

        if ( (geometry->node[iPoint]->GetDomain()) && (Monitoring == YES) ) {

          Normal = geometry->vertex[iMarker][iVertex]->GetNormal();
          Coord = geometry->node[iPoint]->GetCoord();

          for (iDim = 0; iDim < nDim; iDim++) {
            MomentDist[iDim] = Coord[iDim] - Origin[iDim];
          }

          /*--- Axisymmetric simulations ---*/

          if (axisymmetric) AxiFactor = 2.0*PI_NUMBER*geometry->node[iPoint]->GetCoord(1);
          else AxiFactor = 1.0;

          /*--- Force computation, note the minus sign due to the
           orientation of the normal (outward) ---*/

          for (iDim = 0; iDim < nDim; iDim++) {
            Force[iDim] = -(Pressure - Pressure_Inf) * Normal[iDim] * factor * AxiFactor;
            ForceInviscid[iDim] += Force[iDim];
          }

          /*--- Moment with respect to the reference axis ---*/

          if (nDim == 3) {
            MomentInviscid[0] += (Force[2]*MomentDist[1]-Force[1]*MomentDist[2])/RefLength;
            MomentX_Force[1]  += (-Force[1]*Coord[2]);
            MomentX_Force[2]  += (Force[2]*Coord[1]);

            MomentInviscid[1] += (Force[0]*MomentDist[2]-Force[2]*MomentDist[0])/RefLength;
            MomentY_Force[2]  += (-Force[2]*Coord[0]);
            MomentY_Force[0]  += (Force[0]*Coord[2]);
          }
          MomentInviscid[2] += (Force[1]*MomentDist[0]-Force[0]*MomentDist[1])/RefLength;
          MomentZ_Force[0]  += (-Force[0]*Coord[1]);
          MomentZ_Force[1]  += (Force[1]*Coord[0]);
        }

      }

      /*--- Project forces and store the non-dimensional coefficients ---*/

      if (Monitoring == YES) {

        if (Boundary != NEARFIELD_BOUNDARY) {
          if (nDim == 2) {
            CD_Inv[iMarker]  =  ForceInviscid[0]*cos(Alpha) + ForceInviscid[1]*sin(Alpha);
            CL_Inv[iMarker]  = -ForceInviscid[0]*sin(Alpha) + ForceInviscid[1]*cos(Alpha);
            CEff_Inv[iMarker]   = CL_Inv[iMarker] / (CD_Inv[iMarker]+EPS);
            CMz_Inv[iMarker]    = MomentInviscid[2];
            CoPx_Inv[iMarker]   = MomentZ_Force[1];
            CoPy_Inv[iMarker]   = -MomentZ_Force[0];
            CFx_Inv[iMarker]    = ForceInviscid[0];
            CFy_Inv[iMarker]    = ForceInviscid[1];
            CT_Inv[iMarker]     = -CFx_Inv[iMarker];
            CQ_Inv[iMarker]     = -CMz_Inv[iMarker];
            CMerit_Inv[iMarker] = CT_Inv[iMarker] / (CQ_Inv[iMarker] + EPS);
          }
          if (nDim == 3) {
            CD_Inv[iMarker]      =  ForceInviscid[0]*cos(Alpha)*cos(Beta) + ForceInviscid[1]*sin(Beta) + ForceInviscid[2]*sin(Alpha)*cos(Beta);
            CL_Inv[iMarker]      = -ForceInviscid[0]*sin(Alpha) + ForceInviscid[2]*cos(Alpha);
            CSF_Inv[iMarker] = -ForceInviscid[0]*sin(Beta)*cos(Alpha) + ForceInviscid[1]*cos(Beta) - ForceInviscid[2]*sin(Beta)*sin(Alpha);
            CEff_Inv[iMarker]       = CL_Inv[iMarker] / (CD_Inv[iMarker] + EPS);
            CMx_Inv[iMarker]        = MomentInviscid[0];
            CMy_Inv[iMarker]        = MomentInviscid[1];
            CMz_Inv[iMarker]        = MomentInviscid[2];
            CoPx_Inv[iMarker]    = -MomentY_Force[0];
            CoPz_Inv[iMarker]    = MomentY_Force[2];
            CFx_Inv[iMarker]        = ForceInviscid[0];
            CFy_Inv[iMarker]        = ForceInviscid[1];
            CFz_Inv[iMarker]        = ForceInviscid[2];
            CT_Inv[iMarker]         = -CFz_Inv[iMarker];
            CQ_Inv[iMarker]         = -CMz_Inv[iMarker];
            CMerit_Inv[iMarker]     = CT_Inv[iMarker] / (CQ_Inv[iMarker] + EPS);
          }

          AllBound_CD_Inv     += CD_Inv[iMarker];
          AllBound_CL_Inv     += CL_Inv[iMarker];
          AllBound_CSF_Inv    += CSF_Inv[iMarker];
          AllBound_CEff_Inv    = AllBound_CL_Inv / (AllBound_CD_Inv + EPS);
          AllBound_CMx_Inv    += CMx_Inv[iMarker];
          AllBound_CMy_Inv    += CMy_Inv[iMarker];
          AllBound_CMz_Inv    += CMz_Inv[iMarker];
          AllBound_CoPx_Inv   += CoPx_Inv[iMarker];
          AllBound_CoPy_Inv   += CoPy_Inv[iMarker];
          AllBound_CoPz_Inv   += CoPz_Inv[iMarker];
          AllBound_CFx_Inv    += CFx_Inv[iMarker];
          AllBound_CFy_Inv    += CFy_Inv[iMarker];
          AllBound_CFz_Inv    += CFz_Inv[iMarker];
          AllBound_CT_Inv     += CT_Inv[iMarker];
          AllBound_CQ_Inv     += CQ_Inv[iMarker];
          AllBound_CMerit_Inv  = AllBound_CT_Inv / (AllBound_CQ_Inv + EPS);

          /*--- Compute the coefficients per surface ---*/

          for (iMarker_Monitoring = 0; iMarker_Monitoring < config->GetnMarker_Monitoring(); iMarker_Monitoring++) {
            Monitoring_Tag = config->GetMarker_Monitoring_TagBound(iMarker_Monitoring);
            Marker_Tag = config->GetMarker_All_TagBound(iMarker);
            if (Marker_Tag == Monitoring_Tag) {
              Surface_CL_Inv[iMarker_Monitoring]   += CL_Inv[iMarker];
              Surface_CD_Inv[iMarker_Monitoring]   += CD_Inv[iMarker];
              Surface_CSF_Inv[iMarker_Monitoring]  += CSF_Inv[iMarker];
              Surface_CEff_Inv[iMarker_Monitoring]  = CL_Inv[iMarker] / (CD_Inv[iMarker] + EPS);
              Surface_CFx_Inv[iMarker_Monitoring]  += CFx_Inv[iMarker];
              Surface_CFy_Inv[iMarker_Monitoring]  += CFy_Inv[iMarker];
              Surface_CFz_Inv[iMarker_Monitoring]  += CFz_Inv[iMarker];
              Surface_CMx_Inv[iMarker_Monitoring]  += CMx_Inv[iMarker];
              Surface_CMy_Inv[iMarker_Monitoring]  += CMy_Inv[iMarker];
              Surface_CMz_Inv[iMarker_Monitoring]  += CMz_Inv[iMarker];
            }
          }

        }

      }

    }
  }

#ifdef HAVE_MPI

  /*--- Add AllBound information using all the nodes ---*/

  MyAllBound_CD_Inv        = AllBound_CD_Inv;        AllBound_CD_Inv = 0.0;
  MyAllBound_CL_Inv        = AllBound_CL_Inv;        AllBound_CL_Inv = 0.0;
  MyAllBound_CSF_Inv   = AllBound_CSF_Inv;   AllBound_CSF_Inv = 0.0;
  AllBound_CEff_Inv = 0.0;
  MyAllBound_CMx_Inv          = AllBound_CMx_Inv;          AllBound_CMx_Inv = 0.0;
  MyAllBound_CMy_Inv          = AllBound_CMy_Inv;          AllBound_CMy_Inv = 0.0;
  MyAllBound_CMz_Inv          = AllBound_CMz_Inv;          AllBound_CMz_Inv = 0.0;
  MyAllBound_CoPx_Inv          = AllBound_CoPx_Inv;          AllBound_CoPx_Inv = 0.0;
  MyAllBound_CoPy_Inv          = AllBound_CoPy_Inv;          AllBound_CoPy_Inv = 0.0;
  MyAllBound_CoPz_Inv          = AllBound_CoPz_Inv;          AllBound_CoPz_Inv = 0.0;
  MyAllBound_CFx_Inv          = AllBound_CFx_Inv;          AllBound_CFx_Inv = 0.0;
  MyAllBound_CFy_Inv          = AllBound_CFy_Inv;          AllBound_CFy_Inv = 0.0;
  MyAllBound_CFz_Inv          = AllBound_CFz_Inv;          AllBound_CFz_Inv = 0.0;
  MyAllBound_CT_Inv           = AllBound_CT_Inv;           AllBound_CT_Inv = 0.0;
  MyAllBound_CQ_Inv           = AllBound_CQ_Inv;           AllBound_CQ_Inv = 0.0;
  AllBound_CMerit_Inv = 0.0;

  if (config->GetComm_Level() == COMM_FULL) {
    SU2_MPI::Allreduce(&MyAllBound_CD_Inv, &AllBound_CD_Inv, 1, MPI_DOUBLE, MPI_SUM, MPI_COMM_WORLD);
    SU2_MPI::Allreduce(&MyAllBound_CL_Inv, &AllBound_CL_Inv, 1, MPI_DOUBLE, MPI_SUM, MPI_COMM_WORLD);
    SU2_MPI::Allreduce(&MyAllBound_CSF_Inv, &AllBound_CSF_Inv, 1, MPI_DOUBLE, MPI_SUM, MPI_COMM_WORLD);
    AllBound_CEff_Inv = AllBound_CL_Inv / (AllBound_CD_Inv + EPS);
    SU2_MPI::Allreduce(&MyAllBound_CMx_Inv, &AllBound_CMx_Inv, 1, MPI_DOUBLE, MPI_SUM, MPI_COMM_WORLD);
    SU2_MPI::Allreduce(&MyAllBound_CMy_Inv, &AllBound_CMy_Inv, 1, MPI_DOUBLE, MPI_SUM, MPI_COMM_WORLD);
    SU2_MPI::Allreduce(&MyAllBound_CMz_Inv, &AllBound_CMz_Inv, 1, MPI_DOUBLE, MPI_SUM, MPI_COMM_WORLD);
    SU2_MPI::Allreduce(&MyAllBound_CoPx_Inv, &AllBound_CoPx_Inv, 1, MPI_DOUBLE, MPI_SUM, MPI_COMM_WORLD);
    SU2_MPI::Allreduce(&MyAllBound_CoPy_Inv, &AllBound_CoPy_Inv, 1, MPI_DOUBLE, MPI_SUM, MPI_COMM_WORLD);
    SU2_MPI::Allreduce(&MyAllBound_CoPz_Inv, &AllBound_CoPz_Inv, 1, MPI_DOUBLE, MPI_SUM, MPI_COMM_WORLD);
    SU2_MPI::Allreduce(&MyAllBound_CFx_Inv, &AllBound_CFx_Inv, 1, MPI_DOUBLE, MPI_SUM, MPI_COMM_WORLD);
    SU2_MPI::Allreduce(&MyAllBound_CFy_Inv, &AllBound_CFy_Inv, 1, MPI_DOUBLE, MPI_SUM, MPI_COMM_WORLD);
    SU2_MPI::Allreduce(&MyAllBound_CFz_Inv, &AllBound_CFz_Inv, 1, MPI_DOUBLE, MPI_SUM, MPI_COMM_WORLD);
    SU2_MPI::Allreduce(&MyAllBound_CT_Inv, &AllBound_CT_Inv, 1, MPI_DOUBLE, MPI_SUM, MPI_COMM_WORLD);
    SU2_MPI::Allreduce(&MyAllBound_CQ_Inv, &AllBound_CQ_Inv, 1, MPI_DOUBLE, MPI_SUM, MPI_COMM_WORLD);
    AllBound_CMerit_Inv = AllBound_CT_Inv / (AllBound_CQ_Inv + EPS);
  }
  
  /*--- Add the forces on the surfaces using all the nodes ---*/

  MySurface_CL_Inv      = new su2double[config->GetnMarker_Monitoring()];
  MySurface_CD_Inv      = new su2double[config->GetnMarker_Monitoring()];
  MySurface_CSF_Inv = new su2double[config->GetnMarker_Monitoring()];
  MySurface_CEff_Inv       = new su2double[config->GetnMarker_Monitoring()];
  MySurface_CFx_Inv        = new su2double[config->GetnMarker_Monitoring()];
  MySurface_CFy_Inv        = new su2double[config->GetnMarker_Monitoring()];
  MySurface_CFz_Inv        = new su2double[config->GetnMarker_Monitoring()];
  MySurface_CMx_Inv        = new su2double[config->GetnMarker_Monitoring()];
  MySurface_CMy_Inv        = new su2double[config->GetnMarker_Monitoring()];
  MySurface_CMz_Inv        = new su2double[config->GetnMarker_Monitoring()];

  for (iMarker_Monitoring = 0; iMarker_Monitoring < config->GetnMarker_Monitoring(); iMarker_Monitoring++) {
    MySurface_CL_Inv[iMarker_Monitoring]      = Surface_CL_Inv[iMarker_Monitoring];
    MySurface_CD_Inv[iMarker_Monitoring]      = Surface_CD_Inv[iMarker_Monitoring];
    MySurface_CSF_Inv[iMarker_Monitoring] = Surface_CSF_Inv[iMarker_Monitoring];
    MySurface_CEff_Inv[iMarker_Monitoring]       = Surface_CEff_Inv[iMarker_Monitoring];
    MySurface_CFx_Inv[iMarker_Monitoring]        = Surface_CFx_Inv[iMarker_Monitoring];
    MySurface_CFy_Inv[iMarker_Monitoring]        = Surface_CFy_Inv[iMarker_Monitoring];
    MySurface_CFz_Inv[iMarker_Monitoring]        = Surface_CFz_Inv[iMarker_Monitoring];
    MySurface_CMx_Inv[iMarker_Monitoring]        = Surface_CMx_Inv[iMarker_Monitoring];
    MySurface_CMy_Inv[iMarker_Monitoring]        = Surface_CMy_Inv[iMarker_Monitoring];
    MySurface_CMz_Inv[iMarker_Monitoring]        = Surface_CMz_Inv[iMarker_Monitoring];

    Surface_CL_Inv[iMarker_Monitoring]      = 0.0;
    Surface_CD_Inv[iMarker_Monitoring]      = 0.0;
    Surface_CSF_Inv[iMarker_Monitoring] = 0.0;
    Surface_CEff_Inv[iMarker_Monitoring]       = 0.0;
    Surface_CFx_Inv[iMarker_Monitoring]        = 0.0;
    Surface_CFy_Inv[iMarker_Monitoring]        = 0.0;
    Surface_CFz_Inv[iMarker_Monitoring]        = 0.0;
    Surface_CMx_Inv[iMarker_Monitoring]        = 0.0;
    Surface_CMy_Inv[iMarker_Monitoring]        = 0.0;
    Surface_CMz_Inv[iMarker_Monitoring]        = 0.0;
  }

  if (config->GetComm_Level() == COMM_FULL) {
    SU2_MPI::Allreduce(MySurface_CL_Inv, Surface_CL_Inv, config->GetnMarker_Monitoring(), MPI_DOUBLE, MPI_SUM, MPI_COMM_WORLD);
    SU2_MPI::Allreduce(MySurface_CD_Inv, Surface_CD_Inv, config->GetnMarker_Monitoring(), MPI_DOUBLE, MPI_SUM, MPI_COMM_WORLD);
    SU2_MPI::Allreduce(MySurface_CSF_Inv, Surface_CSF_Inv, config->GetnMarker_Monitoring(), MPI_DOUBLE, MPI_SUM, MPI_COMM_WORLD);
    for (iMarker_Monitoring = 0; iMarker_Monitoring < config->GetnMarker_Monitoring(); iMarker_Monitoring++)
      Surface_CEff_Inv[iMarker_Monitoring] = Surface_CL_Inv[iMarker_Monitoring] / (Surface_CD_Inv[iMarker_Monitoring] + EPS);
    SU2_MPI::Allreduce(MySurface_CFx_Inv, Surface_CFx_Inv, config->GetnMarker_Monitoring(), MPI_DOUBLE, MPI_SUM, MPI_COMM_WORLD);
    SU2_MPI::Allreduce(MySurface_CFy_Inv, Surface_CFy_Inv, config->GetnMarker_Monitoring(), MPI_DOUBLE, MPI_SUM, MPI_COMM_WORLD);
    SU2_MPI::Allreduce(MySurface_CFz_Inv, Surface_CFz_Inv, config->GetnMarker_Monitoring(), MPI_DOUBLE, MPI_SUM, MPI_COMM_WORLD);
    SU2_MPI::Allreduce(MySurface_CMx_Inv, Surface_CMx_Inv, config->GetnMarker_Monitoring(), MPI_DOUBLE, MPI_SUM, MPI_COMM_WORLD);
    SU2_MPI::Allreduce(MySurface_CMy_Inv, Surface_CMy_Inv, config->GetnMarker_Monitoring(), MPI_DOUBLE, MPI_SUM, MPI_COMM_WORLD);
    SU2_MPI::Allreduce(MySurface_CMz_Inv, Surface_CMz_Inv, config->GetnMarker_Monitoring(), MPI_DOUBLE, MPI_SUM, MPI_COMM_WORLD);
  }
  
  delete [] MySurface_CL_Inv; delete [] MySurface_CD_Inv; delete [] MySurface_CSF_Inv;
  delete [] MySurface_CEff_Inv;  delete [] MySurface_CFx_Inv;   delete [] MySurface_CFy_Inv;
  delete [] MySurface_CFz_Inv;   delete [] MySurface_CMx_Inv;   delete [] MySurface_CMy_Inv;
  delete [] MySurface_CMz_Inv;

#endif

  /*--- Update the total coefficients (note that all the nodes have the same value) ---*/

  Total_CD            = AllBound_CD_Inv;
  Total_CL            = AllBound_CL_Inv;
  Total_CSF           = AllBound_CSF_Inv;
  Total_CEff          = Total_CL / (Total_CD + EPS);
  Total_CMx           = AllBound_CMx_Inv;
  Total_CMy           = AllBound_CMy_Inv;
  Total_CMz           = AllBound_CMz_Inv;
  Total_CoPx          = AllBound_CoPx_Inv;
  Total_CoPy          = AllBound_CoPy_Inv;
  Total_CoPz          = AllBound_CoPz_Inv;
  Total_CFx           = AllBound_CFx_Inv;
  Total_CFy           = AllBound_CFy_Inv;
  Total_CFz           = AllBound_CFz_Inv;
  Total_CT            = AllBound_CT_Inv;
  Total_CQ            = AllBound_CQ_Inv;
  Total_CMerit        = Total_CT / (Total_CQ + EPS);

  /*--- Update the total coefficients per surface (note that all the nodes have the same value)---*/

  for (iMarker_Monitoring = 0; iMarker_Monitoring < config->GetnMarker_Monitoring(); iMarker_Monitoring++) {
    Surface_CL[iMarker_Monitoring]      = Surface_CL_Inv[iMarker_Monitoring];
    Surface_CD[iMarker_Monitoring]      = Surface_CD_Inv[iMarker_Monitoring];
    Surface_CSF[iMarker_Monitoring] = Surface_CSF_Inv[iMarker_Monitoring];
    Surface_CEff[iMarker_Monitoring]       = Surface_CL_Inv[iMarker_Monitoring] / (Surface_CD_Inv[iMarker_Monitoring] + EPS);
    Surface_CFx[iMarker_Monitoring]        = Surface_CFx_Inv[iMarker_Monitoring];
    Surface_CFy[iMarker_Monitoring]        = Surface_CFy_Inv[iMarker_Monitoring];
    Surface_CFz[iMarker_Monitoring]        = Surface_CFz_Inv[iMarker_Monitoring];
    Surface_CMx[iMarker_Monitoring]        = Surface_CMx_Inv[iMarker_Monitoring];
    Surface_CMy[iMarker_Monitoring]        = Surface_CMy_Inv[iMarker_Monitoring];
    Surface_CMz[iMarker_Monitoring]        = Surface_CMz_Inv[iMarker_Monitoring];
  }

}

void CIncEulerSolver::Momentum_Forces(CGeometry *geometry, CConfig *config) {

  unsigned long iVertex, iPoint;
  unsigned short iDim, iMarker, Boundary, Monitoring, iMarker_Monitoring;
  su2double *Normal = NULL, MomentDist[3] = {0.0,0.0,0.0}, *Coord, Area,
  factor, RefVel2 = 0.0, RefDensity = 0.0,
  Force[3] = {0.0,0.0,0.0}, Velocity[3], MassFlow, Density;
  string Marker_Tag, Monitoring_Tag;
  su2double MomentX_Force[3] = {0.0,0.0,0.0}, MomentY_Force[3] = {0.0,0.0,0.0}, MomentZ_Force[3] = {0.0,0.0,0.0};
  su2double AxiFactor;

#ifdef HAVE_MPI
  su2double MyAllBound_CD_Mnt, MyAllBound_CL_Mnt, MyAllBound_CSF_Mnt,
  MyAllBound_CMx_Mnt, MyAllBound_CMy_Mnt, MyAllBound_CMz_Mnt,
  MyAllBound_CoPx_Mnt, MyAllBound_CoPy_Mnt, MyAllBound_CoPz_Mnt,
  MyAllBound_CFx_Mnt, MyAllBound_CFy_Mnt, MyAllBound_CFz_Mnt, MyAllBound_CT_Mnt,
  MyAllBound_CQ_Mnt,
  *MySurface_CL_Mnt = NULL, *MySurface_CD_Mnt = NULL, *MySurface_CSF_Mnt = NULL,
  *MySurface_CEff_Mnt = NULL, *MySurface_CFx_Mnt = NULL, *MySurface_CFy_Mnt = NULL,
  *MySurface_CFz_Mnt = NULL,
  *MySurface_CMx_Mnt = NULL, *MySurface_CMy_Mnt = NULL,  *MySurface_CMz_Mnt = NULL;
#endif

  su2double Alpha     = config->GetAoA()*PI_NUMBER/180.0;
  su2double Beta      = config->GetAoS()*PI_NUMBER/180.0;
  su2double RefArea   = config->GetRefArea();
  su2double RefLength = config->GetRefLength();
  su2double *Origin = NULL;
  if (config->GetnMarker_Monitoring() != 0){
    Origin = config->GetRefOriginMoment(0);
  }
  bool axisymmetric          = config->GetAxisymmetric();

  /*--- Evaluate reference values for non-dimensionalization.
   For dimensional or non-dim based on initial values, use
   the far-field state (inf). For a custom non-dim based
   on user-provided reference values, use the ref values
   to compute the forces. ---*/

  if ((config->GetRef_Inc_NonDim() == DIMENSIONAL) || 
      (config->GetRef_Inc_NonDim() == INITIAL_VALUES)) {
    RefDensity  = Density_Inf;
    RefVel2 = 0.0;
    for (iDim = 0; iDim < nDim; iDim++)
      RefVel2  += Velocity_Inf[iDim]*Velocity_Inf[iDim];
  }
  else if (config->GetRef_Inc_NonDim() == REFERENCE_VALUES) {
    RefDensity = config->GetInc_Density_Ref();
    RefVel2    = config->GetInc_Velocity_Ref()*config->GetInc_Velocity_Ref();
  }

  /*--- Compute factor for force coefficients. ---*/

  factor = 1.0 / (0.5*RefDensity*RefArea*RefVel2);

  /*-- Variables initialization ---*/

  AllBound_CD_Mnt = 0.0;        AllBound_CL_Mnt = 0.0; AllBound_CSF_Mnt = 0.0;
  AllBound_CMx_Mnt = 0.0;          AllBound_CMy_Mnt = 0.0;   AllBound_CMz_Mnt = 0.0;
  AllBound_CoPx_Mnt = 0.0;          AllBound_CoPy_Mnt = 0.0;   AllBound_CoPz_Mnt = 0.0;
  AllBound_CFx_Mnt = 0.0;          AllBound_CFy_Mnt = 0.0;   AllBound_CFz_Mnt = 0.0;
  AllBound_CT_Mnt = 0.0;           AllBound_CQ_Mnt = 0.0;    AllBound_CMerit_Mnt = 0.0;
  AllBound_CEff_Mnt = 0.0;

  for (iMarker_Monitoring = 0; iMarker_Monitoring < config->GetnMarker_Monitoring(); iMarker_Monitoring++) {
    Surface_CL_Mnt[iMarker_Monitoring]      = 0.0; Surface_CD_Mnt[iMarker_Monitoring]      = 0.0;
    Surface_CSF_Mnt[iMarker_Monitoring] = 0.0; Surface_CEff_Mnt[iMarker_Monitoring]       = 0.0;
    Surface_CFx_Mnt[iMarker_Monitoring]        = 0.0; Surface_CFy_Mnt[iMarker_Monitoring]        = 0.0;
    Surface_CFz_Mnt[iMarker_Monitoring]        = 0.0;
    Surface_CMx_Mnt[iMarker_Monitoring]        = 0.0; Surface_CMy_Mnt[iMarker_Monitoring]        = 0.0; Surface_CMz_Mnt[iMarker_Monitoring]        = 0.0;
  }

  /*--- Loop over the Inlet / Outlet Markers  ---*/

  for (iMarker = 0; iMarker < nMarker; iMarker++) {

    Boundary   = config->GetMarker_All_KindBC(iMarker);
    Monitoring = config->GetMarker_All_Monitoring(iMarker);

    /*--- Obtain the origin for the moment computation for a particular marker ---*/

    if (Monitoring == YES) {
      for (iMarker_Monitoring = 0; iMarker_Monitoring < config->GetnMarker_Monitoring(); iMarker_Monitoring++) {
        Monitoring_Tag = config->GetMarker_Monitoring_TagBound(iMarker_Monitoring);
        Marker_Tag = config->GetMarker_All_TagBound(iMarker);
        if (Marker_Tag == Monitoring_Tag)
          Origin = config->GetRefOriginMoment(iMarker_Monitoring);
      }
    }

    if ((Boundary == INLET_FLOW) || (Boundary == OUTLET_FLOW) ||
        (Boundary == ACTDISK_INLET) || (Boundary == ACTDISK_OUTLET)||
        (Boundary == ENGINE_INFLOW) || (Boundary == ENGINE_EXHAUST)) {

      /*--- Forces initialization at each Marker ---*/

      CD_Mnt[iMarker] = 0.0;        CL_Mnt[iMarker] = 0.0; CSF_Mnt[iMarker] = 0.0;
      CMx_Mnt[iMarker] = 0.0;          CMy_Mnt[iMarker] = 0.0;   CMz_Mnt[iMarker] = 0.0;
      CFx_Mnt[iMarker] = 0.0;          CFy_Mnt[iMarker] = 0.0;   CFz_Mnt[iMarker] = 0.0;
      CoPx_Mnt[iMarker] = 0.0;         CoPy_Mnt[iMarker] = 0.0;  CoPz_Mnt[iMarker] = 0.0;
      CT_Mnt[iMarker] = 0.0;           CQ_Mnt[iMarker] = 0.0;    CMerit_Mnt[iMarker] = 0.0;
      CEff_Mnt[iMarker] = 0.0;

      for (iDim = 0; iDim < nDim; iDim++) ForceMomentum[iDim] = 0.0;
      MomentMomentum[0] = 0.0; MomentMomentum[1] = 0.0; MomentMomentum[2] = 0.0;
      MomentX_Force[0] = 0.0; MomentX_Force[1] = 0.0; MomentX_Force[2] = 0.0;
      MomentY_Force[0] = 0.0; MomentY_Force[1] = 0.0; MomentY_Force[2] = 0.0;
      MomentZ_Force[0] = 0.0; MomentZ_Force[1] = 0.0; MomentZ_Force[2] = 0.0;

      /*--- Loop over the vertices to compute the forces ---*/

      for (iVertex = 0; iVertex < geometry->GetnVertex(iMarker); iVertex++) {

        iPoint = geometry->vertex[iMarker][iVertex]->GetNode();

        /*--- Note that the pressure coefficient is computed at the
         halo cells (for visualization purposes), but not the forces ---*/

        if ( (geometry->node[iPoint]->GetDomain()) && (Monitoring == YES) ) {

          Normal = geometry->vertex[iMarker][iVertex]->GetNormal();
          Coord = geometry->node[iPoint]->GetCoord();
          Density   = node[iPoint]->GetDensity();

          Area = 0.0;
          for (iDim = 0; iDim < nDim; iDim++)
            Area += Normal[iDim]*Normal[iDim];
          Area = sqrt(Area);

          MassFlow = 0.0;
          for (iDim = 0; iDim < nDim; iDim++) {
            Velocity[iDim]   = node[iPoint]->GetVelocity(iDim);
            MomentDist[iDim] = Coord[iDim] - Origin[iDim];
            MassFlow -= Normal[iDim]*Velocity[iDim]*Density;
          }

          /*--- Axisymmetric simulations ---*/

          if (axisymmetric) AxiFactor = 2.0*PI_NUMBER*geometry->node[iPoint]->GetCoord(1);
          else AxiFactor = 1.0;

          /*--- Force computation, note the minus sign due to the
           orientation of the normal (outward) ---*/

          for (iDim = 0; iDim < nDim; iDim++) {
            Force[iDim] = MassFlow * Velocity[iDim] * factor * AxiFactor;
            ForceMomentum[iDim] += Force[iDim];
          }

          /*--- Moment with respect to the reference axis ---*/

          if (iDim == 3) {
            MomentMomentum[0] += (Force[2]*MomentDist[1]-Force[1]*MomentDist[2])/RefLength;
            MomentX_Force[1]  += (-Force[1]*Coord[2]);
            MomentX_Force[2]  += (Force[2]*Coord[1]);

            MomentMomentum[1] += (Force[0]*MomentDist[2]-Force[2]*MomentDist[0])/RefLength;
            MomentY_Force[2]  += (-Force[2]*Coord[0]);
            MomentY_Force[0]  += (Force[0]*Coord[2]);
          }
          MomentMomentum[2] += (Force[1]*MomentDist[0]-Force[0]*MomentDist[1])/RefLength;
          MomentZ_Force[0]  += (-Force[0]*Coord[1]);
          MomentZ_Force[1]  += (Force[1]*Coord[0]);

        }

      }

      /*--- Project forces and store the non-dimensional coefficients ---*/

      if (Monitoring == YES) {

        if (nDim == 2) {
          CD_Mnt[iMarker]  =  ForceMomentum[0]*cos(Alpha) + ForceMomentum[1]*sin(Alpha);
          CL_Mnt[iMarker]  = -ForceMomentum[0]*sin(Alpha) + ForceMomentum[1]*cos(Alpha);
          CEff_Mnt[iMarker]   = CL_Mnt[iMarker] / (CD_Mnt[iMarker]+EPS);
          CMz_Mnt[iMarker]    = MomentInviscid[2];
          CFx_Mnt[iMarker]    = ForceMomentum[0];
          CFy_Mnt[iMarker]    = ForceMomentum[1];
          CoPx_Mnt[iMarker]   = MomentZ_Force[1];
          CoPy_Mnt[iMarker]   = -MomentZ_Force[0];
          CT_Mnt[iMarker]     = -CFx_Mnt[iMarker];
          CQ_Mnt[iMarker]     = -CMz_Mnt[iMarker];
          CMerit_Mnt[iMarker] = CT_Mnt[iMarker] / (CQ_Mnt[iMarker] + EPS);
        }
        if (nDim == 3) {
          CD_Mnt[iMarker]      =  ForceMomentum[0]*cos(Alpha)*cos(Beta) + ForceMomentum[1]*sin(Beta) + ForceMomentum[2]*sin(Alpha)*cos(Beta);
          CL_Mnt[iMarker]      = -ForceMomentum[0]*sin(Alpha) + ForceMomentum[2]*cos(Alpha);
          CSF_Mnt[iMarker] = -ForceMomentum[0]*sin(Beta)*cos(Alpha) + ForceMomentum[1]*cos(Beta) - ForceMomentum[2]*sin(Beta)*sin(Alpha);
          CEff_Mnt[iMarker]       = CL_Mnt[iMarker] / (CD_Mnt[iMarker] + EPS);
          CMx_Mnt[iMarker]        = MomentInviscid[0];
          CMy_Mnt[iMarker]        = MomentInviscid[1];
          CMz_Mnt[iMarker]        = MomentInviscid[2];
          CFx_Mnt[iMarker]        = ForceMomentum[0];
          CFy_Mnt[iMarker]        = ForceMomentum[1];
          CFz_Mnt[iMarker]        = ForceMomentum[2];
          CoPx_Mnt[iMarker]       = -MomentY_Force[0];
          CoPz_Mnt[iMarker]       =  MomentY_Force[2];
          CT_Mnt[iMarker]         = -CFz_Mnt[iMarker];
          CQ_Mnt[iMarker]         = -CMz_Mnt[iMarker];
          CMerit_Mnt[iMarker]     = CT_Mnt[iMarker] / (CQ_Mnt[iMarker] + EPS);
        }

        AllBound_CD_Mnt        += CD_Mnt[iMarker];
        AllBound_CL_Mnt        += CL_Mnt[iMarker];
        AllBound_CSF_Mnt   += CSF_Mnt[iMarker];
        AllBound_CEff_Mnt          = AllBound_CL_Mnt / (AllBound_CD_Mnt + EPS);
        AllBound_CMx_Mnt          += CMx_Mnt[iMarker];
        AllBound_CMy_Mnt          += CMy_Mnt[iMarker];
        AllBound_CMz_Mnt          += CMz_Mnt[iMarker];
        AllBound_CFx_Mnt          += CFx_Mnt[iMarker];
        AllBound_CFy_Mnt          += CFy_Mnt[iMarker];
        AllBound_CFz_Mnt          += CFz_Mnt[iMarker];
        AllBound_CoPx_Mnt         += CoPx_Mnt[iMarker];
        AllBound_CoPy_Mnt         += CoPy_Mnt[iMarker];
        AllBound_CoPz_Mnt         += CoPz_Mnt[iMarker];
        AllBound_CT_Mnt           += CT_Mnt[iMarker];
        AllBound_CQ_Mnt           += CQ_Mnt[iMarker];
        AllBound_CMerit_Mnt        += AllBound_CT_Mnt / (AllBound_CQ_Mnt + EPS);

        /*--- Compute the coefficients per surface ---*/

        for (iMarker_Monitoring = 0; iMarker_Monitoring < config->GetnMarker_Monitoring(); iMarker_Monitoring++) {
          Monitoring_Tag = config->GetMarker_Monitoring_TagBound(iMarker_Monitoring);
          Marker_Tag = config->GetMarker_All_TagBound(iMarker);
          if (Marker_Tag == Monitoring_Tag) {
            Surface_CL_Mnt[iMarker_Monitoring]      += CL_Mnt[iMarker];
            Surface_CD_Mnt[iMarker_Monitoring]      += CD_Mnt[iMarker];
            Surface_CSF_Mnt[iMarker_Monitoring] += CSF_Mnt[iMarker];
            Surface_CEff_Mnt[iMarker_Monitoring]        = CL_Mnt[iMarker] / (CD_Mnt[iMarker] + EPS);
            Surface_CFx_Mnt[iMarker_Monitoring]        += CFx_Mnt[iMarker];
            Surface_CFy_Mnt[iMarker_Monitoring]        += CFy_Mnt[iMarker];
            Surface_CFz_Mnt[iMarker_Monitoring]        += CFz_Mnt[iMarker];
            Surface_CMx_Mnt[iMarker_Monitoring]        += CMx_Mnt[iMarker];
            Surface_CMy_Mnt[iMarker_Monitoring]        += CMy_Mnt[iMarker];
            Surface_CMz_Mnt[iMarker_Monitoring]        += CMz_Mnt[iMarker];
          }
        }

      }


    }
  }

#ifdef HAVE_MPI

  /*--- Add AllBound information using all the nodes ---*/

  MyAllBound_CD_Mnt        = AllBound_CD_Mnt;        AllBound_CD_Mnt = 0.0;
  MyAllBound_CL_Mnt        = AllBound_CL_Mnt;        AllBound_CL_Mnt = 0.0;
  MyAllBound_CSF_Mnt   = AllBound_CSF_Mnt;   AllBound_CSF_Mnt = 0.0;
  AllBound_CEff_Mnt = 0.0;
  MyAllBound_CMx_Mnt          = AllBound_CMx_Mnt;          AllBound_CMx_Mnt = 0.0;
  MyAllBound_CMy_Mnt          = AllBound_CMy_Mnt;          AllBound_CMy_Mnt = 0.0;
  MyAllBound_CMz_Mnt          = AllBound_CMz_Mnt;          AllBound_CMz_Mnt = 0.0;
  MyAllBound_CFx_Mnt          = AllBound_CFx_Mnt;          AllBound_CFx_Mnt = 0.0;
  MyAllBound_CFy_Mnt          = AllBound_CFy_Mnt;          AllBound_CFy_Mnt = 0.0;
  MyAllBound_CFz_Mnt          = AllBound_CFz_Mnt;          AllBound_CFz_Mnt = 0.0;
  MyAllBound_CoPx_Mnt         = AllBound_CoPx_Mnt;         AllBound_CoPx_Mnt = 0.0;
  MyAllBound_CoPy_Mnt         = AllBound_CoPy_Mnt;         AllBound_CoPy_Mnt = 0.0;
  MyAllBound_CoPz_Mnt         = AllBound_CoPz_Mnt;         AllBound_CoPz_Mnt = 0.0;
  MyAllBound_CT_Mnt           = AllBound_CT_Mnt;           AllBound_CT_Mnt = 0.0;
  MyAllBound_CQ_Mnt           = AllBound_CQ_Mnt;           AllBound_CQ_Mnt = 0.0;
  AllBound_CMerit_Mnt = 0.0;

  if (config->GetComm_Level() == COMM_FULL) {
    SU2_MPI::Allreduce(&MyAllBound_CD_Mnt, &AllBound_CD_Mnt, 1, MPI_DOUBLE, MPI_SUM, MPI_COMM_WORLD);
    SU2_MPI::Allreduce(&MyAllBound_CL_Mnt, &AllBound_CL_Mnt, 1, MPI_DOUBLE, MPI_SUM, MPI_COMM_WORLD);
    SU2_MPI::Allreduce(&MyAllBound_CSF_Mnt, &AllBound_CSF_Mnt, 1, MPI_DOUBLE, MPI_SUM, MPI_COMM_WORLD);
    AllBound_CEff_Mnt = AllBound_CL_Mnt / (AllBound_CD_Mnt + EPS);
    SU2_MPI::Allreduce(&MyAllBound_CMx_Mnt, &AllBound_CMx_Mnt, 1, MPI_DOUBLE, MPI_SUM, MPI_COMM_WORLD);
    SU2_MPI::Allreduce(&MyAllBound_CMy_Mnt, &AllBound_CMy_Mnt, 1, MPI_DOUBLE, MPI_SUM, MPI_COMM_WORLD);
    SU2_MPI::Allreduce(&MyAllBound_CMz_Mnt, &AllBound_CMz_Mnt, 1, MPI_DOUBLE, MPI_SUM, MPI_COMM_WORLD);
    SU2_MPI::Allreduce(&MyAllBound_CFx_Mnt, &AllBound_CFx_Mnt, 1, MPI_DOUBLE, MPI_SUM, MPI_COMM_WORLD);
    SU2_MPI::Allreduce(&MyAllBound_CFy_Mnt, &AllBound_CFy_Mnt, 1, MPI_DOUBLE, MPI_SUM, MPI_COMM_WORLD);
    SU2_MPI::Allreduce(&MyAllBound_CFz_Mnt, &AllBound_CFz_Mnt, 1, MPI_DOUBLE, MPI_SUM, MPI_COMM_WORLD);
    SU2_MPI::Allreduce(&MyAllBound_CoPx_Mnt, &AllBound_CoPx_Mnt, 1, MPI_DOUBLE, MPI_SUM, MPI_COMM_WORLD);
    SU2_MPI::Allreduce(&MyAllBound_CoPy_Mnt, &AllBound_CoPy_Mnt, 1, MPI_DOUBLE, MPI_SUM, MPI_COMM_WORLD);
    SU2_MPI::Allreduce(&MyAllBound_CoPz_Mnt, &AllBound_CoPz_Mnt, 1, MPI_DOUBLE, MPI_SUM, MPI_COMM_WORLD);
    SU2_MPI::Allreduce(&MyAllBound_CT_Mnt, &AllBound_CT_Mnt, 1, MPI_DOUBLE, MPI_SUM, MPI_COMM_WORLD);
    SU2_MPI::Allreduce(&MyAllBound_CQ_Mnt, &AllBound_CQ_Mnt, 1, MPI_DOUBLE, MPI_SUM, MPI_COMM_WORLD);
    AllBound_CMerit_Mnt = AllBound_CT_Mnt / (AllBound_CQ_Mnt + EPS);
  }
  
  /*--- Add the forces on the surfaces using all the nodes ---*/

  MySurface_CL_Mnt      = new su2double[config->GetnMarker_Monitoring()];
  MySurface_CD_Mnt      = new su2double[config->GetnMarker_Monitoring()];
  MySurface_CSF_Mnt = new su2double[config->GetnMarker_Monitoring()];
  MySurface_CEff_Mnt       = new su2double[config->GetnMarker_Monitoring()];
  MySurface_CFx_Mnt        = new su2double[config->GetnMarker_Monitoring()];
  MySurface_CFy_Mnt        = new su2double[config->GetnMarker_Monitoring()];
  MySurface_CFz_Mnt        = new su2double[config->GetnMarker_Monitoring()];
  MySurface_CMx_Mnt        = new su2double[config->GetnMarker_Monitoring()];
  MySurface_CMy_Mnt        = new su2double[config->GetnMarker_Monitoring()];
  MySurface_CMz_Mnt        = new su2double[config->GetnMarker_Monitoring()];

  for (iMarker_Monitoring = 0; iMarker_Monitoring < config->GetnMarker_Monitoring(); iMarker_Monitoring++) {
    MySurface_CL_Mnt[iMarker_Monitoring]      = Surface_CL_Mnt[iMarker_Monitoring];
    MySurface_CD_Mnt[iMarker_Monitoring]      = Surface_CD_Mnt[iMarker_Monitoring];
    MySurface_CSF_Mnt[iMarker_Monitoring] = Surface_CSF_Mnt[iMarker_Monitoring];
    MySurface_CEff_Mnt[iMarker_Monitoring]       = Surface_CEff_Mnt[iMarker_Monitoring];
    MySurface_CFx_Mnt[iMarker_Monitoring]        = Surface_CFx_Mnt[iMarker_Monitoring];
    MySurface_CFy_Mnt[iMarker_Monitoring]        = Surface_CFy_Mnt[iMarker_Monitoring];
    MySurface_CFz_Mnt[iMarker_Monitoring]        = Surface_CFz_Mnt[iMarker_Monitoring];
    MySurface_CMx_Mnt[iMarker_Monitoring]        = Surface_CMx_Mnt[iMarker_Monitoring];
    MySurface_CMy_Mnt[iMarker_Monitoring]        = Surface_CMy_Mnt[iMarker_Monitoring];
    MySurface_CMz_Mnt[iMarker_Monitoring]        = Surface_CMz_Mnt[iMarker_Monitoring];

    Surface_CL_Mnt[iMarker_Monitoring]      = 0.0;
    Surface_CD_Mnt[iMarker_Monitoring]      = 0.0;
    Surface_CSF_Mnt[iMarker_Monitoring] = 0.0;
    Surface_CEff_Mnt[iMarker_Monitoring]       = 0.0;
    Surface_CFx_Mnt[iMarker_Monitoring]        = 0.0;
    Surface_CFy_Mnt[iMarker_Monitoring]        = 0.0;
    Surface_CFz_Mnt[iMarker_Monitoring]        = 0.0;
    Surface_CMx_Mnt[iMarker_Monitoring]        = 0.0;
    Surface_CMy_Mnt[iMarker_Monitoring]        = 0.0;
    Surface_CMz_Mnt[iMarker_Monitoring]        = 0.0;
  }

  if (config->GetComm_Level() == COMM_FULL) {
    SU2_MPI::Allreduce(MySurface_CL_Mnt, Surface_CL_Mnt, config->GetnMarker_Monitoring(), MPI_DOUBLE, MPI_SUM, MPI_COMM_WORLD);
    SU2_MPI::Allreduce(MySurface_CD_Mnt, Surface_CD_Mnt, config->GetnMarker_Monitoring(), MPI_DOUBLE, MPI_SUM, MPI_COMM_WORLD);
    SU2_MPI::Allreduce(MySurface_CSF_Mnt, Surface_CSF_Mnt, config->GetnMarker_Monitoring(), MPI_DOUBLE, MPI_SUM, MPI_COMM_WORLD);
    for (iMarker_Monitoring = 0; iMarker_Monitoring < config->GetnMarker_Monitoring(); iMarker_Monitoring++)
      Surface_CEff_Mnt[iMarker_Monitoring] = Surface_CL_Mnt[iMarker_Monitoring] / (Surface_CD_Mnt[iMarker_Monitoring] + EPS);
    SU2_MPI::Allreduce(MySurface_CFx_Mnt, Surface_CFx_Mnt, config->GetnMarker_Monitoring(), MPI_DOUBLE, MPI_SUM, MPI_COMM_WORLD);
    SU2_MPI::Allreduce(MySurface_CFy_Mnt, Surface_CFy_Mnt, config->GetnMarker_Monitoring(), MPI_DOUBLE, MPI_SUM, MPI_COMM_WORLD);
    SU2_MPI::Allreduce(MySurface_CFz_Mnt, Surface_CFz_Mnt, config->GetnMarker_Monitoring(), MPI_DOUBLE, MPI_SUM, MPI_COMM_WORLD);
    SU2_MPI::Allreduce(MySurface_CMx_Mnt, Surface_CMx_Mnt, config->GetnMarker_Monitoring(), MPI_DOUBLE, MPI_SUM, MPI_COMM_WORLD);
    SU2_MPI::Allreduce(MySurface_CMy_Mnt, Surface_CMy_Mnt, config->GetnMarker_Monitoring(), MPI_DOUBLE, MPI_SUM, MPI_COMM_WORLD);
    SU2_MPI::Allreduce(MySurface_CMz_Mnt, Surface_CMz_Mnt, config->GetnMarker_Monitoring(), MPI_DOUBLE, MPI_SUM, MPI_COMM_WORLD);
  }
  
  delete [] MySurface_CL_Mnt; delete [] MySurface_CD_Mnt; delete [] MySurface_CSF_Mnt;
  delete [] MySurface_CEff_Mnt;  delete [] MySurface_CFx_Mnt;   delete [] MySurface_CFy_Mnt;
  delete [] MySurface_CFz_Mnt;
  delete [] MySurface_CMx_Mnt;   delete [] MySurface_CMy_Mnt;  delete [] MySurface_CMz_Mnt;

#endif

  /*--- Update the total coefficients (note that all the nodes have the same value) ---*/

  Total_CD            += AllBound_CD_Mnt;
  Total_CL            += AllBound_CL_Mnt;
  Total_CSF           += AllBound_CSF_Mnt;
  Total_CEff          = Total_CL / (Total_CD + EPS);
  Total_CMx           += AllBound_CMx_Mnt;
  Total_CMy           += AllBound_CMy_Mnt;
  Total_CMz           += AllBound_CMz_Mnt;
  Total_CFx           += AllBound_CFx_Mnt;
  Total_CFy           += AllBound_CFy_Mnt;
  Total_CFz           += AllBound_CFz_Mnt;
  Total_CoPx          += AllBound_CoPx_Mnt;
  Total_CoPy          += AllBound_CoPy_Mnt;
  Total_CoPz          += AllBound_CoPz_Mnt;
  Total_CT            += AllBound_CT_Mnt;
  Total_CQ            += AllBound_CQ_Mnt;
  Total_CMerit        = Total_CT / (Total_CQ + EPS);

  /*--- Update the total coefficients per surface (note that all the nodes have the same value)---*/

  for (iMarker_Monitoring = 0; iMarker_Monitoring < config->GetnMarker_Monitoring(); iMarker_Monitoring++) {
    Surface_CL[iMarker_Monitoring]   += Surface_CL_Mnt[iMarker_Monitoring];
    Surface_CD[iMarker_Monitoring]   += Surface_CD_Mnt[iMarker_Monitoring];
    Surface_CSF[iMarker_Monitoring]  += Surface_CSF_Mnt[iMarker_Monitoring];
    Surface_CEff[iMarker_Monitoring] += Surface_CL_Mnt[iMarker_Monitoring] / (Surface_CD_Mnt[iMarker_Monitoring] + EPS);
    Surface_CFx[iMarker_Monitoring]  += Surface_CFx_Mnt[iMarker_Monitoring];
    Surface_CFy[iMarker_Monitoring]  += Surface_CFy_Mnt[iMarker_Monitoring];
    Surface_CFz[iMarker_Monitoring]  += Surface_CFz_Mnt[iMarker_Monitoring];
    Surface_CMx[iMarker_Monitoring]  += Surface_CMx_Mnt[iMarker_Monitoring];
    Surface_CMy[iMarker_Monitoring]  += Surface_CMy_Mnt[iMarker_Monitoring];
    Surface_CMz[iMarker_Monitoring]  += Surface_CMz_Mnt[iMarker_Monitoring];
  }

}

void CIncEulerSolver::ExplicitRK_Iteration(CGeometry *geometry, CSolver **solver_container,
                                        CConfig *config, unsigned short iRKStep) {
  
  su2double *Residual, *Res_TruncError, Vol, Delta, Res;
  unsigned short iVar, jVar;
  unsigned long iPoint;
  
  su2double RK_AlphaCoeff = config->Get_Alpha_RKStep(iRKStep);
  bool adjoint = config->GetContinuous_Adjoint();
  
  for (iVar = 0; iVar < nVar; iVar++) {
    SetRes_RMS(iVar, 0.0);
    SetRes_Max(iVar, 0.0, 0);
  }
  
  /*--- Update the solution ---*/
  
  for (iPoint = 0; iPoint < nPointDomain; iPoint++) {
    Vol = (geometry->node[iPoint]->GetVolume() +
           geometry->node[iPoint]->GetPeriodicVolume());
    Delta = node[iPoint]->GetDelta_Time() / Vol;

    Res_TruncError = node[iPoint]->GetResTruncError();
    Residual = LinSysRes.GetBlock(iPoint);

    if (!adjoint) {
      SetPreconditioner(config, iPoint);
      for (iVar = 0; iVar < nVar; iVar ++ ) {
        Res = 0.0;
        for (jVar = 0; jVar < nVar; jVar ++ )
          Res += Preconditioner[iVar][jVar]*(Residual[jVar] + Res_TruncError[jVar]);
        node[iPoint]->AddSolution(iVar, -Res*Delta*RK_AlphaCoeff);
        AddRes_RMS(iVar, Res*Res);
        AddRes_Max(iVar, fabs(Res), geometry->node[iPoint]->GetGlobalIndex(), geometry->node[iPoint]->GetCoord());
      }
    }
  }
  
  /*--- MPI solution ---*/
  
  InitiateComms(geometry, config, SOLUTION);
  CompleteComms(geometry, config, SOLUTION);
  
  /*--- Compute the root mean square residual ---*/
  
  SetResidual_RMS(geometry, config);
  
}

void CIncEulerSolver::ExplicitEuler_Iteration(CGeometry *geometry, CSolver **solver_container, CConfig *config) {
  
  su2double *local_Residual, *local_Res_TruncError, Vol, Delta, Res;
  unsigned short iVar, jVar;
  unsigned long iPoint;
  
  bool adjoint = config->GetContinuous_Adjoint();
  
  for (iVar = 0; iVar < nVar; iVar++) {
    SetRes_RMS(iVar, 0.0);
    SetRes_Max(iVar, 0.0, 0);
  }
  
  /*--- Update the solution ---*/
  
  for (iPoint = 0; iPoint < nPointDomain; iPoint++) {
    Vol = (geometry->node[iPoint]->GetVolume() +
           geometry->node[iPoint]->GetPeriodicVolume());
    Delta = node[iPoint]->GetDelta_Time() / Vol;
    
    local_Res_TruncError = node[iPoint]->GetResTruncError();
    local_Residual = LinSysRes.GetBlock(iPoint);


    if (!adjoint) {
      SetPreconditioner(config, iPoint);
      for (iVar = 0; iVar < nVar; iVar ++ ) {
        Res = 0.0;
        for (jVar = 0; jVar < nVar; jVar ++ )
          Res += Preconditioner[iVar][jVar]*(local_Residual[jVar] + local_Res_TruncError[jVar]);
        node[iPoint]->AddSolution(iVar, -Res*Delta);
        AddRes_RMS(iVar, Res*Res);
        AddRes_Max(iVar, fabs(Res), geometry->node[iPoint]->GetGlobalIndex(), geometry->node[iPoint]->GetCoord());
      }
    }
  }
  SetIterLinSolver(1);
  /*--- MPI solution ---*/
  
  InitiateComms(geometry, config, SOLUTION);
  CompleteComms(geometry, config, SOLUTION);
  
  /*--- Compute the root mean square residual ---*/
  
  SetResidual_RMS(geometry, config);
  
}

void CIncEulerSolver::ImplicitEuler_Iteration(CGeometry *geometry, CSolver **solver_container, CConfig *config) {
  
  unsigned short iVar, jVar;
  unsigned long iPoint, total_index, IterLinSol = 0, jPoint;
  su2double Delta, *local_Res_TruncError, Vol, jac_matrix[75][75];
  unsigned long total_index_i, total_index_j;
  
  bool adjoint = config->GetContinuous_Adjoint();
  
  /*--- Set maximum residual to zero ---*/
  
  for (iVar = 0; iVar < nVar; iVar++) {
    SetRes_RMS(iVar, 0.0);
    SetRes_Max(iVar, 0.0, 0);
  }
  
  /*--- Build implicit system ---*/
  
  for (iPoint = 0; iPoint < nPointDomain; iPoint++) {
    
    /*--- Read the residual ---*/
    
    local_Res_TruncError = node[iPoint]->GetResTruncError();
    
    /*--- Read the volume ---*/
    
    Vol = (geometry->node[iPoint]->GetVolume() +
           geometry->node[iPoint]->GetPeriodicVolume());
    
    /*--- Apply the preconditioner and add to the diagonal. ---*/
    
    if (node[iPoint]->GetDelta_Time() != 0.0) {
      Delta = Vol / node[iPoint]->GetDelta_Time();
      SetPreconditioner(config, iPoint);
      for (iVar = 0; iVar < nVar; iVar ++ ) {
        for (jVar = 0; jVar < nVar; jVar ++ ) {
          Preconditioner[iVar][jVar] = Delta*Preconditioner[iVar][jVar];
        }
      }
      Jacobian.AddBlock(iPoint, iPoint, Preconditioner);
    } else {
      Jacobian.SetVal2Diag(iPoint, 1.0);
      for (iVar = 0; iVar < nVar; iVar++) {
        total_index = iPoint*nVar + iVar;
        LinSysRes[total_index] = 0.0;
        local_Res_TruncError[iVar] = 0.0;
      }
    }

    /*--- Right hand side of the system (-Residual) and initial guess (x = 0) ---*/
    
    for (iVar = 0; iVar < nVar; iVar++) {
      total_index = iPoint*nVar + iVar;
      LinSysRes[total_index] = - (LinSysRes[total_index] + local_Res_TruncError[iVar]);
      LinSysSol[total_index] = 0.0;
      AddRes_RMS(iVar, LinSysRes[total_index]*LinSysRes[total_index]);
      AddRes_Max(iVar, fabs(LinSysRes[total_index]), geometry->node[iPoint]->GetGlobalIndex(), geometry->node[iPoint]->GetCoord());
    }
    
  }
  
  /*--- Initialize residual and solution at the ghost points ---*/
  
  for (iPoint = nPointDomain; iPoint < nPoint; iPoint++) {
    for (iVar = 0; iVar < nVar; iVar++) {
      total_index = iPoint*nVar + iVar;
      LinSysRes[total_index] = 0.0;
      LinSysSol[total_index] = 0.0;
    }
  }
  
  /*--- Solve or smooth the linear system ---*/
<<<<<<< HEAD

  CSysSolve system;
  IterLinSol = system.Solve(Jacobian, LinSysRes, LinSysSol, geometry, config);
=======
  
  IterLinSol = System.Solve(Jacobian, LinSysRes, LinSysSol, geometry, config);
>>>>>>> 3bef190c
  
  /*--- The the number of iterations of the linear solver ---*/
  
  SetIterLinSolver(IterLinSol);
  
  /*--- Update solution (system written in terms of increments) ---*/
  
  if (!adjoint) {
    for (iPoint = 0; iPoint < nPointDomain; iPoint++) {
      for (iVar = 0; iVar < nVar; iVar++) {
        node[iPoint]->AddSolution(iVar, config->GetRelaxation_Factor_Flow()*LinSysSol[iPoint*nVar+iVar]);
      }
    }
  }
  
  for (unsigned short iPeriodic = 1; iPeriodic <= config->GetnMarker_Periodic()/2; iPeriodic++) {
    InitiatePeriodicComms(geometry, config, iPeriodic, PERIODIC_IMPLICIT);
    CompletePeriodicComms(geometry, config, iPeriodic, PERIODIC_IMPLICIT);
  }
  
  /*--- MPI solution ---*/
  
  InitiateComms(geometry, config, SOLUTION);
  CompleteComms(geometry, config, SOLUTION);
  
  /*--- Compute the root mean square residual ---*/
  
  SetResidual_RMS(geometry, config);
  
}

void CIncEulerSolver::SetPrimitive_Gradient_GG(CGeometry *geometry, CConfig *config) {
  unsigned long iPoint, jPoint, iEdge, iVertex;
  unsigned short iDim, iVar, iMarker;
  su2double *PrimVar_Vertex, *PrimVar_i, *PrimVar_j, PrimVar_Average,
  Partial_Gradient, Partial_Res, *Normal, Vol;
  
  /*--- Incompressible flow, primitive variables nDim+4, (P, vx, vy, vz, T, rho, beta) ---*/
  
  PrimVar_Vertex = new su2double [nPrimVarGrad];
  PrimVar_i = new su2double [nPrimVarGrad];
  PrimVar_j = new su2double [nPrimVarGrad];
  
  /*--- Set Gradient_Primitive to zero ---*/
  for (iPoint = 0; iPoint < nPointDomain; iPoint++)
    node[iPoint]->SetGradient_PrimitiveZero(nPrimVarGrad);
  
  /*--- Loop interior edges ---*/
  for (iEdge = 0; iEdge < geometry->GetnEdge(); iEdge++) {
    iPoint = geometry->edge[iEdge]->GetNode(0);
    jPoint = geometry->edge[iEdge]->GetNode(1);
    
    for (iVar = 0; iVar < nPrimVarGrad; iVar++) {
      PrimVar_i[iVar] = node[iPoint]->GetPrimitive(iVar);
      PrimVar_j[iVar] = node[jPoint]->GetPrimitive(iVar);
    }
    
    Normal = geometry->edge[iEdge]->GetNormal();
    for (iVar = 0; iVar < nPrimVarGrad; iVar++) {
      PrimVar_Average =  0.5 * ( PrimVar_i[iVar] + PrimVar_j[iVar] );
      for (iDim = 0; iDim < nDim; iDim++) {
        Partial_Res = PrimVar_Average*Normal[iDim];
        if (geometry->node[iPoint]->GetDomain())
          node[iPoint]->AddGradient_Primitive(iVar, iDim, Partial_Res);
        if (geometry->node[jPoint]->GetDomain())
          node[jPoint]->SubtractGradient_Primitive(iVar, iDim, Partial_Res);
      }
    }
  }
  
  /*--- Loop boundary edges ---*/
  for (iMarker = 0; iMarker < geometry->GetnMarker(); iMarker++) {
    if ((config->GetMarker_All_KindBC(iMarker) != INTERNAL_BOUNDARY) &&
       (config->GetMarker_All_KindBC(iMarker) != PERIODIC_BOUNDARY)) {
    for (iVertex = 0; iVertex < geometry->GetnVertex(iMarker); iVertex++) {
      iPoint = geometry->vertex[iMarker][iVertex]->GetNode();
      if (geometry->node[iPoint]->GetDomain()) {
        
        for (iVar = 0; iVar < nPrimVarGrad; iVar++)
          PrimVar_Vertex[iVar] = node[iPoint]->GetPrimitive(iVar);
        
        Normal = geometry->vertex[iMarker][iVertex]->GetNormal();
        for (iVar = 0; iVar < nPrimVarGrad; iVar++)
          for (iDim = 0; iDim < nDim; iDim++) {
            Partial_Res = PrimVar_Vertex[iVar]*Normal[iDim];
            node[iPoint]->SubtractGradient_Primitive(iVar, iDim, Partial_Res);
          }
      }
    }
    }
  }
  
  /*--- Correct the gradient values across any periodic boundaries. ---*/

  for (unsigned short iPeriodic = 1; iPeriodic <= config->GetnMarker_Periodic()/2; iPeriodic++) {
    InitiatePeriodicComms(geometry, config, iPeriodic, PERIODIC_PRIM_GG);
    CompletePeriodicComms(geometry, config, iPeriodic, PERIODIC_PRIM_GG);
  }
  
  /*--- Update gradient value ---*/
  for (iPoint = 0; iPoint < nPointDomain; iPoint++) {
    
    /*--- Get the volume, which may include periodic components. ---*/
    
    Vol = (geometry->node[iPoint]->GetVolume() +
           geometry->node[iPoint]->GetPeriodicVolume());
    
    for (iVar = 0; iVar < nPrimVarGrad; iVar++) {
      for (iDim = 0; iDim < nDim; iDim++) {
        Partial_Gradient = node[iPoint]->GetGradient_Primitive(iVar, iDim)/Vol;
        node[iPoint]->SetGradient_Primitive(iVar, iDim, Partial_Gradient);
      }
    }
  }
  
  /*--- Communicate the gradient values via MPI. ---*/
  
  InitiateComms(geometry, config, PRIMITIVE_GRADIENT);
  CompleteComms(geometry, config, PRIMITIVE_GRADIENT);
  
  delete [] PrimVar_Vertex;
  delete [] PrimVar_i;
  delete [] PrimVar_j;
  
}

void CIncEulerSolver::SetPrimitive_Gradient_LS(CGeometry *geometry, CConfig *config) {
  
  unsigned short iVar, iDim, jDim, iNeigh;
  unsigned long iPoint, jPoint;
  su2double *PrimVar_i, *PrimVar_j, *Coord_i, *Coord_j;
  su2double r11, r12, r13, r22, r23, r23_a, r23_b, r33, weight;
  su2double z11, z12, z13, z22, z23, z33, detR2;
  bool singular;
  
  /*--- Loop over points of the grid ---*/
  
  for (iPoint = 0; iPoint < nPointDomain; iPoint++) {
    
    /*--- Set the value of the singular ---*/
    singular = false;
    
    /*--- Get coordinates ---*/
    
    Coord_i = geometry->node[iPoint]->GetCoord();
    
    /*--- Get primitives from CVariable ---*/
    
    PrimVar_i = node[iPoint]->GetPrimitive();
    
    /*--- Inizialization of variables ---*/
    
    for (iVar = 0; iVar < nPrimVarGrad; iVar++)
      for (iDim = 0; iDim < nDim; iDim++)
        Cvector[iVar][iDim] = 0.0;
    
    /*--- Clear Rmatrix, which could eventually be computed once
     and stored for static meshes, as well as the prim gradient. ---*/
    
    node[iPoint]->SetRmatrixZero();
    node[iPoint]->SetGradient_PrimitiveZero(nPrimVarGrad);
    
    for (iNeigh = 0; iNeigh < geometry->node[iPoint]->GetnPoint(); iNeigh++) {
      jPoint = geometry->node[iPoint]->GetPoint(iNeigh);
      Coord_j = geometry->node[jPoint]->GetCoord();
      
      PrimVar_j = node[jPoint]->GetPrimitive();
      
      weight = 0.0;
      for (iDim = 0; iDim < nDim; iDim++)
        weight += (Coord_j[iDim]-Coord_i[iDim])*(Coord_j[iDim]-Coord_i[iDim]);
      
      /*--- Sumations for entries of upper triangular matrix R ---*/
      
      if (weight != 0.0) {
        
        node[iPoint]->AddRmatrix(0, 0, (Coord_j[0]-Coord_i[0])*(Coord_j[0]-Coord_i[0])/weight);
        node[iPoint]->AddRmatrix(0, 1, (Coord_j[0]-Coord_i[0])*(Coord_j[1]-Coord_i[1])/weight);
        node[iPoint]->AddRmatrix(1, 1, (Coord_j[1]-Coord_i[1])*(Coord_j[1]-Coord_i[1])/weight);
        
        if (nDim == 3) {
          node[iPoint]->AddRmatrix(0, 2, (Coord_j[0]-Coord_i[0])*(Coord_j[2]-Coord_i[2])/weight);
          node[iPoint]->AddRmatrix(1, 2, (Coord_j[1]-Coord_i[1])*(Coord_j[2]-Coord_i[2])/weight);
          node[iPoint]->AddRmatrix(2, 1, (Coord_j[0]-Coord_i[0])*(Coord_j[2]-Coord_i[2])/weight);
          node[iPoint]->AddRmatrix(2, 2, (Coord_j[2]-Coord_i[2])*(Coord_j[2]-Coord_i[2])/weight);
        }
        
        /*--- Entries of c:= transpose(A)*b ---*/
        
        for (iVar = 0; iVar < nPrimVarGrad; iVar++) {
          for (iDim = 0; iDim < nDim; iDim++) {
            node[iPoint]->AddGradient_Primitive(iVar,iDim, (Coord_j[iDim]-Coord_i[iDim])*(PrimVar_j[iVar]-PrimVar_i[iVar])/weight);
          }
        }
        
      }
    }
  }
  
  /*--- Correct the gradient values across any periodic boundaries. ---*/

  for (unsigned short iPeriodic = 1; iPeriodic <= config->GetnMarker_Periodic()/2; iPeriodic++) {
    InitiatePeriodicComms(geometry, config, iPeriodic, PERIODIC_PRIM_LS);
    CompletePeriodicComms(geometry, config, iPeriodic, PERIODIC_PRIM_LS);
  }
  
  /*--- Second loop over points of the grid to compute final gradient ---*/
  
  for (iPoint = 0; iPoint < nPointDomain; iPoint++) {
    
    /*--- Set the value of the singular ---*/
    
    singular = false;
    
    /*--- Entries of upper triangular matrix R ---*/
    
    r11 = 0.0; r12 = 0.0;   r13 = 0.0;    r22 = 0.0;
    r23 = 0.0; r23_a = 0.0; r23_b = 0.0;  r33 = 0.0;
    
    r11 = node[iPoint]->GetRmatrix(0,0);
    r12 = node[iPoint]->GetRmatrix(0,1);
    r22 = node[iPoint]->GetRmatrix(1,1);
    
    if (r11 >= 0.0) r11 = sqrt(r11); else r11 = 0.0;
    if (r11 != 0.0) r12 = r12/r11; else r12 = 0.0;
    if (r22-r12*r12 >= 0.0) r22 = sqrt(r22-r12*r12); else r22 = 0.0;
    
    if (nDim == 3) {
      r13   = node[iPoint]->GetRmatrix(0,2);
      r23_a = node[iPoint]->GetRmatrix(1,2);
      r23_b = node[iPoint]->GetRmatrix(2,1);
      r33   = node[iPoint]->GetRmatrix(2,2);
      
      if (r11 != 0.0) r13 = r13/r11; else r13 = 0.0;
      if ((r22 != 0.0) && (r11*r22 != 0.0)) r23 = r23_a/r22 - r23_b*r12/(r11*r22); else r23 = 0.0;
      if (r33-r23*r23-r13*r13 >= 0.0) r33 = sqrt(r33-r23*r23-r13*r13); else r33 = 0.0;
    }
    
    /*--- Compute determinant ---*/
    
    if (nDim == 2) detR2 = (r11*r22)*(r11*r22);
    else detR2 = (r11*r22*r33)*(r11*r22*r33);
    
    /*--- Detect singular matrices ---*/
    
    if (abs(detR2) <= EPS) { detR2 = 1.0; singular = true; }
    
    /*--- S matrix := inv(R)*traspose(inv(R)) ---*/
    
    if (singular) {
      for (iDim = 0; iDim < nDim; iDim++)
        for (jDim = 0; jDim < nDim; jDim++)
          Smatrix[iDim][jDim] = 0.0;
    }
    else {
      if (nDim == 2) {
        Smatrix[0][0] = (r12*r12+r22*r22)/detR2;
        Smatrix[0][1] = -r11*r12/detR2;
        Smatrix[1][0] = Smatrix[0][1];
        Smatrix[1][1] = r11*r11/detR2;
      }
      else {
        z11 = r22*r33; z12 = -r12*r33; z13 = r12*r23-r13*r22;
        z22 = r11*r33; z23 = -r11*r23; z33 = r11*r22;
        Smatrix[0][0] = (z11*z11+z12*z12+z13*z13)/detR2;
        Smatrix[0][1] = (z12*z22+z13*z23)/detR2;
        Smatrix[0][2] = (z13*z33)/detR2;
        Smatrix[1][0] = Smatrix[0][1];
        Smatrix[1][1] = (z22*z22+z23*z23)/detR2;
        Smatrix[1][2] = (z23*z33)/detR2;
        Smatrix[2][0] = Smatrix[0][2];
        Smatrix[2][1] = Smatrix[1][2];
        Smatrix[2][2] = (z33*z33)/detR2;
      }
    }
    
    /*--- Computation of the gradient: S*c ---*/
    for (iVar = 0; iVar < nPrimVarGrad; iVar++) {
      for (iDim = 0; iDim < nDim; iDim++) {
        Cvector[iVar][iDim] = 0.0;
        for (jDim = 0; jDim < nDim; jDim++) {
          Cvector[iVar][iDim] += Smatrix[iDim][jDim]*node[iPoint]->GetGradient_Primitive(iVar, jDim);
        }
      }
    }
    
    for (iVar = 0; iVar < nPrimVarGrad; iVar++) {
      for (iDim = 0; iDim < nDim; iDim++) {
        node[iPoint]->SetGradient_Primitive(iVar, iDim, Cvector[iVar][iDim]);
      }
    }
    
  }
  
  /*--- Communicate the gradient values via MPI. ---*/
  
  InitiateComms(geometry, config, PRIMITIVE_GRADIENT);
  CompleteComms(geometry, config, PRIMITIVE_GRADIENT);
  
}

void CIncEulerSolver::SetPrimitive_Limiter(CGeometry *geometry, CConfig *config) {
  
  unsigned long iEdge, iPoint, jPoint;
  unsigned short iVar, iDim;
  su2double **Gradient_i, **Gradient_j, *Coord_i, *Coord_j,
  *Primitive, *Primitive_i, *Primitive_j, *LocalMinPrimitive, *LocalMaxPrimitive,
  *GlobalMinPrimitive, *GlobalMaxPrimitive,
  dave, LimK, eps2, eps1, dm, dp, du, y, limiter;
  
  dave = config->GetRefElemLength();
  LimK = config->GetVenkat_LimiterCoeff();

  if (config->GetKind_SlopeLimit_Flow() == NO_LIMITER) {
   
    for (iPoint = 0; iPoint < geometry->GetnPoint(); iPoint++) {
      for (iVar = 0; iVar < nPrimVarGrad; iVar++) {
        node[iPoint]->SetLimiter_Primitive(iVar, 1.0);
      }
    }
    
  }
  
  else {
    
    /*--- Initialize solution max and solution min and the limiter in the entire domain --*/
    
    for (iPoint = 0; iPoint < geometry->GetnPoint(); iPoint++) {
      for (iVar = 0; iVar < nPrimVarGrad; iVar++) {
        node[iPoint]->SetSolution_Max(iVar, -EPS);
        node[iPoint]->SetSolution_Min(iVar, EPS);
        node[iPoint]->SetLimiter_Primitive(iVar, 2.0);
      }
    }
    
    /*--- Establish bounds for Spekreijse monotonicity by finding max & min values of neighbor variables --*/
    
    for (iEdge = 0; iEdge < geometry->GetnEdge(); iEdge++) {
      
      /*--- Point identification, Normal vector and area ---*/
      
      iPoint = geometry->edge[iEdge]->GetNode(0);
      jPoint = geometry->edge[iEdge]->GetNode(1);
      
      /*--- Get the primitive variables ---*/
      
      Primitive_i = node[iPoint]->GetPrimitive();
      Primitive_j = node[jPoint]->GetPrimitive();
      
      /*--- Compute the maximum, and minimum values for nodes i & j ---*/
      
      for (iVar = 0; iVar < nPrimVarGrad; iVar++) {
        du = (Primitive_j[iVar] - Primitive_i[iVar]);
        node[iPoint]->SetSolution_Min(iVar, min(node[iPoint]->GetSolution_Min(iVar), du));
        node[iPoint]->SetSolution_Max(iVar, max(node[iPoint]->GetSolution_Max(iVar), du));
        node[jPoint]->SetSolution_Min(iVar, min(node[jPoint]->GetSolution_Min(iVar), -du));
        node[jPoint]->SetSolution_Max(iVar, max(node[jPoint]->GetSolution_Max(iVar), -du));
      }
      
    }
    
    /*--- Correct the limiter values across any periodic boundaries. ---*/

    for (unsigned short iPeriodic = 1; iPeriodic <= config->GetnMarker_Periodic()/2; iPeriodic++) {
      InitiatePeriodicComms(geometry, config, iPeriodic, PERIODIC_LIM_PRIM_1);
      CompletePeriodicComms(geometry, config, iPeriodic, PERIODIC_LIM_PRIM_1);
    }
    
  }
  
  
  /*--- Barth-Jespersen limiter with Venkatakrishnan modification ---*/
  
  if (config->GetKind_SlopeLimit_Flow() == BARTH_JESPERSEN) {
    
    for (iEdge = 0; iEdge < geometry->GetnEdge(); iEdge++) {
      
      iPoint     = geometry->edge[iEdge]->GetNode(0);
      jPoint     = geometry->edge[iEdge]->GetNode(1);
      Gradient_i = node[iPoint]->GetGradient_Primitive();
      Gradient_j = node[jPoint]->GetGradient_Primitive();
      Coord_i    = geometry->node[iPoint]->GetCoord();
      Coord_j    = geometry->node[jPoint]->GetCoord();
      
      AD::StartPreacc();
      AD::SetPreaccIn(Gradient_i, nPrimVarGrad, nDim);
      AD::SetPreaccIn(Gradient_j, nPrimVarGrad, nDim);
      AD::SetPreaccIn(Coord_i, nDim); AD::SetPreaccIn(Coord_j, nDim);

      for (iVar = 0; iVar < nPrimVarGrad; iVar++) {
        
        AD::SetPreaccIn(node[iPoint]->GetSolution_Max(iVar));
        AD::SetPreaccIn(node[iPoint]->GetSolution_Min(iVar));
        AD::SetPreaccIn(node[jPoint]->GetSolution_Max(iVar));
        AD::SetPreaccIn(node[jPoint]->GetSolution_Min(iVar));

        /*--- Calculate the interface left gradient, delta- (dm) ---*/
        
        dm = 0.0;
        for (iDim = 0; iDim < nDim; iDim++)
          dm += 0.5*(Coord_j[iDim]-Coord_i[iDim])*Gradient_i[iVar][iDim];
        
        if (dm == 0.0) { limiter = 2.0; }
        else {
          if ( dm > 0.0 ) dp = node[iPoint]->GetSolution_Max(iVar);
          else dp = node[iPoint]->GetSolution_Min(iVar);
          limiter = dp/dm;
        }
        
        if (limiter < node[iPoint]->GetLimiter_Primitive(iVar)) {
          node[iPoint]->SetLimiter_Primitive(iVar, limiter);
          AD::SetPreaccOut(node[iPoint]->GetLimiter_Primitive()[iVar]);
        }
        
        /*--- Calculate the interface right gradient, delta+ (dp) ---*/
        
        dm = 0.0;
        for (iDim = 0; iDim < nDim; iDim++)
          dm += 0.5*(Coord_i[iDim]-Coord_j[iDim])*Gradient_j[iVar][iDim];
        
        if (dm == 0.0) { limiter = 2.0; }
        else {
          if ( dm > 0.0 ) dp = node[jPoint]->GetSolution_Max(iVar);
          else dp = node[jPoint]->GetSolution_Min(iVar);
          limiter = dp/dm;
        }
        
        if (limiter < node[jPoint]->GetLimiter_Primitive(iVar)) {
          node[jPoint]->SetLimiter_Primitive(iVar, limiter);
          AD::SetPreaccOut(node[jPoint]->GetLimiter_Primitive()[iVar]);
        }
        
      }
      
      AD::EndPreacc();
      
    }
    
    for (iPoint = 0; iPoint < geometry->GetnPoint(); iPoint++) {
      for (iVar = 0; iVar < nPrimVarGrad; iVar++) {
        y =  node[iPoint]->GetLimiter_Primitive(iVar);
        limiter = (y*y + 2.0*y) / (y*y + y + 2.0);
        node[iPoint]->SetLimiter_Primitive(iVar, limiter);
      }
    }
    
  }
  
  /*--- Venkatakrishnan limiter ---*/
  
  if ((config->GetKind_SlopeLimit_Flow() == VENKATAKRISHNAN) ||
      (config->GetKind_SlopeLimit_Flow() == VENKATAKRISHNAN_WANG)) {
    
    /*--- Allocate memory for the max and min primitive value --*/
    
    LocalMinPrimitive = new su2double [nPrimVarGrad]; GlobalMinPrimitive = new su2double [nPrimVarGrad];
    LocalMaxPrimitive = new su2double [nPrimVarGrad]; GlobalMaxPrimitive = new su2double [nPrimVarGrad];
    
    /*--- Compute the max value and min value of the solution ---*/
    
    Primitive = node[0]->GetPrimitive();
    for (iVar = 0; iVar < nPrimVarGrad; iVar++) {
      LocalMinPrimitive[iVar] = Primitive[iVar];
      LocalMaxPrimitive[iVar] = Primitive[iVar];
    }
    
    for (iPoint = 0; iPoint < geometry->GetnPoint(); iPoint++) {
      
      /*--- Get the primitive variables ---*/
      
      Primitive = node[iPoint]->GetPrimitive();

      for (iVar = 0; iVar < nPrimVarGrad; iVar++) {
        LocalMinPrimitive[iVar] = min (LocalMinPrimitive[iVar], Primitive[iVar]);
        LocalMaxPrimitive[iVar] = max (LocalMaxPrimitive[iVar], Primitive[iVar]);
      }
      
    }

    if (config->GetKind_SlopeLimit_Flow() == VENKATAKRISHNAN_WANG) {
#ifdef HAVE_MPI
      SU2_MPI::Allreduce(LocalMinPrimitive, GlobalMinPrimitive, nPrimVarGrad, MPI_DOUBLE, MPI_MIN, MPI_COMM_WORLD);
      SU2_MPI::Allreduce(LocalMaxPrimitive, GlobalMaxPrimitive, nPrimVarGrad, MPI_DOUBLE, MPI_MAX, MPI_COMM_WORLD);
#else
      for (iVar = 0; iVar < nPrimVarGrad; iVar++) {
        GlobalMinPrimitive[iVar] = LocalMinPrimitive[iVar];
        GlobalMaxPrimitive[iVar] = LocalMaxPrimitive[iVar];
      }
#endif
    }
    
    for (iEdge = 0; iEdge < geometry->GetnEdge(); iEdge++) {
      
      iPoint     = geometry->edge[iEdge]->GetNode(0);
      jPoint     = geometry->edge[iEdge]->GetNode(1);
      Gradient_i = node[iPoint]->GetGradient_Primitive();
      Gradient_j = node[jPoint]->GetGradient_Primitive();
      Coord_i    = geometry->node[iPoint]->GetCoord();
      Coord_j    = geometry->node[jPoint]->GetCoord();

      AD::StartPreacc();
      AD::SetPreaccIn(Gradient_i, nPrimVarGrad, nDim);
      AD::SetPreaccIn(Gradient_j, nPrimVarGrad, nDim);
      AD::SetPreaccIn(Coord_i, nDim); AD::SetPreaccIn(Coord_j, nDim);

      for (iVar = 0; iVar < nPrimVarGrad; iVar++) {
        
        if (config->GetKind_SlopeLimit_Flow() == VENKATAKRISHNAN_WANG) {
          eps1 = LimK * (GlobalMaxPrimitive[iVar] - GlobalMinPrimitive[iVar]);
          eps2 = eps1*eps1;
        }
        else {
          eps1 = LimK*dave;
          eps2 = eps1*eps1*eps1;
        }
        
        AD::SetPreaccIn(node[iPoint]->GetSolution_Max(iVar));
        AD::SetPreaccIn(node[iPoint]->GetSolution_Min(iVar));
        AD::SetPreaccIn(node[jPoint]->GetSolution_Max(iVar));
        AD::SetPreaccIn(node[jPoint]->GetSolution_Min(iVar));

        /*--- Calculate the interface left gradient, delta- (dm) ---*/
        
        dm = 0.0;
        for (iDim = 0; iDim < nDim; iDim++)
          dm += 0.5*(Coord_j[iDim]-Coord_i[iDim])*Gradient_i[iVar][iDim];
        
        /*--- Calculate the interface right gradient, delta+ (dp) ---*/
        
        if ( dm > 0.0 ) dp = node[iPoint]->GetSolution_Max(iVar);
        else dp = node[iPoint]->GetSolution_Min(iVar);
        
        limiter = ( dp*dp + 2.0*dp*dm + eps2 )/( dp*dp + dp*dm + 2.0*dm*dm + eps2);
        
        if (limiter < node[iPoint]->GetLimiter_Primitive(iVar)){
          node[iPoint]->SetLimiter_Primitive(iVar, limiter);
          AD::SetPreaccOut(node[iPoint]->GetLimiter_Primitive()[iVar]);
        }
        
        /*-- Repeat for point j on the edge ---*/
        
        dm = 0.0;
        for (iDim = 0; iDim < nDim; iDim++)
          dm += 0.5*(Coord_i[iDim]-Coord_j[iDim])*Gradient_j[iVar][iDim];
        
        if ( dm > 0.0 ) dp = node[jPoint]->GetSolution_Max(iVar);
        else dp = node[jPoint]->GetSolution_Min(iVar);
        
        limiter = ( dp*dp + 2.0*dp*dm + eps2 )/( dp*dp + dp*dm + 2.0*dm*dm + eps2);
        
        if (limiter < node[jPoint]->GetLimiter_Primitive(iVar)){
          node[jPoint]->SetLimiter_Primitive(iVar, limiter);
          AD::SetPreaccOut(node[jPoint]->GetLimiter_Primitive()[iVar]);
        }
        
      }

      AD::EndPreacc();
      
    }
    
    delete [] LocalMinPrimitive; delete [] GlobalMinPrimitive;
    delete [] LocalMaxPrimitive; delete [] GlobalMaxPrimitive;

  }
  
  /*--- Correct the limiter values across any periodic boundaries. ---*/

  for (unsigned short iPeriodic = 1; iPeriodic <= config->GetnMarker_Periodic()/2; iPeriodic++) {
    InitiatePeriodicComms(geometry, config, iPeriodic, PERIODIC_LIM_PRIM_2);
    CompletePeriodicComms(geometry, config, iPeriodic, PERIODIC_LIM_PRIM_2);
  }
  
  /*--- Limiter MPI ---*/
  
  InitiateComms(geometry, config, PRIMITIVE_LIMITER);
  CompleteComms(geometry, config, PRIMITIVE_LIMITER);
  
}

void CIncEulerSolver::SetFarfield_AoA(CGeometry *geometry, CSolver **solver_container,
                                   CConfig *config, unsigned short iMesh, bool Output) {
  
  su2double Target_CL = 0.0, AoA = 0.0, Vel_Infty[3] = {0.0,0.0,0.0},
  AoA_inc = 0.0, Vel_Infty_Mag, Old_AoA;
  
  unsigned short iDim;
  
  unsigned long Iter_Fixed_CL = config->GetIter_Fixed_CL();
  unsigned long Update_Alpha = config->GetUpdate_Alpha();
  
  unsigned long ExtIter       = config->GetExtIter();
  bool write_heads = ((ExtIter % Iter_Fixed_CL == 0) && (ExtIter != 0));
  su2double Beta                 = config->GetAoS()*PI_NUMBER/180.0;
  su2double dCL_dAlpha           = config->GetdCL_dAlpha()*180.0/PI_NUMBER;
  bool Update_AoA             = false;
  
  if (ExtIter == 0) AoA_Counter = 0;
  
  /*--- Only the fine mesh level should check the convergence criteria ---*/
  
  if ((iMesh == MESH_0) && Output) {
    
    /*--- Initialize the update flag to false ---*/
    
    Update_AoA = false;
    
    /*--- Reevaluate Angle of Attack at a fixed number of iterations ---*/
    
    if ((ExtIter % Iter_Fixed_CL == 0) && (ExtIter != 0)) {
      AoA_Counter++;
      if ((AoA_Counter <= Update_Alpha)) Update_AoA = true;
      Update_AoA = true;
    }
    
    /*--- Store the update boolean for use on other mesh levels in the MG ---*/
    
    config->SetUpdate_AoA(Update_AoA);
    
  } else {
    Update_AoA = config->GetUpdate_AoA();
  }
  
  if (Update_AoA && Output) {
    
    /*--- Retrieve the specified target CL value. ---*/
    
    Target_CL = config->GetTarget_CL();
    
    /*--- Retrieve the old AoA (radians) ---*/
    
    AoA_old = config->GetAoA()*PI_NUMBER/180.0;
    
    /*--- Estimate the increment in AoA based on dCL_dAlpha (radians) ---*/
    
    AoA_inc = (1.0/dCL_dAlpha)*(Target_CL - Total_CL);
    
    /*--- Compute a new value for AoA on the fine mesh only (radians)---*/
    
    if (iMesh == MESH_0) AoA = AoA_old + AoA_inc;
    else { AoA = config->GetAoA()*PI_NUMBER/180.0; }
    
    /*--- Only the fine mesh stores the updated values for AoA in config ---*/
    
    if (iMesh == MESH_0) {
      config->SetAoA(AoA*180.0/PI_NUMBER);
    }
    
    /*--- Update the freestream velocity vector at the farfield ---*/
    
    for (iDim = 0; iDim < nDim; iDim++)
      Vel_Infty[iDim] = GetVelocity_Inf(iDim);
    
    /*--- Compute the magnitude of the free stream velocity ---*/
    
    Vel_Infty_Mag = 0;
    for (iDim = 0; iDim < nDim; iDim++)
      Vel_Infty_Mag += Vel_Infty[iDim]*Vel_Infty[iDim];
    Vel_Infty_Mag = sqrt(Vel_Infty_Mag);
    
    /*--- Compute the new freestream velocity with the updated AoA ---*/
    
    if (nDim == 2) {
      Vel_Infty[0] = cos(AoA)*Vel_Infty_Mag;
      Vel_Infty[1] = sin(AoA)*Vel_Infty_Mag;
    }
    if (nDim == 3) {
      Vel_Infty[0] = cos(AoA)*cos(Beta)*Vel_Infty_Mag;
      Vel_Infty[1] = sin(Beta)*Vel_Infty_Mag;
      Vel_Infty[2] = sin(AoA)*cos(Beta)*Vel_Infty_Mag;
    }
    
    /*--- Store the new freestream velocity vector for the next iteration ---*/
    
    for (iDim = 0; iDim < nDim; iDim++) {
      Velocity_Inf[iDim] = Vel_Infty[iDim];
    }
    
    /*--- Only the fine mesh stores the updated values for velocity in config ---*/
    
    if (iMesh == MESH_0) {
      for (iDim = 0; iDim < nDim; iDim++)
        config->SetVelocity_FreeStreamND(Vel_Infty[iDim], iDim);
    }
    
    /*--- Output some information to the console with the headers ---*/
    
    if ((rank == MASTER_NODE) && (iMesh == MESH_0) && write_heads && !config->GetDiscrete_Adjoint()) {
      Old_AoA = config->GetAoA() - AoA_inc*(180.0/PI_NUMBER);
      
      cout.precision(7);
      cout.setf(ios::fixed, ios::floatfield);
      cout << endl << "----------------------------- Fixed CL Mode -----------------------------" << endl;
      cout << "CL: " << Total_CL;
      cout << " (target: " << config->GetTarget_CL() <<")." << endl;
      cout.precision(4);
      cout << "Previous AoA: " << Old_AoA << " deg";
      cout << ", new AoA: " << config->GetAoA() << " deg." << endl;

      cout << "-------------------------------------------------------------------------" << endl << endl;
    }
    
  }
  
}

void CIncEulerSolver::SetInletAtVertex(su2double *val_inlet,
                                       unsigned short iMarker,
                                       unsigned long iVertex) {
  
  /*--- Alias positions within inlet file for readability ---*/
  
  unsigned short T_position       = nDim;
  unsigned short P_position       = nDim+1;
  unsigned short FlowDir_position = nDim+2;
  
  /*--- Check that the norm of the flow unit vector is actually 1 ---*/
  
  su2double norm = 0.0;
  for (unsigned short iDim = 0; iDim < nDim; iDim++) {
    norm += pow(val_inlet[FlowDir_position + iDim], 2);
  }
  norm = sqrt(norm);
  
  /*--- The tolerance here needs to be loose.  When adding a very
   * small number (1e-10 or smaller) to a number close to 1.0, floating
   * point roundoff errors can occur. ---*/
  
  if (abs(norm - 1.0) > 1e-6) {
    ostringstream error_msg;
    error_msg << "ERROR: Found these values in columns ";
    error_msg << FlowDir_position << " - ";
    error_msg << FlowDir_position + nDim - 1 << endl;
    error_msg << std::scientific;
    error_msg << "  [" << val_inlet[FlowDir_position];
    error_msg << ", " << val_inlet[FlowDir_position + 1];
    if (nDim == 3) error_msg << ", " << val_inlet[FlowDir_position + 2];
    error_msg << "]" << endl;
    error_msg << "  These values should be components of a unit vector for direction," << endl;
    error_msg << "  but their magnitude is: " << norm << endl;
    SU2_MPI::Error(error_msg.str(), CURRENT_FUNCTION);
  }
  
  /*--- Store the values in our inlet data structures. ---*/
  
  Inlet_Ttotal[iMarker][iVertex] = val_inlet[T_position];
  Inlet_Ptotal[iMarker][iVertex] = val_inlet[P_position];
  for (unsigned short iDim = 0; iDim < nDim; iDim++) {
    Inlet_FlowDir[iMarker][iVertex][iDim] =  val_inlet[FlowDir_position + iDim];
  }
  
}

su2double CIncEulerSolver::GetInletAtVertex(su2double *val_inlet,
                                            unsigned long val_inlet_point,
                                            unsigned short val_kind_marker,
                                            string val_marker,
                                            CGeometry *geometry,
                                            CConfig *config) {
  
  /*--- Local variables ---*/
  
  unsigned short iMarker, iDim;
  unsigned long iPoint, iVertex;
  su2double Area = 0.0;
  su2double Normal[3] = {0.0,0.0,0.0};
  
  /*--- Alias positions within inlet file for readability ---*/
  
    unsigned short T_position       = nDim;
    unsigned short P_position       = nDim+1;
    unsigned short FlowDir_position = nDim+2;
  
  if (val_kind_marker == INLET_FLOW) {
    
    for (iMarker = 0; iMarker < config->GetnMarker_All(); iMarker++) {
      if ((config->GetMarker_All_KindBC(iMarker) == INLET_FLOW) &&
          (config->GetMarker_All_TagBound(iMarker) == val_marker)) {
        
        for (iVertex = 0; iVertex < nVertex[iMarker]; iVertex++){
          
          iPoint = geometry->vertex[iMarker][iVertex]->GetNode();
          
          if (iPoint == val_inlet_point) {
            
            /*-- Compute boundary face area for this vertex. ---*/
            
            geometry->vertex[iMarker][iVertex]->GetNormal(Normal);
            Area = 0.0;
            for (iDim = 0; iDim < nDim; iDim++) Area += Normal[iDim]*Normal[iDim];
            Area = sqrt(Area);
            
            /*--- Access and store the inlet variables for this vertex. ---*/
            
            val_inlet[T_position] = Inlet_Ttotal[iMarker][iVertex];
            val_inlet[P_position] = Inlet_Ptotal[iMarker][iVertex];
            for (iDim = 0; iDim < nDim; iDim++) {
              val_inlet[FlowDir_position + iDim] = Inlet_FlowDir[iMarker][iVertex][iDim];
            }
            
            /*--- Exit once we find the point. ---*/
            
            return Area;
            
          }
        }
      }
    }
  }
  
  /*--- If we don't find a match, then the child point is not on the
   current inlet boundary marker. Return zero area so this point does
   not contribute to the restriction operator and continue. ---*/
  
  return Area;
  
}

void CIncEulerSolver::SetUniformInlet(CConfig* config, unsigned short iMarker) {
  
  if (config->GetMarker_All_KindBC(iMarker) == INLET_FLOW) {
    
    string Marker_Tag   = config->GetMarker_All_TagBound(iMarker);
    su2double p_total   = config->GetInlet_Ptotal(Marker_Tag);
    su2double t_total   = config->GetInlet_Ttotal(Marker_Tag);
    su2double* flow_dir = config->GetInlet_FlowDir(Marker_Tag);
    
    for(unsigned long iVertex=0; iVertex < nVertex[iMarker]; iVertex++){
      Inlet_Ttotal[iMarker][iVertex] = t_total;
      Inlet_Ptotal[iMarker][iVertex] = p_total;
      for (unsigned short iDim = 0; iDim < nDim; iDim++)
        Inlet_FlowDir[iMarker][iVertex][iDim] = flow_dir[iDim];
    }
    
  } else {
    
    /*--- For now, non-inlets just get set to zero. In the future, we
     can do more customization for other boundary types here. ---*/
    
    for(unsigned long iVertex=0; iVertex < nVertex[iMarker]; iVertex++){
      Inlet_Ttotal[iMarker][iVertex] = 0.0;
      Inlet_Ptotal[iMarker][iVertex] = 0.0;
      for (unsigned short iDim = 0; iDim < nDim; iDim++)
        Inlet_FlowDir[iMarker][iVertex][iDim] = 0.0;
    }
  }
  
}

void CIncEulerSolver::Evaluate_ObjFunc(CConfig *config) {

  unsigned short iMarker_Monitoring, Kind_ObjFunc;
  su2double Weight_ObjFunc;

  Total_ComboObj = 0.0;
  
  /*--- Loop over all monitored markers, add to the 'combo' objective ---*/

  for (iMarker_Monitoring = 0; iMarker_Monitoring < config->GetnMarker_Monitoring(); iMarker_Monitoring++) {

    Weight_ObjFunc = config->GetWeight_ObjFunc(iMarker_Monitoring);
    Kind_ObjFunc = config->GetKind_ObjFunc(iMarker_Monitoring);
   
    switch(Kind_ObjFunc) {
      case DRAG_COEFFICIENT:
        Total_ComboObj+=Weight_ObjFunc*(Surface_CD[iMarker_Monitoring]);
        if (config->GetFixed_CL_Mode()) Total_ComboObj -= Weight_ObjFunc*config->GetdCD_dCL()*(Surface_CL[iMarker_Monitoring]);
        if (config->GetFixed_CM_Mode()) Total_ComboObj -= Weight_ObjFunc*config->GetdCD_dCMy()*(Surface_CMy[iMarker_Monitoring]);
        break;
      case LIFT_COEFFICIENT:
        Total_ComboObj+=Weight_ObjFunc*(Surface_CL[iMarker_Monitoring]);
        break;
      case SIDEFORCE_COEFFICIENT:
        Total_ComboObj+=Weight_ObjFunc*(Surface_CSF[iMarker_Monitoring]);
        break;
      case EFFICIENCY:
        Total_ComboObj+=Weight_ObjFunc*(Surface_CEff[iMarker_Monitoring]);
        break;
      case MOMENT_X_COEFFICIENT:
        Total_ComboObj+=Weight_ObjFunc*(Surface_CMx[iMarker_Monitoring]);
        if (config->GetFixed_CL_Mode()) Total_ComboObj -= Weight_ObjFunc*config->GetdCMx_dCL()*(Surface_CL[iMarker_Monitoring]);
        break;
      case MOMENT_Y_COEFFICIENT:
        Total_ComboObj+=Weight_ObjFunc*(Surface_CMy[iMarker_Monitoring]);
        if (config->GetFixed_CL_Mode()) Total_ComboObj -= Weight_ObjFunc*config->GetdCMy_dCL()*(Surface_CL[iMarker_Monitoring]);
        break;
      case MOMENT_Z_COEFFICIENT:
        Total_ComboObj+=Weight_ObjFunc*(Surface_CMz[iMarker_Monitoring]);
        if (config->GetFixed_CL_Mode()) Total_ComboObj -= Weight_ObjFunc*config->GetdCMz_dCL()*(Surface_CL[iMarker_Monitoring]);
        break;
      case FORCE_X_COEFFICIENT:
        Total_ComboObj+=Weight_ObjFunc*Surface_CFx[iMarker_Monitoring];
        break;
      case FORCE_Y_COEFFICIENT:
        Total_ComboObj+=Weight_ObjFunc*Surface_CFy[iMarker_Monitoring];
        break;
      case FORCE_Z_COEFFICIENT:
        Total_ComboObj+=Weight_ObjFunc*Surface_CFz[iMarker_Monitoring];
        break;
      case TOTAL_HEATFLUX:
        Total_ComboObj+=Weight_ObjFunc*Surface_HF_Visc[iMarker_Monitoring];
        break;
      case MAXIMUM_HEATFLUX:
        Total_ComboObj+=Weight_ObjFunc*Surface_MaxHF_Visc[iMarker_Monitoring];
        break;
      default:
        break;

    }
  }
  
  /*--- The following are not per-surface, and so to avoid that they are
   double-counted when multiple surfaces are specified, they have been
   placed outside of the loop above. In addition, multi-objective mode is
   also disabled for these objective functions (error thrown at start). ---*/
  
  Weight_ObjFunc = config->GetWeight_ObjFunc(0);
  Kind_ObjFunc   = config->GetKind_ObjFunc(0);
  
  switch(Kind_ObjFunc) {
    case INVERSE_DESIGN_PRESSURE:
      Total_ComboObj+=Weight_ObjFunc*Total_CpDiff;
      break;
    case INVERSE_DESIGN_HEATFLUX:
      Total_ComboObj+=Weight_ObjFunc*Total_HeatFluxDiff;
      break;
    case THRUST_COEFFICIENT:
      Total_ComboObj+=Weight_ObjFunc*Total_CT;
      break;
    case TORQUE_COEFFICIENT:
      Total_ComboObj+=Weight_ObjFunc*Total_CQ;
      break;
    case FIGURE_OF_MERIT:
      Total_ComboObj+=Weight_ObjFunc*Total_CMerit;
      break;
    case SURFACE_TOTAL_PRESSURE:
      Total_ComboObj+=Weight_ObjFunc*config->GetSurface_TotalPressure(0);
      break;
    case SURFACE_STATIC_PRESSURE:
      Total_ComboObj+=Weight_ObjFunc*config->GetSurface_Pressure(0);
      break;
    case SURFACE_MASSFLOW:
      Total_ComboObj+=Weight_ObjFunc*config->GetSurface_MassFlow(0);
      break;
    case SURFACE_UNIFORMITY:
      Total_ComboObj+=Weight_ObjFunc*config->GetSurface_Uniformity(0);
      break;
    case SURFACE_SECONDARY:
      Total_ComboObj+=Weight_ObjFunc*config->GetSurface_SecondaryStrength(0);
      break;
    case SURFACE_MOM_DISTORTION:
      Total_ComboObj+=Weight_ObjFunc*config->GetSurface_MomentumDistortion(0);
      break;
    case SURFACE_SECOND_OVER_UNIFORM:
      Total_ComboObj+=Weight_ObjFunc*config->GetSurface_SecondOverUniform(0);
      break;
    case SURFACE_PRESSURE_DROP:
      Total_ComboObj+=Weight_ObjFunc*config->GetSurface_PressureDrop(0);
      break;
    case CUSTOM_OBJFUNC:
      Total_ComboObj+=Weight_ObjFunc*Total_Custom_ObjFunc;
      break;
    default:
      break;
  }
  
}

void CIncEulerSolver::SetBeta_Parameter(CGeometry *geometry, CSolver **solver_container,
                                   CConfig *config, unsigned short iMesh) {
  
  su2double epsilon2  = config->GetBeta_Factor();
  su2double epsilon2_default = 4.1;
  su2double maxVel2 = 0.0;
  su2double Beta = 1.0;

  unsigned long iPoint;

  /*--- For now, only the finest mesh level stores the Beta for all levels. ---*/
  
  if (iMesh == MESH_0) {
    
    for (iPoint = 0; iPoint < nPoint; iPoint++) {
      
      /*--- Store the local maximum of the squared velocity in the field. ---*/
      
      if (node[iPoint]->GetVelocity2() > maxVel2)
        maxVel2 = node[iPoint]->GetVelocity2();
      
    }
    
    /*--- Communicate the max globally to give a conservative estimate. ---*/
    
#ifdef HAVE_MPI
    su2double myMaxVel2 = maxVel2; maxVel2 = 0.0;
    SU2_MPI::Allreduce(&myMaxVel2, &maxVel2, 1, MPI_DOUBLE, MPI_MAX, MPI_COMM_WORLD);
#endif
    
    Beta = max(1e-10,maxVel2);
    config->SetMax_Vel2(Beta);
    
  }

  /*--- Allow an override if user supplies a large epsilon^2. ---*/

  epsilon2 = max(epsilon2_default,epsilon2);

  for (iPoint = 0; iPoint < nPoint; iPoint++)
    node[iPoint]->SetBetaInc2(epsilon2*config->GetMax_Vel2());

}

void CIncEulerSolver::SetPreconditioner(CConfig *config, unsigned long iPoint) {

  unsigned short iDim, jDim;

  su2double  BetaInc2, Density, dRhodT, Temperature, oneOverCp, Cp;
  su2double  Velocity[3] = {0.0,0.0,0.0};

  bool variable_density = (config->GetKind_DensityModel() == VARIABLE);
  bool implicit         = (config->GetKind_TimeIntScheme_Flow() == EULER_IMPLICIT);
  bool energy           = config->GetEnergy_Equation();

  /*--- Access the primitive variables at this node. ---*/

  Density     = node[iPoint]->GetDensity();
  BetaInc2    = node[iPoint]->GetBetaInc2();
  Cp          = node[iPoint]->GetSpecificHeatCp();
  oneOverCp   = 1.0/Cp;
  Temperature = node[iPoint]->GetTemperature();

  for (iDim = 0; iDim < nDim; iDim++)
    Velocity[iDim] = node[iPoint]->GetVelocity(iDim);

  /*--- We need the derivative of the equation of state to build the
   preconditioning matrix. For now, the only option is the ideal gas
   law, but in the future, dRhodT should be in the fluid model. ---*/

  if (variable_density) {
    dRhodT = -Density/Temperature;
  } else {
    dRhodT = 0.0;
  }

  /*--- Calculating the inverse of the preconditioning matrix
   that multiplies the time derivative during time integration. ---*/

  if (implicit) {

    /*--- For implicit calculations, we multiply the preconditioner
     by the cell volume over the time step and add to the Jac diagonal. ---*/

    Preconditioner[0][0] = 1.0/BetaInc2;
    for (iDim = 0; iDim < nDim; iDim++)
      Preconditioner[iDim+1][0] = Velocity[iDim]/BetaInc2;

    if (energy) Preconditioner[nDim+1][0] = Cp*Temperature/BetaInc2;
    else        Preconditioner[nDim+1][0] = 0.0;

    for (jDim = 0; jDim < nDim; jDim++) {
      Preconditioner[0][jDim+1] = 0.0;
      for (iDim = 0; iDim < nDim; iDim++) {
        if (iDim == jDim) Preconditioner[iDim+1][jDim+1] = Density;
        else Preconditioner[iDim+1][jDim+1] = 0.0;
      }
      Preconditioner[nDim+1][jDim+1] = 0.0;
    }

    Preconditioner[0][nDim+1] = dRhodT;
    for (iDim = 0; iDim < nDim; iDim++)
      Preconditioner[iDim+1][nDim+1] = Velocity[iDim]*dRhodT;

    if (energy) Preconditioner[nDim+1][nDim+1] = Cp*(dRhodT*Temperature + Density);
    else        Preconditioner[nDim+1][nDim+1] = 1.0;

  } else {

    /*--- For explicit calculations, we move the residual to the
     right-hand side and pre-multiply by the preconditioner inverse.
     Therefore, we build inv(Precon) here and multiply by the residual
     later in the R-K and Euler Explicit time integration schemes. ---*/

    Preconditioner[0][0] = Temperature*BetaInc2*dRhodT/Density + BetaInc2;
    for (iDim = 0; iDim < nDim; iDim ++)
      Preconditioner[iDim+1][0] = -1.0*Velocity[iDim]/Density;

    if (energy) Preconditioner[nDim+1][0] = -1.0*Temperature/Density;
    else        Preconditioner[nDim+1][0] = 0.0;


    for (jDim = 0; jDim < nDim; jDim++) {
      Preconditioner[0][jDim+1] = 0.0;
      for (iDim = 0; iDim < nDim; iDim++) {
        if (iDim == jDim) Preconditioner[iDim+1][jDim+1] = 1.0/Density;
        else Preconditioner[iDim+1][jDim+1] = 0.0;
      }
      Preconditioner[nDim+1][jDim+1] = 0.0;
    }

    Preconditioner[0][nDim+1] = -1.0*BetaInc2*dRhodT*oneOverCp/Density;
    for (iDim = 0; iDim < nDim; iDim ++)
      Preconditioner[iDim+1][nDim+1] = 0.0;

    if (energy) Preconditioner[nDim+1][nDim+1] = oneOverCp/Density;
    else        Preconditioner[nDim+1][nDim+1] = 0.0;
    
  }
  
}

void CIncEulerSolver::BC_Euler_Wall(CGeometry *geometry, CSolver **solver_container,
                                 CNumerics *numerics, CConfig *config, unsigned short val_marker) {
  
  unsigned short iDim, iVar, jVar;
  unsigned long iPoint, iVertex;

  su2double Density = 0.0, Pressure = 0.0, *Normal = NULL, Area, *NormalArea, turb_ke;
  
  bool implicit = (config->GetKind_TimeIntScheme_Flow() == EULER_IMPLICIT);
  bool tkeNeeded = (((config->GetKind_Solver() == RANS ) ||
                     (config->GetKind_Solver() == DISC_ADJ_RANS)) &&
                    (config->GetKind_Turb_Model() == SST));
  
  Normal     = new su2double[nDim];
  NormalArea = new su2double[nDim];

  /*--- Loop over all the vertices on this boundary marker ---*/
  
  for (iVertex = 0; iVertex < geometry->nVertex[val_marker]; iVertex++) {
    iPoint = geometry->vertex[val_marker][iVertex]->GetNode();
    
    /*--- Check if the node belongs to the domain (i.e, not a halo node) ---*/
    
    if (geometry->node[iPoint]->GetDomain()) {
      
      /*--- Normal vector for this vertex (negative for outward convention) ---*/
      
      geometry->vertex[val_marker][iVertex]->GetNormal(Normal);
      
      Area = 0.0;
      for (iDim = 0; iDim < nDim; iDim++) Area += Normal[iDim]*Normal[iDim];
      Area = sqrt (Area);
      
      for (iDim = 0; iDim < nDim; iDim++) {
        NormalArea[iDim] = -Normal[iDim];
      }

      /*--- Compute the residual ---*/

      Pressure = node[iPoint]->GetPressure();
      Density  = node[iPoint]->GetDensity();

      Residual[0] = 0.0;
      for (iDim = 0; iDim < nDim; iDim++)
        Residual[iDim+1] = Pressure*NormalArea[iDim];
      Residual[nDim+1] = 0.0;

      /*--- Add the Reynolds stress tensor contribution ---*/

      if (tkeNeeded) {
        turb_ke = solver_container[TURB_SOL]->node[iPoint]->GetSolution(0);
        for (iDim = 0; iDim < nDim; iDim++)
          Residual[iDim+1] += (2.0/3.0)*Density*turb_ke*NormalArea[iDim];
      }

      /*--- Add value to the residual ---*/

      LinSysRes.AddBlock(iPoint, Residual);
      
      /*--- Form Jacobians for implicit computations ---*/
      
      if (implicit) {
        
        /*--- Initialize Jacobian ---*/
        
        for (iVar = 0; iVar < nVar; iVar++) {
          for (jVar = 0; jVar < nVar; jVar++)
            Jacobian_i[iVar][jVar] = 0.0;
        }
        
        for (iDim = 0; iDim < nDim; iDim++)
          Jacobian_i[iDim+1][0] = -Normal[iDim];
        Jacobian.AddBlock(iPoint, iPoint, Jacobian_i);

      }
    }
  }
  
  delete [] Normal;
  delete [] NormalArea;
  
}

void CIncEulerSolver::BC_Far_Field(CGeometry *geometry, CSolver **solver_container, CNumerics *conv_numerics,
                                CNumerics *visc_numerics, CConfig *config, unsigned short val_marker) {
  
  unsigned short iDim;
  unsigned long iVertex, iPoint, Point_Normal;
  
  su2double *V_infty, *V_domain,*Coord_i,*Ref_Coord;
  
  bool implicit      = config->GetKind_TimeIntScheme_Flow() == EULER_IMPLICIT;
  bool grid_movement = config->GetGrid_Movement();
  bool viscous       = config->GetViscous();
  
  su2double *Normal = new su2double[nDim];

  /*--- Loop over all the vertices on this boundary marker ---*/ 
  
  for (iVertex = 0; iVertex < geometry->nVertex[val_marker]; iVertex++) {
    iPoint = geometry->vertex[val_marker][iVertex]->GetNode();

    /*--- Allocate the value at the infinity ---*/

    V_infty = GetCharacPrimVar(val_marker, iVertex);
    
    /*--- Check if the node belongs to the domain (i.e, not a halo node) ---*/
    
    if (geometry->node[iPoint]->GetDomain()) {
      
      /*--- Index of the closest interior node ---*/
      
      Point_Normal = geometry->vertex[val_marker][iVertex]->GetNormal_Neighbor();
      
      /*--- Normal vector for this vertex (negate for outward convention) ---*/
      
      geometry->vertex[val_marker][iVertex]->GetNormal(Normal);
      for (iDim = 0; iDim < nDim; iDim++) Normal[iDim] = -Normal[iDim];
      conv_numerics->SetNormal(Normal);
      
      /*--- Retrieve solution at the farfield boundary node ---*/
      
      V_domain = node[iPoint]->GetPrimitive();

      /*--- Recompute and store the velocity in the primitive variable vector. ---*/

      for (iDim = 0; iDim < nDim; iDim++)
        V_infty[iDim+1] = GetVelocity_Inf(iDim);
      
      /*--- Dirichlet condition for temperature at far-field (if energy is active). ---*/

      V_infty[nDim+1] = GetTemperature_Inf();

      /*--- Store the density.  ---*/

      V_infty[nDim+2] = GetDensity_Inf();
      

      /*--- Beta coefficient stored at the node ---*/

      V_infty[nDim+3] = node[iPoint]->GetBetaInc2();

      /*--- Cp is needed for Temperature equation. ---*/

      V_infty[nDim+7] = node[iPoint]->GetSpecificHeatCp();

      /*--- Set various quantities in the numerics class ---*/
      
      conv_numerics->SetPrimitive(V_domain, V_infty);
      
      if (grid_movement)
        conv_numerics->SetGridVel(geometry->node[iPoint]->GetGridVel(),
                                  geometry->node[iPoint]->GetGridVel());
      
      /*--- Compute the convective residual using an upwind scheme ---*/
      
      conv_numerics->ComputeResidual(Residual, Jacobian_i, Jacobian_j, config);
      
      /*--- Update residual value ---*/

      LinSysRes.AddBlock(iPoint, Residual);
      
     
      /*--- Convective Jacobian contribution for implicit integration ---*/
      
      if (implicit)
        Jacobian.AddBlock(iPoint, iPoint, Jacobian_i);
      
      /*--- Viscous residual contribution ---*/
      
      if (viscous) {
        
        /*--- Set transport properties at infinity. ---*/

        V_infty[nDim+4] = node[iPoint]->GetLaminarViscosity();
        V_infty[nDim+5] = node[iPoint]->GetEddyViscosity();
        V_infty[nDim+6] = node[iPoint]->GetThermalConductivity();

        /*--- Set the normal vector and the coordinates ---*/
        
        visc_numerics->SetNormal(Normal);
        visc_numerics->SetCoord(geometry->node[iPoint]->GetCoord(),
                                geometry->node[Point_Normal]->GetCoord());
        
        /*--- Primitive variables, and gradient ---*/
        
        visc_numerics->SetPrimitive(V_domain, V_infty);
        visc_numerics->SetPrimVarGradient(node[iPoint]->GetGradient_Primitive(),
                                          node[iPoint]->GetGradient_Primitive());
        
        /*--- Turbulent kinetic energy ---*/
        
        if (config->GetKind_Turb_Model() == SST)
          visc_numerics->SetTurbKineticEnergy(solver_container[TURB_SOL]->node[iPoint]->GetSolution(0),
                                              solver_container[TURB_SOL]->node[iPoint]->GetSolution(0));
        
        /*--- Compute and update viscous residual ---*/

        visc_numerics->ComputeResidual(Residual, Jacobian_i, Jacobian_j, config);
        LinSysRes.SubtractBlock(iPoint, Residual);
        
        /*--- Viscous Jacobian contribution for implicit integration ---*/
        
        if (implicit)
          Jacobian.SubtractBlock(iPoint, iPoint, Jacobian_i);
        
      }
      
    }
  }
  
  /*--- Free locally allocated memory ---*/
  
  delete [] Normal;
  
}

void CIncEulerSolver::BC_Inlet(CGeometry *geometry, CSolver **solver_container,
                            CNumerics *conv_numerics, CNumerics *visc_numerics, CConfig *config, unsigned short val_marker) {
  unsigned short iDim,iVar;
  unsigned long iVertex, iPoint;
  unsigned long Point_Normal;
  su2double *Flow_Dir, Flow_Dir_Mag, Vel_Mag, Area, P_total, P_domain, Vn;
  su2double *V_inlet, *V_domain;
  su2double UnitFlowDir[3] = {0.0,0.0,0.0};
  su2double dV[3] = {0.0,0.0,0.0};
  su2double Damping = config->GetInc_Inlet_Damping();

  bool implicit      = (config->GetKind_TimeIntScheme_Flow() == EULER_IMPLICIT);
  bool grid_movement = config->GetGrid_Movement();
  bool viscous       = config->GetViscous();

  string Marker_Tag  = config->GetMarker_All_TagBound(val_marker);

  unsigned short Kind_Inlet = config->GetKind_Inc_Inlet(Marker_Tag);

  su2double *Normal = new su2double[nDim];

  /*--- Loop over all the vertices on this boundary marker ---*/
  
  for (iVertex = 0; iVertex < geometry->nVertex[val_marker]; iVertex++) {
    
    /*--- Allocate the value at the inlet ---*/
    
    V_inlet = GetCharacPrimVar(val_marker, iVertex);
        
    iPoint = geometry->vertex[val_marker][iVertex]->GetNode();
    
    /*--- Check if the node belongs to the domain (i.e., not a halo node) ---*/
    
    if (geometry->node[iPoint]->GetDomain()) {

      /*--- Index of the closest interior node ---*/

      Point_Normal = geometry->vertex[val_marker][iVertex]->GetNormal_Neighbor();
      
      /*--- Normal vector for this vertex (negate for outward convention) ---*/
      
      geometry->vertex[val_marker][iVertex]->GetNormal(Normal);
      for (iDim = 0; iDim < nDim; iDim++) Normal[iDim] = -Normal[iDim];
      conv_numerics->SetNormal(Normal);
      
      Area = 0.0;
      for (iDim = 0; iDim < nDim; iDim++) Area += Normal[iDim]*Normal[iDim];
      Area = sqrt (Area);
    
      /*--- Both types of inlets may use the prescribed flow direction.
       Ensure that the flow direction is a unit vector. ---*/
      
      Flow_Dir = Inlet_FlowDir[val_marker][iVertex];
      Flow_Dir_Mag = 0.0;
      for (iDim = 0; iDim < nDim; iDim++)
        Flow_Dir_Mag += Flow_Dir[iDim]*Flow_Dir[iDim];
      Flow_Dir_Mag = sqrt(Flow_Dir_Mag);
      
      /*--- Store the unit flow direction vector. ---*/
      
      for (iDim = 0; iDim < nDim; iDim++)
        UnitFlowDir[iDim] = Flow_Dir[iDim]/Flow_Dir_Mag;

      /*--- Retrieve solution at this boundary node. ---*/
      
      V_domain = node[iPoint]->GetPrimitive();

      /*--- Neumann condition for dynamic pressure ---*/
      
      V_inlet[0] = node[iPoint]->GetPressure();
      
      /*--- The velocity is either prescribed or computed from total pressure. ---*/

      switch (Kind_Inlet) {
          
          /*--- Velocity and temperature (if required) been specified at the inlet. ---*/
          
        case VELOCITY_INLET:
          
          /*--- Retrieve the specified velocity and temperature for the inlet. ---*/
          
          Vel_Mag  = Inlet_Ptotal[val_marker][iVertex]/config->GetVelocity_Ref();
          
          /*--- Store the velocity in the primitive variable vector. ---*/
          
          for (iDim = 0; iDim < nDim; iDim++)
            V_inlet[iDim+1] = Vel_Mag*UnitFlowDir[iDim];
          
          /*--- Dirichlet condition for temperature (if energy is active) ---*/
          
          V_inlet[nDim+1] = Inlet_Ttotal[val_marker][iVertex]/config->GetTemperature_Ref();
          
          break;
          
          /*--- Stagnation pressure has been specified at the inlet. ---*/
          
        case PRESSURE_INLET:
          
          /*--- Retrieve the specified total pressure for the inlet. ---*/
          
          P_total = Inlet_Ptotal[val_marker][iVertex]/config->GetPressure_Ref();
          
          /*--- Store the current static pressure for clarity. ---*/
          
          P_domain = node[iPoint]->GetPressure();
          
          /*--- Check for back flow through the inlet. ---*/
          
          Vn = 0.0;
          for (iDim = 0; iDim < nDim; iDim++) {
            Vn += V_domain[iDim+1]*(-1.0*Normal[iDim]/Area);
          }
          
          /*--- If the local static pressure is larger than the specified
           total pressure or the velocity is directed upstream, we have a
           back flow situation. The specified total pressure should be used
           as a static pressure condition and the velocity from the domain
           is used for the BC. ---*/
          
          if ((P_domain > P_total) || (Vn < 0.0)) {
            
            /*--- Back flow: use the prescribed P_total as static pressure. ---*/
            
            V_inlet[0] = Inlet_Ptotal[val_marker][iVertex]/config->GetPressure_Ref();
            
            /*--- Neumann condition for velocity. ---*/
            
            for (iDim = 0; iDim < nDim; iDim++)
              V_inlet[iDim+1] = V_domain[iDim+1];
            
            /*--- Neumann condition for the temperature. ---*/
            
            V_inlet[nDim+1] = node[iPoint]->GetTemperature();
            
          } else {
            
            /*--- Update the velocity magnitude using the total pressure. ---*/
            
            Vel_Mag = sqrt((P_total - P_domain)/(0.5*node[iPoint]->GetDensity()));
            
            /*--- If requested, use the local boundary normal (negative),
             instead of the prescribed flow direction in the config. ---*/
            
            if (config->GetInc_Inlet_UseNormal()) {
              for (iDim = 0; iDim < nDim; iDim++)
                UnitFlowDir[iDim] = -Normal[iDim]/Area;
            }
            
            /*--- Compute the delta change in velocity in each direction. ---*/
            
            for (iDim = 0; iDim < nDim; iDim++)
              dV[iDim] = Vel_Mag*UnitFlowDir[iDim] - V_domain[iDim+1];
            
            /*--- Update the velocity in the primitive variable vector.
             Note we use damping here to improve stability/convergence. ---*/
            
            for (iDim = 0; iDim < nDim; iDim++)
              V_inlet[iDim+1] = V_domain[iDim+1] + Damping*dV[iDim];
            
            /*--- Dirichlet condition for temperature (if energy is active) ---*/
            
            V_inlet[nDim+1] = Inlet_Ttotal[val_marker][iVertex]/config->GetTemperature_Ref();
            
          }
          
          break;
          
      }

      /*--- Access density at the node. This is either constant by
        construction, or will be set fixed implicitly by the temperature
        and equation of state. ---*/

      V_inlet[nDim+2] = node[iPoint]->GetDensity();

      /*--- Beta coefficient from the config file ---*/

      V_inlet[nDim+3] = node[iPoint]->GetBetaInc2();

      /*--- Cp is needed for Temperature equation. ---*/

      V_inlet[nDim+7] = node[iPoint]->GetSpecificHeatCp();

      /*--- Set various quantities in the solver class ---*/
      conv_numerics->SetPrimitive(V_domain, V_inlet);
      
      if (grid_movement)
        conv_numerics->SetGridVel(geometry->node[iPoint]->GetGridVel(),
                                  geometry->node[iPoint]->GetGridVel());
      
      /*--- Compute the residual using an upwind scheme ---*/
      
      conv_numerics->ComputeResidual(Residual, Jacobian_i, Jacobian_j, config);
      
      /*--- Update residual value ---*/
      
      LinSysRes.AddBlock(iPoint, Residual);
      
      /*--- Jacobian contribution for implicit integration ---*/
      
      if (implicit)
        Jacobian.AddBlock(iPoint, iPoint, Jacobian_i);

      /*--- Viscous contribution, commented out because serious convergence problems ---*/

      if (viscous) {
        
        /*--- Set transport properties at the inlet ---*/
        
        V_inlet[nDim+4] = node[iPoint]->GetLaminarViscosity();
        V_inlet[nDim+5] = node[iPoint]->GetEddyViscosity();
        V_inlet[nDim+6] = node[iPoint]->GetThermalConductivity();

        /*--- Set the normal vector and the coordinates ---*/
        
        visc_numerics->SetNormal(Normal);
        visc_numerics->SetCoord(geometry->node[iPoint]->GetCoord(),
                                geometry->node[Point_Normal]->GetCoord());
        
        /*--- Primitive variables, and gradient ---*/
        
        visc_numerics->SetPrimitive(V_domain, V_inlet);
        visc_numerics->SetPrimVarGradient(node[iPoint]->GetGradient_Primitive(),
                                          node[iPoint]->GetGradient_Primitive());
        
        /*--- Turbulent kinetic energy ---*/
        
        if (config->GetKind_Turb_Model() == SST)
          visc_numerics->SetTurbKineticEnergy(solver_container[TURB_SOL]->node[iPoint]->GetSolution(0),
                                              solver_container[TURB_SOL]->node[iPoint]->GetSolution(0));
        
        /*--- Compute and update residual ---*/
        
        visc_numerics->ComputeResidual(Residual, Jacobian_i, Jacobian_j, config);
        
        LinSysRes.SubtractBlock(iPoint, Residual);
        
        /*--- Jacobian contribution for implicit integration ---*/
        
        if (implicit)
          Jacobian.SubtractBlock(iPoint, iPoint, Jacobian_i);
        
      }

    }
  }
  
  /*--- Free locally allocated memory ---*/
  
  delete [] Normal;
  
}

void CIncEulerSolver::BC_Outlet(CGeometry *geometry, CSolver **solver_container,
                             CNumerics *conv_numerics, CNumerics *visc_numerics, CConfig *config, unsigned short val_marker) {
  unsigned short iDim,iVar;
  unsigned long iVertex, iPoint, Point_Normal;
  su2double Area;
  su2double *V_outlet, *V_domain, P_Outlet = 0.0, P_domain;
  su2double mDot_Target, mDot_Old, dP, Density_Avg, Area_Outlet;
  su2double Damping = config->GetInc_Outlet_Damping();

  bool implicit      = (config->GetKind_TimeIntScheme_Flow() == EULER_IMPLICIT);
  bool grid_movement = config->GetGrid_Movement();
  bool viscous       = config->GetViscous();
  string Marker_Tag  = config->GetMarker_All_TagBound(val_marker);

  su2double *Normal = new su2double[nDim];
  
  unsigned short Kind_Outlet = config->GetKind_Inc_Outlet(Marker_Tag);
  
  /*--- Loop over all the vertices on this boundary marker ---*/
  
  for (iVertex = 0; iVertex < geometry->nVertex[val_marker]; iVertex++) {
    
    /*--- Allocate the value at the outlet ---*/
    
    V_outlet = GetCharacPrimVar(val_marker, iVertex);
    
    iPoint = geometry->vertex[val_marker][iVertex]->GetNode();
    
    /*--- Check if the node belongs to the domain (i.e., not a halo node) ---*/
    
    if (geometry->node[iPoint]->GetDomain()) {
      
      /*--- Index of the closest interior node ---*/
      
      Point_Normal = geometry->vertex[val_marker][iVertex]->GetNormal_Neighbor();
      
      /*--- Normal vector for this vertex (negate for outward convention) ---*/
      
      geometry->vertex[val_marker][iVertex]->GetNormal(Normal);
      for (iDim = 0; iDim < nDim; iDim++) Normal[iDim] = -Normal[iDim];
      conv_numerics->SetNormal(Normal);
      
      Area = 0.0;
      for (iDim = 0; iDim < nDim; iDim++) Area += Normal[iDim]*Normal[iDim];
      Area = sqrt (Area);
       
      /*--- Current solution at this boundary node ---*/
      
      V_domain = node[iPoint]->GetPrimitive();
      
      /*--- Store the current static pressure for clarity. ---*/
      
      P_domain = node[iPoint]->GetPressure();
      
      /*--- Compute a boundary value for the pressure depending on whether
       we are prescribing a back pressure or a mass flow target. ---*/
      
      switch (Kind_Outlet) {
          
          /*--- Velocity and temperature (if required) been specified at the inlet. ---*/
          
        case PRESSURE_OUTLET:
          
          /*--- Retrieve the specified back pressure for this outlet. ---*/
          
          P_Outlet = config->GetOutlet_Pressure(Marker_Tag)/config->GetPressure_Ref();
          
          /*--- The pressure is prescribed at the outlet. ---*/
          
          V_outlet[0] = P_Outlet;
          
          /*--- Neumann condition for the velocity. ---*/
          
          for (iDim = 0; iDim < nDim; iDim++) {
            V_outlet[iDim+1] = node[iPoint]->GetPrimitive(iDim+1);
          }
          
          break;
          
          /*--- A mass flow target has been specified for the outlet. ---*/
          
        case MASS_FLOW_OUTLET:
          
          /*--- Retrieve the specified target mass flow at the outlet. ---*/
          
          mDot_Target = config->GetOutlet_Pressure(Marker_Tag)/(config->GetDensity_Ref() * config->GetVelocity_Ref());

          /*--- Retrieve the old mass flow, density, and area of the outlet,
           which has been computed in a preprocessing step. These values
           were stored in non-dim. form in the config container. ---*/
          
          mDot_Old    = config->GetOutlet_MassFlow(Marker_Tag);
          Density_Avg = config->GetOutlet_Density(Marker_Tag);
          Area_Outlet = config->GetOutlet_Area(Marker_Tag);

          /*--- Compute the pressure increment based on the difference
           between the current and target mass flow. Note that increasing
           pressure decreases flow speed. ---*/
          
          dP = 0.5*Density_Avg*(mDot_Old*mDot_Old - mDot_Target*mDot_Target)/((Density_Avg*Area_Outlet)*(Density_Avg*Area_Outlet));
          
          /*--- Update the new outlet pressure. Note that we use damping
           here to improve stability/convergence. ---*/
          
          P_Outlet = P_domain + Damping*dP;

          /*--- The pressure is prescribed at the outlet. ---*/
          
          V_outlet[0] = P_Outlet;
          
          /*--- Neumann condition for the velocity ---*/
          
          for (iDim = 0; iDim < nDim; iDim++) {
            V_outlet[iDim+1] = node[iPoint]->GetPrimitive(iDim+1);
          }
          
          break;
          
      }
      
      /*--- Neumann condition for the temperature. ---*/

      V_outlet[nDim+1] = node[iPoint]->GetTemperature();

      /*--- Access density at the interior node. This is either constant by
        construction, or will be set fixed implicitly by the temperature
        and equation of state. ---*/
      
      V_outlet[nDim+2] = node[iPoint]->GetDensity();

      /*--- Beta coefficient from the config file ---*/
      
      V_outlet[nDim+3] = node[iPoint]->GetBetaInc2();

      /*--- Cp is needed for Temperature equation. ---*/

      V_outlet[nDim+7] = node[iPoint]->GetSpecificHeatCp();

      /*--- Set various quantities in the solver class ---*/
      
      conv_numerics->SetPrimitive(V_domain, V_outlet);
      
      if (grid_movement)
        conv_numerics->SetGridVel(geometry->node[iPoint]->GetGridVel(),
                                  geometry->node[iPoint]->GetGridVel());
      
      /*--- Compute the residual using an upwind scheme ---*/
      
      conv_numerics->ComputeResidual(Residual, Jacobian_i, Jacobian_j, config);
      
      /*--- Update residual value ---*/
      
      LinSysRes.AddBlock(iPoint, Residual);
      
      /*--- Jacobian contribution for implicit integration ---*/
      
      if (implicit) {
        Jacobian.AddBlock(iPoint, iPoint, Jacobian_i);
      }
      
      /*--- Viscous contribution, commented out because serious convergence problems ---*/

      if (viscous) {

        /*--- Set transport properties at the outlet. ---*/

        V_outlet[nDim+4] = node[iPoint]->GetLaminarViscosity();
        V_outlet[nDim+5] = node[iPoint]->GetEddyViscosity();
        V_outlet[nDim+6] = node[iPoint]->GetThermalConductivity();

        /*--- Set the normal vector and the coordinates ---*/
        
        visc_numerics->SetNormal(Normal);
        visc_numerics->SetCoord(geometry->node[iPoint]->GetCoord(),
                                geometry->node[Point_Normal]->GetCoord());
        
        /*--- Primitive variables, and gradient ---*/
        
        visc_numerics->SetPrimitive(V_domain, V_outlet);
        visc_numerics->SetPrimVarGradient(node[iPoint]->GetGradient_Primitive(),
                                          node[iPoint]->GetGradient_Primitive());
        
        /*--- Turbulent kinetic energy ---*/
        
        if (config->GetKind_Turb_Model() == SST)
          visc_numerics->SetTurbKineticEnergy(solver_container[TURB_SOL]->node[iPoint]->GetSolution(0),
                                              solver_container[TURB_SOL]->node[iPoint]->GetSolution(0));
        
        /*--- Compute and update residual ---*/
        
        visc_numerics->ComputeResidual(Residual, Jacobian_i, Jacobian_j, config);
        
        LinSysRes.SubtractBlock(iPoint, Residual);
        
        /*--- Jacobian contribution for implicit integration ---*/
        if (implicit)
          Jacobian.SubtractBlock(iPoint, iPoint, Jacobian_i);
        
      }

    }
  }
  
  /*--- Free locally allocated memory ---*/
  delete [] Normal;
  
}

void CIncEulerSolver::BC_Sym_Plane(CGeometry      *geometry,
                                   CSolver        **solver_container,
                                   CNumerics      *conv_numerics,
                                   CNumerics      *visc_numerics,
                                   CConfig        *config,
                                   unsigned short val_marker) {
  
  unsigned short iDim, iVar;
  unsigned long iVertex, iPoint;
  
  bool implicit = (config->GetKind_TimeIntScheme_Flow() == EULER_IMPLICIT);
  
  /*--- Allocation of variables necessary for convective fluxes. ---*/
  su2double Area, ProjVelocity_i;
  su2double *V_reflected, *V_domain;
  su2double *Normal     = new su2double[nDim];
  su2double *UnitNormal = new su2double[nDim];

  /*--- Allocation of variables necessary for viscous fluxes. ---*/
  su2double ProjGradient, ProjNormVelGrad, ProjTangVelGrad;
  su2double *Tangential      = new su2double[nDim];
  su2double *GradNormVel     = new su2double[nDim];
  su2double *GradTangVel     = new su2double[nDim];

  /*--- Allocation of primitive gradient arrays for viscous fluxes. ---*/
  su2double **Grad_Reflected = new su2double*[nPrimVarGrad];
  for (iVar = 0; iVar < nPrimVarGrad; iVar++)
    Grad_Reflected[iVar] = new su2double[nDim];

  /*---------------------------------------------------------------------------------------------*/
  /*--- Preprocessing: On a symmetry-plane, the Unit-Normal is constant. Therefore a constant ---*/
  /*---                Unit-Tangential to that Unit-Normal can be prescribed. The computation ---*/
  /*---                of these vectors is done outside the loop (over all Marker-vertices).  ---*/
  /*---                The "Normal" in SU2 isan Area-Normal and is most likely not constant   ---*/
  /*---                on the symmetry-plane.                                                 ---*/
  /*---------------------------------------------------------------------------------------------*/

  /*--- Normal vector for a random vertex (zero) on this marker (negate for outward convention). ---*/
  geometry->vertex[val_marker][0]->GetNormal(Normal); 
  for (iDim = 0; iDim < nDim; iDim++)
    Normal[iDim] = -Normal[iDim];

  /*--- Compute unit normal, to be used for unit tangential, projected velocity and velocity component gradients. ---*/
  Area = 0.0;
  for (iDim = 0; iDim < nDim; iDim++)
    Area += Normal[iDim]*Normal[iDim];
  Area = sqrt (Area);
  
  for (iDim = 0; iDim < nDim; iDim++)
    UnitNormal[iDim] = -Normal[iDim]/Area;

  /*--- Preprocessing: Compute unit tangential, the direction is arbitrary as long as t*n=0 ---*/
  if (config->GetViscous()) {
    switch( nDim ) {
      case 2: {
        Tangential[0] = -UnitNormal[1];
        Tangential[1] =  UnitNormal[0];
        break;
      }
      case 3: {
        /*--- Find the largest entry index of the UnitNormal, and create Tangential vector based on that. ---*/
        unsigned short Largest, Arbitrary, Zero;
        if     (abs(UnitNormal[0]) >= abs(UnitNormal[1]) && 
                abs(UnitNormal[0]) >= abs(UnitNormal[2])) {Largest=0;Arbitrary=1;Zero=2;}
        else if(abs(UnitNormal[1]) >= abs(UnitNormal[0]) && 
                abs(UnitNormal[1]) >= abs(UnitNormal[2])) {Largest=1;Arbitrary=0;Zero=2;}
        else                                              {Largest=2;Arbitrary=1;Zero=0;}

        Tangential[Largest] = -UnitNormal[Arbitrary]/sqrt(pow(UnitNormal[Largest],2) + pow(UnitNormal[Arbitrary],2));
        Tangential[Arbitrary] =  UnitNormal[Largest]/sqrt(pow(UnitNormal[Largest],2) + pow(UnitNormal[Arbitrary],2));
        Tangential[Zero] =  0.0;
        break;
      }
    }
  }
  
  /*--- Loop over all the vertices on this boundary marker. ---*/
  for (iVertex = 0; iVertex < geometry->nVertex[val_marker]; iVertex++) {
    
    iPoint = geometry->vertex[val_marker][iVertex]->GetNode();
    
    /*--- Check if the node belongs to the domain (i.e., not a halo node) ---*/
    if (geometry->node[iPoint]->GetDomain()) {

      /*-------------------------------------------------------------------------------*/
      /*--- Step 1: For the convective fluxes, create a reflected state of the      ---*/
      /*---         Primitive variables by copying all interior values to the       ---*/
      /*---         reflected. Only the velocity is mirrored along the symmetry     ---*/
      /*---         axis. Based on the Upwind_Residual routine.                     ---*/
      /*-------------------------------------------------------------------------------*/

      /*--- Allocate the reflected state at the symmetry boundary. ---*/
      V_reflected = GetCharacPrimVar(val_marker, iVertex);
      
      /*--- Grid movement ---*/
      if (config->GetGrid_Movement())
        conv_numerics->SetGridVel(geometry->node[iPoint]->GetGridVel(), geometry->node[iPoint]->GetGridVel());
      
      /*--- Normal vector for this vertex (negate for outward convention). ---*/
      geometry->vertex[val_marker][iVertex]->GetNormal(Normal);
      for (iDim = 0; iDim < nDim; iDim++)
        Normal[iDim] = -Normal[iDim];
      conv_numerics->SetNormal(Normal);
      
      /*--- Get current solution at this boundary node ---*/
      V_domain = node[iPoint]->GetPrimitive();
      
      /*--- Set the reflected state based on the boundary node. Scalars are copied and 
            the velocity is mirrored along the symmetry boundary, i.e. the velocity in 
            normal direction is substracted twice. ---*/
      for(iVar = 0; iVar < nPrimVar; iVar++)
        V_reflected[iVar] = node[iPoint]->GetPrimitive(iVar);

      /*--- Compute velocity in normal direction (ProjVelcity_i=(v*n)) und substract twice from
            velocity in normal direction: v_r = v - 2 (v*n)n ---*/
      ProjVelocity_i = 0.0;
      for (iDim = 0; iDim < nDim; iDim++)
        ProjVelocity_i += node[iPoint]->GetVelocity(iDim)*UnitNormal[iDim];
      
      for (iDim = 0; iDim < nDim; iDim++)
        V_reflected[iDim+1] = node[iPoint]->GetVelocity(iDim) - 2.0 * ProjVelocity_i*UnitNormal[iDim];
      
      /*--- Set Primitive and Secondary for numerics class. ---*/
      conv_numerics->SetPrimitive(V_domain, V_reflected);
      conv_numerics->SetSecondary(node[iPoint]->GetSecondary(), node[iPoint]->GetSecondary());

      /*--- Compute the residual using an upwind scheme. ---*/
      conv_numerics->ComputeResidual(Residual, Jacobian_i, Jacobian_j, config);
      
      /*--- Update residual value ---*/     
      LinSysRes.AddBlock(iPoint, Residual);
      
      /*--- Jacobian contribution for implicit integration. ---*/
      if (implicit) {
        Jacobian.AddBlock(iPoint, iPoint, Jacobian_i);
      }
      
      if (config->GetViscous()) {
        
        /*-------------------------------------------------------------------------------*/
        /*--- Step 2: The viscous fluxes of the Navier-Stokes equations depend on the ---*/
        /*---         Primitive variables and their gradients. The viscous numerics   ---*/
        /*---         container is filled just as the convective numerics container,  ---*/
        /*---         but the primitive gradients of the reflected state have to be   ---*/
        /*---         determined additionally such that symmetry at the boundary is   ---*/
        /*---         enforced. Based on the Viscous_Residual routine.                ---*/
        /*-------------------------------------------------------------------------------*/

        /*--- Set the normal vector and the coordinates. ---*/
        visc_numerics->SetCoord(geometry->node[iPoint]->GetCoord(), geometry->node[iPoint]->GetCoord());
        visc_numerics->SetNormal(Normal);
        
        /*--- Set the primitive and Secondary variables. ---*/  
        visc_numerics->SetPrimitive(V_domain, V_reflected);
        visc_numerics->SetSecondary(node[iPoint]->GetSecondary(), node[iPoint]->GetSecondary());
        
        /*--- For viscous Fluxes also the gradients of the primitives need to be determined.
              1. The gradients of scalars are mirrored along the sym plane just as velocity for the primitives
              2. The gradients of the velocity components need more attention, i.e. the gradient of the
                 normal velocity in tangential direction is mirrored and the gradient of the tangential velocity in 
                 normal direction is mirrored. ---*/

        /*--- Get gradients of primitives of boundary cell ---*/ 
        for (iVar = 0; iVar < nPrimVarGrad; iVar++)
          for (iDim = 0; iDim < nDim; iDim++)
            Grad_Reflected[iVar][iDim] = node[iPoint]->GetGradient_Primitive(iVar, iDim);
        
        /*--- Reflect the gradients for all scalars including the velocity components.
              The gradients of the velocity components are set later with the 
              correct values: grad(V)_r = grad(V) - 2 [grad(V)*n]n, V beeing any primitive ---*/
        for (iVar = 0; iVar < nPrimVarGrad; iVar++) {
          if(iVar == 0 || iVar > nDim) { // Exclude velocity component gradients

            /*--- Compute projected part of the gradient in a dot product ---*/
            ProjGradient = 0.0;
            for (iDim = 0; iDim < nDim; iDim++)
              ProjGradient += Grad_Reflected[iVar][iDim]*UnitNormal[iDim];
              
            for (iDim = 0; iDim < nDim; iDim++)           
              Grad_Reflected[iVar][iDim] = Grad_Reflected[iVar][iDim] - 2.0 * ProjGradient*UnitNormal[iDim];
          }
        }
        
        /*--- Compute gradients of normal and tangential velocity:
              grad(v*n) = grad(v_x) n_x + grad(v_y) n_y (+ grad(v_z) n_z)
              grad(v*t) = grad(v_x) t_x + grad(v_y) t_y (+ grad(v_z) t_z) ---*/
        for (iVar = 0; iVar < nDim; iVar++) { // counts gradient components
          GradNormVel[iVar] = 0.0;
          GradTangVel[iVar] = 0.0;
          for (iDim = 0; iDim < nDim; iDim++) { // counts sum with unit normal/tangential
            GradNormVel[iVar] += Grad_Reflected[iDim+1][iVar] * UnitNormal[iDim];
            GradTangVel[iVar] += Grad_Reflected[iDim+1][iVar] * Tangential[iDim];
          }
        }

        /*--- Refelect gradients in tangential and normal direction by substracting the normal/tangential
              component twice, just as done with velocity above.
              grad(v*n)_r = grad(v*n) - 2 {grad([v*n])*t}t
              grad(v*t)_r = grad(v*t) - 2 {grad([v*t])*n}n ---*/
        ProjNormVelGrad = 0.0;
        ProjTangVelGrad = 0.0;
        for (iDim = 0; iDim < nDim; iDim++) {
          ProjNormVelGrad += GradNormVel[iDim]*Tangential[iDim]; //grad([v*n])*t
          ProjTangVelGrad += GradTangVel[iDim]*UnitNormal[iDim]; //grad([v*t])*n
        }
        
        for (iDim = 0; iDim < nDim; iDim++) {
          GradNormVel[iDim] = GradNormVel[iDim] - 2.0 * ProjNormVelGrad * Tangential[iDim];
          GradTangVel[iDim] = GradTangVel[iDim] - 2.0 * ProjTangVelGrad * UnitNormal[iDim];
        }
        
        /*--- Transfer reflected gradients back into the Cartesian Coordinate system:
              grad(v_x)_r = grad(v*n)_r n_x + grad(v*t)_r t_x
              grad(v_y)_r = grad(v*n)_r n_y + grad(v*t)_r t_y
              ( grad(v_z)_r = grad(v*n)_r n_z + grad(v*t)_r t_z ) ---*/
        for (iVar = 0; iVar < nDim; iVar++) // loops over the velocity component gradients
          for (iDim = 0; iDim < nDim; iDim++) // loops over the entries of the above
            Grad_Reflected[iVar+1][iDim] = GradNormVel[iDim]*UnitNormal[iVar] + GradTangVel[iDim]*Tangential[iVar];
        
        /*--- Set the primitive gradients of the boundary and reflected state. ---*/
        visc_numerics->SetPrimVarGradient(node[iPoint]->GetGradient_Primitive(), Grad_Reflected);
        
        /*--- Turbulent kinetic energy. ---*/
        if (config->GetKind_Turb_Model() == SST)
          visc_numerics->SetTurbKineticEnergy(solver_container[TURB_SOL]->node[iPoint]->GetSolution(0),
                                              solver_container[TURB_SOL]->node[iPoint]->GetSolution(0));
        
        /*--- Compute and update residual. Note that the viscous shear stress tensor is computed in the 
              following routine based upon the velocity-component gradients. ---*/
        visc_numerics->ComputeResidual(Residual, Jacobian_i, Jacobian_j, config);
        
        LinSysRes.SubtractBlock(iPoint, Residual);
        
        /*--- Jacobian contribution for implicit integration. ---*/
        if (implicit)
          Jacobian.SubtractBlock(iPoint, iPoint, Jacobian_i);
      }
    }
  }
  
  /*--- Free locally allocated memory ---*/
  delete [] Normal;
  delete [] UnitNormal;
  delete [] Tangential;
  delete [] GradNormVel;
  delete [] GradTangVel;

  for (iVar = 0; iVar < nPrimVarGrad; iVar++)
    delete [] Grad_Reflected[iVar];
  delete [] Grad_Reflected;
}

void CIncEulerSolver::BC_Fluid_Interface(CGeometry *geometry, CSolver **solver_container, CNumerics *conv_numerics, CNumerics *visc_numerics,
                                         CConfig *config) {
  
  unsigned long iVertex, jVertex, iPoint, Point_Normal = 0;
  unsigned short iDim, iVar, iMarker, nDonorVertex;
  
  bool implicit      = (config->GetKind_TimeIntScheme_Flow() == EULER_IMPLICIT);
  bool grid_movement = config->GetGrid_Movement();
  bool viscous       = config->GetViscous();
  
  su2double *Normal = new su2double[nDim];
  su2double *PrimVar_i = new su2double[nPrimVar];
  su2double *PrimVar_j = new su2double[nPrimVar];
  su2double *tmp_residual = new su2double[nVar];
  
  su2double weight;
   
  for (iMarker = 0; iMarker < config->GetnMarker_All(); iMarker++) {

    if (config->GetMarker_All_KindBC(iMarker) == FLUID_INTERFACE) {

      for (iVertex = 0; iVertex < geometry->nVertex[iMarker]; iVertex++) {
        iPoint = geometry->vertex[iMarker][iVertex]->GetNode();

        if (geometry->node[iPoint]->GetDomain()) {

          nDonorVertex = GetnSlidingStates(iMarker, iVertex);
          
          /*--- Initialize Residual, this will serve to accumulate the average ---*/

          for (iVar = 0; iVar < nVar; iVar++)
            Residual[iVar] = 0.0;

          /*--- Loop over the nDonorVertexes and compute the averaged flux ---*/

          for (jVertex = 0; jVertex < nDonorVertex; jVertex++){

            Point_Normal = geometry->vertex[iMarker][iVertex]->GetNormal_Neighbor();

            for (iVar = 0; iVar < nPrimVar; iVar++) {
              PrimVar_i[iVar] = node[iPoint]->GetPrimitive(iVar);
              PrimVar_j[iVar] = GetSlidingState(iMarker, iVertex, iVar, jVertex);
            }
            
            /*--- Get the weight computed in the interpolator class for the j-th donor vertex ---*/

            weight = GetSlidingState(iMarker, iVertex, nPrimVar, jVertex);

            /*--- Set primitive variables ---*/

            conv_numerics->SetPrimitive( PrimVar_i, PrimVar_j );
          
            /*--- Set the normal vector ---*/
 
            geometry->vertex[iMarker][iVertex]->GetNormal(Normal);
            for (iDim = 0; iDim < nDim; iDim++) 
              Normal[iDim] = -Normal[iDim];

            conv_numerics->SetNormal(Normal);

            if (grid_movement)
              conv_numerics->SetGridVel(geometry->node[iPoint]->GetGridVel(), geometry->node[iPoint]->GetGridVel());
            
            /*--- Compute the convective residual using an upwind scheme ---*/

            conv_numerics->ComputeResidual(tmp_residual, Jacobian_i, Jacobian_j, config);

            /*--- Accumulate the residuals to compute the average ---*/
            
            for (iVar = 0; iVar < nVar; iVar++)
              Residual[iVar] += weight*tmp_residual[iVar];

          }

          /*--- Add Residuals and Jacobians ---*/
  
          LinSysRes.AddBlock(iPoint, Residual);
          if (implicit) 
            Jacobian.AddBlock(iPoint, iPoint, Jacobian_i);

          if (viscous) {
            
            /*--- Initialize Residual, this will serve to accumulate the average ---*/
            
            for (iVar = 0; iVar < nVar; iVar++)
              Residual[iVar] = 0.0;
              
            /*--- Loop over the nDonorVertexes and compute the averaged flux ---*/
            
            for (jVertex = 0; jVertex < nDonorVertex; jVertex++){
              PrimVar_j[nDim+5] = GetSlidingState(iMarker, iVertex, nDim+5, jVertex); 
              PrimVar_j[nDim+6] = GetSlidingState(iMarker, iVertex, nDim+6, jVertex); 

              /*--- Get the weight computed in the interpolator class for the j-th donor vertex ---*/
              
              weight = GetSlidingState(iMarker, iVertex, nPrimVar, jVertex);
              
              /*--- Set the normal vector and the coordinates ---*/

              visc_numerics->SetNormal(Normal);
              visc_numerics->SetCoord(geometry->node[iPoint]->GetCoord(), geometry->node[Point_Normal]->GetCoord());

              /*--- Primitive variables, and gradient ---*/

              visc_numerics->SetPrimitive(PrimVar_i, PrimVar_j);
              visc_numerics->SetPrimVarGradient(node[iPoint]->GetGradient_Primitive(), node[iPoint]->GetGradient_Primitive());

              /*--- Turbulent kinetic energy ---*/

              if (config->GetKind_Turb_Model() == SST)
                visc_numerics->SetTurbKineticEnergy(solver_container[TURB_SOL]->node[iPoint]->GetSolution(0), solver_container[TURB_SOL]->node[iPoint]->GetSolution(0));

              /*--- Set the wall shear stress values (wall functions) to -1 (no evaluation using wall functions) ---*/
              
              visc_numerics->SetTauWall(-1.0, -1.0);

              /*--- Compute and update residual ---*/

              visc_numerics->ComputeResidual(tmp_residual, Jacobian_i, Jacobian_j, config);
              
              /*--- Accumulate the residuals to compute the average ---*/
              
              for (iVar = 0; iVar < nVar; iVar++)
                Residual[iVar] += weight*tmp_residual[iVar];
            }
          
            LinSysRes.SubtractBlock(iPoint, Residual);
 
            /*--- Jacobian contribution for implicit integration ---*/

            if (implicit)
              Jacobian.SubtractBlock(iPoint, iPoint, Jacobian_i);
            
          }
        }
      }
    }
  }

  /*--- Free locally allocated memory ---*/

  delete [] tmp_residual;
  delete [] Normal;
  delete [] PrimVar_i;
  delete [] PrimVar_j;
  
}

void CIncEulerSolver::BC_Periodic(CGeometry *geometry, CSolver **solver_container,
                               CNumerics *numerics, CConfig *config) {
  
  /*--- Complete residuals for periodic boundary conditions. We loop over
   the periodic BCs in matching pairs so that, in the event that there are
   adjacent periodic markers, the repeated points will have their residuals
   accumulated correctly during the communications. For implicit calculations,
   the Jacobians and linear system are also correctly adjusted here. ---*/
  
  for (unsigned short iPeriodic = 1; iPeriodic <= config->GetnMarker_Periodic()/2; iPeriodic++) {
    InitiatePeriodicComms(geometry, config, iPeriodic, PERIODIC_RESIDUAL);
    CompletePeriodicComms(geometry, config, iPeriodic, PERIODIC_RESIDUAL);
  }
  
}

void CIncEulerSolver::BC_Custom(CGeometry *geometry, CSolver **solver_container, CNumerics *numerics, CConfig *config, unsigned short val_marker) { }

void CIncEulerSolver::SetResidual_DualTime(CGeometry *geometry, CSolver **solver_container, CConfig *config,
                                        unsigned short iRKStep, unsigned short iMesh, unsigned short RunTime_EqSystem) {
  
  /*--- Local variables ---*/
  
  unsigned short iVar, jVar, iMarker, iDim;
  unsigned long iPoint, jPoint, iEdge, iVertex;
  
  su2double Density, Cp;
  su2double *V_time_nM1, *V_time_n, *V_time_nP1;
  su2double U_time_nM1[5], U_time_n[5], U_time_nP1[5];
  su2double Volume_nM1, Volume_nP1, TimeStep;
  su2double *Normal = NULL, *GridVel_i = NULL, *GridVel_j = NULL, Residual_GCL;
  
  bool implicit         = (config->GetKind_TimeIntScheme_Flow() == EULER_IMPLICIT);
  bool grid_movement    = config->GetGrid_Movement();
  bool variable_density = (config->GetKind_DensityModel() == VARIABLE);
  bool energy           = config->GetEnergy_Equation();
  
  /*--- Store the physical time step ---*/
  
  TimeStep = config->GetDelta_UnstTimeND();
  
  /*--- Compute the dual time-stepping source term for static meshes ---*/
  
  if (!grid_movement) {
    
    /*--- Loop over all nodes (excluding halos) ---*/
    
    for (iPoint = 0; iPoint < nPointDomain; iPoint++) {
      
      /*--- Initialize the Residual / Jacobian container to zero. ---*/
      
      for (iVar = 0; iVar < nVar; iVar++) {
        Residual[iVar] = 0.0;
        if (implicit) {
        for (jVar = 0; jVar < nVar; jVar++)
          Jacobian_i[iVar][jVar] = 0.0;
        }
      }
      
      /*--- Retrieve the solution at time levels n-1, n, and n+1. Note that
       we are currently iterating on U^n+1 and that U^n & U^n-1 are fixed,
       previous solutions that are stored in memory. These are actually
       the primitive values, but we will convert to conservatives. ---*/
      
      V_time_nM1 = node[iPoint]->GetSolution_time_n1();
      V_time_n   = node[iPoint]->GetSolution_time_n();
      V_time_nP1 = node[iPoint]->GetSolution();
      
      /*--- Access the density and Cp at this node (constant for now). ---*/
      
      Density     = node[iPoint]->GetDensity();
      Cp          = node[iPoint]->GetSpecificHeatCp();
      
      /*--- Compute the conservative variable vector for all time levels. ---*/
      
      U_time_nM1[0] = Density;
      U_time_n[0]   = Density;
      U_time_nP1[0] = Density;
      
      for (iDim = 0; iDim < nDim; iDim++) {
        U_time_nM1[iDim+1] = Density*V_time_nM1[iDim+1];
        U_time_n[iDim+1]   = Density*V_time_n[iDim+1];
        U_time_nP1[iDim+1] = Density*V_time_nP1[iDim+1];
      }
      
      U_time_nM1[nDim+1] = Density*Cp*V_time_nM1[nDim+1];
      U_time_n[nDim+1]   = Density*Cp*V_time_n[nDim+1];
      U_time_nP1[nDim+1] = Density*Cp*V_time_nP1[nDim+1];
      
      /*--- CV volume at time n+1. As we are on a static mesh, the volume
       of the CV will remained fixed for all time steps. ---*/
      
      Volume_nP1 = geometry->node[iPoint]->GetVolume();
      
      /*--- Compute the dual time-stepping source term based on the chosen
       time discretization scheme (1st- or 2nd-order). Note that for an
       incompressible problem, the pressure equation does not have a
       contribution, as the time derivative should always be zero. ---*/
      
      for (iVar = 0; iVar < nVar; iVar++) {
        if (config->GetUnsteady_Simulation() == DT_STEPPING_1ST)
          Residual[iVar] = (U_time_nP1[iVar] - U_time_n[iVar])*Volume_nP1 / TimeStep;
        if (config->GetUnsteady_Simulation() == DT_STEPPING_2ND)
          Residual[iVar] = ( 3.0*U_time_nP1[iVar] - 4.0*U_time_n[iVar]
                            +1.0*U_time_nM1[iVar])*Volume_nP1 / (2.0*TimeStep);
      }
      
      if (!energy) Residual[nDim+1] = 0.0;
      
      /*--- Store the residual and compute the Jacobian contribution due
       to the dual time source term. ---*/
      
      LinSysRes.AddBlock(iPoint, Residual);
      
      if (implicit) {
        
        unsigned short iDim, jDim;
        
        su2double  BetaInc2, Density, dRhodT, Temperature, Cp;
        su2double  Velocity[3] = {0.0,0.0,0.0};
        
        /*--- Access the primitive variables at this node. ---*/
        
        Density     = node[iPoint]->GetDensity();
        BetaInc2    = node[iPoint]->GetBetaInc2();
        Cp          = node[iPoint]->GetSpecificHeatCp();
        Temperature = node[iPoint]->GetTemperature();
        
        for (iDim = 0; iDim < nDim; iDim++)
          Velocity[iDim] = node[iPoint]->GetVelocity(iDim);
        
        /*--- We need the derivative of the equation of state to build the
         preconditioning matrix. For now, the only option is the ideal gas
         law, but in the future, dRhodT should be in the fluid model. ---*/
        
        if (variable_density) {
          dRhodT = -Density/Temperature;
        } else {
          dRhodT = 0.0;
        }
        
        /*--- Calculating the inverse of the preconditioning matrix
         that multiplies the time derivative during time integration. ---*/
        
          /*--- For implicit calculations, we multiply the preconditioner
           by the cell volume over the time step and add to the Jac diagonal. ---*/
          
          Jacobian_i[0][0] = 1.0/BetaInc2;
          for (iDim = 0; iDim < nDim; iDim++)
            Jacobian_i[iDim+1][0] = Velocity[iDim]/BetaInc2;
          
          if (energy) Jacobian_i[nDim+1][0] = Cp*Temperature/BetaInc2;
          else        Jacobian_i[nDim+1][0] = 0.0;
          
          for (jDim = 0; jDim < nDim; jDim++) {
            Jacobian_i[0][jDim+1] = 0.0;
            for (iDim = 0; iDim < nDim; iDim++) {
              if (iDim == jDim) Jacobian_i[iDim+1][jDim+1] = Density;
              else Jacobian_i[iDim+1][jDim+1] = 0.0;
            }
            Jacobian_i[nDim+1][jDim+1] = 0.0;
          }
          
          Jacobian_i[0][nDim+1] = dRhodT;
          for (iDim = 0; iDim < nDim; iDim++)
            Jacobian_i[iDim+1][nDim+1] = Velocity[iDim]*dRhodT;
          
          if (energy) Jacobian_i[nDim+1][nDim+1] = Cp*(dRhodT*Temperature + Density);
          else        Jacobian_i[nDim+1][nDim+1] = 1.0;
          
        for (iVar = 0; iVar < nVar; iVar++) {
          for (jVar = 0; jVar < nVar; jVar++) {
            if (config->GetUnsteady_Simulation() == DT_STEPPING_1ST)
              Jacobian_i[iVar][jVar] *= Volume_nP1 / TimeStep;
            if (config->GetUnsteady_Simulation() == DT_STEPPING_2ND)
              Jacobian_i[iVar][jVar] *= (Volume_nP1*3.0)/(2.0*TimeStep);
          }
        }

        if (!energy) {
            for (iVar = 0; iVar < nVar; iVar++) {
              Jacobian_i[iVar][nDim+1] = 0.0;
              Jacobian_i[nDim+1][iVar] = 0.0;
            }
        }
        
        Jacobian.AddBlock(iPoint, iPoint, Jacobian_i);
        
      }
    }
    
  }
  
  else {
    
    /*--- For unsteady flows on dynamic meshes (rigidly transforming or
     dynamically deforming), the Geometric Conservation Law (GCL) should be
     satisfied in conjunction with the ALE formulation of the governing
     equations. The GCL prevents accuracy issues caused by grid motion, i.e.
     a uniform free-stream should be preserved through a moving grid. First,
     we will loop over the edges and boundaries to compute the GCL component
     of the dual time source term that depends on grid velocities. ---*/
    
    for (iEdge = 0; iEdge < geometry->GetnEdge(); iEdge++) {
      
      /*--- Initialize the Residual / Jacobian container to zero. ---*/
      
      for (iVar = 0; iVar < nVar; iVar++) Residual[iVar] = 0.0;
      
      /*--- Get indices for nodes i & j plus the face normal ---*/
      
      iPoint = geometry->edge[iEdge]->GetNode(0);
      jPoint = geometry->edge[iEdge]->GetNode(1);
      Normal = geometry->edge[iEdge]->GetNormal();
      
      /*--- Grid velocities stored at nodes i & j ---*/
      
      GridVel_i = geometry->node[iPoint]->GetGridVel();
      GridVel_j = geometry->node[jPoint]->GetGridVel();
      
      /*--- Compute the GCL term by averaging the grid velocities at the
       edge mid-point and dotting with the face normal. ---*/
      
      Residual_GCL = 0.0;
      for (iDim = 0; iDim < nDim; iDim++)
        Residual_GCL += 0.5*(GridVel_i[iDim]+GridVel_j[iDim])*Normal[iDim];
      
      /*--- Compute the GCL component of the source term for node i ---*/
      
      V_time_n = node[iPoint]->GetSolution_time_n();
      
      /*--- Access the density and Cp at this node (constant for now). ---*/
      
      Density     = node[iPoint]->GetDensity();
      Cp          = node[iPoint]->GetSpecificHeatCp();
      
      /*--- Compute the conservative variable vector for all time levels. ---*/
      
      U_time_n[0] = Density;
      for (iDim = 0; iDim < nDim; iDim++) {
        U_time_n[iDim+1] = Density*V_time_n[iDim+1];
      }
      U_time_n[nDim+1] = Density*Cp*V_time_n[nDim+1];
      
      for (iVar = 1; iVar < nVar; iVar++)
        Residual[iVar] = U_time_n[iVar]*Residual_GCL;
      LinSysRes.AddBlock(iPoint, Residual);
      
      /*--- Compute the GCL component of the source term for node j ---*/
      
      V_time_n = node[jPoint]->GetSolution_time_n();
      
      U_time_n[0] = Density;
      for (iDim = 0; iDim < nDim; iDim++) {
        U_time_n[iDim+1] = Density*V_time_n[iDim+1];
      }
      U_time_n[nDim+1] = Density*Cp*V_time_n[nDim+1];
      
      for (iVar = 1; iVar < nVar; iVar++)
        Residual[iVar] = U_time_n[iVar]*Residual_GCL;
      LinSysRes.SubtractBlock(jPoint, Residual);
      
    }
    
    /*---  Loop over the boundary edges ---*/
    
    for (iMarker = 0; iMarker < geometry->GetnMarker(); iMarker++) {
      if ((config->GetMarker_All_KindBC(iMarker) != INTERNAL_BOUNDARY) &&
          (config->GetMarker_All_KindBC(iMarker) != PERIODIC_BOUNDARY)) {
      for (iVertex = 0; iVertex < geometry->GetnVertex(iMarker); iVertex++) {
        
        /*--- Initialize the Residual / Jacobian container to zero. ---*/
        
        for (iVar = 0; iVar < nVar; iVar++) Residual[iVar] = 0.0;
        
        /*--- Get the index for node i plus the boundary face normal ---*/
        
        iPoint = geometry->vertex[iMarker][iVertex]->GetNode();
        Normal = geometry->vertex[iMarker][iVertex]->GetNormal();
        
        /*--- Grid velocities stored at boundary node i ---*/
        
        GridVel_i = geometry->node[iPoint]->GetGridVel();
        
        /*--- Compute the GCL term by dotting the grid velocity with the face
         normal. The normal is negated to match the boundary convention. ---*/
        
        Residual_GCL = 0.0;
        for (iDim = 0; iDim < nDim; iDim++)
          Residual_GCL -= 0.5*(GridVel_i[iDim]+GridVel_i[iDim])*Normal[iDim];
        
        /*--- Compute the GCL component of the source term for node i ---*/
        
        V_time_n = node[iPoint]->GetSolution_time_n();
        
        /*--- Access the density and Cp at this node (constant for now). ---*/
        
        Density     = node[iPoint]->GetDensity();
        Cp          = node[iPoint]->GetSpecificHeatCp();
        
        U_time_n[0] = Density;
        for (iDim = 0; iDim < nDim; iDim++) {
          U_time_n[iDim+1] = Density*V_time_n[iDim+1];
        }
        U_time_n[nDim+1] = Density*Cp*V_time_n[nDim+1];
        
        for (iVar = 0; iVar < nVar; iVar++)
          Residual[iVar] = U_time_n[iVar]*Residual_GCL;
        LinSysRes.AddBlock(iPoint, Residual);
        
      }
      }
    }
    
    /*--- Loop over all nodes (excluding halos) to compute the remainder
     of the dual time-stepping source term. ---*/
    
    for (iPoint = 0; iPoint < nPointDomain; iPoint++) {
      
      /*--- Initialize the Residual / Jacobian container to zero. ---*/
      
      for (iVar = 0; iVar < nVar; iVar++) {
        Residual[iVar] = 0.0;
        if (implicit) {
          for (jVar = 0; jVar < nVar; jVar++)
            Jacobian_i[iVar][jVar] = 0.0;
        }
      }
      
      /*--- Retrieve the solution at time levels n-1, n, and n+1. Note that
       we are currently iterating on U^n+1 and that U^n & U^n-1 are fixed,
       previous solutions that are stored in memory. ---*/
      
      V_time_nM1 = node[iPoint]->GetSolution_time_n1();
      V_time_n   = node[iPoint]->GetSolution_time_n();
      V_time_nP1 = node[iPoint]->GetSolution();
      
      /*--- Access the density and Cp at this node (constant for now). ---*/
      
      Density     = node[iPoint]->GetDensity();
      Cp          = node[iPoint]->GetSpecificHeatCp();
      
      /*--- Compute the conservative variable vector for all time levels. ---*/
      
      U_time_nM1[0] = Density;
      U_time_n[0]   = Density;
      U_time_nP1[0] = Density;
      
      for (iDim = 0; iDim < nDim; iDim++) {
        U_time_nM1[iDim+1] = Density*V_time_nM1[iDim+1];
        U_time_n[iDim+1]   = Density*V_time_n[iDim+1];
        U_time_nP1[iDim+1] = Density*V_time_nP1[iDim+1];
      }
      
      U_time_nM1[nDim+1] = Density*Cp*V_time_nM1[nDim+1];
      U_time_n[nDim+1]   = Density*Cp*V_time_n[nDim+1];
      U_time_nP1[nDim+1] = Density*Cp*V_time_nP1[nDim+1];
      
      /*--- CV volume at time n-1 and n+1. In the case of dynamically deforming
       grids, the volumes will change. On rigidly transforming grids, the
       volumes will remain constant. ---*/
      
      Volume_nM1 = geometry->node[iPoint]->GetVolume_nM1();
      Volume_nP1 = geometry->node[iPoint]->GetVolume();
      
      /*--- Compute the dual time-stepping source residual. Due to the
       introduction of the GCL term above, the remainder of the source residual
       due to the time discretization has a new form.---*/
      
      for (iVar = 0; iVar < nVar; iVar++) {
        if (config->GetUnsteady_Simulation() == DT_STEPPING_1ST)
          Residual[iVar] = (U_time_nP1[iVar] - U_time_n[iVar])*(Volume_nP1/TimeStep);
        if (config->GetUnsteady_Simulation() == DT_STEPPING_2ND)
          Residual[iVar] = (U_time_nP1[iVar] - U_time_n[iVar])*(3.0*Volume_nP1/(2.0*TimeStep))
          + (U_time_nM1[iVar] - U_time_n[iVar])*(Volume_nM1/(2.0*TimeStep));
      }
      
      /*--- Store the residual and compute the Jacobian contribution due
       to the dual time source term. ---*/
      
      LinSysRes.AddBlock(iPoint, Residual);
      if (implicit) {
        for (iVar = 1; iVar < nVar; iVar++) {
          if (config->GetUnsteady_Simulation() == DT_STEPPING_1ST)
            Jacobian_i[iVar][iVar] = Volume_nP1/TimeStep;
          if (config->GetUnsteady_Simulation() == DT_STEPPING_2ND)
            Jacobian_i[iVar][iVar] = (3.0*Volume_nP1)/(2.0*TimeStep);
        }
        for (iDim = 0; iDim < nDim; iDim++)
          Jacobian_i[iDim+1][iDim+1] = Density*Jacobian_i[iDim+1][iDim+1];
        Jacobian_i[nDim+1][nDim+1] = Density*Cp*Jacobian_i[nDim+1][nDim+1];
        
        Jacobian.AddBlock(iPoint, iPoint, Jacobian_i);
      }
    }
  }
  
}

void CIncEulerSolver::GetOutlet_Properties(CGeometry *geometry, CConfig *config, unsigned short iMesh, bool Output) {
  
  unsigned short iDim, iMarker;
  unsigned long iVertex, iPoint;
  su2double *V_outlet = NULL, Velocity[3], MassFlow,
  Velocity2, Density, Area, AxiFactor;
  unsigned short iMarker_Outlet, nMarker_Outlet;
  string Inlet_TagBound, Outlet_TagBound;
  
  bool axisymmetric = config->GetAxisymmetric();

  bool write_heads = ((((config->GetExtIter() % (config->GetWrt_Con_Freq()*40)) == 0)
                       && (config->GetExtIter()!= 0))
                      || (config->GetExtIter() == 1));
  
  /*--- Get the number of outlet markers and check for any mass flow BCs. ---*/
  
  nMarker_Outlet = config->GetnMarker_Outlet();
  bool Evaluate_BC = false;
  for (iMarker_Outlet = 0; iMarker_Outlet < nMarker_Outlet; iMarker_Outlet++) {
    Outlet_TagBound = config->GetMarker_Outlet_TagBound(iMarker_Outlet);
    if (config->GetKind_Inc_Outlet(Outlet_TagBound) == MASS_FLOW_OUTLET)
      Evaluate_BC = true;
  }
  
  /*--- If we have a massflow outlet BC, then we need to compute and
   communicate the total massflow, density, and area through each outlet
   boundary, so that it can be used in the iterative procedure to update
   the back pressure until we converge to the desired mass flow. This
   routine is called only once per iteration as a preprocessing and the
   values for all outlets are stored and retrieved later in the BC_Outlet
   routines. ---*/
  
  if (Evaluate_BC) {
    
    su2double *Outlet_MassFlow = new su2double[config->GetnMarker_All()];
    su2double *Outlet_Density  = new su2double[config->GetnMarker_All()];
    su2double *Outlet_Area     = new su2double[config->GetnMarker_All()];
    
    /*--- Comute MassFlow, average temp, press, etc. ---*/
    
    for (iMarker = 0; iMarker < config->GetnMarker_All(); iMarker++) {
      
      Outlet_MassFlow[iMarker] = 0.0;
      Outlet_Density[iMarker]  = 0.0;
      Outlet_Area[iMarker]     = 0.0;
      
      if ((config->GetMarker_All_KindBC(iMarker) == OUTLET_FLOW) ) {
        
        for (iVertex = 0; iVertex < geometry->nVertex[iMarker]; iVertex++) {
          
          iPoint = geometry->vertex[iMarker][iVertex]->GetNode();
          
          if (geometry->node[iPoint]->GetDomain()) {
            
            V_outlet = node[iPoint]->GetPrimitive();
            
            geometry->vertex[iMarker][iVertex]->GetNormal(Vector);
            
            if (axisymmetric) {
              if (geometry->node[iPoint]->GetCoord(1) != 0.0)
                AxiFactor = 2.0*PI_NUMBER*geometry->node[iPoint]->GetCoord(1);
              else
                AxiFactor = 1.0;
            } else {
              AxiFactor = 1.0;
            }
            
            Density      = V_outlet[nDim+2];
            
            Velocity2 = 0.0; Area = 0.0; MassFlow = 0.0;
            
            for (iDim = 0; iDim < nDim; iDim++) {
              Area += (Vector[iDim] * AxiFactor) * (Vector[iDim] * AxiFactor);
              Velocity[iDim] = V_outlet[iDim+1];
              Velocity2 += Velocity[iDim] * Velocity[iDim];
              MassFlow += Vector[iDim] * AxiFactor * Density * Velocity[iDim];
            }
            Area = sqrt (Area);
            
            Outlet_MassFlow[iMarker] += MassFlow;
            Outlet_Density[iMarker]  += Density*Area;
            Outlet_Area[iMarker]     += Area;
            
          }
        }
      }
    }
    
    /*--- Copy to the appropriate structure ---*/
    
    su2double *Outlet_MassFlow_Local = new su2double[nMarker_Outlet];
    su2double *Outlet_Density_Local  = new su2double[nMarker_Outlet];
    su2double *Outlet_Area_Local     = new su2double[nMarker_Outlet];
    
    su2double *Outlet_MassFlow_Total = new su2double[nMarker_Outlet];
    su2double *Outlet_Density_Total  = new su2double[nMarker_Outlet];
    su2double *Outlet_Area_Total     = new su2double[nMarker_Outlet];
    
    for (iMarker_Outlet = 0; iMarker_Outlet < nMarker_Outlet; iMarker_Outlet++) {
      Outlet_MassFlow_Local[iMarker_Outlet] = 0.0;
      Outlet_Density_Local[iMarker_Outlet]  = 0.0;
      Outlet_Area_Local[iMarker_Outlet]     = 0.0;
      
      Outlet_MassFlow_Total[iMarker_Outlet] = 0.0;
      Outlet_Density_Total[iMarker_Outlet]  = 0.0;
      Outlet_Area_Total[iMarker_Outlet]     = 0.0;
    }
    
    /*--- Copy the values to the local array for MPI ---*/
    
    for (iMarker = 0; iMarker < config->GetnMarker_All(); iMarker++) {
      if ((config->GetMarker_All_KindBC(iMarker) == OUTLET_FLOW)) {
        for (iMarker_Outlet = 0; iMarker_Outlet < nMarker_Outlet; iMarker_Outlet++) {
          Outlet_TagBound = config->GetMarker_Outlet_TagBound(iMarker_Outlet);
          if (config->GetMarker_All_TagBound(iMarker) == Outlet_TagBound) {
            Outlet_MassFlow_Local[iMarker_Outlet] += Outlet_MassFlow[iMarker];
            Outlet_Density_Local[iMarker_Outlet]  += Outlet_Density[iMarker];
            Outlet_Area_Local[iMarker_Outlet]     += Outlet_Area[iMarker];
          }
        }
      }
    }
    
    /*--- All the ranks to compute the total value ---*/
    
#ifdef HAVE_MPI
    
    SU2_MPI::Allreduce(Outlet_MassFlow_Local, Outlet_MassFlow_Total, nMarker_Outlet, MPI_DOUBLE, MPI_SUM, MPI_COMM_WORLD);
    SU2_MPI::Allreduce(Outlet_Density_Local, Outlet_Density_Total, nMarker_Outlet, MPI_DOUBLE, MPI_SUM, MPI_COMM_WORLD);
    SU2_MPI::Allreduce(Outlet_Area_Local, Outlet_Area_Total, nMarker_Outlet, MPI_DOUBLE, MPI_SUM, MPI_COMM_WORLD);
    
#else
    
    for (iMarker_Outlet = 0; iMarker_Outlet < nMarker_Outlet; iMarker_Outlet++) {
      Outlet_MassFlow_Total[iMarker_Outlet] = Outlet_MassFlow_Local[iMarker_Outlet];
      Outlet_Density_Total[iMarker_Outlet]  = Outlet_Density_Local[iMarker_Outlet];
      Outlet_Area_Total[iMarker_Outlet]     = Outlet_Area_Local[iMarker_Outlet];
    }
    
#endif
    
    for (iMarker_Outlet = 0; iMarker_Outlet < nMarker_Outlet; iMarker_Outlet++) {
      if (Outlet_Area_Total[iMarker_Outlet] != 0.0) {
        Outlet_Density_Total[iMarker_Outlet] /= Outlet_Area_Total[iMarker_Outlet];
      }
      else {
        Outlet_Density_Total[iMarker_Outlet] = 0.0;
      }
      
      if (iMesh == MESH_0) {
        config->SetOutlet_MassFlow(iMarker_Outlet, Outlet_MassFlow_Total[iMarker_Outlet]);
        config->SetOutlet_Density(iMarker_Outlet, Outlet_Density_Total[iMarker_Outlet]);
        config->SetOutlet_Area(iMarker_Outlet, Outlet_Area_Total[iMarker_Outlet]);
      }
    }
    
    /*--- Screen output using the values already stored in the config container ---*/
    
    if ((rank == MASTER_NODE) && (iMesh == MESH_0) ) {
      
      cout.precision(5);
      cout.setf(ios::fixed, ios::floatfield);
      
      if (write_heads && Output && !config->GetDiscrete_Adjoint()) {
        cout << endl   << "---------------------------- Outlet properties --------------------------" << endl;
      }
      
      for (iMarker_Outlet = 0; iMarker_Outlet < nMarker_Outlet; iMarker_Outlet++) {
        Outlet_TagBound = config->GetMarker_Outlet_TagBound(iMarker_Outlet);
        if (write_heads && Output && !config->GetDiscrete_Adjoint()) {
          
          /*--- Geometry defintion ---*/
          
          cout <<"Outlet surface: " << Outlet_TagBound << "." << endl;
          
          if ((nDim ==3) || axisymmetric) {
            cout <<"Area (m^2): " << config->GetOutlet_Area(Outlet_TagBound) << endl;
          }
          if (nDim == 2) {
            cout <<"Length (m): " << config->GetOutlet_Area(Outlet_TagBound) << "." << endl;
          }
          
          cout << setprecision(5) << "Outlet Avg. Density (kg/m^3): " <<  config->GetOutlet_Density(Outlet_TagBound) * config->GetDensity_Ref() << endl;
          su2double Outlet_mDot = fabs(config->GetOutlet_MassFlow(Outlet_TagBound)) * config->GetDensity_Ref() * config->GetVelocity_Ref();
          cout << "Outlet mass flow (kg/s): "; cout << setprecision(5) << Outlet_mDot;
          
        }
      }
      
      if (write_heads && Output && !config->GetDiscrete_Adjoint()) {cout << endl;
        cout << "-------------------------------------------------------------------------" << endl << endl;
      }
      
      cout.unsetf(ios_base::floatfield);
      
    }
    
    delete [] Outlet_MassFlow_Local;
    delete [] Outlet_Density_Local;
    delete [] Outlet_Area_Local;
    
    delete [] Outlet_MassFlow_Total;
    delete [] Outlet_Density_Total;
    delete [] Outlet_Area_Total;
    
    delete [] Outlet_MassFlow;
    delete [] Outlet_Density;
    delete [] Outlet_Area;
    
  }
  
}

void CIncEulerSolver::ComputeResidual_Multizone(CGeometry *geometry, CConfig *config){

  unsigned short iVar;
  unsigned long iPoint;
  su2double residual;

  /*--- Set Residuals to zero ---*/

  for (iVar = 0; iVar < nVar; iVar++){
      SetRes_BGS(iVar,0.0);
      SetRes_Max_BGS(iVar,0.0,0);
  }

  /*--- Set the residuals ---*/
  for (iPoint = 0; iPoint < nPointDomain; iPoint++){
      for (iVar = 0; iVar < nVar; iVar++){
          residual = node[iPoint]->GetSolution(iVar) - node[iPoint]->Get_BGSSolution_k(iVar);
          AddRes_BGS(iVar,residual*residual);
          AddRes_Max_BGS(iVar,fabs(residual),geometry->node[iPoint]->GetGlobalIndex(),geometry->node[iPoint]->GetCoord());
      }
  }

  SetResidual_BGS(geometry, config);

}


void CIncEulerSolver::UpdateSolution_BGS(CGeometry *geometry, CConfig *config){

  unsigned long iPoint;

  /*--- To nPoint: The solution must be communicated beforehand ---*/
  for (iPoint = 0; iPoint < nPoint; iPoint++){

    node[iPoint]->Set_BGSSolution_k();

  }

}

void CIncEulerSolver::LoadRestart(CGeometry **geometry, CSolver ***solver, CConfig *config, int val_iter, bool val_update_geo) {
  
  /*--- Restart the solution from file information ---*/
  unsigned short iDim, iVar, iMesh, iMeshFine;
  unsigned long iPoint, index, iChildren, Point_Fine;
  unsigned short turb_model = config->GetKind_Turb_Model();
  su2double Area_Children, Area_Parent, *Coord, *Solution_Fine;
  bool grid_movement  = config->GetGrid_Movement();
  bool static_fsi = ((config->GetUnsteady_Simulation() == STEADY) &&
                     (config->GetFSI_Simulation()));
  bool dual_time = ((config->GetUnsteady_Simulation() == DT_STEPPING_1ST) ||
                    (config->GetUnsteady_Simulation() == DT_STEPPING_2ND));
  bool steady_restart = config->GetSteadyRestart();
  bool time_stepping = config->GetUnsteady_Simulation() == TIME_STEPPING;
  bool turbulent     = (config->GetKind_Solver() == RANS) || (config->GetKind_Solver() == DISC_ADJ_RANS);
  
  string UnstExt, text_line;
  ifstream restart_file;
  
  unsigned short iZone = config->GetiZone();
  unsigned short nZone = config->GetnZone();

  string restart_filename = config->GetSolution_FlowFileName();

  Coord = new su2double [nDim];
  for (iDim = 0; iDim < nDim; iDim++)
    Coord[iDim] = 0.0;
  
  int counter = 0;
  long iPoint_Local = 0; unsigned long iPoint_Global = 0;
  unsigned long iPoint_Global_Local = 0;
  unsigned short rbuf_NotMatching = 0, sbuf_NotMatching = 0;

  /*--- Skip coordinates ---*/

  unsigned short skipVars = geometry[MESH_0]->GetnDim();

  /*--- Store the number of variables for the turbulence model
   (that could appear in the restart file before the grid velocities). ---*/
  unsigned short turbVars = 0;
  if (turbulent){
    if (turb_model == SST) turbVars = 2;
    else turbVars = 1;
  }
  
  /*--- Adjust the number of solution variables in the restart. We always
   carry a space in nVar for the energy equation in the solver, but we only
   write it to the restart if it is active. Therefore, we must reduce nVar
   here if energy is inactive so that the restart is read correctly. ---*/
  
  bool energy               = config->GetEnergy_Equation();
  bool weakly_coupled_heat  = config->GetWeakly_Coupled_Heat();
  
  unsigned short nVar_Restart = nVar;
  if ((!energy) && (!weakly_coupled_heat)) nVar_Restart--;
  Solution[nVar-1] = GetTemperature_Inf();
  
  /*--- Multizone problems require the number of the zone to be appended. ---*/

  if (nZone > 1)
  restart_filename = config->GetMultizone_FileName(restart_filename, iZone);

  /*--- Modify file name for an unsteady restart ---*/
  
  if (dual_time || time_stepping)
    restart_filename = config->GetUnsteady_FileName(restart_filename, val_iter);

  /*--- Read the restart data from either an ASCII or binary SU2 file. ---*/

  if (config->GetRead_Binary_Restart()) {
    Read_SU2_Restart_Binary(geometry[MESH_0], config, restart_filename);
  } else {
    Read_SU2_Restart_ASCII(geometry[MESH_0], config, restart_filename);
  }

  /*--- Load data from the restart into correct containers. ---*/

  counter = 0;
  for (iPoint_Global = 0; iPoint_Global < geometry[MESH_0]->GetGlobal_nPointDomain(); iPoint_Global++ ) {

    /*--- Retrieve local index. If this node from the restart file lives
     on the current processor, we will load and instantiate the vars. ---*/

    iPoint_Local = geometry[MESH_0]->GetGlobal_to_Local_Point(iPoint_Global);

    if (iPoint_Local > -1) {

      /*--- We need to store this point's data, so jump to the correct
       offset in the buffer of data from the restart file and load it. ---*/

      index = counter*Restart_Vars[1] + skipVars;
      for (iVar = 0; iVar < nVar_Restart; iVar++) Solution[iVar] = Restart_Data[index+iVar];
      node[iPoint_Local]->SetSolution(Solution);
      iPoint_Global_Local++;

      /*--- For dynamic meshes, read in and store the
       grid coordinates and grid velocities for each node. ---*/

      if (grid_movement && val_update_geo) {

        /*--- Read in the next 2 or 3 variables which are the grid velocities ---*/
        /*--- If we are restarting the solution from a previously computed static calculation (no grid movement) ---*/
        /*--- the grid velocities are set to 0. This is useful for FSI computations ---*/

        su2double GridVel[3] = {0.0,0.0,0.0};
        if (!steady_restart) {

          /*--- Rewind the index to retrieve the Coords. ---*/
          index = counter*Restart_Vars[1];
          for (iDim = 0; iDim < nDim; iDim++) { Coord[iDim] = Restart_Data[index+iDim]; }

          /*--- Move the index forward to get the grid velocities. ---*/
          index = counter*Restart_Vars[1] + skipVars + nVar_Restart + turbVars;
          for (iDim = 0; iDim < nDim; iDim++) { GridVel[iDim] = Restart_Data[index+iDim]; }
        }

        for (iDim = 0; iDim < nDim; iDim++) {
          geometry[MESH_0]->node[iPoint_Local]->SetCoord(iDim, Coord[iDim]);
          geometry[MESH_0]->node[iPoint_Local]->SetGridVel(iDim, GridVel[iDim]);
        }
      }
      

      /*--- For static FSI problems, grid_movement is 0 but we need to read in and store the
       grid coordinates for each node (but not the grid velocities, as there are none). ---*/

      if (static_fsi && val_update_geo) {
       /*--- Rewind the index to retrieve the Coords. ---*/
        index = counter*Restart_Vars[1];
        for (iDim = 0; iDim < nDim; iDim++) { Coord[iDim] = Restart_Data[index+iDim];}

        for (iDim = 0; iDim < nDim; iDim++) {
          geometry[MESH_0]->node[iPoint_Local]->SetCoord(iDim, Coord[iDim]);
        }
      }

      /*--- Increment the overall counter for how many points have been loaded. ---*/
      counter++;
      
    }
  }

  /*--- Detect a wrong solution file ---*/

  if (iPoint_Global_Local < nPointDomain) { sbuf_NotMatching = 1; }

#ifndef HAVE_MPI
  rbuf_NotMatching = sbuf_NotMatching;
#else
  SU2_MPI::Allreduce(&sbuf_NotMatching, &rbuf_NotMatching, 1, MPI_UNSIGNED_SHORT, MPI_SUM, MPI_COMM_WORLD);
#endif
  if (rbuf_NotMatching != 0) {
    SU2_MPI::Error(string("The solution file ") + restart_filename + string(" doesn't match with the mesh file!\n") +
                   string("It could be empty lines at the end of the file."), CURRENT_FUNCTION);
  }
  
  /*--- Communicate the loaded solution on the fine grid before we transfer
   it down to the coarse levels. We alo call the preprocessing routine
   on the fine level in order to have all necessary quantities updated,
   especially if this is a turbulent simulation (eddy viscosity). ---*/
  
  solver[MESH_0][FLOW_SOL]->InitiateComms(geometry[MESH_0], config, SOLUTION);
  solver[MESH_0][FLOW_SOL]->CompleteComms(geometry[MESH_0], config, SOLUTION);
  
  solver[MESH_0][FLOW_SOL]->Preprocessing(geometry[MESH_0], solver[MESH_0], config, MESH_0, NO_RK_ITER, RUNTIME_FLOW_SYS, false);

  /*--- Interpolate the solution down to the coarse multigrid levels ---*/
  
  for (iMesh = 1; iMesh <= config->GetnMGLevels(); iMesh++) {
    for (iPoint = 0; iPoint < geometry[iMesh]->GetnPoint(); iPoint++) {
      Area_Parent = geometry[iMesh]->node[iPoint]->GetVolume();
      for (iVar = 0; iVar < nVar; iVar++) Solution[iVar] = 0.0;
      for (iChildren = 0; iChildren < geometry[iMesh]->node[iPoint]->GetnChildren_CV(); iChildren++) {
        Point_Fine = geometry[iMesh]->node[iPoint]->GetChildren_CV(iChildren);
        Area_Children = geometry[iMesh-1]->node[Point_Fine]->GetVolume();
        Solution_Fine = solver[iMesh-1][FLOW_SOL]->node[Point_Fine]->GetSolution();
        for (iVar = 0; iVar < nVar; iVar++) {
          Solution[iVar] += Solution_Fine[iVar]*Area_Children/Area_Parent;
        }
      }
      solver[iMesh][FLOW_SOL]->node[iPoint]->SetSolution(Solution);
    }
    solver[iMesh][FLOW_SOL]->InitiateComms(geometry[iMesh], config, SOLUTION);
    solver[iMesh][FLOW_SOL]->CompleteComms(geometry[iMesh], config, SOLUTION);
    solver[iMesh][FLOW_SOL]->Preprocessing(geometry[iMesh], solver[iMesh], config, iMesh, NO_RK_ITER, RUNTIME_FLOW_SYS, false);
  }
  
  /*--- Update the geometry for flows on dynamic meshes ---*/
  
  if (grid_movement && val_update_geo) {
    
    /*--- Communicate the new coordinates and grid velocities at the halos ---*/
    
    geometry[MESH_0]->InitiateComms(geometry[MESH_0], config, COORDINATES);
    geometry[MESH_0]->CompleteComms(geometry[MESH_0], config, COORDINATES);
    
    geometry[MESH_0]->InitiateComms(geometry[MESH_0], config, GRID_VELOCITY);
    geometry[MESH_0]->CompleteComms(geometry[MESH_0], config, GRID_VELOCITY);
    
    /*--- Recompute the edges and  dual mesh control volumes in the
     domain and on the boundaries. ---*/
    
    geometry[MESH_0]->SetCoord_CG();
    geometry[MESH_0]->SetControlVolume(config, UPDATE);
    geometry[MESH_0]->SetBoundControlVolume(config, UPDATE);
    
    /*--- Update the multigrid structure after setting up the finest grid,
     including computing the grid velocities on the coarser levels. ---*/
    
    for (iMesh = 1; iMesh <= config->GetnMGLevels(); iMesh++) {
      iMeshFine = iMesh-1;
      geometry[iMesh]->SetControlVolume(config, geometry[iMeshFine], UPDATE);
      geometry[iMesh]->SetBoundControlVolume(config, geometry[iMeshFine],UPDATE);
      geometry[iMesh]->SetCoord(geometry[iMeshFine]);
      geometry[iMesh]->SetRestricted_GridVelocity(geometry[iMeshFine], config);
    }
  }
  
  /*--- Update the geometry for flows on static FSI problems with moving meshes ---*/
  
  if (static_fsi && val_update_geo) {
    
    /*--- Communicate the new coordinates and grid velocities at the halos ---*/
    
    geometry[MESH_0]->InitiateComms(geometry[MESH_0], config, COORDINATES);
    geometry[MESH_0]->CompleteComms(geometry[MESH_0], config, COORDINATES);
    
    /*--- Recompute the edges and  dual mesh control volumes in the
     domain and on the boundaries. ---*/
    
    geometry[MESH_0]->SetCoord_CG();
    geometry[MESH_0]->SetControlVolume(config, UPDATE);
    geometry[MESH_0]->SetBoundControlVolume(config, UPDATE);
    geometry[MESH_0]->SetMaxLength(config);
    
    /*--- Update the multigrid structure after setting up the finest grid,
     including computing the grid velocities on the coarser levels. ---*/
    
    for (iMesh = 1; iMesh <= config->GetnMGLevels(); iMesh++) {
      iMeshFine = iMesh-1;
      geometry[iMesh]->SetControlVolume(config, geometry[iMeshFine], UPDATE);
      geometry[iMesh]->SetBoundControlVolume(config, geometry[iMeshFine],UPDATE);
      geometry[iMesh]->SetCoord(geometry[iMeshFine]);
      geometry[iMesh]->SetMaxLength(config);
    }
  }
  
  /*--- Update the old geometry (coordinates n and n-1) in dual time-stepping strategy ---*/
  if (dual_time && grid_movement)
    Restart_OldGeometry(geometry[MESH_0], config);

  delete [] Coord;

  /*--- Delete the class memory that is used to load the restart. ---*/

  if (Restart_Vars != NULL) delete [] Restart_Vars;
  if (Restart_Data != NULL) delete [] Restart_Data;
  Restart_Vars = NULL; Restart_Data = NULL;
  
}

void CIncEulerSolver::SetFreeStream_Solution(CConfig *config){

  unsigned long iPoint;
  unsigned short iDim;

  for (iPoint = 0; iPoint < nPoint; iPoint++){
    node[iPoint]->SetSolution(0, Pressure_Inf);
    for (iDim = 0; iDim < nDim; iDim++){
      node[iPoint]->SetSolution(iDim+1, Velocity_Inf[iDim]);
    }
    node[iPoint]->SetSolution(nDim+1, Temperature_Inf);
  }
}

CIncNSSolver::CIncNSSolver(void) : CIncEulerSolver() {
  
  /*--- Basic array initialization ---*/
  
  CD_Visc = NULL; CL_Visc = NULL; CSF_Visc = NULL; CEff_Visc = NULL;
  CMx_Visc = NULL;   CMy_Visc = NULL;   CMz_Visc = NULL;
  CFx_Visc = NULL;   CFy_Visc = NULL;   CFz_Visc = NULL;
  CoPx_Visc = NULL;   CoPy_Visc = NULL;   CoPz_Visc = NULL;

  ForceViscous = NULL; MomentViscous = NULL; CSkinFriction = NULL;
  
  /*--- Surface based array initialization ---*/
  
  Surface_CL_Visc = NULL; Surface_CD_Visc = NULL; Surface_CSF_Visc = NULL; Surface_CEff_Visc = NULL;
  Surface_CFx_Visc = NULL;   Surface_CFy_Visc = NULL;   Surface_CFz_Visc = NULL;
  Surface_CMx_Visc = NULL;   Surface_CMy_Visc = NULL;   Surface_CMz_Visc = NULL;
  Surface_HF_Visc = NULL; Surface_MaxHF_Visc = NULL;

  /*--- Rotorcraft simulation array initialization ---*/
  
  CMerit_Visc = NULL; CT_Visc = NULL; CQ_Visc = NULL;
  
  SlidingState      = NULL;
  SlidingStateNodes = NULL;
  
}

CIncNSSolver::CIncNSSolver(CGeometry *geometry, CConfig *config, unsigned short iMesh) : CIncEulerSolver() {
  
  unsigned long iPoint, iVertex;
  unsigned short iVar, iDim, iMarker, nLineLets;
  ifstream restart_file;
  unsigned short nZone = geometry->GetnZone();
  bool restart   = (config->GetRestart() || config->GetRestart_Flow());
  int Unst_RestartIter;
  unsigned short iZone = config->GetiZone();
  bool dual_time = ((config->GetUnsteady_Simulation() == DT_STEPPING_1ST) ||
                    (config->GetUnsteady_Simulation() == DT_STEPPING_2ND));
  bool time_stepping = config->GetUnsteady_Simulation() == TIME_STEPPING;
  bool adjoint = (config->GetContinuous_Adjoint()) || (config->GetDiscrete_Adjoint());
  string filename_ = config->GetSolution_FlowFileName();

  unsigned short direct_diff = config->GetDirectDiff();

  /*--- Check for a restart file to evaluate if there is a change in the angle of attack
   before computing all the non-dimesional quantities. ---*/

  if (!(!restart || (iMesh != MESH_0) || nZone > 1)) {

    /*--- Multizone problems require the number of the zone to be appended. ---*/

    if (nZone > 1) filename_ = config->GetMultizone_FileName(filename_, iZone);

    /*--- Modify file name for a dual-time unsteady restart ---*/

    if (dual_time) {
      if (adjoint) Unst_RestartIter = SU2_TYPE::Int(config->GetUnst_AdjointIter())-1;
      else if (config->GetUnsteady_Simulation() == DT_STEPPING_1ST)
        Unst_RestartIter = SU2_TYPE::Int(config->GetUnst_RestartIter())-1;
      else Unst_RestartIter = SU2_TYPE::Int(config->GetUnst_RestartIter())-2;
      filename_ = config->GetUnsteady_FileName(filename_, Unst_RestartIter);
    }

    /*--- Modify file name for a time stepping unsteady restart ---*/

    if (time_stepping) {
      if (adjoint) Unst_RestartIter = SU2_TYPE::Int(config->GetUnst_AdjointIter())-1;
      else Unst_RestartIter = SU2_TYPE::Int(config->GetUnst_RestartIter())-1;
      filename_ = config->GetUnsteady_FileName(filename_, Unst_RestartIter);
    }

    /*--- Read and store the restart metadata. ---*/

    Read_SU2_Restart_Metadata(geometry, config, false, filename_);
    
  }

  /*--- Array initialization ---*/
  
  CD_Visc = NULL; CL_Visc = NULL; CSF_Visc = NULL; CEff_Visc = NULL;
  CMx_Visc = NULL;   CMy_Visc = NULL;   CMz_Visc = NULL;
  CFx_Visc = NULL;   CFy_Visc = NULL;   CFz_Visc = NULL;
  CoPx_Visc = NULL;   CoPy_Visc = NULL;   CoPz_Visc = NULL;

  Surface_CL_Visc = NULL; Surface_CD_Visc = NULL; Surface_CSF_Visc = NULL; Surface_CEff_Visc = NULL;
  Surface_CFx_Visc = NULL;   Surface_CFy_Visc = NULL;   Surface_CFz_Visc = NULL;
  Surface_CMx_Visc = NULL;   Surface_CMy_Visc = NULL;   Surface_CMz_Visc = NULL;
  Surface_HF_Visc = NULL; Surface_MaxHF_Visc = NULL;

  CMerit_Visc = NULL;      CT_Visc = NULL;      CQ_Visc = NULL;
  MaxHF_Visc = NULL; ForceViscous = NULL; MomentViscous = NULL;
  CSkinFriction = NULL;    Cauchy_Serie = NULL; HF_Visc = NULL;
  
  /*--- Set the gamma value ---*/
  
  Gamma = config->GetGamma();
  Gamma_Minus_One = Gamma - 1.0;
  
  /*--- Define geometry constants in the solver structure
   * Incompressible flow, primitive variables (P, vx, vy, vz, T, rho, beta, lamMu, EddyMu, Kt_eff, Cp, Cv) --- */

  nDim = geometry->GetnDim();
  
  nVar = nDim+2; nPrimVar = nDim+9; nPrimVarGrad = nDim+4;
  
  /*--- Initialize nVarGrad for deallocation ---*/
  
  nVarGrad = nPrimVarGrad;
  
  nMarker      = config->GetnMarker_All();
  nPoint       = geometry->GetnPoint();
  nPointDomain = geometry->GetnPointDomain();
 
  /*--- Store the number of vertices on each marker for deallocation later ---*/

  nVertex = new unsigned long[nMarker];
  for (iMarker = 0; iMarker < nMarker; iMarker++)
    nVertex[iMarker] = geometry->nVertex[iMarker];
 
  /*--- Fluid model intialization. ---*/

  FluidModel = NULL;

  /*--- Perform the non-dimensionalization for the flow equations using the
   specified reference values. ---*/
  
  SetNondimensionalization(config, iMesh);
  
  /*--- Allocate the node variables ---*/
  node = new CVariable*[nPoint];
  
  /*--- Define some auxiliar vector related with the residual ---*/
  
  Residual      = new su2double[nVar]; for (iVar = 0; iVar < nVar; iVar++) Residual[iVar]      = 0.0;
  Residual_RMS  = new su2double[nVar]; for (iVar = 0; iVar < nVar; iVar++) Residual_RMS[iVar]  = 0.0;
  Residual_Max  = new su2double[nVar]; for (iVar = 0; iVar < nVar; iVar++) Residual_Max[iVar]  = 0.0;
  Res_Conv      = new su2double[nVar]; for (iVar = 0; iVar < nVar; iVar++) Res_Conv[iVar]      = 0.0;
  Res_Visc      = new su2double[nVar]; for (iVar = 0; iVar < nVar; iVar++) Res_Visc[iVar]      = 0.0;
  Res_Sour      = new su2double[nVar]; for (iVar = 0; iVar < nVar; iVar++) Res_Sour[iVar]      = 0.0;
  
  /*--- Define some structures for locating max residuals ---*/
  
  Point_Max     = new unsigned long[nVar];  for (iVar = 0; iVar < nVar; iVar++) Point_Max[iVar]     = 0;
  Point_Max_Coord = new su2double*[nVar];
  for (iVar = 0; iVar < nVar; iVar++) {
    Point_Max_Coord[iVar] = new su2double[nDim];
    for (iDim = 0; iDim < nDim; iDim++) Point_Max_Coord[iVar][iDim] = 0.0;
  }
  
  /*--- Define some auxiliary vectors related to the solution ---*/
  
  Solution   = new su2double[nVar]; for (iVar = 0; iVar < nVar; iVar++) Solution[iVar]   = 0.0;
  Solution_i = new su2double[nVar]; for (iVar = 0; iVar < nVar; iVar++) Solution_i[iVar] = 0.0;
  Solution_j = new su2double[nVar]; for (iVar = 0; iVar < nVar; iVar++) Solution_j[iVar] = 0.0;
  
  /*--- Define some auxiliary vectors related to the geometry ---*/
  
  Vector   = new su2double[nDim]; for (iDim = 0; iDim < nDim; iDim++) Vector[iDim]   = 0.0;
  Vector_i = new su2double[nDim]; for (iDim = 0; iDim < nDim; iDim++) Vector_i[iDim] = 0.0;
  Vector_j = new su2double[nDim]; for (iDim = 0; iDim < nDim; iDim++) Vector_j[iDim] = 0.0;
  
  /*--- Define some auxiliary vectors related to the primitive solution ---*/
  
  Primitive   = new su2double[nPrimVar]; for (iVar = 0; iVar < nPrimVar; iVar++) Primitive[iVar]   = 0.0;
  Primitive_i = new su2double[nPrimVar]; for (iVar = 0; iVar < nPrimVar; iVar++) Primitive_i[iVar] = 0.0;
  Primitive_j = new su2double[nPrimVar]; for (iVar = 0; iVar < nPrimVar; iVar++) Primitive_j[iVar] = 0.0;
  
  /*--- Define some auxiliar vector related with the undivided lapalacian computation ---*/
  
  if (config->GetKind_ConvNumScheme_Flow() == SPACE_CENTERED) {
    iPoint_UndLapl = new su2double [nPoint];
    jPoint_UndLapl = new su2double [nPoint];
  }

  Preconditioner = new su2double* [nVar];
  for (iVar = 0; iVar < nVar; iVar ++)
    Preconditioner[iVar] = new su2double[nVar];

  /*--- Initialize the solution and right hand side vectors for storing
   the residuals and updating the solution (always needed even for
   explicit schemes). ---*/
  
  LinSysSol.Initialize(nPoint, nPointDomain, nVar, 0.0);
  LinSysRes.Initialize(nPoint, nPointDomain, nVar, 0.0);
  
  /*--- Jacobians and vector structures for implicit computations ---*/
  
  if (config->GetKind_TimeIntScheme_Flow() == EULER_IMPLICIT) {
    
    Jacobian_i = new su2double* [nVar];
    Jacobian_j = new su2double* [nVar];
    for (iVar = 0; iVar < nVar; iVar++) {
      Jacobian_i[iVar] = new su2double [nVar];
      Jacobian_j[iVar] = new su2double [nVar];
    }
    
    if (rank == MASTER_NODE) cout << "Initialize Jacobian structure (Navier-Stokes). MG level: " << iMesh <<"." << endl;
    Jacobian.Initialize(nPoint, nPointDomain, nVar, nVar, true, geometry, config);
    
    if ((config->GetKind_Linear_Solver_Prec() == LINELET) ||
        (config->GetKind_Linear_Solver() == SMOOTHER_LINELET)) {
      nLineLets = Jacobian.BuildLineletPreconditioner(geometry, config);
      if (rank == MASTER_NODE) cout << "Compute linelet structure. " << nLineLets << " elements in each line (average)." << endl;
    }
    
  }
  
  else {
    if (rank == MASTER_NODE)
      cout << "Explicit scheme. No Jacobian structure (Navier-Stokes). MG level: " << iMesh <<"." << endl;
  }
  
  /*--- Define some auxiliary vectors for computing flow variable
   gradients by least squares, S matrix := inv(R)*traspose(inv(R)),
   c vector := transpose(WA)*(Wb) ---*/
  
  if (config->GetKind_Gradient_Method() == WEIGHTED_LEAST_SQUARES) {
    
    Smatrix = new su2double* [nDim];
    for (iDim = 0; iDim < nDim; iDim++)
      Smatrix[iDim] = new su2double [nDim];
    
    Cvector = new su2double* [nPrimVarGrad];
    for (iVar = 0; iVar < nPrimVarGrad; iVar++)
      Cvector[iVar] = new su2double [nDim];
  }
  
  /*--- Store the value of the characteristic primitive variables at the boundaries ---*/
  
  CharacPrimVar = new su2double** [nMarker];
  for (iMarker = 0; iMarker < nMarker; iMarker++) {
    CharacPrimVar[iMarker] = new su2double* [geometry->nVertex[iMarker]];
    for (iVertex = 0; iVertex < geometry->nVertex[iMarker]; iVertex++) {
      CharacPrimVar[iMarker][iVertex] = new su2double [nPrimVar];
      for (iVar = 0; iVar < nPrimVar; iVar++) {
        CharacPrimVar[iMarker][iVertex][iVar] = 0.0;
      }
    }
  }

  /*--- Store the values of the temperature and the heat flux density at the boundaries,
   used for coupling with a solid donor cell ---*/
  unsigned short nHeatConjugateVar = 4;

  HeatConjugateVar = new su2double** [nMarker];
  for (iMarker = 0; iMarker < nMarker; iMarker++) {
    HeatConjugateVar[iMarker] = new su2double* [geometry->nVertex[iMarker]];
    for (iVertex = 0; iVertex < geometry->nVertex[iMarker]; iVertex++) {

      HeatConjugateVar[iMarker][iVertex] = new su2double [nHeatConjugateVar];
      for (iVar = 1; iVar < nHeatConjugateVar ; iVar++) {
        HeatConjugateVar[iMarker][iVertex][iVar] = 0.0;
      }
      HeatConjugateVar[iMarker][iVertex][0] = config->GetTemperature_FreeStreamND();
    }
  }
  
  /*--- Inviscid force definition and coefficient in all the markers ---*/
  
  CPressure = new su2double* [nMarker];
  CPressureTarget = new su2double* [nMarker];
  for (iMarker = 0; iMarker < nMarker; iMarker++) {
    CPressure[iMarker] = new su2double [geometry->nVertex[iMarker]];
    CPressureTarget[iMarker] = new su2double [geometry->nVertex[iMarker]];
    for (iVertex = 0; iVertex < geometry->nVertex[iMarker]; iVertex++) {
      CPressure[iMarker][iVertex] = 0.0;
      CPressureTarget[iMarker][iVertex] = 0.0;
    }
  }
  
  /*--- Heat flux in all the markers ---*/
  
  HeatFlux = new su2double* [nMarker];
  HeatFluxTarget = new su2double* [nMarker];
  for (iMarker = 0; iMarker < nMarker; iMarker++) {
    HeatFlux[iMarker] = new su2double [geometry->nVertex[iMarker]];
    HeatFluxTarget[iMarker] = new su2double [geometry->nVertex[iMarker]];
    for (iVertex = 0; iVertex < geometry->nVertex[iMarker]; iVertex++) {
      HeatFlux[iMarker][iVertex] = 0.0;
      HeatFluxTarget[iMarker][iVertex] = 0.0;
    }
  }
  
  /*--- Y plus in all the markers ---*/
  
  YPlus = new su2double* [nMarker];
  for (iMarker = 0; iMarker < nMarker; iMarker++) {
    YPlus[iMarker] = new su2double [geometry->nVertex[iMarker]];
    for (iVertex = 0; iVertex < geometry->nVertex[iMarker]; iVertex++) {
      YPlus[iMarker][iVertex] = 0.0;
    }
  }
  
  /*--- Skin friction in all the markers ---*/
  
  CSkinFriction = new su2double** [nMarker];
  for (iMarker = 0; iMarker < nMarker; iMarker++) {
    CSkinFriction[iMarker] = new su2double*[nDim];
    for (iDim = 0; iDim < nDim; iDim++) {
      CSkinFriction[iMarker][iDim] = new su2double[geometry->nVertex[iMarker]];
      for (iVertex = 0; iVertex < geometry->nVertex[iMarker]; iVertex++) {
        CSkinFriction[iMarker][iDim][iVertex] = 0.0;
      }
    }
  }
  
  /*--- Store the value of the Total Pressure at the inlet BC ---*/
  
  Inlet_Ttotal = new su2double* [nMarker];
  for (iMarker = 0; iMarker < nMarker; iMarker++) {
    Inlet_Ttotal[iMarker] = new su2double [geometry->nVertex[iMarker]];
    for (iVertex = 0; iVertex < geometry->nVertex[iMarker]; iVertex++) {
      Inlet_Ttotal[iMarker][iVertex] = 0;
    }
  }
  
  /*--- Store the value of the Total Temperature at the inlet BC ---*/
  
  Inlet_Ptotal = new su2double* [nMarker];
  for (iMarker = 0; iMarker < nMarker; iMarker++) {
    Inlet_Ptotal[iMarker] = new su2double [geometry->nVertex[iMarker]];
    for (iVertex = 0; iVertex < geometry->nVertex[iMarker]; iVertex++) {
      Inlet_Ptotal[iMarker][iVertex] = 0;
    }
  }
  
  /*--- Store the value of the Flow direction at the inlet BC ---*/
  
  Inlet_FlowDir = new su2double** [nMarker];
  for (iMarker = 0; iMarker < nMarker; iMarker++) {
    Inlet_FlowDir[iMarker] = new su2double* [geometry->nVertex[iMarker]];
    for (iVertex = 0; iVertex < geometry->nVertex[iMarker]; iVertex++) {
      Inlet_FlowDir[iMarker][iVertex] = new su2double [nDim];
      for (iDim = 0; iDim < nDim; iDim++) {
        Inlet_FlowDir[iMarker][iVertex][iDim] = 0;
      }
    }
  }
  
  /*--- Non dimensional coefficients ---*/
  
  ForceInviscid  = new su2double[3];
  MomentInviscid = new su2double[3];
  CD_Inv      = new su2double[nMarker];
  CL_Inv      = new su2double[nMarker];
  CSF_Inv = new su2double[nMarker];
  CMx_Inv        = new su2double[nMarker];
  CMy_Inv        = new su2double[nMarker];
  CMz_Inv        = new su2double[nMarker];
  CEff_Inv       = new su2double[nMarker];
  CFx_Inv        = new su2double[nMarker];
  CFy_Inv        = new su2double[nMarker];
  CFz_Inv        = new su2double[nMarker];
  CoPx_Inv        = new su2double[nMarker];
  CoPy_Inv        = new su2double[nMarker];
  CoPz_Inv        = new su2double[nMarker];

  ForceMomentum  = new su2double[3];
  MomentMomentum = new su2double[3];
  CD_Mnt      = new su2double[nMarker];
  CL_Mnt      = new su2double[nMarker];
  CSF_Mnt = new su2double[nMarker];
  CMx_Mnt        = new su2double[nMarker];
  CMy_Mnt        = new su2double[nMarker];
  CMz_Mnt        = new su2double[nMarker];
  CEff_Mnt       = new su2double[nMarker];
  CFx_Mnt        = new su2double[nMarker];
  CFy_Mnt        = new su2double[nMarker];
  CFz_Mnt        = new su2double[nMarker];
  CoPx_Mnt        = new su2double[nMarker];
  CoPy_Mnt        = new su2double[nMarker];
  CoPz_Mnt        = new su2double[nMarker];

  ForceViscous     = new su2double[3];
  MomentViscous    = new su2double[3];
  CD_Visc       = new su2double[nMarker];
  CL_Visc       = new su2double[nMarker];
  CSF_Visc  = new su2double[nMarker];
  CMx_Visc         = new su2double[nMarker];
  CMy_Visc         = new su2double[nMarker];
  CMz_Visc         = new su2double[nMarker];
  CEff_Visc        = new su2double[nMarker];
  CFx_Visc         = new su2double[nMarker];
  CFy_Visc         = new su2double[nMarker];
  CFz_Visc         = new su2double[nMarker];
  CoPx_Visc         = new su2double[nMarker];
  CoPy_Visc         = new su2double[nMarker];
  CoPz_Visc         = new su2double[nMarker];

  Surface_CL_Inv      = new su2double[config->GetnMarker_Monitoring()];
  Surface_CD_Inv      = new su2double[config->GetnMarker_Monitoring()];
  Surface_CSF_Inv = new su2double[config->GetnMarker_Monitoring()];
  Surface_CEff_Inv       = new su2double[config->GetnMarker_Monitoring()];
  Surface_CFx_Inv        = new su2double[config->GetnMarker_Monitoring()];
  Surface_CFy_Inv        = new su2double[config->GetnMarker_Monitoring()];
  Surface_CFz_Inv        = new su2double[config->GetnMarker_Monitoring()];
  Surface_CMx_Inv        = new su2double[config->GetnMarker_Monitoring()];
  Surface_CMy_Inv        = new su2double[config->GetnMarker_Monitoring()];
  Surface_CMz_Inv        = new su2double[config->GetnMarker_Monitoring()];

  Surface_CL_Mnt      = new su2double[config->GetnMarker_Monitoring()];
  Surface_CD_Mnt      = new su2double[config->GetnMarker_Monitoring()];
  Surface_CSF_Mnt = new su2double[config->GetnMarker_Monitoring()];
  Surface_CEff_Mnt       = new su2double[config->GetnMarker_Monitoring()];
  Surface_CFx_Mnt        = new su2double[config->GetnMarker_Monitoring()];
  Surface_CFy_Mnt        = new su2double[config->GetnMarker_Monitoring()];
  Surface_CFz_Mnt        = new su2double[config->GetnMarker_Monitoring()];
  Surface_CMx_Mnt        = new su2double[config->GetnMarker_Monitoring()];
  Surface_CMy_Mnt        = new su2double[config->GetnMarker_Monitoring()];
  Surface_CMz_Mnt        = new su2double[config->GetnMarker_Monitoring()];

  Surface_CL          = new su2double[config->GetnMarker_Monitoring()];
  Surface_CD          = new su2double[config->GetnMarker_Monitoring()];
  Surface_CSF     = new su2double[config->GetnMarker_Monitoring()];
  Surface_CEff           = new su2double[config->GetnMarker_Monitoring()];
  Surface_CFx            = new su2double[config->GetnMarker_Monitoring()];
  Surface_CFy            = new su2double[config->GetnMarker_Monitoring()];
  Surface_CFz            = new su2double[config->GetnMarker_Monitoring()];
  Surface_CMx            = new su2double[config->GetnMarker_Monitoring()];
  Surface_CMy            = new su2double[config->GetnMarker_Monitoring()];
  Surface_CMz            = new su2double[config->GetnMarker_Monitoring()];

  Surface_CL_Visc      = new su2double[config->GetnMarker_Monitoring()];
  Surface_CD_Visc      = new su2double[config->GetnMarker_Monitoring()];
  Surface_CSF_Visc = new su2double[config->GetnMarker_Monitoring()];
  Surface_CEff_Visc       = new su2double[config->GetnMarker_Monitoring()];
  Surface_CFx_Visc        = new su2double[config->GetnMarker_Monitoring()];
  Surface_CFy_Visc        = new su2double[config->GetnMarker_Monitoring()];
  Surface_CFz_Visc        = new su2double[config->GetnMarker_Monitoring()];
  Surface_CMx_Visc        = new su2double[config->GetnMarker_Monitoring()];
  Surface_CMy_Visc        = new su2double[config->GetnMarker_Monitoring()];
  Surface_CMz_Visc        = new su2double[config->GetnMarker_Monitoring()];
  Surface_HF_Visc         = new su2double[config->GetnMarker_Monitoring()];
  Surface_MaxHF_Visc      = new su2double[config->GetnMarker_Monitoring()];
  
  /*--- Rotorcraft coefficients ---*/

  CT_Inv           = new su2double[nMarker];
  CQ_Inv           = new su2double[nMarker];
  CMerit_Inv       = new su2double[nMarker];

  CT_Mnt           = new su2double[nMarker];
  CQ_Mnt           = new su2double[nMarker];
  CMerit_Mnt       = new su2double[nMarker];

  CMerit_Visc      = new su2double[nMarker];
  CT_Visc          = new su2double[nMarker];
  CQ_Visc          = new su2double[nMarker];
  
  /*--- Heat based coefficients ---*/

  HF_Visc    = new su2double[nMarker];
  MaxHF_Visc = new su2double[nMarker];

  /*--- Init total coefficients ---*/

  Total_CD       = 0.0;  Total_CL           = 0.0;  Total_CSF            = 0.0;
  Total_CMx      = 0.0;  Total_CMy          = 0.0;  Total_CMz            = 0.0;
  Total_CoPx     = 0.0;  Total_CoPy         = 0.0;  Total_CoPz           = 0.0;
  Total_CEff     = 0.0;
  Total_CFx      = 0.0;  Total_CFy          = 0.0;  Total_CFz            = 0.0;
  Total_CT       = 0.0;  Total_CQ           = 0.0;  Total_CMerit         = 0.0;
  Total_MaxHeat  = 0.0;  Total_Heat         = 0.0;  Total_ComboObj       = 0.0;
  Total_CpDiff   = 0.0;  Total_HeatFluxDiff = 0.0;  Total_Custom_ObjFunc = 0.0;
  AoA_Prev       = 0.0;
  Total_CL_Prev  = 0.0;  Total_CD_Prev      = 0.0;
  Total_CMx_Prev = 0.0;  Total_CMy_Prev     = 0.0;  Total_CMz_Prev       = 0.0;

  /*--- Coefficients for fixed lift mode. ---*/
  
  AoA_Prev = 0.0;
  Total_CL_Prev = 0.0; Total_CD_Prev = 0.0;
  Total_CMx_Prev = 0.0; Total_CMy_Prev = 0.0; Total_CMz_Prev = 0.0;

  /*--- Read farfield conditions from config ---*/
  
  Density_Inf     = config->GetDensity_FreeStreamND();
  Pressure_Inf    = config->GetPressure_FreeStreamND();
  Temperature_Inf = config->GetTemperature_FreeStreamND();
  Velocity_Inf    = config->GetVelocity_FreeStreamND();
  Viscosity_Inf   = config->GetViscosity_FreeStreamND();
  Tke_Inf         = config->GetTke_FreeStreamND();
  
  /*--- Initialize the secondary values for direct derivative approxiations ---*/
  
  switch(direct_diff){
    case NO_DERIVATIVE:
      break;
    case D_DENSITY:
      SU2_TYPE::SetDerivative(Density_Inf, 1.0);
      break;
    case D_PRESSURE:
      SU2_TYPE::SetDerivative(Pressure_Inf, 1.0);
      break;
    case D_TEMPERATURE:
      SU2_TYPE::SetDerivative(Temperature_Inf, 1.0);
      break;
    case D_VISCOSITY:
      SU2_TYPE::SetDerivative(Viscosity_Inf, 1.0);
      break;
    case D_MACH: case D_AOA:
    case D_SIDESLIP: case D_REYNOLDS:
    case D_TURB2LAM: case D_DESIGN:
      /*--- Already done in postprocessing of config ---*/
      break;
    default:
      break;
  }

  /*--- Initializate quantities for SlidingMesh Interface ---*/
  
  SlidingState       = new su2double*** [nMarker];
  SlidingStateNodes  = new int*         [nMarker];
  
  for (iMarker = 0; iMarker < nMarker; iMarker++){

    SlidingState[iMarker]      = NULL;
    SlidingStateNodes[iMarker] = NULL;
    
    if (config->GetMarker_All_KindBC(iMarker) == FLUID_INTERFACE){

      SlidingState[iMarker]       = new su2double**[geometry->GetnVertex(iMarker)];
      SlidingStateNodes[iMarker]  = new int        [geometry->GetnVertex(iMarker)];

      for (iPoint = 0; iPoint < geometry->GetnVertex(iMarker); iPoint++){
        SlidingState[iMarker][iPoint] = new su2double*[nPrimVar+1];

        SlidingStateNodes[iMarker][iPoint] = 0;
        for (iVar = 0; iVar < nPrimVar+1; iVar++)
          SlidingState[iMarker][iPoint][iVar] = NULL;
      }

    }
  }

  /*--- Initialize the cauchy critera array for fixed CL mode ---*/

  if (config->GetFixed_CL_Mode())
    Cauchy_Serie = new su2double [config->GetCauchy_Elems()+1];

  /*--- Initialize the solution to the far-field state everywhere. ---*/

  for (iPoint = 0; iPoint < nPoint; iPoint++)
    node[iPoint] = new CIncNSVariable(Pressure_Inf, Velocity_Inf, Temperature_Inf, nDim, nVar, config);

  /*--- Initialize the BGS residuals in FSI problems. ---*/
  if (config->GetMultizone_Residual()){
    Residual_BGS      = new su2double[nVar];         for (iVar = 0; iVar < nVar; iVar++) Residual_RMS[iVar]  = 0.0;
    Residual_Max_BGS  = new su2double[nVar];         for (iVar = 0; iVar < nVar; iVar++) Residual_Max_BGS[iVar]  = 0.0;

    /*--- Define some structures for locating max residuals ---*/

    Point_Max_BGS       = new unsigned long[nVar];  for (iVar = 0; iVar < nVar; iVar++) Point_Max_BGS[iVar]  = 0;
    Point_Max_Coord_BGS = new su2double*[nVar];
    for (iVar = 0; iVar < nVar; iVar++) {
      Point_Max_Coord_BGS[iVar] = new su2double[nDim];
      for (iDim = 0; iDim < nDim; iDim++) Point_Max_Coord_BGS[iVar][iDim] = 0.0;
    }
  }

  /*--- Define solver parameters needed for execution of destructor ---*/

  if (config->GetKind_ConvNumScheme_Flow() == SPACE_CENTERED) space_centered = true;
  else space_centered = false;

  if (config->GetKind_TimeIntScheme_Flow() == EULER_IMPLICIT) euler_implicit = true;
  else euler_implicit = false;

  if (config->GetKind_Gradient_Method() == WEIGHTED_LEAST_SQUARES) least_squares = true;
  else least_squares = false;

  /*--- Communicate and store volume and the number of neighbors for
   any dual CVs that lie on on periodic markers. ---*/
  
  for (unsigned short iPeriodic = 1; iPeriodic <= config->GetnMarker_Periodic()/2; iPeriodic++) {
    InitiatePeriodicComms(geometry, config, iPeriodic, PERIODIC_VOLUME);
    CompletePeriodicComms(geometry, config, iPeriodic, PERIODIC_VOLUME);
    InitiatePeriodicComms(geometry, config, iPeriodic, PERIODIC_NEIGHBORS);
    CompletePeriodicComms(geometry, config, iPeriodic, PERIODIC_NEIGHBORS);
  }
  SetImplicitPeriodic(euler_implicit);
  if (iMesh == MESH_0) SetRotatePeriodic(true);
  
  /*--- Perform the MPI communication of the solution ---*/

  InitiateComms(geometry, config, SOLUTION);
  CompleteComms(geometry, config, SOLUTION);
  
}

CIncNSSolver::~CIncNSSolver(void) {

  unsigned short iMarker, iDim;

  unsigned long iVertex;

  if (CD_Visc != NULL)       delete [] CD_Visc;
  if (CL_Visc != NULL)       delete [] CL_Visc;
  if (CSF_Visc != NULL)  delete [] CSF_Visc;
  if (CMx_Visc != NULL)         delete [] CMx_Visc;
  if (CMy_Visc != NULL)         delete [] CMy_Visc;
  if (CMz_Visc != NULL)         delete [] CMz_Visc;
  if (CoPx_Visc != NULL)        delete [] CoPx_Visc;
  if (CoPy_Visc != NULL)        delete [] CoPy_Visc;
  if (CoPz_Visc != NULL)        delete [] CoPz_Visc;
  if (CFx_Visc != NULL)         delete [] CFx_Visc;
  if (CFy_Visc != NULL)         delete [] CFy_Visc;
  if (CFz_Visc != NULL)         delete [] CFz_Visc;
  if (CEff_Visc != NULL)        delete [] CEff_Visc;
  if (CMerit_Visc != NULL)      delete [] CMerit_Visc;
  if (CT_Visc != NULL)          delete [] CT_Visc;
  if (CQ_Visc != NULL)          delete [] CQ_Visc;
  if (HF_Visc != NULL)        delete [] HF_Visc;
  if (MaxHF_Visc != NULL) delete [] MaxHF_Visc;
  if (ForceViscous != NULL)     delete [] ForceViscous;
  if (MomentViscous != NULL)    delete [] MomentViscous;

  if (Surface_CL_Visc != NULL)      delete [] Surface_CL_Visc;
  if (Surface_CD_Visc != NULL)      delete [] Surface_CD_Visc;
  if (Surface_CSF_Visc != NULL) delete [] Surface_CSF_Visc;
  if (Surface_CEff_Visc != NULL)       delete [] Surface_CEff_Visc;
  if (Surface_CFx_Visc != NULL)        delete [] Surface_CFx_Visc;
  if (Surface_CFy_Visc != NULL)        delete [] Surface_CFy_Visc;
  if (Surface_CFz_Visc != NULL)        delete [] Surface_CFz_Visc;
  if (Surface_CMx_Visc != NULL)        delete [] Surface_CMx_Visc;
  if (Surface_CMy_Visc != NULL)        delete [] Surface_CMy_Visc;
  if (Surface_CMz_Visc != NULL)        delete [] Surface_CMz_Visc;
  if (Surface_HF_Visc != NULL)      delete [] Surface_HF_Visc;
  if (Surface_MaxHF_Visc != NULL)   delete [] Surface_MaxHF_Visc;

  if (Cauchy_Serie != NULL) delete [] Cauchy_Serie;
  
  if (CSkinFriction != NULL) {
    for (iMarker = 0; iMarker < nMarker; iMarker++) {
      for (iDim = 0; iDim < nDim; iDim++) {
        delete [] CSkinFriction[iMarker][iDim];
      }
      delete [] CSkinFriction[iMarker];
    }
    delete [] CSkinFriction;
  }
  
  if (HeatConjugateVar != NULL) {
    for (iMarker = 0; iMarker < nMarker; iMarker++) {
      for (iVertex = 0; iVertex < nVertex[iMarker]; iVertex++) {
        delete [] HeatConjugateVar[iMarker][iVertex];
      }
      delete [] HeatConjugateVar[iMarker];
    }
    delete [] HeatConjugateVar;
  }
  
}

void CIncNSSolver::Preprocessing(CGeometry *geometry, CSolver **solver_container, CConfig *config, unsigned short iMesh, unsigned short iRKStep, unsigned short RunTime_EqSystem, bool Output) {
  
  unsigned long iPoint, ErrorCounter = 0;
  su2double StrainMag = 0.0, Omega = 0.0, *Vorticity;
  
  unsigned long ExtIter     = config->GetExtIter();
  bool cont_adjoint         = config->GetContinuous_Adjoint();
  bool disc_adjoint         = config->GetDiscrete_Adjoint();
  bool implicit             = (config->GetKind_TimeIntScheme_Flow() == EULER_IMPLICIT);
  bool center               = ((config->GetKind_ConvNumScheme_Flow() == SPACE_CENTERED) || (cont_adjoint && config->GetKind_ConvNumScheme_AdjFlow() == SPACE_CENTERED));
  bool center_jst           = center && config->GetKind_Centered_Flow() == JST;
  bool limiter_flow         = ((config->GetKind_SlopeLimit_Flow() != NO_LIMITER) && (ExtIter <= config->GetLimiterIter()) && !(disc_adjoint && config->GetFrozen_Limiter_Disc()));
  bool limiter_turb         = ((config->GetKind_SlopeLimit_Turb() != NO_LIMITER) && (ExtIter <= config->GetLimiterIter()) && !(disc_adjoint && config->GetFrozen_Limiter_Disc()));
  bool limiter_adjflow      = (cont_adjoint && (config->GetKind_SlopeLimit_AdjFlow() != NO_LIMITER) && (ExtIter <= config->GetLimiterIter()));
  bool fixed_cl             = config->GetFixed_CL_Mode();
  bool van_albada           = config->GetKind_SlopeLimit_Flow() == VAN_ALBADA_EDGE;
  bool outlet               = ((config->GetnMarker_Outlet() != 0));

  /*--- Update the angle of attack at the far-field for fixed CL calculations (only direct problem). ---*/
  
  if ((fixed_cl) && (!disc_adjoint) && (!cont_adjoint)) { SetFarfield_AoA(geometry, solver_container, config, iMesh, Output); }
  
  /*--- Set the primitive variables ---*/
  
  ErrorCounter = SetPrimitive_Variables(solver_container, config, Output);
  
  /*--- Artificial dissipation ---*/
  
  if (center && !Output) {
    SetMax_Eigenvalue(geometry, config);
    if ((center_jst) && (iMesh == MESH_0)) {
      SetCentered_Dissipation_Sensor(geometry, config);
      SetUndivided_Laplacian(geometry, config);
    }
  }
  
  /*--- Compute gradient of the primitive variables ---*/
  
  if (config->GetKind_Gradient_Method() == GREEN_GAUSS) {
    SetPrimitive_Gradient_GG(geometry, config);
  }
  if (config->GetKind_Gradient_Method() == WEIGHTED_LEAST_SQUARES) {
    SetPrimitive_Gradient_LS(geometry, config);
  }

  /*--- Compute the limiter in case we need it in the turbulence model
   or to limit the viscous terms (check this logic with JST and 2nd order turbulence model) ---*/

  if ((iMesh == MESH_0) && (limiter_flow || limiter_turb || limiter_adjflow)
      && !Output && !van_albada) { SetPrimitive_Limiter(geometry, config); }
  
  /*--- Update the beta value based on the maximum velocity / viscosity. ---*/

  SetBeta_Parameter(geometry, solver_container, config, iMesh);

  /*--- Compute properties needed for mass flow BCs. ---*/
  
  if (outlet) GetOutlet_Properties(geometry, config, iMesh, Output);
  
  /*--- Evaluate the vorticity and strain rate magnitude ---*/
  
  StrainMag_Max = 0.0; Omega_Max = 0.0;
  for (iPoint = 0; iPoint < nPoint; iPoint++) {
    
    solver_container[FLOW_SOL]->node[iPoint]->SetVorticity();
    solver_container[FLOW_SOL]->node[iPoint]->SetStrainMag();
    
    StrainMag = solver_container[FLOW_SOL]->node[iPoint]->GetStrainMag();
    Vorticity = solver_container[FLOW_SOL]->node[iPoint]->GetVorticity();
    Omega = sqrt(Vorticity[0]*Vorticity[0]+ Vorticity[1]*Vorticity[1]+ Vorticity[2]*Vorticity[2]);
    
    StrainMag_Max = max(StrainMag_Max, StrainMag);
    Omega_Max = max(Omega_Max, Omega);
    
  }
  
  /*--- Initialize the Jacobian matrices ---*/
  
  if (implicit && !disc_adjoint) Jacobian.SetValZero();

  /*--- Error message ---*/
  
  if (config->GetComm_Level() == COMM_FULL) {
    
#ifdef HAVE_MPI
    unsigned long MyErrorCounter = ErrorCounter; ErrorCounter = 0;
    su2double MyOmega_Max = Omega_Max; Omega_Max = 0.0;
    su2double MyStrainMag_Max = StrainMag_Max; StrainMag_Max = 0.0;
    
    SU2_MPI::Allreduce(&MyErrorCounter, &ErrorCounter, 1, MPI_UNSIGNED_LONG, MPI_SUM, MPI_COMM_WORLD);
    SU2_MPI::Allreduce(&MyStrainMag_Max, &StrainMag_Max, 1, MPI_DOUBLE, MPI_MAX, MPI_COMM_WORLD);
    SU2_MPI::Allreduce(&MyOmega_Max, &Omega_Max, 1, MPI_DOUBLE, MPI_MAX, MPI_COMM_WORLD);
#endif

    if (iMesh == MESH_0) {
      config->SetNonphysical_Points(ErrorCounter);
      solver_container[FLOW_SOL]->SetStrainMag_Max(StrainMag_Max);
      solver_container[FLOW_SOL]->SetOmega_Max(Omega_Max);
    }
    
  }
  
}

unsigned long CIncNSSolver::SetPrimitive_Variables(CSolver **solver_container, CConfig *config, bool Output) {
  
  unsigned long iPoint, ErrorCounter = 0;
  su2double eddy_visc = 0.0, turb_ke = 0.0, DES_LengthScale = 0.0;
  unsigned short turb_model = config->GetKind_Turb_Model();
  bool physical = true;
  
  bool tkeNeeded = (turb_model == SST);
  
  for (iPoint = 0; iPoint < nPoint; iPoint++) {
    
    /*--- Retrieve the value of the kinetic energy (if needed) ---*/
    
    if (turb_model != NONE) {
      eddy_visc = solver_container[TURB_SOL]->node[iPoint]->GetmuT();
      if (tkeNeeded) turb_ke = solver_container[TURB_SOL]->node[iPoint]->GetSolution(0);
      
      if (config->GetKind_HybridRANSLES() != NO_HYBRIDRANSLES){
        DES_LengthScale = solver_container[TURB_SOL]->node[iPoint]->GetDES_LengthScale();
      }
    }
    
    /*--- Initialize the non-physical points vector ---*/
    
    node[iPoint]->SetNon_Physical(false);
    
    /*--- Incompressible flow, primitive variables --- */

    physical = node[iPoint]->SetPrimVar(eddy_visc, turb_ke, FluidModel);
    
    /*--- Record any non-physical points. ---*/

    if (!physical) { node[iPoint]->SetNon_Physical(true); ErrorCounter++; }

    /*--- Set the DES length scale ---*/
    
    node[iPoint]->SetDES_LengthScale(DES_LengthScale);    
    
    /*--- Initialize the convective, source and viscous residual vector ---*/
    
    if (!Output) LinSysRes.SetBlock_Zero(iPoint);
    
  }

  return ErrorCounter;

}

void CIncNSSolver::SetTime_Step(CGeometry *geometry, CSolver **solver_container, CConfig *config, unsigned short iMesh, unsigned long Iteration) {
  
  su2double Mean_BetaInc2, *Normal, Area, Vol, Mean_SoundSpeed = 0.0, Mean_ProjVel = 0.0, Lambda, Local_Delta_Time, Local_Delta_Time_Visc,
  Global_Delta_Time = 1E6, Mean_LaminarVisc = 0.0, Mean_EddyVisc = 0.0, Mean_Density = 0.0, Mean_Thermal_Conductivity = 0.0, Mean_Cv = 0.0, Lambda_1, Lambda_2, K_v = 0.25, Global_Delta_UnstTimeND;
  unsigned long iEdge, iVertex, iPoint = 0, jPoint = 0;
  unsigned short iDim, iMarker;
  su2double ProjVel, ProjVel_i, ProjVel_j;
    
  bool implicit = (config->GetKind_TimeIntScheme_Flow() == EULER_IMPLICIT);
  bool grid_movement = config->GetGrid_Movement();
  bool dual_time = ((config->GetUnsteady_Simulation() == DT_STEPPING_1ST) ||
                    (config->GetUnsteady_Simulation() == DT_STEPPING_2ND));
  bool energy = config->GetEnergy_Equation();

  Min_Delta_Time = 1.E6; Max_Delta_Time = 0.0;
  
  /*--- Set maximum inviscid eigenvalue to zero, and compute sound speed and viscosity ---*/
  
  for (iPoint = 0; iPoint < nPointDomain; iPoint++) {
    node[iPoint]->SetMax_Lambda_Inv(0.0);
    node[iPoint]->SetMax_Lambda_Visc(0.0);
  }
  
  /*--- Loop interior edges ---*/
  
  for (iEdge = 0; iEdge < geometry->GetnEdge(); iEdge++) {
    
    /*--- Point identification, Normal vector and area ---*/
    
    iPoint = geometry->edge[iEdge]->GetNode(0);
    jPoint = geometry->edge[iEdge]->GetNode(1);
    
    Normal = geometry->edge[iEdge]->GetNormal();
    Area = 0; for (iDim = 0; iDim < nDim; iDim++) Area += Normal[iDim]*Normal[iDim]; Area = sqrt(Area);
    
    /*--- Mean Values ---*/
    
    Mean_ProjVel    = 0.5 * (node[iPoint]->GetProjVel(Normal) + node[jPoint]->GetProjVel(Normal));
    Mean_BetaInc2   = 0.5 * (node[iPoint]->GetBetaInc2()      + node[jPoint]->GetBetaInc2());
    Mean_Density    = 0.5 * (node[iPoint]->GetDensity()       + node[jPoint]->GetDensity());
    Mean_SoundSpeed = sqrt(Mean_BetaInc2*Area*Area);
    
    /*--- Adjustment for grid movement ---*/
    
    if (grid_movement) {
      su2double *GridVel_i = geometry->node[iPoint]->GetGridVel();
      su2double *GridVel_j = geometry->node[jPoint]->GetGridVel();
      ProjVel_i = 0.0; ProjVel_j =0.0;
      for (iDim = 0; iDim < nDim; iDim++) {
        ProjVel_i += GridVel_i[iDim]*Normal[iDim];
        ProjVel_j += GridVel_j[iDim]*Normal[iDim];
      }
      Mean_ProjVel -= 0.5 * (ProjVel_i + ProjVel_j);
    }
    
    /*--- Inviscid contribution ---*/
    
    Lambda = fabs(Mean_ProjVel) + Mean_SoundSpeed;
    if (geometry->node[iPoint]->GetDomain()) node[iPoint]->AddMax_Lambda_Inv(Lambda);
    if (geometry->node[jPoint]->GetDomain()) node[jPoint]->AddMax_Lambda_Inv(Lambda);
    
    /*--- Viscous contribution ---*/
    
    Mean_LaminarVisc          = 0.5*(node[iPoint]->GetLaminarViscosity()    + node[jPoint]->GetLaminarViscosity());
    Mean_EddyVisc             = 0.5*(node[iPoint]->GetEddyViscosity()       + node[jPoint]->GetEddyViscosity());
    Mean_Density              = 0.5*(node[iPoint]->GetDensity()             + node[jPoint]->GetDensity());
    Mean_Thermal_Conductivity = 0.5*(node[iPoint]->GetThermalConductivity() + node[jPoint]->GetThermalConductivity());
    Mean_Cv                   = 0.5*(node[iPoint]->GetSpecificHeatCv()      + node[jPoint]->GetSpecificHeatCv());

    Lambda_1 = (4.0/3.0)*(Mean_LaminarVisc + Mean_EddyVisc);
    Lambda_2 = 0.0;
    if (energy) Lambda_2 = (1.0/Mean_Cv)*Mean_Thermal_Conductivity;
    Lambda = (Lambda_1 + Lambda_2)*Area*Area/Mean_Density;
    
    if (geometry->node[iPoint]->GetDomain()) node[iPoint]->AddMax_Lambda_Visc(Lambda);
    if (geometry->node[jPoint]->GetDomain()) node[jPoint]->AddMax_Lambda_Visc(Lambda);
    
  }
  
  /*--- Loop boundary edges ---*/
  
  for (iMarker = 0; iMarker < geometry->GetnMarker(); iMarker++) {
    if ((config->GetMarker_All_KindBC(iMarker) != INTERNAL_BOUNDARY) &&
        (config->GetMarker_All_KindBC(iMarker) != PERIODIC_BOUNDARY)) {
    for (iVertex = 0; iVertex < geometry->GetnVertex(iMarker); iVertex++) {
	
      /*--- Point identification, Normal vector and area ---*/
      
      iPoint = geometry->vertex[iMarker][iVertex]->GetNode();
      Normal = geometry->vertex[iMarker][iVertex]->GetNormal();
      Area = 0.0; for (iDim = 0; iDim < nDim; iDim++) Area += Normal[iDim]*Normal[iDim]; Area = sqrt(Area);
      
      /*--- Mean Values ---*/
      
      Mean_ProjVel    = node[iPoint]->GetProjVel(Normal);
      Mean_BetaInc2   = node[iPoint]->GetBetaInc2();
      Mean_Density    = node[iPoint]->GetDensity();
      Mean_SoundSpeed = sqrt(Mean_BetaInc2*Area*Area);

      /*--- Adjustment for grid movement ---*/
      
      if (grid_movement) {
        su2double *GridVel = geometry->node[iPoint]->GetGridVel();
        ProjVel = 0.0;
        for (iDim = 0; iDim < nDim; iDim++)
          ProjVel += GridVel[iDim]*Normal[iDim];
        Mean_ProjVel -= ProjVel;
      }
      
      /*--- Inviscid contribution ---*/
      
      Lambda = fabs(Mean_ProjVel) + Mean_SoundSpeed;
      if (geometry->node[iPoint]->GetDomain()) {
        node[iPoint]->AddMax_Lambda_Inv(Lambda);
      }
      
      /*--- Viscous contribution ---*/

      Mean_LaminarVisc          = node[iPoint]->GetLaminarViscosity();
      Mean_EddyVisc             = node[iPoint]->GetEddyViscosity();
      Mean_Density              = node[iPoint]->GetDensity();
      Mean_Thermal_Conductivity = node[iPoint]->GetThermalConductivity();
      Mean_Cv                   = node[iPoint]->GetSpecificHeatCv();

      Lambda_1 = (4.0/3.0)*(Mean_LaminarVisc + Mean_EddyVisc);
      Lambda_2 = 0.0;
      if (energy) Lambda_2 = (1.0/Mean_Cv)*Mean_Thermal_Conductivity;
      Lambda = (Lambda_1 + Lambda_2)*Area*Area/Mean_Density;
      
      if (geometry->node[iPoint]->GetDomain()) node[iPoint]->AddMax_Lambda_Visc(Lambda);
      
    }
    }
  }
  
  /*--- Each element uses their own speed, steady state simulation ---*/
  
  for (iPoint = 0; iPoint < nPointDomain; iPoint++) {
    
    Vol = geometry->node[iPoint]->GetVolume();
    
    if (Vol != 0.0) {
      Local_Delta_Time = config->GetCFL(iMesh)*Vol / node[iPoint]->GetMax_Lambda_Inv();
      Local_Delta_Time_Visc = config->GetCFL(iMesh)*K_v*Vol*Vol/ node[iPoint]->GetMax_Lambda_Visc();
      Local_Delta_Time = min(Local_Delta_Time, Local_Delta_Time_Visc);
      Global_Delta_Time = min(Global_Delta_Time, Local_Delta_Time);
      Min_Delta_Time = min(Min_Delta_Time, Local_Delta_Time);
      Max_Delta_Time = max(Max_Delta_Time, Local_Delta_Time);
      if (Local_Delta_Time > config->GetMax_DeltaTime())
        Local_Delta_Time = config->GetMax_DeltaTime();
      node[iPoint]->SetDelta_Time(Local_Delta_Time);
    }
    else {
      node[iPoint]->SetDelta_Time(0.0);
    }
    
  }
  
  /*--- Compute the max and the min dt (in parallel) ---*/
  if (config->GetComm_Level() == COMM_FULL) {
#ifdef HAVE_MPI
    su2double rbuf_time, sbuf_time;
    sbuf_time = Min_Delta_Time;
    SU2_MPI::Reduce(&sbuf_time, &rbuf_time, 1, MPI_DOUBLE, MPI_MIN, MASTER_NODE, MPI_COMM_WORLD);
    SU2_MPI::Bcast(&rbuf_time, 1, MPI_DOUBLE, MASTER_NODE, MPI_COMM_WORLD);
    Min_Delta_Time = rbuf_time;
    
    sbuf_time = Max_Delta_Time;
    SU2_MPI::Reduce(&sbuf_time, &rbuf_time, 1, MPI_DOUBLE, MPI_MAX, MASTER_NODE, MPI_COMM_WORLD);
    SU2_MPI::Bcast(&rbuf_time, 1, MPI_DOUBLE, MASTER_NODE, MPI_COMM_WORLD);
    Max_Delta_Time = rbuf_time;
#endif
  }
  
  /*--- For exact time solution use the minimum delta time of the whole mesh ---*/
  if (config->GetUnsteady_Simulation() == TIME_STEPPING) {
#ifdef HAVE_MPI
    su2double rbuf_time, sbuf_time;
    sbuf_time = Global_Delta_Time;
    SU2_MPI::Reduce(&sbuf_time, &rbuf_time, 1, MPI_DOUBLE, MPI_MIN, MASTER_NODE, MPI_COMM_WORLD);
    SU2_MPI::Bcast(&rbuf_time, 1, MPI_DOUBLE, MASTER_NODE, MPI_COMM_WORLD);
    Global_Delta_Time = rbuf_time;
#endif
    for (iPoint = 0; iPoint < nPointDomain; iPoint++)
      node[iPoint]->SetDelta_Time(Global_Delta_Time);
  }
  
  /*--- Recompute the unsteady time step for the dual time strategy
   if the unsteady CFL is diferent from 0 ---*/
  if ((dual_time) && (Iteration == 0) && (config->GetUnst_CFL() != 0.0) && (iMesh == MESH_0)) {
    Global_Delta_UnstTimeND = config->GetUnst_CFL()*Global_Delta_Time/config->GetCFL(iMesh);
    
#ifdef HAVE_MPI
    su2double rbuf_time, sbuf_time;
    sbuf_time = Global_Delta_UnstTimeND;
    SU2_MPI::Reduce(&sbuf_time, &rbuf_time, 1, MPI_DOUBLE, MPI_MIN, MASTER_NODE, MPI_COMM_WORLD);
    SU2_MPI::Bcast(&rbuf_time, 1, MPI_DOUBLE, MASTER_NODE, MPI_COMM_WORLD);
    Global_Delta_UnstTimeND = rbuf_time;
#endif
    config->SetDelta_UnstTimeND(Global_Delta_UnstTimeND);
  }
  
  /*--- The pseudo local time (explicit integration) cannot be greater than the physical time ---*/
  if (dual_time)
    for (iPoint = 0; iPoint < nPointDomain; iPoint++) {
      if (!implicit) {
        Local_Delta_Time = min((2.0/3.0)*config->GetDelta_UnstTimeND(), node[iPoint]->GetDelta_Time());
        node[iPoint]->SetDelta_Time(Local_Delta_Time);
      }
    }
  
}

void CIncNSSolver::Viscous_Residual(CGeometry *geometry, CSolver **solver_container, CNumerics *numerics,
                                 CConfig *config, unsigned short iMesh, unsigned short iRKStep) {
  
  unsigned long iPoint, jPoint, iEdge;
  
  bool implicit = (config->GetKind_TimeIntScheme_Flow() == EULER_IMPLICIT);
  
  for (iEdge = 0; iEdge < geometry->GetnEdge(); iEdge++) {
    
    /*--- Points, coordinates and normal vector in edge ---*/
    
    iPoint = geometry->edge[iEdge]->GetNode(0);
    jPoint = geometry->edge[iEdge]->GetNode(1);
    numerics->SetCoord(geometry->node[iPoint]->GetCoord(),
                       geometry->node[jPoint]->GetCoord());
    numerics->SetNormal(geometry->edge[iEdge]->GetNormal());
    
    /*--- Primitive and secondary variables ---*/
    
    numerics->SetPrimitive(node[iPoint]->GetPrimitive(),
                           node[jPoint]->GetPrimitive());
    numerics->SetSecondary(node[iPoint]->GetSecondary(),
                           node[jPoint]->GetSecondary());
    
    /*--- Gradient and limiters ---*/
    
    numerics->SetPrimVarGradient(node[iPoint]->GetGradient_Primitive(),
                                 node[jPoint]->GetGradient_Primitive());
    
    /*--- Turbulent kinetic energy ---*/
    
    if (config->GetKind_Turb_Model() == SST)
      numerics->SetTurbKineticEnergy(solver_container[TURB_SOL]->node[iPoint]->GetSolution(0),
                                     solver_container[TURB_SOL]->node[jPoint]->GetSolution(0));
    
    /*--- Compute and update residual ---*/
    
    numerics->ComputeResidual(Res_Visc, Jacobian_i, Jacobian_j, config);

    LinSysRes.SubtractBlock(iPoint, Res_Visc);
    LinSysRes.AddBlock(jPoint, Res_Visc);
    
    /*--- Implicit part ---*/
    
    if (implicit) {
      Jacobian.SubtractBlock(iPoint, iPoint, Jacobian_i);
      Jacobian.SubtractBlock(iPoint, jPoint, Jacobian_j);
      Jacobian.AddBlock(jPoint, iPoint, Jacobian_i);
      Jacobian.AddBlock(jPoint, jPoint, Jacobian_j);
    }
    
  }
  
}

void CIncNSSolver::Friction_Forces(CGeometry *geometry, CConfig *config) {

  unsigned long iVertex, iPoint, iPointNormal;
  unsigned short Boundary, Monitoring, iMarker, iMarker_Monitoring, iDim, jDim;
  su2double Viscosity = 0.0, div_vel, *Normal, MomentDist[3] = {0.0, 0.0, 0.0}, WallDist[3] = {0.0, 0.0, 0.0},
  *Coord, *Coord_Normal, Area, WallShearStress, TauNormal, factor, RefVel2 = 0.0,
  RefDensity = 0.0, Density = 0.0, WallDistMod, FrictionVel, UnitNormal[3] = {0.0, 0.0, 0.0}, TauElem[3] = {0.0, 0.0, 0.0}, TauTangent[3] = {0.0, 0.0, 0.0},
  Tau[3][3] = {{0.0, 0.0, 0.0},{0.0, 0.0, 0.0},{0.0, 0.0, 0.0}}, Force[3] = {0.0, 0.0, 0.0},
  Grad_Vel[3][3] = {{0.0, 0.0, 0.0},{0.0, 0.0, 0.0},{0.0, 0.0, 0.0}},
  delta[3][3] = {{1.0, 0.0, 0.0},{0.0,1.0,0.0},{0.0,0.0,1.0}},
  Grad_Temp[3] = {0.0, 0.0, 0.0}, GradTemperature, thermal_conductivity, MaxNorm = 8.0;
  su2double MomentX_Force[3] = {0.0,0.0,0.0}, MomentY_Force[3] = {0.0,0.0,0.0}, MomentZ_Force[3] = {0.0,0.0,0.0};
  su2double AxiFactor;

#ifdef HAVE_MPI
  su2double MyAllBound_CD_Visc, MyAllBound_CL_Visc, MyAllBound_CSF_Visc, MyAllBound_CMx_Visc, MyAllBound_CMy_Visc, MyAllBound_CMz_Visc, MyAllBound_CoPx_Visc, MyAllBound_CoPy_Visc, MyAllBound_CoPz_Visc, MyAllBound_CFx_Visc, MyAllBound_CFy_Visc, MyAllBound_CFz_Visc, MyAllBound_CT_Visc, MyAllBound_CQ_Visc, MyAllBound_HF_Visc, MyAllBound_MaxHF_Visc, *MySurface_CL_Visc = NULL, *MySurface_CD_Visc = NULL, *MySurface_CSF_Visc = NULL, *MySurface_CEff_Visc = NULL, *MySurface_CFx_Visc = NULL, *MySurface_CFy_Visc = NULL, *MySurface_CFz_Visc = NULL, *MySurface_CMx_Visc = NULL, *MySurface_CMy_Visc = NULL, *MySurface_CMz_Visc = NULL, *MySurface_HF_Visc = NULL, *MySurface_MaxHF_Visc = NULL;
#endif

  string Marker_Tag, Monitoring_Tag;

  su2double Alpha       = config->GetAoA()*PI_NUMBER/180.0;
  su2double Beta        = config->GetAoS()*PI_NUMBER/180.0;
  su2double RefArea     = config->GetRefArea();
  su2double RefLength   = config->GetRefLength();
  su2double RefHeatFlux = config->GetHeat_Flux_Ref();
  su2double *Origin = NULL;

  if (config->GetnMarker_Monitoring() != 0) { Origin = config->GetRefOriginMoment(0); }

  bool axisymmetric = config->GetAxisymmetric();
  bool energy       = config->GetEnergy_Equation();

  /*--- Evaluate reference values for non-dimensionalization.
   For dimensional or non-dim based on initial values, use
   the far-field state (inf). For a custom non-dim based
   on user-provided reference values, use the ref values
   to compute the forces. ---*/

  if ((config->GetRef_Inc_NonDim() == DIMENSIONAL) || 
      (config->GetRef_Inc_NonDim() == INITIAL_VALUES)) {
    RefDensity  = Density_Inf;
    RefVel2 = 0.0;
    for (iDim = 0; iDim < nDim; iDim++)
      RefVel2  += Velocity_Inf[iDim]*Velocity_Inf[iDim];
  }
  else if (config->GetRef_Inc_NonDim() == REFERENCE_VALUES) {
    RefDensity = config->GetInc_Density_Ref();
    RefVel2    = config->GetInc_Velocity_Ref()*config->GetInc_Velocity_Ref();
  }

  /*--- Compute factor for force coefficients. ---*/

  factor = 1.0 / (0.5*RefDensity*RefArea*RefVel2);

  /*--- Variables initialization ---*/

  AllBound_CD_Visc = 0.0;    AllBound_CL_Visc = 0.0;       AllBound_CSF_Visc = 0.0;
  AllBound_CMx_Visc = 0.0;      AllBound_CMy_Visc = 0.0;         AllBound_CMz_Visc = 0.0;
  AllBound_CFx_Visc = 0.0;      AllBound_CFy_Visc = 0.0;         AllBound_CFz_Visc = 0.0;
  AllBound_CoPx_Visc = 0.0;      AllBound_CoPy_Visc = 0.0;         AllBound_CoPz_Visc = 0.0;
  AllBound_CT_Visc = 0.0;       AllBound_CQ_Visc = 0.0;          AllBound_CMerit_Visc = 0.0;
  AllBound_HF_Visc = 0.0; AllBound_MaxHF_Visc = 0.0; AllBound_CEff_Visc = 0.0;

  for (iMarker_Monitoring = 0; iMarker_Monitoring < config->GetnMarker_Monitoring(); iMarker_Monitoring++) {
    Surface_CL_Visc[iMarker_Monitoring]      = 0.0; Surface_CD_Visc[iMarker_Monitoring]      = 0.0;
    Surface_CSF_Visc[iMarker_Monitoring] = 0.0; Surface_CEff_Visc[iMarker_Monitoring]       = 0.0;
    Surface_CFx_Visc[iMarker_Monitoring]        = 0.0; Surface_CFy_Visc[iMarker_Monitoring]        = 0.0;
    Surface_CFz_Visc[iMarker_Monitoring]        = 0.0; Surface_CMx_Visc[iMarker_Monitoring]        = 0.0;
    Surface_CMy_Visc[iMarker_Monitoring]        = 0.0; Surface_CMz_Visc[iMarker_Monitoring]        = 0.0;
    Surface_HF_Visc[iMarker_Monitoring]              = 0.0; Surface_MaxHF_Visc[iMarker_Monitoring]           = 0.0;
  }

  /*--- Loop over the Navier-Stokes markers ---*/

  for (iMarker = 0; iMarker < nMarker; iMarker++) {

    Boundary = config->GetMarker_All_KindBC(iMarker);
    Monitoring = config->GetMarker_All_Monitoring(iMarker);

    /*--- Obtain the origin for the moment computation for a particular marker ---*/

    if (Monitoring == YES) {
      for (iMarker_Monitoring = 0; iMarker_Monitoring < config->GetnMarker_Monitoring(); iMarker_Monitoring++) {
        Monitoring_Tag = config->GetMarker_Monitoring_TagBound(iMarker_Monitoring);
        Marker_Tag = config->GetMarker_All_TagBound(iMarker);
        if (Marker_Tag == Monitoring_Tag)
          Origin = config->GetRefOriginMoment(iMarker_Monitoring);
      }
    }

    if ((Boundary == HEAT_FLUX) || (Boundary == ISOTHERMAL) || (Boundary == CHT_WALL_INTERFACE)) {

      /*--- Forces initialization at each Marker ---*/

      CD_Visc[iMarker] = 0.0; CL_Visc[iMarker] = 0.0;       CSF_Visc[iMarker] = 0.0;
      CMx_Visc[iMarker] = 0.0;   CMy_Visc[iMarker] = 0.0;         CMz_Visc[iMarker] = 0.0;
      CFx_Visc[iMarker] = 0.0;   CFy_Visc[iMarker] = 0.0;         CFz_Visc[iMarker] = 0.0;
      CoPx_Visc[iMarker] = 0.0;  CoPy_Visc[iMarker] = 0.0;       CoPz_Visc[iMarker] = 0.0;
      CT_Visc[iMarker] = 0.0;    CQ_Visc[iMarker] = 0.0;          CMerit_Visc[iMarker] = 0.0;
      HF_Visc[iMarker] = 0.0;  MaxHF_Visc[iMarker] = 0.0; CEff_Visc[iMarker] = 0.0;

      for (iDim = 0; iDim < nDim; iDim++) ForceViscous[iDim] = 0.0;
      MomentViscous[0] = 0.0; MomentViscous[1] = 0.0; MomentViscous[2] = 0.0;
      MomentX_Force[0] = 0.0; MomentX_Force[1] = 0.0; MomentX_Force[2] = 0.0;
      MomentY_Force[0] = 0.0; MomentY_Force[1] = 0.0; MomentY_Force[2] = 0.0;
      MomentZ_Force[0] = 0.0; MomentZ_Force[1] = 0.0; MomentZ_Force[2] = 0.0;

      /*--- Loop over the vertices to compute the forces ---*/

      for (iVertex = 0; iVertex < geometry->nVertex[iMarker]; iVertex++) {

        iPoint = geometry->vertex[iMarker][iVertex]->GetNode();
        iPointNormal = geometry->vertex[iMarker][iVertex]->GetNormal_Neighbor();

        Coord = geometry->node[iPoint]->GetCoord();
        Coord_Normal = geometry->node[iPointNormal]->GetCoord();

        Normal = geometry->vertex[iMarker][iVertex]->GetNormal();

        for (iDim = 0; iDim < nDim; iDim++) {
          for (jDim = 0 ; jDim < nDim; jDim++) {
            Grad_Vel[iDim][jDim] = node[iPoint]->GetGradient_Primitive(iDim+1, jDim);
          }
          Grad_Temp[iDim] = node[iPoint]->GetGradient_Primitive(nDim+1, iDim);
        }

        Viscosity = node[iPoint]->GetLaminarViscosity();
        Density = node[iPoint]->GetDensity();

        Area = 0.0; for (iDim = 0; iDim < nDim; iDim++) Area += Normal[iDim]*Normal[iDim]; Area = sqrt(Area);
        for (iDim = 0; iDim < nDim; iDim++) {
          UnitNormal[iDim] = Normal[iDim]/Area;
        }

        /*--- Evaluate Tau ---*/

        div_vel = 0.0; for (iDim = 0; iDim < nDim; iDim++) div_vel += Grad_Vel[iDim][iDim];

        for (iDim = 0; iDim < nDim; iDim++) {
          for (jDim = 0 ; jDim < nDim; jDim++) {
            Tau[iDim][jDim] = Viscosity*(Grad_Vel[jDim][iDim] + Grad_Vel[iDim][jDim]) - TWO3*Viscosity*div_vel*delta[iDim][jDim];
          }
        }

        /*--- Project Tau in each surface element ---*/

        for (iDim = 0; iDim < nDim; iDim++) {
          TauElem[iDim] = 0.0;
          for (jDim = 0; jDim < nDim; jDim++) {
            TauElem[iDim] += Tau[iDim][jDim]*UnitNormal[jDim];
          }
        }

        /*--- Compute wall shear stress (using the stress tensor). Compute wall skin friction coefficient, and heat flux on the wall ---*/

        TauNormal = 0.0;
        for (iDim = 0; iDim < nDim; iDim++)
          TauNormal += TauElem[iDim] * UnitNormal[iDim];

        WallShearStress = 0.0;
        for (iDim = 0; iDim < nDim; iDim++) {
          TauTangent[iDim] = TauElem[iDim] - TauNormal * UnitNormal[iDim];
          CSkinFriction[iMarker][iDim][iVertex] = TauTangent[iDim] / (0.5*RefDensity*RefVel2);
          WallShearStress += TauTangent[iDim] * TauTangent[iDim];
        }
        WallShearStress = sqrt(WallShearStress);

        for (iDim = 0; iDim < nDim; iDim++) WallDist[iDim] = (Coord[iDim] - Coord_Normal[iDim]);
        WallDistMod = 0.0; for (iDim = 0; iDim < nDim; iDim++) WallDistMod += WallDist[iDim]*WallDist[iDim]; WallDistMod = sqrt(WallDistMod);

        /*--- Compute y+ and non-dimensional velocity ---*/

        FrictionVel = sqrt(fabs(WallShearStress)/Density);
        YPlus[iMarker][iVertex] = WallDistMod*FrictionVel/(Viscosity/Density);

        /*--- Compute total and maximum heat flux on the wall ---*/

        GradTemperature = 0.0;
        if (energy) {
        for (iDim = 0; iDim < nDim; iDim++)
          GradTemperature -= Grad_Temp[iDim]*UnitNormal[iDim];
        }
        
        thermal_conductivity       = node[iPoint]->GetThermalConductivity();
        HeatFlux[iMarker][iVertex] = -thermal_conductivity*GradTemperature*RefHeatFlux;
        HF_Visc[iMarker]          += HeatFlux[iMarker][iVertex]*Area;
        MaxHF_Visc[iMarker]       += pow(HeatFlux[iMarker][iVertex], MaxNorm);

        /*--- Note that y+, and heat are computed at the
         halo cells (for visualization purposes), but not the forces ---*/

        if ((geometry->node[iPoint]->GetDomain()) && (Monitoring == YES)) {

          /*--- Axisymmetric simulations ---*/

          if (axisymmetric) AxiFactor = 2.0*PI_NUMBER*geometry->node[iPoint]->GetCoord(1);
          else AxiFactor = 1.0;

          /*--- Force computation ---*/

          for (iDim = 0; iDim < nDim; iDim++) {
            Force[iDim] = TauElem[iDim] * Area * factor * AxiFactor;
            ForceViscous[iDim] += Force[iDim];
            MomentDist[iDim] = Coord[iDim] - Origin[iDim];
          }

          /*--- Moment with respect to the reference axis ---*/

          if (iDim == 3) {
            MomentViscous[0] += (Force[2]*MomentDist[1] - Force[1]*MomentDist[2])/RefLength;
            MomentX_Force[1] += (-Force[1]*Coord[2]);
            MomentX_Force[2] += (Force[2]*Coord[1]);

            MomentViscous[1] += (Force[0]*MomentDist[2] - Force[2]*MomentDist[0])/RefLength;
            MomentY_Force[2] += (-Force[2]*Coord[0]);
            MomentY_Force[0] += (Force[0]*Coord[2]);
          }
          MomentViscous[2] += (Force[1]*MomentDist[0] - Force[0]*MomentDist[1])/RefLength;
          MomentZ_Force[0] += (-Force[0]*Coord[1]);
          MomentZ_Force[1] += (Force[1]*Coord[0]);
          
        }

      }

      /*--- Project forces and store the non-dimensional coefficients ---*/

      if (Monitoring == YES) {
        if (nDim == 2) {
          CD_Visc[iMarker]       =  ForceViscous[0]*cos(Alpha) + ForceViscous[1]*sin(Alpha);
          CL_Visc[iMarker]       = -ForceViscous[0]*sin(Alpha) + ForceViscous[1]*cos(Alpha);
          CEff_Visc[iMarker]        = CL_Visc[iMarker] / (CD_Visc[iMarker]+EPS);
          CMz_Visc[iMarker]         = MomentViscous[2];
          CFx_Visc[iMarker]         = ForceViscous[0];
          CFy_Visc[iMarker]         = ForceViscous[1];
          CoPx_Visc[iMarker]        = MomentZ_Force[1];
          CoPy_Visc[iMarker]        = -MomentZ_Force[0];
          CT_Visc[iMarker]          = -CFx_Visc[iMarker];
          CQ_Visc[iMarker]          = -CMz_Visc[iMarker];
          CMerit_Visc[iMarker]      = CT_Visc[iMarker] / (CQ_Visc[iMarker]+EPS);
          MaxHF_Visc[iMarker] = pow(MaxHF_Visc[iMarker], 1.0/MaxNorm);
        }
        if (nDim == 3) {
          CD_Visc[iMarker]       =  ForceViscous[0]*cos(Alpha)*cos(Beta) + ForceViscous[1]*sin(Beta) + ForceViscous[2]*sin(Alpha)*cos(Beta);
          CL_Visc[iMarker]       = -ForceViscous[0]*sin(Alpha) + ForceViscous[2]*cos(Alpha);
          CSF_Visc[iMarker]  = -ForceViscous[0]*sin(Beta)*cos(Alpha) + ForceViscous[1]*cos(Beta) - ForceViscous[2]*sin(Beta)*sin(Alpha);
          CEff_Visc[iMarker]        = CL_Visc[iMarker]/(CD_Visc[iMarker] + EPS);
          CMx_Visc[iMarker]         = MomentViscous[0];
          CMy_Visc[iMarker]         = MomentViscous[1];
          CMz_Visc[iMarker]         = MomentViscous[2];
          CFx_Visc[iMarker]         = ForceViscous[0];
          CFy_Visc[iMarker]         = ForceViscous[1];
          CFz_Visc[iMarker]         = ForceViscous[2];
          CoPx_Visc[iMarker]        =  -MomentY_Force[0];
          CoPz_Visc[iMarker]        = MomentY_Force[2];
          CT_Visc[iMarker]          = -CFz_Visc[iMarker];
          CQ_Visc[iMarker]          = -CMz_Visc[iMarker];
          CMerit_Visc[iMarker]      = CT_Visc[iMarker] / (CQ_Visc[iMarker] + EPS);
          MaxHF_Visc[iMarker] = pow(MaxHF_Visc[iMarker], 1.0/MaxNorm);
        }

        AllBound_CD_Visc       += CD_Visc[iMarker];
        AllBound_CL_Visc       += CL_Visc[iMarker];
        AllBound_CSF_Visc  += CSF_Visc[iMarker];
        AllBound_CMx_Visc         += CMx_Visc[iMarker];
        AllBound_CMy_Visc         += CMy_Visc[iMarker];
        AllBound_CMz_Visc         += CMz_Visc[iMarker];
        AllBound_CFx_Visc         += CFx_Visc[iMarker];
        AllBound_CFy_Visc         += CFy_Visc[iMarker];
        AllBound_CFz_Visc         += CFz_Visc[iMarker];
        AllBound_CoPx_Visc        += CoPx_Visc[iMarker];
        AllBound_CoPy_Visc        += CoPy_Visc[iMarker];
        AllBound_CoPz_Visc        += CoPz_Visc[iMarker];
        AllBound_CT_Visc          += CT_Visc[iMarker];
        AllBound_CQ_Visc          += CQ_Visc[iMarker];
        AllBound_HF_Visc    += HF_Visc[iMarker];
        AllBound_MaxHF_Visc += pow(MaxHF_Visc[iMarker], MaxNorm);

        /*--- Compute the coefficients per surface ---*/

        for (iMarker_Monitoring = 0; iMarker_Monitoring < config->GetnMarker_Monitoring(); iMarker_Monitoring++) {
          Monitoring_Tag = config->GetMarker_Monitoring_TagBound(iMarker_Monitoring);
          Marker_Tag = config->GetMarker_All_TagBound(iMarker);
          if (Marker_Tag == Monitoring_Tag) {
            Surface_CL_Visc[iMarker_Monitoring]      += CL_Visc[iMarker];
            Surface_CD_Visc[iMarker_Monitoring]      += CD_Visc[iMarker];
            Surface_CSF_Visc[iMarker_Monitoring] += CSF_Visc[iMarker];
            Surface_CEff_Visc[iMarker_Monitoring]       += CEff_Visc[iMarker];
            Surface_CFx_Visc[iMarker_Monitoring]        += CFx_Visc[iMarker];
            Surface_CFy_Visc[iMarker_Monitoring]        += CFy_Visc[iMarker];
            Surface_CFz_Visc[iMarker_Monitoring]        += CFz_Visc[iMarker];
            Surface_CMx_Visc[iMarker_Monitoring]        += CMx_Visc[iMarker];
            Surface_CMy_Visc[iMarker_Monitoring]        += CMy_Visc[iMarker];
            Surface_CMz_Visc[iMarker_Monitoring]        += CMz_Visc[iMarker];
            Surface_HF_Visc[iMarker_Monitoring]         += HF_Visc[iMarker];
            Surface_MaxHF_Visc[iMarker_Monitoring]      += pow(MaxHF_Visc[iMarker],MaxNorm);
          }
        }

      }

    }
  }

  /*--- Update some global coeffients ---*/

  AllBound_CEff_Visc = AllBound_CL_Visc / (AllBound_CD_Visc + EPS);
  AllBound_CMerit_Visc = AllBound_CT_Visc / (AllBound_CQ_Visc + EPS);
  AllBound_MaxHF_Visc = pow(AllBound_MaxHF_Visc, 1.0/MaxNorm);


#ifdef HAVE_MPI

  /*--- Add AllBound information using all the nodes ---*/

  MyAllBound_CD_Visc        = AllBound_CD_Visc;                      AllBound_CD_Visc = 0.0;
  MyAllBound_CL_Visc        = AllBound_CL_Visc;                      AllBound_CL_Visc = 0.0;
  MyAllBound_CSF_Visc   = AllBound_CSF_Visc;                 AllBound_CSF_Visc = 0.0;
  AllBound_CEff_Visc = 0.0;
  MyAllBound_CMx_Visc          = AllBound_CMx_Visc;                        AllBound_CMx_Visc = 0.0;
  MyAllBound_CMy_Visc          = AllBound_CMy_Visc;                        AllBound_CMy_Visc = 0.0;
  MyAllBound_CMz_Visc          = AllBound_CMz_Visc;                        AllBound_CMz_Visc = 0.0;
  MyAllBound_CFx_Visc          = AllBound_CFx_Visc;                        AllBound_CFx_Visc = 0.0;
  MyAllBound_CFy_Visc          = AllBound_CFy_Visc;                        AllBound_CFy_Visc = 0.0;
  MyAllBound_CFz_Visc          = AllBound_CFz_Visc;                        AllBound_CFz_Visc = 0.0;
  MyAllBound_CoPx_Visc          = AllBound_CoPx_Visc;                        AllBound_CoPx_Visc = 0.0;
  MyAllBound_CoPy_Visc          = AllBound_CoPy_Visc;                        AllBound_CoPy_Visc = 0.0;
  MyAllBound_CoPz_Visc          = AllBound_CoPz_Visc;                        AllBound_CoPz_Visc = 0.0;
  MyAllBound_CT_Visc           = AllBound_CT_Visc;                         AllBound_CT_Visc = 0.0;
  MyAllBound_CQ_Visc           = AllBound_CQ_Visc;                         AllBound_CQ_Visc = 0.0;
  AllBound_CMerit_Visc = 0.0;
  MyAllBound_HF_Visc     = AllBound_HF_Visc;                   AllBound_HF_Visc = 0.0;
  MyAllBound_MaxHF_Visc  = pow(AllBound_MaxHF_Visc, MaxNorm);  AllBound_MaxHF_Visc = 0.0;

  if (config->GetComm_Level() == COMM_FULL) {
    SU2_MPI::Allreduce(&MyAllBound_CD_Visc, &AllBound_CD_Visc, 1, MPI_DOUBLE, MPI_SUM, MPI_COMM_WORLD);
    SU2_MPI::Allreduce(&MyAllBound_CL_Visc, &AllBound_CL_Visc, 1, MPI_DOUBLE, MPI_SUM, MPI_COMM_WORLD);
    SU2_MPI::Allreduce(&MyAllBound_CSF_Visc, &AllBound_CSF_Visc, 1, MPI_DOUBLE, MPI_SUM, MPI_COMM_WORLD);
    AllBound_CEff_Visc = AllBound_CL_Visc / (AllBound_CD_Visc + EPS);
    SU2_MPI::Allreduce(&MyAllBound_CMx_Visc, &AllBound_CMx_Visc, 1, MPI_DOUBLE, MPI_SUM, MPI_COMM_WORLD);
    SU2_MPI::Allreduce(&MyAllBound_CMy_Visc, &AllBound_CMy_Visc, 1, MPI_DOUBLE, MPI_SUM, MPI_COMM_WORLD);
    SU2_MPI::Allreduce(&MyAllBound_CMz_Visc, &AllBound_CMz_Visc, 1, MPI_DOUBLE, MPI_SUM, MPI_COMM_WORLD);
    SU2_MPI::Allreduce(&MyAllBound_CFx_Visc, &AllBound_CFx_Visc, 1, MPI_DOUBLE, MPI_SUM, MPI_COMM_WORLD);
    SU2_MPI::Allreduce(&MyAllBound_CFy_Visc, &AllBound_CFy_Visc, 1, MPI_DOUBLE, MPI_SUM, MPI_COMM_WORLD);
    SU2_MPI::Allreduce(&MyAllBound_CFz_Visc, &AllBound_CFz_Visc, 1, MPI_DOUBLE, MPI_SUM, MPI_COMM_WORLD);
    SU2_MPI::Allreduce(&MyAllBound_CoPx_Visc, &AllBound_CoPx_Visc, 1, MPI_DOUBLE, MPI_SUM, MPI_COMM_WORLD);
    SU2_MPI::Allreduce(&MyAllBound_CoPy_Visc, &AllBound_CoPy_Visc, 1, MPI_DOUBLE, MPI_SUM, MPI_COMM_WORLD);
    SU2_MPI::Allreduce(&MyAllBound_CoPz_Visc, &AllBound_CoPz_Visc, 1, MPI_DOUBLE, MPI_SUM, MPI_COMM_WORLD);
    SU2_MPI::Allreduce(&MyAllBound_CT_Visc, &AllBound_CT_Visc, 1, MPI_DOUBLE, MPI_SUM, MPI_COMM_WORLD);
    SU2_MPI::Allreduce(&MyAllBound_CQ_Visc, &AllBound_CQ_Visc, 1, MPI_DOUBLE, MPI_SUM, MPI_COMM_WORLD);
    AllBound_CMerit_Visc = AllBound_CT_Visc / (AllBound_CQ_Visc + EPS);
    SU2_MPI::Allreduce(&MyAllBound_HF_Visc, &AllBound_HF_Visc, 1, MPI_DOUBLE, MPI_SUM, MPI_COMM_WORLD);
    SU2_MPI::Allreduce(&MyAllBound_MaxHF_Visc, &AllBound_MaxHF_Visc, 1, MPI_DOUBLE, MPI_SUM, MPI_COMM_WORLD);
    AllBound_MaxHF_Visc = pow(AllBound_MaxHF_Visc, 1.0/MaxNorm);
  }
  
  /*--- Add the forces on the surfaces using all the nodes ---*/

  MySurface_CL_Visc      = new su2double[config->GetnMarker_Monitoring()];
  MySurface_CD_Visc      = new su2double[config->GetnMarker_Monitoring()];
  MySurface_CSF_Visc = new su2double[config->GetnMarker_Monitoring()];
  MySurface_CEff_Visc       = new su2double[config->GetnMarker_Monitoring()];
  MySurface_CFx_Visc        = new su2double[config->GetnMarker_Monitoring()];
  MySurface_CFy_Visc        = new su2double[config->GetnMarker_Monitoring()];
  MySurface_CFz_Visc        = new su2double[config->GetnMarker_Monitoring()];
  MySurface_CMx_Visc        = new su2double[config->GetnMarker_Monitoring()];
  MySurface_CMy_Visc        = new su2double[config->GetnMarker_Monitoring()];
  MySurface_CMz_Visc        = new su2double[config->GetnMarker_Monitoring()];
  MySurface_HF_Visc         = new su2double[config->GetnMarker_Monitoring()];
  MySurface_MaxHF_Visc      = new su2double[config->GetnMarker_Monitoring()];

  for (iMarker_Monitoring = 0; iMarker_Monitoring < config->GetnMarker_Monitoring(); iMarker_Monitoring++) {

    MySurface_CL_Visc[iMarker_Monitoring]      = Surface_CL_Visc[iMarker_Monitoring];
    MySurface_CD_Visc[iMarker_Monitoring]      = Surface_CD_Visc[iMarker_Monitoring];
    MySurface_CSF_Visc[iMarker_Monitoring] = Surface_CSF_Visc[iMarker_Monitoring];
    MySurface_CEff_Visc[iMarker_Monitoring]       = Surface_CEff_Visc[iMarker_Monitoring];
    MySurface_CFx_Visc[iMarker_Monitoring]        = Surface_CFx_Visc[iMarker_Monitoring];
    MySurface_CFy_Visc[iMarker_Monitoring]        = Surface_CFy_Visc[iMarker_Monitoring];
    MySurface_CFz_Visc[iMarker_Monitoring]        = Surface_CFz_Visc[iMarker_Monitoring];
    MySurface_CMx_Visc[iMarker_Monitoring]        = Surface_CMx_Visc[iMarker_Monitoring];
    MySurface_CMy_Visc[iMarker_Monitoring]        = Surface_CMy_Visc[iMarker_Monitoring];
    MySurface_CMz_Visc[iMarker_Monitoring]        = Surface_CMz_Visc[iMarker_Monitoring];
    MySurface_HF_Visc[iMarker_Monitoring]         = Surface_HF_Visc[iMarker_Monitoring];
    MySurface_MaxHF_Visc[iMarker_Monitoring]      = Surface_MaxHF_Visc[iMarker_Monitoring];

    Surface_CL_Visc[iMarker_Monitoring]      = 0.0;
    Surface_CD_Visc[iMarker_Monitoring]      = 0.0;
    Surface_CSF_Visc[iMarker_Monitoring] = 0.0;
    Surface_CEff_Visc[iMarker_Monitoring]       = 0.0;
    Surface_CFx_Visc[iMarker_Monitoring]        = 0.0;
    Surface_CFy_Visc[iMarker_Monitoring]        = 0.0;
    Surface_CFz_Visc[iMarker_Monitoring]        = 0.0;
    Surface_CMx_Visc[iMarker_Monitoring]        = 0.0;
    Surface_CMy_Visc[iMarker_Monitoring]        = 0.0;
    Surface_CMz_Visc[iMarker_Monitoring]        = 0.0;
    Surface_HF_Visc[iMarker_Monitoring]         = 0.0;
    Surface_MaxHF_Visc[iMarker_Monitoring]      = 0.0;
  }

  if (config->GetComm_Level() == COMM_FULL) {
    SU2_MPI::Allreduce(MySurface_CL_Visc, Surface_CL_Visc, config->GetnMarker_Monitoring(), MPI_DOUBLE, MPI_SUM, MPI_COMM_WORLD);
    SU2_MPI::Allreduce(MySurface_CD_Visc, Surface_CD_Visc, config->GetnMarker_Monitoring(), MPI_DOUBLE, MPI_SUM, MPI_COMM_WORLD);
    SU2_MPI::Allreduce(MySurface_CSF_Visc, Surface_CSF_Visc, config->GetnMarker_Monitoring(), MPI_DOUBLE, MPI_SUM, MPI_COMM_WORLD);
    for (iMarker_Monitoring = 0; iMarker_Monitoring < config->GetnMarker_Monitoring(); iMarker_Monitoring++)
      Surface_CEff_Visc[iMarker_Monitoring] = Surface_CL_Visc[iMarker_Monitoring] / (Surface_CD_Visc[iMarker_Monitoring] + EPS);
    SU2_MPI::Allreduce(MySurface_CFx_Visc, Surface_CFx_Visc, config->GetnMarker_Monitoring(), MPI_DOUBLE, MPI_SUM, MPI_COMM_WORLD);
    SU2_MPI::Allreduce(MySurface_CFy_Visc, Surface_CFy_Visc, config->GetnMarker_Monitoring(), MPI_DOUBLE, MPI_SUM, MPI_COMM_WORLD);
    SU2_MPI::Allreduce(MySurface_CFz_Visc, Surface_CFz_Visc, config->GetnMarker_Monitoring(), MPI_DOUBLE, MPI_SUM, MPI_COMM_WORLD);
    SU2_MPI::Allreduce(MySurface_CMx_Visc, Surface_CMx_Visc, config->GetnMarker_Monitoring(), MPI_DOUBLE, MPI_SUM, MPI_COMM_WORLD);
    SU2_MPI::Allreduce(MySurface_CMy_Visc, Surface_CMy_Visc, config->GetnMarker_Monitoring(), MPI_DOUBLE, MPI_SUM, MPI_COMM_WORLD);
    SU2_MPI::Allreduce(MySurface_CMz_Visc, Surface_CMz_Visc, config->GetnMarker_Monitoring(), MPI_DOUBLE, MPI_SUM, MPI_COMM_WORLD);
    SU2_MPI::Allreduce(MySurface_HF_Visc, Surface_HF_Visc, config->GetnMarker_Monitoring(), MPI_DOUBLE, MPI_SUM, MPI_COMM_WORLD);
    SU2_MPI::Allreduce(MySurface_MaxHF_Visc, Surface_MaxHF_Visc, config->GetnMarker_Monitoring(), MPI_DOUBLE, MPI_SUM, MPI_COMM_WORLD);
  }
  
  delete [] MySurface_CL_Visc; delete [] MySurface_CD_Visc; delete [] MySurface_CSF_Visc;
  delete [] MySurface_CEff_Visc;  delete [] MySurface_CFx_Visc;   delete [] MySurface_CFy_Visc;
  delete [] MySurface_CFz_Visc;   delete [] MySurface_CMx_Visc;   delete [] MySurface_CMy_Visc;
  delete [] MySurface_CMz_Visc; delete [] MySurface_HF_Visc; delete [] MySurface_MaxHF_Visc;

#endif

  /*--- Update the total coefficients (note that all the nodes have the same value)---*/

  Total_CD          += AllBound_CD_Visc;
  Total_CL          += AllBound_CL_Visc;
  Total_CSF         += AllBound_CSF_Visc;
  Total_CEff        = Total_CL / (Total_CD + EPS);
  Total_CMx         += AllBound_CMx_Visc;
  Total_CMy         += AllBound_CMy_Visc;
  Total_CMz         += AllBound_CMz_Visc;
  Total_CFx         += AllBound_CFx_Visc;
  Total_CFy         += AllBound_CFy_Visc;
  Total_CFz         += AllBound_CFz_Visc;
  Total_CoPx        += AllBound_CoPx_Visc;
  Total_CoPy        += AllBound_CoPy_Visc;
  Total_CoPz        += AllBound_CoPz_Visc;
  Total_CT          += AllBound_CT_Visc;
  Total_CQ          += AllBound_CQ_Visc;
  Total_CMerit      = AllBound_CT_Visc / (AllBound_CQ_Visc + EPS);
  Total_Heat        = AllBound_HF_Visc;
  Total_MaxHeat     = AllBound_MaxHF_Visc;

  /*--- Update the total coefficients per surface (note that all the nodes have the same value)---*/

  for (iMarker_Monitoring = 0; iMarker_Monitoring < config->GetnMarker_Monitoring(); iMarker_Monitoring++) {
    Surface_CL[iMarker_Monitoring]      += Surface_CL_Visc[iMarker_Monitoring];
    Surface_CD[iMarker_Monitoring]      += Surface_CD_Visc[iMarker_Monitoring];
    Surface_CSF[iMarker_Monitoring] += Surface_CSF_Visc[iMarker_Monitoring];
    Surface_CEff[iMarker_Monitoring]       = Surface_CL[iMarker_Monitoring] / (Surface_CD[iMarker_Monitoring] + EPS);
    Surface_CFx[iMarker_Monitoring]        += Surface_CFx_Visc[iMarker_Monitoring];
    Surface_CFy[iMarker_Monitoring]        += Surface_CFy_Visc[iMarker_Monitoring];
    Surface_CFz[iMarker_Monitoring]        += Surface_CFz_Visc[iMarker_Monitoring];
    Surface_CMx[iMarker_Monitoring]        += Surface_CMx_Visc[iMarker_Monitoring];
    Surface_CMy[iMarker_Monitoring]        += Surface_CMy_Visc[iMarker_Monitoring];
    Surface_CMz[iMarker_Monitoring]        += Surface_CMz_Visc[iMarker_Monitoring];
  }

}

void CIncNSSolver::BC_HeatFlux_Wall(CGeometry *geometry, CSolver **solver_container, CNumerics *conv_numerics, CNumerics *visc_numerics, CConfig *config, unsigned short val_marker) {
  
  unsigned short iDim, iVar, jVar;// Wall_Function;
  unsigned long iVertex, iPoint, total_index;
  
  su2double *GridVel, *Normal, Area, Wall_HeatFlux;

  bool implicit      = (config->GetKind_TimeIntScheme_Flow() == EULER_IMPLICIT);
  bool grid_movement = config->GetGrid_Movement();
  bool energy        = config->GetEnergy_Equation();

  /*--- Identify the boundary by string name ---*/
  
  string Marker_Tag = config->GetMarker_All_TagBound(val_marker);
  
  /*--- Get the specified wall heat flux from config ---*/
  
  Wall_HeatFlux = config->GetWall_HeatFlux(Marker_Tag)/config->GetHeat_Flux_Ref();

//  /*--- Get wall function treatment from config. ---*/
//
//  Wall_Function = config->GetWallFunction_Treatment(Marker_Tag);
//  if (Wall_Function != NO_WALL_FUNCTION) {
//    SU2_MPI::Error("Wall function treament not implemented yet", CURRENT_FUNCTION);
//  }

  /*--- Loop over all of the vertices on this boundary marker ---*/
  
  for (iVertex = 0; iVertex < geometry->nVertex[val_marker]; iVertex++) {
    iPoint = geometry->vertex[val_marker][iVertex]->GetNode();
    
    /*--- Check if the node belongs to the domain (i.e, not a halo node) ---*/
    
    if (geometry->node[iPoint]->GetDomain()) {
      
      /*--- Compute dual-grid area and boundary normal ---*/
      
      Normal = geometry->vertex[val_marker][iVertex]->GetNormal();
      
      Area = 0.0;
      for (iDim = 0; iDim < nDim; iDim++)
        Area += Normal[iDim]*Normal[iDim];
      Area = sqrt (Area);

      /*--- Initialize the convective & viscous residuals to zero ---*/
      
      for (iVar = 0; iVar < nVar; iVar++) {
        Res_Conv[iVar] = 0.0;
        Res_Visc[iVar] = 0.0;
        if (implicit) {
          for (jVar = 0; jVar < nVar; jVar++)
            Jacobian_i[iVar][jVar] = 0.0;
        }
      }

      /*--- Store the corrected velocity at the wall which will
       be zero (v = 0), unless there are moving walls (v = u_wall)---*/
      
      if (grid_movement) {
        GridVel = geometry->node[iPoint]->GetGridVel();
        for (iDim = 0; iDim < nDim; iDim++) Vector[iDim] = GridVel[iDim];
      } else {
        for (iDim = 0; iDim < nDim; iDim++) Vector[iDim] = 0.0;
      }
      
      /*--- Impose the value of the velocity as a strong boundary
       condition (Dirichlet). Fix the velocity and remove any
       contribution to the residual at this node. ---*/
      
      node[iPoint]->SetVelocity_Old(Vector);
      
      for (iDim = 0; iDim < nDim; iDim++)
        LinSysRes.SetBlock_Zero(iPoint, iDim+1);
      node[iPoint]->SetVel_ResTruncError_Zero();
      
      if (energy) {

        /*--- Apply a weak boundary condition for the energy equation.
        Compute the residual due to the prescribed heat flux. ---*/

        Res_Visc[nDim+1] = Wall_HeatFlux*Area;

        /*--- Viscous contribution to the residual at the wall ---*/

        LinSysRes.SubtractBlock(iPoint, Res_Visc);

      }

      /*--- Enforce the no-slip boundary condition in a strong way by
       modifying the velocity-rows of the Jacobian (1 on the diagonal). ---*/
      
      if (implicit) {
        for (iVar = 1; iVar <= nDim; iVar++) {
          total_index = iPoint*nVar+iVar;
          Jacobian.DeleteValsRowi(total_index);
        }
      }
      
    }
  }
}

void CIncNSSolver::BC_Isothermal_Wall(CGeometry *geometry, CSolver **solver_container, CNumerics *conv_numerics, CNumerics *visc_numerics, CConfig *config, unsigned short val_marker) {
  
  unsigned short iDim, iVar, jVar, Wall_Function;
  unsigned long iVertex, iPoint, Point_Normal, total_index;
  
  su2double *GridVel;
  su2double *Normal, *Coord_i, *Coord_j, Area, dist_ij;
  su2double Twall, dTdn;
  su2double thermal_conductivity;

  bool implicit      = (config->GetKind_TimeIntScheme_Flow() == EULER_IMPLICIT);
  bool grid_movement = config->GetGrid_Movement();
  bool energy        = config->GetEnergy_Equation();

  /*--- Identify the boundary by string name ---*/
  
  string Marker_Tag = config->GetMarker_All_TagBound(val_marker);
  
  /*--- Retrieve the specified wall temperature ---*/
  
  Twall = config->GetIsothermal_Temperature(Marker_Tag)/config->GetTemperature_Ref();

  /*--- Get wall function treatment from config. ---*/

  Wall_Function = config->GetWallFunction_Treatment(Marker_Tag);
  if (Wall_Function != NO_WALL_FUNCTION) {
    SU2_MPI::Error("Wall function treatment not implemented yet.", CURRENT_FUNCTION);
  }

  /*--- Loop over all of the vertices on this boundary marker ---*/
  
  for (iVertex = 0; iVertex < geometry->nVertex[val_marker]; iVertex++) {

    iPoint = geometry->vertex[val_marker][iVertex]->GetNode();
    
    /*--- Check if the node belongs to the domain (i.e, not a halo node) ---*/
    
    if (geometry->node[iPoint]->GetDomain()) {
      
      /*--- Initialize the convective & viscous residuals to zero ---*/
      
      for (iVar = 0; iVar < nVar; iVar++) {
        Res_Conv[iVar] = 0.0;
        Res_Visc[iVar] = 0.0;
        if (implicit) {
          for (jVar = 0; jVar < nVar; jVar++)
            Jacobian_i[iVar][jVar] = 0.0;
        }
      }

      /*--- Store the corrected velocity at the wall which will
       be zero (v = 0), unless there are moving walls (v = u_wall)---*/
      
      if (grid_movement) {
        GridVel = geometry->node[iPoint]->GetGridVel();
        for (iDim = 0; iDim < nDim; iDim++) Vector[iDim] = GridVel[iDim];
      } else {
        for (iDim = 0; iDim < nDim; iDim++) Vector[iDim] = 0.0;
      }
      
      /*--- Impose the value of the velocity as a strong boundary
       condition (Dirichlet). Fix the velocity and remove any
       contribution to the residual at this node. ---*/
      
      node[iPoint]->SetVelocity_Old(Vector);
      
      for (iDim = 0; iDim < nDim; iDim++)
        LinSysRes.SetBlock_Zero(iPoint, iDim+1);
      node[iPoint]->SetVel_ResTruncError_Zero();
      
      if (energy) {

        /*--- Compute dual grid area and boundary normal ---*/
        
        Normal = geometry->vertex[val_marker][iVertex]->GetNormal();
        
        Area = 0.0; 
        for (iDim = 0; iDim < nDim; iDim++) 
          Area += Normal[iDim]*Normal[iDim]; 
        Area = sqrt (Area);
        
        /*--- Compute closest normal neighbor ---*/
        
        Point_Normal = geometry->vertex[val_marker][iVertex]->GetNormal_Neighbor();
        
        /*--- Get coordinates of i & nearest normal and compute distance ---*/
        
        Coord_i = geometry->node[iPoint]->GetCoord();
        Coord_j = geometry->node[Point_Normal]->GetCoord();
        dist_ij = 0;
        for (iDim = 0; iDim < nDim; iDim++)
          dist_ij += (Coord_j[iDim]-Coord_i[iDim])*(Coord_j[iDim]-Coord_i[iDim]);
        dist_ij = sqrt(dist_ij);

        /*--- Compute the normal gradient in temperature using Twall ---*/
        
        dTdn = -(node[Point_Normal]->GetTemperature() - Twall)/dist_ij;
        
        /*--- Get thermal conductivity ---*/

        thermal_conductivity = node[iPoint]->GetThermalConductivity();

        /*--- Apply a weak boundary condition for the energy equation.
        Compute the residual due to the prescribed heat flux. ---*/

        Res_Visc[nDim+1] = thermal_conductivity*dTdn*Area;

        /*--- Jacobian contribution for temperature equation. ---*/
    
        if (implicit) {
          su2double Edge_Vector[3];
          su2double dist_ij_2 = 0, proj_vector_ij = 0;
          for (iDim = 0; iDim < nDim; iDim++) {
            Edge_Vector[iDim] = Coord_j[iDim]-Coord_i[iDim];
            dist_ij_2 += Edge_Vector[iDim]*Edge_Vector[iDim];
            proj_vector_ij += Edge_Vector[iDim]*Normal[iDim];
          }
          if (dist_ij_2 == 0.0) proj_vector_ij = 0.0;
          else proj_vector_ij = proj_vector_ij/dist_ij_2;

          Jacobian_i[nDim+1][nDim+1] = -thermal_conductivity*proj_vector_ij;

          Jacobian.SubtractBlock(iPoint, iPoint, Jacobian_i);
        }

        /*--- Viscous contribution to the residual at the wall ---*/
        
        LinSysRes.SubtractBlock(iPoint, Res_Visc);

      }

      /*--- Enforce the no-slip boundary condition in a strong way by
       modifying the velocity-rows of the Jacobian (1 on the diagonal). ---*/
      
      if (implicit) {
        for (iVar = 1; iVar <= nDim; iVar++) {
          total_index = iPoint*nVar+iVar;
          Jacobian.DeleteValsRowi(total_index);
        }
      }
      
    }
  }
}


void CIncNSSolver::BC_ConjugateHeat_Interface(CGeometry *geometry, CSolver **solver_container, CNumerics *conv_numerics, CConfig *config, unsigned short val_marker) {

  unsigned short iVar, jVar, iDim, Wall_Function;
  unsigned long iVertex, iPoint, Point_Normal, total_index;

  su2double *GridVel;
  su2double *Normal, *Coord_i, *Coord_j, Area, dist_ij;
  su2double Tconjugate, dTdn;
  su2double thermal_conductivity;
  su2double Temperature_Ref = config->GetTemperature_Ref();

  bool implicit      = (config->GetKind_TimeIntScheme_Flow() == EULER_IMPLICIT);
  bool grid_movement = config->GetGrid_Movement();
  bool energy        = config->GetEnergy_Equation();

  /*--- Identify the boundary ---*/

  string Marker_Tag = config->GetMarker_All_TagBound(val_marker);

  /*--- Retrieve the specified wall function treatment.---*/

  Wall_Function = config->GetWallFunction_Treatment(Marker_Tag);
  if(Wall_Function != NO_WALL_FUNCTION) {
      SU2_MPI::Error("Wall function treament not implemented yet", CURRENT_FUNCTION);
  }

  /*--- Loop over boundary points ---*/

  for (iVertex = 0; iVertex < geometry->nVertex[val_marker]; iVertex++) {

    iPoint = geometry->vertex[val_marker][iVertex]->GetNode();

    if (geometry->node[iPoint]->GetDomain()) {

      /*--- Initialize the convective & viscous residuals to zero ---*/

      for (iVar = 0; iVar < nVar; iVar++) {
        Res_Conv[iVar] = 0.0;
        Res_Visc[iVar] = 0.0;
        if (implicit) {
          for (jVar = 0; jVar < nVar; jVar++)
            Jacobian_i[iVar][jVar] = 0.0;
        }
      }

      /*--- Store the corrected velocity at the wall which will
       be zero (v = 0), unless there are moving walls (v = u_wall)---*/

      if (grid_movement) {
        GridVel = geometry->node[iPoint]->GetGridVel();
        for (iDim = 0; iDim < nDim; iDim++) Vector[iDim] = GridVel[iDim];
      } else {
        for (iDim = 0; iDim < nDim; iDim++) Vector[iDim] = 0.0;
      }

      /*--- Impose the value of the velocity as a strong boundary
       condition (Dirichlet). Fix the velocity and remove any
       contribution to the residual at this node. ---*/

      node[iPoint]->SetVelocity_Old(Vector);

      for (iDim = 0; iDim < nDim; iDim++)
        LinSysRes.SetBlock_Zero(iPoint, iDim+1);
      node[iPoint]->SetVel_ResTruncError_Zero();

      if (energy) {

        Tconjugate = GetConjugateHeatVariable(val_marker, iVertex, 0)/Temperature_Ref;

//        node[iPoint]->SetSolution_Old(nDim+1, Tconjugate);
//        node[iPoint]->SetEnergy_ResTruncError_Zero();

        Normal = geometry->vertex[val_marker][iVertex]->GetNormal();

        Area = 0.0;
        for (iDim = 0; iDim < nDim; iDim++)
          Area += Normal[iDim]*Normal[iDim];
        Area = sqrt (Area);

        /*--- Compute closest normal neighbor ---*/

        Point_Normal = geometry->vertex[val_marker][iVertex]->GetNormal_Neighbor();

        /*--- Get coordinates of i & nearest normal and compute distance ---*/

        Coord_i = geometry->node[iPoint]->GetCoord();
        Coord_j = geometry->node[Point_Normal]->GetCoord();
        dist_ij = 0;
        for (iDim = 0; iDim < nDim; iDim++)
          dist_ij += (Coord_j[iDim]-Coord_i[iDim])*(Coord_j[iDim]-Coord_i[iDim]);
        dist_ij = sqrt(dist_ij);

        /*--- Compute the normal gradient in temperature using Twall ---*/

        dTdn = -(node[Point_Normal]->GetTemperature() - Tconjugate)/dist_ij;

        /*--- Get thermal conductivity ---*/

        thermal_conductivity = node[iPoint]->GetThermalConductivity();

        /*--- Apply a weak boundary condition for the energy equation.
        Compute the residual due to the prescribed heat flux. ---*/

        Res_Visc[nDim+1] = thermal_conductivity*dTdn*Area;

        /*--- Jacobian contribution for temperature equation. ---*/

        if (implicit) {
          su2double Edge_Vector[3];
          su2double dist_ij_2 = 0, proj_vector_ij = 0;
          for (iDim = 0; iDim < nDim; iDim++) {
            Edge_Vector[iDim] = Coord_j[iDim]-Coord_i[iDim];
            dist_ij_2 += Edge_Vector[iDim]*Edge_Vector[iDim];
            proj_vector_ij += Edge_Vector[iDim]*Normal[iDim];
          }
          if (dist_ij_2 == 0.0) proj_vector_ij = 0.0;
          else proj_vector_ij = proj_vector_ij/dist_ij_2;

          Jacobian_i[nDim+1][nDim+1] = -thermal_conductivity*proj_vector_ij;

          Jacobian.SubtractBlock(iPoint, iPoint, Jacobian_i);
        }

        /*--- Viscous contribution to the residual at the wall ---*/

        LinSysRes.SubtractBlock(iPoint, Res_Visc);

      }

      /*--- Enforce the no-slip boundary condition in a strong way by
       modifying the velocity-rows of the Jacobian (1 on the diagonal). ---*/

      if (implicit) {
        for (iVar = 1; iVar <= nDim; iVar++) {
          total_index = iPoint*nVar+iVar;
          Jacobian.DeleteValsRowi(total_index);
        }
//        if(energy) {
//          total_index = iPoint*nVar+nDim+1;
//          Jacobian.DeleteValsRowi(total_index);
//        }
      }

    }
  }
}<|MERGE_RESOLUTION|>--- conflicted
+++ resolved
@@ -3393,14 +3393,8 @@
   }
   
   /*--- Solve or smooth the linear system ---*/
-<<<<<<< HEAD
-
-  CSysSolve system;
-  IterLinSol = system.Solve(Jacobian, LinSysRes, LinSysSol, geometry, config);
-=======
-  
+ 
   IterLinSol = System.Solve(Jacobian, LinSysRes, LinSysSol, geometry, config);
->>>>>>> 3bef190c
   
   /*--- The the number of iterations of the linear solver ---*/
   
