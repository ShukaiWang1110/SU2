--- conflicted
+++ resolved
@@ -510,14 +510,6 @@
     SetWind_GustField(config[val_iZone], geometry[val_iZone][val_iInst], solver[val_iZone][val_iInst]);
   }
 
-<<<<<<< HEAD
-=======
-  /*--- Evaluate the new CFL number (adaptive). ---*/
-  if ((config[val_iZone]->GetCFL_Adapt() == YES) && ( OuterIter != 0 ) ) {
-    output->SetCFL_Number(solver[val_iZone], config[val_iZone]);
-  }
-
->>>>>>> 8d2cc941
 }
 
 void CFluidIteration::Iterate(COutput *output,
@@ -1194,14 +1186,6 @@
 
   unsigned long OuterIter = config[val_iZone]->GetOuterIter();
 
-<<<<<<< HEAD
-=======
-  /*--- Evaluate the new CFL number (adaptive). ---*/
-  if ((config[val_iZone]->GetCFL_Adapt() == YES) && ( OuterIter != 0 ) ) {
-    output->SetCFL_Number(solver[val_iZone], config[val_iZone]);
-  }
-
->>>>>>> 8d2cc941
 }
 
 void CHeatIteration::Iterate(COutput *output,
