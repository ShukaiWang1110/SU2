--- conflicted
+++ resolved
@@ -88,14 +88,11 @@
   unsigned long ExtIter = config_container[val_iZone]->GetExtIter();
 
   bool fsi = config_container[val_iZone]->GetFSI_Simulation();
-  bool time_spectral = (config_container[val_iZone]->GetUnsteady_Simulation() == TIME_SPECTRAL);
+  bool time_spectral = (config_container[val_iZone]->GetUnsteady_Simulation() == TIME_SPECTRAL);
   bool turbomachinery = config_container[val_iZone]->GetBoolTurbomachinery();
   unsigned long FSIIter = config_container[val_iZone]->GetFSIIter();
 
-<<<<<<< HEAD
   bool spectral_method = (config_container[val_iZone]->GetUnsteady_Simulation() == SPECTRAL_METHOD);
-=======
->>>>>>> 56536918
   
   /*--- Set the initial condition ---*/
   /*--- For FSI problems with subiterations, this must only be done in the first subiteration ---*/
@@ -1911,12 +1908,8 @@
   unsigned long iPoint;
   bool stat_mesh = true;
   bool adjoint = config_container->GetContinuous_Adjoint();
-<<<<<<< HEAD
   bool spectral_method = (config_container->GetUnsteady_Simulation() == SPECTRAL_METHOD);
-=======
-  bool time_spectral = (config_container->GetUnsteady_Simulation() == TIME_SPECTRAL);
   bool turbomachinery = config_container->GetBoolTurbomachinery();
->>>>>>> 56536918
 
   
   /*--- For a time-spectral case, set "iteration number" to the zone number,
