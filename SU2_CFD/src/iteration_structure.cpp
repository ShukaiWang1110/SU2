--- conflicted
+++ resolved
@@ -516,28 +516,16 @@
       
       /*--- Write restart files ---*/
       
-<<<<<<< HEAD
-      output->SetVolume_Output(geometry[val_iZone][val_iInst][MESH_0], config[val_iZone], RestartFormat);
-=======
       output->SetVolume_Output(geometry[val_iZone][val_iInst][MESH_0], config[val_iZone], RestartFormat, false);
->>>>>>> 9977c3e7
       
       /*--- Write visualization files ---*/
       
       if (Wrt_Vol)
-<<<<<<< HEAD
-        output->SetVolume_Output(geometry[val_iZone][val_iInst][MESH_0], config[val_iZone], OutputFormat);
-      if (Wrt_Surf)
-        output->SetSurface_Output(geometry[val_iZone][val_iInst][MESH_0], config[val_iZone], OutputFormat);
-      if (Wrt_CSV)
-        output->SetSurface_Output(geometry[val_iZone][val_iInst][MESH_0], config[val_iZone], CSV);    
-=======
         output->SetVolume_Output(geometry[val_iZone][val_iInst][MESH_0], config[val_iZone], OutputFormat, false);
       if (Wrt_Surf)
         output->SetSurface_Output(geometry[val_iZone][val_iInst][MESH_0], config[val_iZone], OutputFormat,false);
       if (Wrt_CSV)
         output->SetSurface_Output(geometry[val_iZone][val_iInst][MESH_0], config[val_iZone], CSV, false);    
->>>>>>> 9977c3e7
       
       output->DeallocateData_Parallel();      
     
@@ -698,17 +686,6 @@
     
   }
   
-<<<<<<< HEAD
-  /*--- Write the convergence history ---*/
-
-  if ( unsteady && !config[val_iZone]->GetDiscrete_Adjoint() && (!config[val_iZone]->GetMultizone_Problem() && !config[val_iZone]->GetSinglezone_Driver())) {
-    
-    output->GetLegacyOutput()->SetConvHistory_Body(NULL, geometry, solver, config, integration, true, 0.0, val_iZone, val_iInst);
-    
-  }
-  
-=======
->>>>>>> 9977c3e7
 }
 
 void CFluidIteration::Update(COutput *output,
@@ -794,11 +771,7 @@
   
   if (config[val_iZone]->GetCFL_Adapt() == YES) {
       if (!(config[val_iZone]->GetMultizone_Problem())) // This needs to be changed everywhere in the code, in a future PR
-<<<<<<< HEAD
-        output->SetCFL_Number(solver, config, val_iZone);
-=======
         output->SetCFL_Number(solver[val_iZone], config[val_iZone]);
->>>>>>> 9977c3e7
   }
 
   /*--- If convergence was reached --*/
@@ -909,11 +882,7 @@
 
     }
 
-<<<<<<< HEAD
-    if (multizone){
-=======
     if (multizone && steady){
->>>>>>> 9977c3e7
       
       Output(output, geometry, solver, config,
              config[val_iZone]->GetOuterIter(), StopCalc, val_iZone, val_iInst);
@@ -1522,20 +1491,12 @@
         
         /*--- Limits to only one structural iteration for the discrete adjoint FEM problem ---*/
         if (disc_adj_fem) break;
-<<<<<<< HEAD
-
-        StopCalc = Monitor(output, integration, geometry,  solver, numerics, config, surface_movement, grid_movement, FFDBox, val_iZone, INST_0);
-
-        integration[val_iZone][val_iInst][FEA_SOL]->Structural_Iteration(geometry, solver, numerics,
-            config, RUNTIME_FEA_SYS, val_iZone, val_iInst);
-=======
         
         integration[val_iZone][val_iInst][FEA_SOL]->Structural_Iteration(geometry, solver, numerics,
             config, RUNTIME_FEA_SYS, val_iZone, val_iInst);
 
         StopCalc = Monitor(output, integration, geometry,  solver, numerics, config, surface_movement, grid_movement, FFDBox, val_iZone, INST_0);
         
->>>>>>> 9977c3e7
 
         if (StopCalc) break;
 
@@ -1734,13 +1695,8 @@
 
   su2double Physical_dt, Physical_t;
     unsigned long TimeIter = config[val_iZone]->GetTimeIter();
-<<<<<<< HEAD
-  bool dynamic = (config[val_iZone]->GetDynamic_Analysis() == DYNAMIC);          // Dynamic problems
-  bool static_fem = (config[val_iZone]->GetDynamic_Analysis() == STATIC);         // Static problems
-=======
   bool dynamic = (config[val_iZone]->GetTime_Domain());          // Dynamic problems
   bool static_fem = (!config[val_iZone]->GetTime_Domain());         // Static problems
->>>>>>> 9977c3e7
   bool fsi = config[val_iZone]->GetFSI_Simulation();         // Fluid-Structure Interaction problems
 
 
@@ -1850,19 +1806,12 @@
 #endif
   UsedTime = StopTime - StartTime;
 
-<<<<<<< HEAD
-  solver[val_iZone][val_iInst][MESH_0][FEA_SOL]->Compute_NodalStress(geometry[val_iZone][val_iInst][MESH_0], numerics[val_iZone][val_iInst][MESH_0][FEA_SOL], config[val_iZone]);
-
-  if (config[val_iZone]->GetMultizone_Problem() || config[val_iZone]->GetSinglezone_Driver()){
-    output->SetHistory_Output(geometry[val_iZone][INST_0][MESH_0], solver[val_iZone][INST_0][MESH_0], config[val_iZone], config[val_iZone]->GetTimeIter(), config[val_iZone]->GetOuterIter(), config[val_iZone]->GetInnerIter());
-=======
   solver[val_iZone][val_iInst][MESH_0][FEA_SOL]->Compute_NodalStress(geometry[val_iZone][val_iInst][MESH_0],
                                                                      numerics[val_iZone][val_iInst][MESH_0][FEA_SOL], config[val_iZone]);
 
   if (config[val_iZone]->GetMultizone_Problem() || config[val_iZone]->GetSinglezone_Driver()){
     output->SetHistory_Output(geometry[val_iZone][INST_0][MESH_0], solver[val_iZone][INST_0][MESH_0], config[val_iZone],
                               config[val_iZone]->GetTimeIter(), config[val_iZone]->GetOuterIter(), config[val_iZone]->GetInnerIter());
->>>>>>> 9977c3e7
   }
   
   StopCalc = output->GetConvergence();
@@ -1932,26 +1881,16 @@
 
   /*--- For the unsteady adjoint, load a new direct solution from a restart file. ---*/
   
-<<<<<<< HEAD
-  if (((dynamic_mesh && TimeIter == 0) || config[val_iZone]->GetUnsteady_Simulation()) && !harmonic_balance) {
-    int Direct_Iter = SU2_TYPE::Int(config[val_iZone]->GetUnst_AdjointIter()) - SU2_TYPE::Int(TimeIter) - 1;
-    if (rank == MASTER_NODE && val_iZone == ZONE_0 && config[val_iZone]->GetUnsteady_Simulation())
-=======
   if (((dynamic_mesh && TimeIter == 0) || config[val_iZone]->GetTime_Marching()) && !harmonic_balance) {
     int Direct_Iter = SU2_TYPE::Int(config[val_iZone]->GetUnst_AdjointIter()) - SU2_TYPE::Int(TimeIter) - 1;
     if (rank == MASTER_NODE && val_iZone == ZONE_0 && config[val_iZone]->GetTime_Marching())
->>>>>>> 9977c3e7
       cout << endl << " Loading flow solution from direct iteration " << Direct_Iter << "." << endl;
     solver[val_iZone][val_iInst][MESH_0][FLOW_SOL]->LoadRestart(geometry[val_iZone][val_iInst], solver[val_iZone][val_iInst], config[val_iZone], Direct_Iter, true);
   }
   
   /*--- Continuous adjoint Euler, Navier-Stokes or Reynolds-averaged Navier-Stokes (RANS) equations ---*/
   
-<<<<<<< HEAD
-  if ((InnerIter == 0) || config[val_iZone]->GetUnsteady_Simulation()) {
-=======
   if ((InnerIter == 0) || config[val_iZone]->GetTime_Marching()) {
->>>>>>> 9977c3e7
     
     if (config[val_iZone]->GetKind_Solver() == ADJ_EULER)
       config[val_iZone]->SetGlobalParam(ADJ_EULER, RUNTIME_FLOW_SYS);
@@ -2112,10 +2051,7 @@
 CDiscAdjFluidIteration::CDiscAdjFluidIteration(CConfig *config) : CIteration(config) {
   
   turbulent = ( config->GetKind_Solver() == DISC_ADJ_RANS || config->GetKind_Solver() == DISC_ADJ_INC_RANS);
-<<<<<<< HEAD
   radiation = ( config->GetKind_RadiationModel() != NONE);
-=======
->>>>>>> 9977c3e7
   
 }
 
@@ -2141,13 +2077,8 @@
 
   unsigned long iPoint;
   unsigned short TimeIter = config[val_iZone]->GetTimeIter();
-<<<<<<< HEAD
-  bool dual_time_1st = (config[val_iZone]->GetUnsteady_Simulation() == DT_STEPPING_1ST);
-  bool dual_time_2nd = (config[val_iZone]->GetUnsteady_Simulation() == DT_STEPPING_2ND);
-=======
   bool dual_time_1st = (config[val_iZone]->GetTime_Marching() == DT_STEPPING_1ST);
   bool dual_time_2nd = (config[val_iZone]->GetTime_Marching() == DT_STEPPING_2ND);
->>>>>>> 9977c3e7
   bool dual_time = (dual_time_1st || dual_time_2nd);
   unsigned short iMesh;
   int Direct_Iter;
@@ -2725,19 +2656,6 @@
 
   /*--- Write the convergence history for the fluid (only screen output) ---*/
 
-<<<<<<< HEAD
-  /*--- The logic is right now case dependent ----*/
-  /*--- This needs to be generalized when the new output structure comes ---*/
-  output_history = (steady && !(multizone && (config[val_iZone]->GetnInner_Iter()==1)));
-
-  if (output_history) output->SetHistory_Output(geometry[ZONE_0][INST_0][MESH_0], 
-                                                solver[ZONE_0][INST_0][MESH_0], 
-                                                config[ZONE_0], 
-                                                config[ZONE_0]->GetTimeIter(),
-                                                config[ZONE_0]->GetOuterIter(), 
-                                                config[ZONE_0]->GetInnerIter());
-
-=======
   output->SetHistory_Output(geometry[ZONE_0][INST_0][MESH_0], 
                             solver[ZONE_0][INST_0][MESH_0], 
                             config[ZONE_0], 
@@ -2747,7 +2665,6 @@
   
   StopCalc = output->GetConvergence();
   
->>>>>>> 9977c3e7
   return StopCalc;
 
 }
@@ -2817,11 +2734,7 @@
 
   unsigned long iPoint;
   unsigned short TimeIter = config[val_iZone]->GetTimeIter();
-<<<<<<< HEAD
-  bool dynamic = (config[val_iZone]->GetDynamic_Analysis() == DYNAMIC);
-=======
   bool dynamic = (config[val_iZone]->GetTime_Domain());
->>>>>>> 9977c3e7
 
   int Direct_Iter;
 
@@ -2932,11 +2845,7 @@
                                         unsigned short val_iInst) {
 
 
-<<<<<<< HEAD
-  bool dynamic = (config[val_iZone]->GetDynamic_Analysis() == DYNAMIC);
-=======
   bool dynamic = (config[val_iZone]->GetTime_Domain());
->>>>>>> 9977c3e7
 
   /*--- Extract the adjoints of the conservative input variables and store them for the next iteration ---*/
 
@@ -2966,11 +2875,7 @@
 
   unsigned long InnerIter = config[ZONE_0]->GetInnerIter();
   unsigned long TimeIter = config[val_iZone]->GetTimeIter(), DirectTimeIter;
-<<<<<<< HEAD
-  bool dynamic = (config[val_iZone]->GetDynamic_Analysis() == DYNAMIC);
-=======
   bool dynamic = (config[val_iZone]->GetTime_Domain());
->>>>>>> 9977c3e7
 
   DirectTimeIter = 0;
   if (dynamic){
@@ -3415,13 +3320,8 @@
 
   unsigned long iPoint;
   unsigned short TimeIter = config[val_iZone]->GetTimeIter();
-<<<<<<< HEAD
-  bool dual_time_1st = (config[val_iZone]->GetUnsteady_Simulation() == DT_STEPPING_1ST);
-  bool dual_time_2nd = (config[val_iZone]->GetUnsteady_Simulation() == DT_STEPPING_2ND);
-=======
   bool dual_time_1st = (config[val_iZone]->GetTime_Marching() == DT_STEPPING_1ST);
   bool dual_time_2nd = (config[val_iZone]->GetTime_Marching() == DT_STEPPING_2ND);
->>>>>>> 9977c3e7
   bool dual_time = (dual_time_1st || dual_time_2nd);
   unsigned short iMesh;
   int Direct_Iter;
