--- conflicted
+++ resolved
@@ -1631,11 +1631,6 @@
     }
 
     if (ExtIter == 0){
-<<<<<<< HEAD
-
-    if (dual_time_2nd) {
-=======
->>>>>>> d07e72e9
 
       if (dual_time_2nd) {
 
@@ -1742,81 +1737,6 @@
     }
   }
 
-<<<<<<< HEAD
-    /*--- Load solution timestep n ---*/
-
-    LoadUnsteady_Solution(geometry_container, solver_container,config_container, val_iZone, Direct_Iter);
-
-    }
-
-
-    if ((ExtIter > 0) && dual_time){
-
-      /*--- Load solution timestep n - 2 ---*/
-
-      LoadUnsteady_Solution(geometry_container, solver_container,config_container, val_iZone, Direct_Iter - 2);
-
-      /*--- Temporarily store the loaded solution in the Solution_Old array ---*/
-
-      for (iMesh=0; iMesh<=config_container[val_iZone]->GetnMGLevels();iMesh++) {
-        for(iPoint=0; iPoint<geometry_container[val_iZone][iMesh]->GetnPoint();iPoint++) {
-           solver_container[val_iZone][iMesh][FLOW_SOL]->node[iPoint]->Set_OldSolution();
-           if (turbulent){
-             solver_container[val_iZone][iMesh][TURB_SOL]->node[iPoint]->Set_OldSolution();
-           }
-        }
-      }
-
-      /*--- Set Solution at timestep n to solution at n-1 ---*/
-
-      for (iMesh=0; iMesh<=config_container[val_iZone]->GetnMGLevels();iMesh++) {
-        for(iPoint=0; iPoint<geometry_container[val_iZone][iMesh]->GetnPoint();iPoint++) {
-          solver_container[val_iZone][iMesh][FLOW_SOL]->node[iPoint]->SetSolution(solver_container[val_iZone][iMesh][FLOW_SOL]->node[iPoint]->GetSolution_time_n());
-          if (turbulent) {
-            solver_container[val_iZone][iMesh][TURB_SOL]->node[iPoint]->SetSolution(solver_container[val_iZone][iMesh][TURB_SOL]->node[iPoint]->GetSolution_time_n());
-          }
-        }
-      }
-      if (dual_time_1st){
-      /*--- Set Solution at timestep n-1 to the previously loaded solution ---*/
-        for (iMesh=0; iMesh<=config_container[val_iZone]->GetnMGLevels();iMesh++) {
-          for(iPoint=0; iPoint<geometry_container[val_iZone][iMesh]->GetnPoint();iPoint++) {
-            solver_container[val_iZone][iMesh][FLOW_SOL]->node[iPoint]->Set_Solution_time_n(solver_container[val_iZone][iMesh][FLOW_SOL]->node[iPoint]->GetSolution_time_n1());
-            if (turbulent) {
-              solver_container[val_iZone][iMesh][TURB_SOL]->node[iPoint]->Set_Solution_time_n(solver_container[val_iZone][iMesh][TURB_SOL]->node[iPoint]->GetSolution_time_n1());
-            }
-          }
-        }
-      }
-      if (dual_time_2nd){
-        /*--- Set Solution at timestep n-1 to solution at n-2 ---*/
-        for (iMesh=0; iMesh<=config_container[val_iZone]->GetnMGLevels();iMesh++) {
-          for(iPoint=0; iPoint<geometry_container[val_iZone][iMesh]->GetnPoint();iPoint++) {
-            solver_container[val_iZone][iMesh][FLOW_SOL]->node[iPoint]->Set_Solution_time_n(solver_container[val_iZone][iMesh][FLOW_SOL]->node[iPoint]->GetSolution_time_n1());
-            if (turbulent) {
-              solver_container[val_iZone][iMesh][TURB_SOL]->node[iPoint]->Set_Solution_time_n(solver_container[val_iZone][iMesh][TURB_SOL]->node[iPoint]->GetSolution_time_n1());
-            }
-          }
-        }
-        /*--- Set Solution at timestep n-2 to the previously loaded solution ---*/
-        for (iMesh=0; iMesh<=config_container[val_iZone]->GetnMGLevels();iMesh++) {
-          for(iPoint=0; iPoint<geometry_container[val_iZone][iMesh]->GetnPoint();iPoint++) {
-            solver_container[val_iZone][iMesh][FLOW_SOL]->node[iPoint]->Set_Solution_time_n1(solver_container[val_iZone][iMesh][FLOW_SOL]->node[iPoint]->GetSolution_Old());
-            if (turbulent) {
-              solver_container[val_iZone][iMesh][TURB_SOL]->node[iPoint]->Set_Solution_time_n1(solver_container[val_iZone][iMesh][TURB_SOL]->node[iPoint]->GetSolution_Old());
-            }
-          }
-        }
-      }
-    }
-  }
-
-    /*--- Store flow solution also in the adjoint solver in order to be able to reset it later ---*/
-
-  if (ExtIter == 0 || dual_time) {
-    for (iPoint = 0; iPoint < geometry_container[val_iZone][MESH_0]->GetnPoint(); iPoint++) {
-      solver_container[val_iZone][MESH_0][ADJFLOW_SOL]->node[iPoint]->SetSolution_Direct(solver_container[val_iZone][MESH_0][FLOW_SOL]->node[iPoint]->GetSolution());
-=======
   /*--- Store flow solution also in the adjoint solver in order to be able to reset it later ---*/
 
   if (ExtIter == 0 || dual_time) {
@@ -1824,7 +1744,6 @@
       for (iPoint = 0; iPoint < geometry_container[val_iZone][iMesh]->GetnPoint(); iPoint++) {
         solver_container[val_iZone][iMesh][ADJFLOW_SOL]->node[iPoint]->SetSolution_Direct(solver_container[val_iZone][iMesh][FLOW_SOL]->node[iPoint]->GetSolution());
       }
->>>>>>> d07e72e9
     }
     if (turbulent && !config_container[val_iZone]->GetFrozen_Visc_Disc()) {
       for (iPoint = 0; iPoint < geometry_container[val_iZone][MESH_0]->GetnPoint(); iPoint++) {
@@ -1841,11 +1760,7 @@
     solver_container[val_iZone][MESH_0][ADJTURB_SOL]->Preprocessing(geometry_container[val_iZone][MESH_0], solver_container[val_iZone][MESH_0],  config_container[val_iZone] , MESH_0, 0, RUNTIME_ADJTURB_SYS, false);
   }
 
-<<<<<<< HEAD
-  
-=======
-
->>>>>>> d07e72e9
+  
 }
 
 
@@ -1899,7 +1814,7 @@
   unsigned short Kind_Solver = config_container[val_iZone]->GetKind_Solver();
   unsigned IntIter = 0;
   bool unsteady = config_container[val_iZone]->GetUnsteady_Simulation() != STEADY;
-<<<<<<< HEAD
+  bool frozen_visc = config_container[val_iZone]->GetFrozen_Visc_Disc();
 
   if (!unsteady)
     IntIter = ExtIter;
@@ -1913,22 +1828,6 @@
 
     solver_container[val_iZone][MESH_0][ADJFLOW_SOL]->ExtractAdjoint_Solution(geometry_container[val_iZone][MESH_0], config_container[val_iZone]);
 
-=======
-  bool frozen_visc = config_container[val_iZone]->GetFrozen_Visc_Disc();
-
-  if (!unsteady)
-    IntIter = ExtIter;
-  else {
-    IntIter = config_container[val_iZone]->GetIntIter();
-  }
-
-  /*--- Extract the adjoints of the conservative input variables and store them for the next iteration ---*/
-
-  if ((Kind_Solver == DISC_ADJ_NAVIER_STOKES) || (Kind_Solver == DISC_ADJ_RANS) || (Kind_Solver == DISC_ADJ_EULER)) {
-
-    solver_container[val_iZone][MESH_0][ADJFLOW_SOL]->ExtractAdjoint_Solution(geometry_container[val_iZone][MESH_0], config_container[val_iZone]);
-
->>>>>>> d07e72e9
     solver_container[val_iZone][MESH_0][ADJFLOW_SOL]->ExtractAdjoint_Variables(geometry_container[val_iZone][MESH_0], config_container[val_iZone]);
 
     /*--- Set the convergence criteria (only residual possible) ---*/
@@ -1937,11 +1836,7 @@
                                                                           IntIter, log10(solver_container[val_iZone][MESH_0][ADJFLOW_SOL]->GetRes_RMS(0)), MESH_0);
 
     }
-<<<<<<< HEAD
-  if ((Kind_Solver == DISC_ADJ_RANS)) {
-=======
   if ((Kind_Solver == DISC_ADJ_RANS) && !frozen_visc) {
->>>>>>> d07e72e9
 
     solver_container[val_iZone][MESH_0][ADJTURB_SOL]->ExtractAdjoint_Solution(geometry_container[val_iZone][MESH_0],
                                                                               config_container[val_iZone]);
@@ -1951,24 +1846,6 @@
   
     
 void CDiscAdjFluidIteration::InitializeAdjoint(CSolver ****solver_container, CGeometry ***geometry_container, CConfig **config_container, unsigned short iZone){
-<<<<<<< HEAD
-    
-  unsigned short Kind_Solver = config_container[iZone]->GetKind_Solver();
-    
-  /*--- Initialize the adjoints the conservative variables ---*/
-    
-  if ((Kind_Solver == DISC_ADJ_NAVIER_STOKES) || (Kind_Solver == DISC_ADJ_RANS) || (Kind_Solver == DISC_ADJ_EULER)) {
-    
-    solver_container[iZone][MESH_0][ADJFLOW_SOL]->SetAdjoint_Output(geometry_container[iZone][MESH_0],
-                                                                  config_container[iZone]);
-  }
-  
-  if ((Kind_Solver == DISC_ADJ_RANS)) {
-    solver_container[iZone][MESH_0][ADJTURB_SOL]->SetAdjoint_Output(geometry_container[iZone][MESH_0],
-                                                                    config_container[iZone]);
-}
-  }
-=======
 
   unsigned short Kind_Solver = config_container[iZone]->GetKind_Solver();
   bool frozen_visc = config_container[iZone]->GetFrozen_Visc_Disc();
@@ -1986,70 +1863,42 @@
         config_container[iZone]);
   }
 }
->>>>>>> d07e72e9
 
 
 void CDiscAdjFluidIteration::RegisterInput(CSolver ****solver_container, CGeometry ***geometry_container, CConfig **config_container, unsigned short iZone, unsigned short kind_recording){
-
-  unsigned short Kind_Solver = config_container[iZone]->GetKind_Solver();
-<<<<<<< HEAD
-
-  if (kind_recording == CONS_VARS || kind_recording == COMBINED){
-
-=======
-  bool frozen_visc = config_container[iZone]->GetFrozen_Visc_Disc();
-
-  if (kind_recording == CONS_VARS || kind_recording == COMBINED){
-    
->>>>>>> d07e72e9
-    /*--- Register flow and turbulent variables as input ---*/
-
-    if ((Kind_Solver == DISC_ADJ_NAVIER_STOKES) || (Kind_Solver == DISC_ADJ_RANS) || (Kind_Solver == DISC_ADJ_EULER)) {
-    
-<<<<<<< HEAD
-    solver_container[iZone][MESH_0][ADJFLOW_SOL]->RegisterSolution(geometry_container[iZone][MESH_0], config_container[iZone]);
-    
-    solver_container[iZone][MESH_0][ADJFLOW_SOL]->RegisterVariables(geometry_container[iZone][MESH_0], config_container[iZone]);
-    }
-    
-    if ((Kind_Solver == DISC_ADJ_RANS)) {
-=======
-    if ((Kind_Solver == DISC_ADJ_NAVIER_STOKES) || (Kind_Solver == DISC_ADJ_RANS) || (Kind_Solver == DISC_ADJ_EULER)) {
-
-      solver_container[iZone][MESH_0][ADJFLOW_SOL]->RegisterSolution(geometry_container[iZone][MESH_0], config_container[iZone]);
-
-      solver_container[iZone][MESH_0][ADJFLOW_SOL]->RegisterVariables(geometry_container[iZone][MESH_0], config_container[iZone]);
-    }
-    
-    if ((Kind_Solver == DISC_ADJ_RANS) && !frozen_visc) {
->>>>>>> d07e72e9
-      solver_container[iZone][MESH_0][ADJTURB_SOL]->RegisterSolution(geometry_container[iZone][MESH_0], config_container[iZone]);
-    }
-  }
-  if (kind_recording == MESH_COORDS){
-<<<<<<< HEAD
-    
-=======
-
->>>>>>> d07e72e9
-    /*--- Register node coordinates as input ---*/
-
-    geometry_container[iZone][MESH_0]->RegisterCoordinates(config_container[iZone]);
-
-  }
-
-}
-
-void CDiscAdjFluidIteration::SetDependencies(CSolver ****solver_container, CGeometry ***geometry_container, CConfig **config_container, unsigned short iZone, unsigned short kind_recording){
-<<<<<<< HEAD
-
-  unsigned short Kind_Solver = config_container[iZone]->GetKind_Solver();
-
-=======
 
   unsigned short Kind_Solver = config_container[iZone]->GetKind_Solver();
   bool frozen_visc = config_container[iZone]->GetFrozen_Visc_Disc();
->>>>>>> d07e72e9
+
+  if (kind_recording == CONS_VARS || kind_recording == COMBINED){
+
+    /*--- Register flow and turbulent variables as input ---*/
+
+    if ((Kind_Solver == DISC_ADJ_NAVIER_STOKES) || (Kind_Solver == DISC_ADJ_RANS) || (Kind_Solver == DISC_ADJ_EULER)) {
+    
+    solver_container[iZone][MESH_0][ADJFLOW_SOL]->RegisterSolution(geometry_container[iZone][MESH_0], config_container[iZone]);
+    
+    solver_container[iZone][MESH_0][ADJFLOW_SOL]->RegisterVariables(geometry_container[iZone][MESH_0], config_container[iZone]);
+    }
+    
+    if ((Kind_Solver == DISC_ADJ_RANS) && !frozen_visc) {
+      solver_container[iZone][MESH_0][ADJTURB_SOL]->RegisterSolution(geometry_container[iZone][MESH_0], config_container[iZone]);
+    }
+  }
+  if (kind_recording == MESH_COORDS){
+
+    /*--- Register node coordinates as input ---*/
+
+    geometry_container[iZone][MESH_0]->RegisterCoordinates(config_container[iZone]);
+
+  }
+
+}
+
+void CDiscAdjFluidIteration::SetDependencies(CSolver ****solver_container, CGeometry ***geometry_container, CConfig **config_container, unsigned short iZone, unsigned short kind_recording){
+
+  unsigned short Kind_Solver = config_container[iZone]->GetKind_Solver();
+  bool frozen_visc = config_container[iZone]->GetFrozen_Visc_Disc();
   if ((kind_recording == MESH_COORDS) || (kind_recording == NONE)){
 
     /*--- Update geometry to get the influence on other geometry variables (normals, volume etc) ---*/
@@ -2062,26 +1911,18 @@
 
   solver_container[iZone][MESH_0][FLOW_SOL]->Set_MPI_Solution(geometry_container[iZone][MESH_0], config_container[iZone]);
 
-<<<<<<< HEAD
-  if ((Kind_Solver == DISC_ADJ_RANS)){
-=======
   if ((Kind_Solver == DISC_ADJ_RANS) && !frozen_visc){
->>>>>>> d07e72e9
     solver_container[iZone][MESH_0][FLOW_SOL]->Preprocessing(geometry_container[iZone][MESH_0],solver_container[iZone][MESH_0], config_container[iZone], MESH_0, NO_RK_ITER, RUNTIME_FLOW_SYS, true);
     solver_container[iZone][MESH_0][TURB_SOL]->Postprocessing(geometry_container[iZone][MESH_0],solver_container[iZone][MESH_0], config_container[iZone], MESH_0);
     solver_container[iZone][MESH_0][TURB_SOL]->Set_MPI_Solution(geometry_container[iZone][MESH_0], config_container[iZone]);
   }
 
-
 }
 
 void CDiscAdjFluidIteration::RegisterOutput(CSolver ****solver_container, CGeometry ***geometry_container, CConfig **config_container, COutput* output, unsigned short iZone){
   
   unsigned short Kind_Solver = config_container[iZone]->GetKind_Solver();
-<<<<<<< HEAD
-=======
   bool frozen_visc = config_container[iZone]->GetFrozen_Visc_Disc();
->>>>>>> d07e72e9
   
   if ((Kind_Solver == DISC_ADJ_NAVIER_STOKES) || (Kind_Solver == DISC_ADJ_RANS) || (Kind_Solver == DISC_ADJ_EULER)) {
   
@@ -2090,11 +1931,7 @@
     solver_container[iZone][MESH_0][FLOW_SOL]->RegisterOutput(geometry_container[iZone][MESH_0],config_container[iZone]);
   
   }
-<<<<<<< HEAD
-  if ((Kind_Solver == DISC_ADJ_RANS)){
-=======
   if ((Kind_Solver == DISC_ADJ_RANS) && !frozen_visc){
->>>>>>> d07e72e9
     solver_container[iZone][MESH_0][TURB_SOL]->RegisterOutput(geometry_container[iZone][MESH_0],
                                                                  config_container[iZone]);
   }
