/*!
 * \file python_wrapper_structure.cpp
 * \brief Driver subroutines that are used by the Python wrapper. Those routines are usually called from an external Python environment.
 * \author D. Thomas
 * \version 7.5.1 "Blackbird"
 *
 * SU2 Project Website: https://su2code.github.io
 *
 * The SU2 Project is maintained by the SU2 Foundation
 * (http://su2foundation.org)
 *
 * Copyright 2012-2023, SU2 Contributors (cf. AUTHORS.md)
 *
 * SU2 is free software; you can redistribute it and/or
 * modify it under the terms of the GNU Lesser General Public
 * License as published by the Free Software Foundation; either
 * version 2.1 of the License, or (at your option) any later version.
 *
 * SU2 is distributed in the hope that it will be useful,
 * but WITHOUT ANY WARRANTY; without even the implied warranty of
 * MERCHANTABILITY or FITNESS FOR A PARTICULAR PURPOSE. See the GNU
 * Lesser General Public License for more details.
 *
 * You should have received a copy of the GNU Lesser General Public
 * License along with SU2. If not, see <http://www.gnu.org/licenses/>.
 */

#include "../../Common/include/toolboxes/geometry_toolbox.hpp"
#include "../include/drivers/CDriver.hpp"
#include "../include/drivers/CSinglezoneDriver.hpp"

void CDriver::PreprocessPythonInterface(CConfig** config, CGeometry**** geometry, CSolver***** solver) {
  int rank = MASTER_NODE;
  SU2_MPI::Comm_rank(SU2_MPI::GetComm(), &rank);

  /*--- Initialize boundary conditions customization, this is achieved through the Python wrapper. --- */
  for (iZone = 0; iZone < nZone; iZone++) {
    if (config[iZone]->GetnMarker_PyCustom() > 0) {
      if (rank == MASTER_NODE) cout << "----------------- Python Interface Preprocessing ( Zone " << iZone << " ) -----------------" << endl;

      if (rank == MASTER_NODE) cout << "Setting customized boundary conditions for zone " << iZone << endl;
      for (iMesh = 0; iMesh <= config[iZone]->GetnMGLevels(); iMesh++) {
        geometry[iZone][INST_0][iMesh]->SetCustomBoundary(config[iZone]);
      }
      geometry[iZone][INST_0][MESH_0]->UpdateCustomBoundaryConditions(geometry[iZone][INST_0], config[iZone]);

      if ((config[iZone]->GetKind_Solver() == MAIN_SOLVER::EULER) ||
          (config[iZone]->GetKind_Solver() == MAIN_SOLVER::NAVIER_STOKES) ||
          (config[iZone]->GetKind_Solver() == MAIN_SOLVER::RANS) ||
          (config[iZone]->GetKind_Solver() == MAIN_SOLVER::INC_EULER) ||
          (config[iZone]->GetKind_Solver() == MAIN_SOLVER::INC_NAVIER_STOKES) ||
          (config[iZone]->GetKind_Solver() == MAIN_SOLVER::INC_RANS) ||
          (config[iZone]->GetKind_Solver() == MAIN_SOLVER::NEMO_EULER) ||
          (config[iZone]->GetKind_Solver() == MAIN_SOLVER::NEMO_NAVIER_STOKES)) {
        solver[iZone][INST_0][MESH_0][FLOW_SOL]->UpdateCustomBoundaryConditions(geometry[iZone][INST_0], config[iZone]);
      }
    }
  }
}

//////////////////////////////////////////////////////////////////////////////////
/* Functions to obtain global parameters from SU2 (time steps, delta t, etc.)   */
//////////////////////////////////////////////////////////////////////////////////

unsigned long CDriver::GetNumberTimeIter() const { return config_container[ZONE_0]->GetnTime_Iter(); }

unsigned long CDriver::GetTimeIter() const { return TimeIter; }

passivedouble CDriver::GetUnsteadyTimeStep() const {
  return SU2_TYPE::GetValue(config_container[ZONE_0]->GetTime_Step());
}

string CDriver::GetSurfaceFileName() const { return config_container[ZONE_0]->GetSurfCoeff_FileName(); }

////////////////////////////////////////////////////////////////////////////////
/* Functions related to the management of markers                             */
////////////////////////////////////////////////////////////////////////////////

void CDriver::SetHeatSourcePosition(passivedouble alpha, passivedouble pos_x, passivedouble pos_y,
                                     passivedouble pos_z) {
  CSolver* solver = solver_container[ZONE_0][INST_0][MESH_0][RAD_SOL];

  config_container[ZONE_0]->SetHeatSource_Rot_Z(alpha);
  config_container[ZONE_0]->SetHeatSource_Center(pos_x, pos_y, pos_z);

  solver->SetVolumetricHeatSource(geometry_container[ZONE_0][INST_0][MESH_0], config_container[ZONE_0]);
}

void CDriver::SetInletAngle(unsigned short iMarker, passivedouble alpha) {
  su2double alpha_rad = alpha * PI_NUMBER / 180.0;

  unsigned long iVertex;

  for (iVertex = 0; iVertex < geometry_container[ZONE_0][INST_0][MESH_0]->nVertex[iMarker]; iVertex++) {
    solver_container[ZONE_0][INST_0][MESH_0][FLOW_SOL]->SetInlet_FlowDir(iMarker, iVertex, 0, cos(alpha_rad));
    solver_container[ZONE_0][INST_0][MESH_0][FLOW_SOL]->SetInlet_FlowDir(iMarker, iVertex, 1, sin(alpha_rad));
  }
}

/////////////////////////////////////////////////////////////////////////////////////////////////////////////////
/* Functions related to simulation control, high level functions (reset convergence, set initial mesh, etc.)   */
/////////////////////////////////////////////////////////////////////////////////////////////////////////////////

void CSinglezoneDriver::SetInitialMesh() {
  DynamicMeshUpdate(0);

  SU2_OMP_PARALLEL {
    for (iMesh = 0u; iMesh <= main_config->GetnMGLevels(); iMesh++) {
      SU2_OMP_FOR_STAT(roundUpDiv(geometry_container[ZONE_0][INST_0][iMesh]->GetnPoint(), omp_get_max_threads()))
      for (auto iPoint = 0ul; iPoint < geometry_container[ZONE_0][INST_0][iMesh]->GetnPoint(); iPoint++) {
        /*--- Overwrite fictitious velocities. ---*/
        su2double Grid_Vel[3] = {0.0, 0.0, 0.0};

        /*--- Set the grid velocity for this coarse node. ---*/
        geometry_container[ZONE_0][INST_0][iMesh]->nodes->SetGridVel(iPoint, Grid_Vel);
      }
      END_SU2_OMP_FOR
      /*--- Push back the volume. ---*/
      geometry_container[ZONE_0][INST_0][iMesh]->nodes->SetVolume_n();
      geometry_container[ZONE_0][INST_0][iMesh]->nodes->SetVolume_nM1();
    }
    /*--- Push back the solution so that there is no fictitious velocity at the next step. ---*/
    solver_container[ZONE_0][INST_0][MESH_0][MESH_SOL]->GetNodes()->Set_Solution_time_n();
    solver_container[ZONE_0][INST_0][MESH_0][MESH_SOL]->GetNodes()->Set_Solution_time_n1();
  }
  END_SU2_OMP_PARALLEL
}

void CDriver::BoundaryConditionsUpdate() {
  int rank = MASTER_NODE;

  SU2_MPI::Comm_rank(SU2_MPI::GetComm(), &rank);

  if (rank == MASTER_NODE) cout << "Updating boundary conditions." << endl;
  for (auto iZone = 0u; iZone < nZone; iZone++) {
    geometry_container[iZone][INST_0][MESH_0]->UpdateCustomBoundaryConditions(geometry_container[iZone][INST_0],config_container[iZone]);
  }
<<<<<<< HEAD
}

////////////////////////////////////////////////////////////////////////////////
/* Functions related to finite elements                                       */
////////////////////////////////////////////////////////////////////////////////

void CDriver::SetFEA_Loads(unsigned short iMarker, unsigned long iVertex, passivedouble LoadX,
                       passivedouble LoadY, passivedouble LoadZ) {

  unsigned long iPoint;
  su2double NodalForce[3] = {0.0,0.0,0.0};
  NodalForce[0] = LoadX;
  NodalForce[1] = LoadY;
  NodalForce[2] = LoadZ;

  iPoint = geometry_container[ZONE_0][INST_0][MESH_0]->vertex[iMarker][iVertex]->GetNode();
  solver_container[ZONE_0][INST_0][MESH_0][FEA_SOL]->GetNodes()->Set_FlowTraction(iPoint,NodalForce);

}

vector<passivedouble> CDriver::GetFEA_Displacements(unsigned short iMarker, unsigned long iVertex) const {

  unsigned long iPoint;
  vector<su2double> Displacements(3, 0.0);
  vector<passivedouble> Displacements_passive(3, 0.0);

  iPoint = geometry_container[ZONE_0][INST_0][MESH_0]->vertex[iMarker][iVertex]->GetNode();
  CSolver *solver = solver_container[ZONE_0][INST_0][MESH_0][FEA_SOL];
  CGeometry *geometry = geometry_container[ZONE_0][INST_0][MESH_0];

  Displacements[0] = solver->GetNodes()->GetSolution(iPoint, 0);
  Displacements[1] = solver->GetNodes()->GetSolution(iPoint, 1);
  if (geometry->GetnDim() == 3)
    Displacements[2] = solver->GetNodes()->GetSolution(iPoint, 2);
  else
    Displacements[2] = 0.0;

  Displacements_passive[0] = SU2_TYPE::GetValue(Displacements[0]);
  Displacements_passive[1] = SU2_TYPE::GetValue(Displacements[1]);
  Displacements_passive[2] = SU2_TYPE::GetValue(Displacements[2]);

  return Displacements_passive;
}


vector<passivedouble> CDriver::GetFEA_Velocity(unsigned short iMarker, unsigned long iVertex) const {

  unsigned long iPoint;
  vector<su2double> Velocity(3, 0.0);
  vector<passivedouble> Velocity_passive(3,0.0);

  iPoint = geometry_container[ZONE_0][INST_0][MESH_0]->vertex[iMarker][iVertex]->GetNode();
  CSolver *solver = solver_container[ZONE_0][INST_0][MESH_0][FEA_SOL];
  CGeometry *geometry = geometry_container[ZONE_0][INST_0][MESH_0];

  if (config_container[ZONE_0]->GetDynamic_Analysis() == DYNAMIC){
    Velocity[0] = solver->GetNodes()->GetSolution_Vel(iPoint, 0);
    Velocity[1] = solver->GetNodes()->GetSolution_Vel(iPoint, 1);
    if (geometry->GetnDim() == 3)
      Velocity[2] = solver->GetNodes()->GetSolution_Vel(iPoint, 2);
    else
      Velocity[2] = 0.0;
  }

  Velocity_passive[0] = SU2_TYPE::GetValue(Velocity[0]);
  Velocity_passive[1] = SU2_TYPE::GetValue(Velocity[1]);
  Velocity_passive[2] = SU2_TYPE::GetValue(Velocity[2]);

  return Velocity_passive;
}

vector<passivedouble> CDriver::GetFEA_Velocity_n(unsigned short iMarker, unsigned long iVertex) const {

  unsigned long iPoint;
  vector<su2double> Velocity_n(3, 0.0);
  vector<passivedouble> Velocity_n_passive(3, 0.0);

  iPoint = geometry_container[ZONE_0][INST_0][MESH_0]->vertex[iMarker][iVertex]->GetNode();
  CSolver *solver = solver_container[ZONE_0][INST_0][MESH_0][FEA_SOL];
  CGeometry *geometry = geometry_container[ZONE_0][INST_0][MESH_0];

  if (config_container[ZONE_0]->GetDynamic_Analysis() == DYNAMIC){
    Velocity_n[0] = solver->GetNodes()->GetSolution_Vel_time_n(iPoint, 0);
    Velocity_n[1] = solver->GetNodes()->GetSolution_Vel_time_n(iPoint, 1);
    if (geometry->GetnDim() == 3)
      Velocity_n[2] = solver->GetNodes()->GetSolution_Vel_time_n(iPoint, 2);
    else
      Velocity_n[2] = 0.0;
  }

  Velocity_n_passive[0] = SU2_TYPE::GetValue(Velocity_n[0]);
  Velocity_n_passive[1] = SU2_TYPE::GetValue(Velocity_n[1]);
  Velocity_n_passive[2] = SU2_TYPE::GetValue(Velocity_n[2]);

  return Velocity_n_passive;

}

////////////////////////////////////////////////////////////////////////////////
/* Functions related to adjoint simulations                                   */
////////////////////////////////////////////////////////////////////////////////

vector<passivedouble> CDriver::GetMeshDisp_Sensitivity(unsigned short iMarker, unsigned long iVertex) const {

  unsigned long iPoint;
  vector<su2double> Disp_Sens(3, 0.0);
  vector<passivedouble> Disp_Sens_passive(3, 0.0);

  iPoint = geometry_container[ZONE_0][INST_0][MESH_0]->vertex[iMarker][iVertex]->GetNode();
  CSolver *solver =  solver_container[ZONE_0][INST_0][MESH_0][ADJMESH_SOL];
  CGeometry *geometry = geometry_container[ZONE_0][INST_0][MESH_0];

  Disp_Sens[0] = solver->GetNodes()->GetBoundDisp_Sens(iPoint, 0);
  Disp_Sens[1] = solver->GetNodes()->GetBoundDisp_Sens(iPoint, 1);
  if (geometry->GetnDim() == 3)
    Disp_Sens[2] = solver->GetNodes()->GetBoundDisp_Sens(iPoint, 2);
  else
    Disp_Sens[2] = 0.0;

  Disp_Sens_passive[0] = SU2_TYPE::GetValue(Disp_Sens[0]);
  Disp_Sens_passive[1] = SU2_TYPE::GetValue(Disp_Sens[1]);
  Disp_Sens_passive[2] = SU2_TYPE::GetValue(Disp_Sens[2]);

  return Disp_Sens_passive;

}

vector<passivedouble> CDriver::GetFlowLoad_Sensitivity(unsigned short iMarker, unsigned long iVertex) const {

  unsigned long iPoint;
  vector<su2double> FlowLoad_Sens(3, 0.0);
  vector<passivedouble> FlowLoad_Sens_passive(3, 0.0);

  iPoint = geometry_container[ZONE_0][INST_0][MESH_0]->vertex[iMarker][iVertex]->GetNode();
  CSolver *solver = solver_container[ZONE_0][INST_0][MESH_0][ADJFEA_SOL];
  CGeometry *geometry = geometry_container[ZONE_0][INST_0][MESH_0];

  FlowLoad_Sens[0] = solver->GetNodes()->GetFlowTractionSensitivity(iPoint, 0);
  FlowLoad_Sens[1] = solver->GetNodes()->GetFlowTractionSensitivity(iPoint, 1);
  if (geometry->GetnDim() == 3)
    FlowLoad_Sens[2] = solver->GetNodes()->GetFlowTractionSensitivity(iPoint, 2);
  else
    FlowLoad_Sens[2] = 0.0;

  FlowLoad_Sens_passive[0] = SU2_TYPE::GetValue(FlowLoad_Sens[0]);
  FlowLoad_Sens_passive[1] = SU2_TYPE::GetValue(FlowLoad_Sens[1]);
  FlowLoad_Sens_passive[2] = SU2_TYPE::GetValue(FlowLoad_Sens[2]);

  return FlowLoad_Sens_passive;

}

void CDriver::SetFlowLoad_Adjoint(unsigned short iMarker, unsigned long iVertex, passivedouble val_AdjointX,
                                  passivedouble val_AdjointY, passivedouble val_AdjointZ) {

  CSolver *solver = solver_container[ZONE_0][INST_0][MESH_0][FLOW_SOL];
  CGeometry *geometry = geometry_container[ZONE_0][INST_0][MESH_0];

  solver->StoreVertexTractionsAdjoint(iMarker, iVertex, 0, val_AdjointX);
  solver->StoreVertexTractionsAdjoint(iMarker, iVertex, 1, val_AdjointY);
  if (geometry->GetnDim() == 3)
    solver->StoreVertexTractionsAdjoint(iMarker, iVertex, 2, val_AdjointZ);

}

void CDriver::SetSourceTerm_DispAdjoint(unsigned short iMarker, unsigned long iVertex, passivedouble val_AdjointX,
                                        passivedouble val_AdjointY, passivedouble val_AdjointZ) {

  unsigned long iPoint;

  CSolver *solver = solver_container[ZONE_0][INST_0][MESH_0][ADJFEA_SOL];
  CGeometry *geometry = geometry_container[ZONE_0][INST_0][MESH_0];
  iPoint = geometry_container[ZONE_0][INST_0][MESH_0]->vertex[iMarker][iVertex]->GetNode();

  solver->GetNodes()->SetSourceTerm_DispAdjoint(iPoint, 0, val_AdjointX);
  solver->GetNodes()->SetSourceTerm_DispAdjoint(iPoint, 1, val_AdjointY);
  if (geometry->GetnDim() == 3)
    solver->GetNodes()->SetSourceTerm_DispAdjoint(iPoint, 2, val_AdjointZ);

}

void CDriver::SetSourceTerm_VelAdjoint(unsigned short iMarker, unsigned long iVertex, passivedouble val_AdjointX,
                                        passivedouble val_AdjointY, passivedouble val_AdjointZ) {

  CSolver *solver = solver_container[ZONE_0][INST_0][MESH_0][ADJFEA_SOL];
  CGeometry *geometry = geometry_container[ZONE_0][INST_0][MESH_0];
  const auto iPoint = geometry_container[ZONE_0][INST_0][MESH_0]->vertex[iMarker][iVertex]->GetNode();

  solver->GetNodes()->SetSourceTerm_VelAdjoint(iPoint, 0, val_AdjointX);
  solver->GetNodes()->SetSourceTerm_VelAdjoint(iPoint, 1, val_AdjointY);
  if (geometry->GetnDim() == 3)
    solver->GetNodes()->SetSourceTerm_VelAdjoint(iPoint, 2, val_AdjointZ);

}

////////////////////////////////////////////////////////////////////////////////
/* Functions related to mesh deformation */
////////////////////////////////////////////////////////////////////////////////

void CDriver::SetMeshDisplacement(unsigned short iMarker, unsigned long iVertex, passivedouble DispX, passivedouble DispY, passivedouble DispZ) {

  unsigned long iPoint;
  su2double MeshDispl[3] =  {0.0,0.0,0.0};

  MeshDispl[0] = DispX;
  MeshDispl[1] = DispY;
  MeshDispl[2] = DispZ;

  iPoint = geometry_container[ZONE_0][INST_0][MESH_0]->vertex[iMarker][iVertex]->GetNode();

  solver_container[ZONE_0][INST_0][MESH_0][MESH_SOL]->GetNodes()->SetBound_Disp(iPoint,MeshDispl);

}

void CDriver::CommunicateMeshDisplacement(void) {

  solver_container[ZONE_0][INST_0][MESH_0][MESH_SOL]->InitiateComms(geometry_container[ZONE_0][INST_0][MESH_0],
                                                                    config_container[ZONE_0], MESH_DISPLACEMENTS);
  solver_container[ZONE_0][INST_0][MESH_0][MESH_SOL]->CompleteComms(geometry_container[ZONE_0][INST_0][MESH_0],
                                                                    config_container[ZONE_0], MESH_DISPLACEMENTS);

}

////////////////////////////////////////////////////////////////////////////////
/* Functions related to dynamic mesh */
////////////////////////////////////////////////////////////////////////////////

void CDriver::SetTranslationRate(passivedouble xDot, passivedouble yDot, passivedouble zDot) {
  if (rank == MASTER_NODE) {
    cout << endl << " Setting new translational velocity in x, y, z direction.";
  }
  for (iZone = 0; iZone < nZone; iZone++) {
    config_container[iZone]->SetTranslation_Rate(0, xDot);
    config_container[iZone]->SetTranslation_Rate(1, yDot);
    config_container[iZone]->SetTranslation_Rate(2, zDot);
  }
}

void CDriver::SetRotationRate(passivedouble rot_x, passivedouble rot_y, passivedouble rot_z) {
  if (rank == MASTER_NODE) {
    cout << endl << " Setting new angular velocity about x, y, z axes.";
  }
  for (iZone = 0; iZone < nZone; iZone++) {
    config_container[iZone]->SetRotation_Rate(0, rot_x);
    config_container[iZone]->SetRotation_Rate(1, rot_y);
    config_container[iZone]->SetRotation_Rate(2, rot_z);
  }
}

////////////////////////////////////////////////////////////////////////////////
/* Functions related to flow loads */
////////////////////////////////////////////////////////////////////////////////

vector<passivedouble> CDriver::GetFlowLoad(unsigned short iMarker, unsigned long iVertex) const {

  vector<su2double> FlowLoad(3, 0.0);
  vector<passivedouble> FlowLoad_passive(3, 0.0);

  CSolver *solver = solver_container[ZONE_0][INST_0][MESH_0][FLOW_SOL];
  CGeometry *geometry = geometry_container[ZONE_0][INST_0][MESH_0];

  if (config_container[ZONE_0]->GetSolid_Wall(iMarker)) {
    FlowLoad[0] = solver->GetVertexTractions(iMarker, iVertex, 0);
    FlowLoad[1] = solver->GetVertexTractions(iMarker, iVertex, 1);
    if (geometry->GetnDim() == 3)
      FlowLoad[2] = solver->GetVertexTractions(iMarker, iVertex, 2);
    else
      FlowLoad[2] = 0.0;
  }

  FlowLoad_passive[0] = SU2_TYPE::GetValue(FlowLoad[0]);
  FlowLoad_passive[1] = SU2_TYPE::GetValue(FlowLoad[1]);
  FlowLoad_passive[2] = SU2_TYPE::GetValue(FlowLoad[2]);

  return FlowLoad_passive;

=======
>>>>>>> 8b95cd7d
}<|MERGE_RESOLUTION|>--- conflicted
+++ resolved
@@ -135,228 +135,6 @@
   for (auto iZone = 0u; iZone < nZone; iZone++) {
     geometry_container[iZone][INST_0][MESH_0]->UpdateCustomBoundaryConditions(geometry_container[iZone][INST_0],config_container[iZone]);
   }
-<<<<<<< HEAD
-}
-
-////////////////////////////////////////////////////////////////////////////////
-/* Functions related to finite elements                                       */
-////////////////////////////////////////////////////////////////////////////////
-
-void CDriver::SetFEA_Loads(unsigned short iMarker, unsigned long iVertex, passivedouble LoadX,
-                       passivedouble LoadY, passivedouble LoadZ) {
-
-  unsigned long iPoint;
-  su2double NodalForce[3] = {0.0,0.0,0.0};
-  NodalForce[0] = LoadX;
-  NodalForce[1] = LoadY;
-  NodalForce[2] = LoadZ;
-
-  iPoint = geometry_container[ZONE_0][INST_0][MESH_0]->vertex[iMarker][iVertex]->GetNode();
-  solver_container[ZONE_0][INST_0][MESH_0][FEA_SOL]->GetNodes()->Set_FlowTraction(iPoint,NodalForce);
-
-}
-
-vector<passivedouble> CDriver::GetFEA_Displacements(unsigned short iMarker, unsigned long iVertex) const {
-
-  unsigned long iPoint;
-  vector<su2double> Displacements(3, 0.0);
-  vector<passivedouble> Displacements_passive(3, 0.0);
-
-  iPoint = geometry_container[ZONE_0][INST_0][MESH_0]->vertex[iMarker][iVertex]->GetNode();
-  CSolver *solver = solver_container[ZONE_0][INST_0][MESH_0][FEA_SOL];
-  CGeometry *geometry = geometry_container[ZONE_0][INST_0][MESH_0];
-
-  Displacements[0] = solver->GetNodes()->GetSolution(iPoint, 0);
-  Displacements[1] = solver->GetNodes()->GetSolution(iPoint, 1);
-  if (geometry->GetnDim() == 3)
-    Displacements[2] = solver->GetNodes()->GetSolution(iPoint, 2);
-  else
-    Displacements[2] = 0.0;
-
-  Displacements_passive[0] = SU2_TYPE::GetValue(Displacements[0]);
-  Displacements_passive[1] = SU2_TYPE::GetValue(Displacements[1]);
-  Displacements_passive[2] = SU2_TYPE::GetValue(Displacements[2]);
-
-  return Displacements_passive;
-}
-
-
-vector<passivedouble> CDriver::GetFEA_Velocity(unsigned short iMarker, unsigned long iVertex) const {
-
-  unsigned long iPoint;
-  vector<su2double> Velocity(3, 0.0);
-  vector<passivedouble> Velocity_passive(3,0.0);
-
-  iPoint = geometry_container[ZONE_0][INST_0][MESH_0]->vertex[iMarker][iVertex]->GetNode();
-  CSolver *solver = solver_container[ZONE_0][INST_0][MESH_0][FEA_SOL];
-  CGeometry *geometry = geometry_container[ZONE_0][INST_0][MESH_0];
-
-  if (config_container[ZONE_0]->GetDynamic_Analysis() == DYNAMIC){
-    Velocity[0] = solver->GetNodes()->GetSolution_Vel(iPoint, 0);
-    Velocity[1] = solver->GetNodes()->GetSolution_Vel(iPoint, 1);
-    if (geometry->GetnDim() == 3)
-      Velocity[2] = solver->GetNodes()->GetSolution_Vel(iPoint, 2);
-    else
-      Velocity[2] = 0.0;
-  }
-
-  Velocity_passive[0] = SU2_TYPE::GetValue(Velocity[0]);
-  Velocity_passive[1] = SU2_TYPE::GetValue(Velocity[1]);
-  Velocity_passive[2] = SU2_TYPE::GetValue(Velocity[2]);
-
-  return Velocity_passive;
-}
-
-vector<passivedouble> CDriver::GetFEA_Velocity_n(unsigned short iMarker, unsigned long iVertex) const {
-
-  unsigned long iPoint;
-  vector<su2double> Velocity_n(3, 0.0);
-  vector<passivedouble> Velocity_n_passive(3, 0.0);
-
-  iPoint = geometry_container[ZONE_0][INST_0][MESH_0]->vertex[iMarker][iVertex]->GetNode();
-  CSolver *solver = solver_container[ZONE_0][INST_0][MESH_0][FEA_SOL];
-  CGeometry *geometry = geometry_container[ZONE_0][INST_0][MESH_0];
-
-  if (config_container[ZONE_0]->GetDynamic_Analysis() == DYNAMIC){
-    Velocity_n[0] = solver->GetNodes()->GetSolution_Vel_time_n(iPoint, 0);
-    Velocity_n[1] = solver->GetNodes()->GetSolution_Vel_time_n(iPoint, 1);
-    if (geometry->GetnDim() == 3)
-      Velocity_n[2] = solver->GetNodes()->GetSolution_Vel_time_n(iPoint, 2);
-    else
-      Velocity_n[2] = 0.0;
-  }
-
-  Velocity_n_passive[0] = SU2_TYPE::GetValue(Velocity_n[0]);
-  Velocity_n_passive[1] = SU2_TYPE::GetValue(Velocity_n[1]);
-  Velocity_n_passive[2] = SU2_TYPE::GetValue(Velocity_n[2]);
-
-  return Velocity_n_passive;
-
-}
-
-////////////////////////////////////////////////////////////////////////////////
-/* Functions related to adjoint simulations                                   */
-////////////////////////////////////////////////////////////////////////////////
-
-vector<passivedouble> CDriver::GetMeshDisp_Sensitivity(unsigned short iMarker, unsigned long iVertex) const {
-
-  unsigned long iPoint;
-  vector<su2double> Disp_Sens(3, 0.0);
-  vector<passivedouble> Disp_Sens_passive(3, 0.0);
-
-  iPoint = geometry_container[ZONE_0][INST_0][MESH_0]->vertex[iMarker][iVertex]->GetNode();
-  CSolver *solver =  solver_container[ZONE_0][INST_0][MESH_0][ADJMESH_SOL];
-  CGeometry *geometry = geometry_container[ZONE_0][INST_0][MESH_0];
-
-  Disp_Sens[0] = solver->GetNodes()->GetBoundDisp_Sens(iPoint, 0);
-  Disp_Sens[1] = solver->GetNodes()->GetBoundDisp_Sens(iPoint, 1);
-  if (geometry->GetnDim() == 3)
-    Disp_Sens[2] = solver->GetNodes()->GetBoundDisp_Sens(iPoint, 2);
-  else
-    Disp_Sens[2] = 0.0;
-
-  Disp_Sens_passive[0] = SU2_TYPE::GetValue(Disp_Sens[0]);
-  Disp_Sens_passive[1] = SU2_TYPE::GetValue(Disp_Sens[1]);
-  Disp_Sens_passive[2] = SU2_TYPE::GetValue(Disp_Sens[2]);
-
-  return Disp_Sens_passive;
-
-}
-
-vector<passivedouble> CDriver::GetFlowLoad_Sensitivity(unsigned short iMarker, unsigned long iVertex) const {
-
-  unsigned long iPoint;
-  vector<su2double> FlowLoad_Sens(3, 0.0);
-  vector<passivedouble> FlowLoad_Sens_passive(3, 0.0);
-
-  iPoint = geometry_container[ZONE_0][INST_0][MESH_0]->vertex[iMarker][iVertex]->GetNode();
-  CSolver *solver = solver_container[ZONE_0][INST_0][MESH_0][ADJFEA_SOL];
-  CGeometry *geometry = geometry_container[ZONE_0][INST_0][MESH_0];
-
-  FlowLoad_Sens[0] = solver->GetNodes()->GetFlowTractionSensitivity(iPoint, 0);
-  FlowLoad_Sens[1] = solver->GetNodes()->GetFlowTractionSensitivity(iPoint, 1);
-  if (geometry->GetnDim() == 3)
-    FlowLoad_Sens[2] = solver->GetNodes()->GetFlowTractionSensitivity(iPoint, 2);
-  else
-    FlowLoad_Sens[2] = 0.0;
-
-  FlowLoad_Sens_passive[0] = SU2_TYPE::GetValue(FlowLoad_Sens[0]);
-  FlowLoad_Sens_passive[1] = SU2_TYPE::GetValue(FlowLoad_Sens[1]);
-  FlowLoad_Sens_passive[2] = SU2_TYPE::GetValue(FlowLoad_Sens[2]);
-
-  return FlowLoad_Sens_passive;
-
-}
-
-void CDriver::SetFlowLoad_Adjoint(unsigned short iMarker, unsigned long iVertex, passivedouble val_AdjointX,
-                                  passivedouble val_AdjointY, passivedouble val_AdjointZ) {
-
-  CSolver *solver = solver_container[ZONE_0][INST_0][MESH_0][FLOW_SOL];
-  CGeometry *geometry = geometry_container[ZONE_0][INST_0][MESH_0];
-
-  solver->StoreVertexTractionsAdjoint(iMarker, iVertex, 0, val_AdjointX);
-  solver->StoreVertexTractionsAdjoint(iMarker, iVertex, 1, val_AdjointY);
-  if (geometry->GetnDim() == 3)
-    solver->StoreVertexTractionsAdjoint(iMarker, iVertex, 2, val_AdjointZ);
-
-}
-
-void CDriver::SetSourceTerm_DispAdjoint(unsigned short iMarker, unsigned long iVertex, passivedouble val_AdjointX,
-                                        passivedouble val_AdjointY, passivedouble val_AdjointZ) {
-
-  unsigned long iPoint;
-
-  CSolver *solver = solver_container[ZONE_0][INST_0][MESH_0][ADJFEA_SOL];
-  CGeometry *geometry = geometry_container[ZONE_0][INST_0][MESH_0];
-  iPoint = geometry_container[ZONE_0][INST_0][MESH_0]->vertex[iMarker][iVertex]->GetNode();
-
-  solver->GetNodes()->SetSourceTerm_DispAdjoint(iPoint, 0, val_AdjointX);
-  solver->GetNodes()->SetSourceTerm_DispAdjoint(iPoint, 1, val_AdjointY);
-  if (geometry->GetnDim() == 3)
-    solver->GetNodes()->SetSourceTerm_DispAdjoint(iPoint, 2, val_AdjointZ);
-
-}
-
-void CDriver::SetSourceTerm_VelAdjoint(unsigned short iMarker, unsigned long iVertex, passivedouble val_AdjointX,
-                                        passivedouble val_AdjointY, passivedouble val_AdjointZ) {
-
-  CSolver *solver = solver_container[ZONE_0][INST_0][MESH_0][ADJFEA_SOL];
-  CGeometry *geometry = geometry_container[ZONE_0][INST_0][MESH_0];
-  const auto iPoint = geometry_container[ZONE_0][INST_0][MESH_0]->vertex[iMarker][iVertex]->GetNode();
-
-  solver->GetNodes()->SetSourceTerm_VelAdjoint(iPoint, 0, val_AdjointX);
-  solver->GetNodes()->SetSourceTerm_VelAdjoint(iPoint, 1, val_AdjointY);
-  if (geometry->GetnDim() == 3)
-    solver->GetNodes()->SetSourceTerm_VelAdjoint(iPoint, 2, val_AdjointZ);
-
-}
-
-////////////////////////////////////////////////////////////////////////////////
-/* Functions related to mesh deformation */
-////////////////////////////////////////////////////////////////////////////////
-
-void CDriver::SetMeshDisplacement(unsigned short iMarker, unsigned long iVertex, passivedouble DispX, passivedouble DispY, passivedouble DispZ) {
-
-  unsigned long iPoint;
-  su2double MeshDispl[3] =  {0.0,0.0,0.0};
-
-  MeshDispl[0] = DispX;
-  MeshDispl[1] = DispY;
-  MeshDispl[2] = DispZ;
-
-  iPoint = geometry_container[ZONE_0][INST_0][MESH_0]->vertex[iMarker][iVertex]->GetNode();
-
-  solver_container[ZONE_0][INST_0][MESH_0][MESH_SOL]->GetNodes()->SetBound_Disp(iPoint,MeshDispl);
-
-}
-
-void CDriver::CommunicateMeshDisplacement(void) {
-
-  solver_container[ZONE_0][INST_0][MESH_0][MESH_SOL]->InitiateComms(geometry_container[ZONE_0][INST_0][MESH_0],
-                                                                    config_container[ZONE_0], MESH_DISPLACEMENTS);
-  solver_container[ZONE_0][INST_0][MESH_0][MESH_SOL]->CompleteComms(geometry_container[ZONE_0][INST_0][MESH_0],
-                                                                    config_container[ZONE_0], MESH_DISPLACEMENTS);
-
 }
 
 ////////////////////////////////////////////////////////////////////////////////
@@ -383,35 +161,4 @@
     config_container[iZone]->SetRotation_Rate(1, rot_y);
     config_container[iZone]->SetRotation_Rate(2, rot_z);
   }
-}
-
-////////////////////////////////////////////////////////////////////////////////
-/* Functions related to flow loads */
-////////////////////////////////////////////////////////////////////////////////
-
-vector<passivedouble> CDriver::GetFlowLoad(unsigned short iMarker, unsigned long iVertex) const {
-
-  vector<su2double> FlowLoad(3, 0.0);
-  vector<passivedouble> FlowLoad_passive(3, 0.0);
-
-  CSolver *solver = solver_container[ZONE_0][INST_0][MESH_0][FLOW_SOL];
-  CGeometry *geometry = geometry_container[ZONE_0][INST_0][MESH_0];
-
-  if (config_container[ZONE_0]->GetSolid_Wall(iMarker)) {
-    FlowLoad[0] = solver->GetVertexTractions(iMarker, iVertex, 0);
-    FlowLoad[1] = solver->GetVertexTractions(iMarker, iVertex, 1);
-    if (geometry->GetnDim() == 3)
-      FlowLoad[2] = solver->GetVertexTractions(iMarker, iVertex, 2);
-    else
-      FlowLoad[2] = 0.0;
-  }
-
-  FlowLoad_passive[0] = SU2_TYPE::GetValue(FlowLoad[0]);
-  FlowLoad_passive[1] = SU2_TYPE::GetValue(FlowLoad[1]);
-  FlowLoad_passive[2] = SU2_TYPE::GetValue(FlowLoad[2]);
-
-  return FlowLoad_passive;
-
-=======
->>>>>>> 8b95cd7d
 }