--- conflicted
+++ resolved
@@ -1,12 +1,7 @@
 /*!
  * \file python_wrapper_structure.cpp
-<<<<<<< HEAD
- * \brief Driver subroutines that are used by the Python wrapper.
+ * \brief Driver subroutines that are used by the Python wrapper (usually called from an external Python environment).
  * \author D. Thomas, H. Patel, A. Gastaldi
-=======
- * \brief Driver subroutines that are used by the Python wrapper. Those routines are usually called from an external Python environment.
- * \author D. Thomas
->>>>>>> fc1b39ec
  * \version 7.4.0 "Blackbird"
  *
  * SU2 Project Website: https://su2code.github.io
