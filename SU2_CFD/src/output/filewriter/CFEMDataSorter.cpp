--- conflicted
+++ resolved
@@ -27,15 +27,12 @@
 
 #include "../../../include/output/filewriter/CFEMDataSorter.hpp"
 #include "../../../../Common/include/fem_geometry_structure.hpp"
-<<<<<<< HEAD
-=======
 #include <numeric>
 
 CFEMDataSorter::CFEMDataSorter(CConfig *config, CGeometry *geometry, const vector<string> &valFieldNames) :
   CParallelDataSorter(config, valFieldNames){
 
   nDim = geometry->GetnDim();
->>>>>>> b7081be9
 
   /*--- Create an object of the class CMeshFEM_DG and retrieve the necessary
    geometrical information for the FEM DG solver. ---*/
