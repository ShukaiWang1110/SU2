--- conflicted
+++ resolved
@@ -477,8 +477,7 @@
 
       /*--- Write paraview binary ---*/
       if (rank == MASTER_NODE) {
-<<<<<<< HEAD
-        (*fileWritingTable) << "Paraview" << fileName + CParaviewBinaryFileWriter::fileExt;
+          (*fileWritingTable) << "Paraview binary" << fileName + CParaviewBinaryFileWriter::fileExt;
       }
 
       fileWriter = new CParaviewBinaryFileWriter(fileName, volumeDataSorter);
@@ -574,9 +573,6 @@
         vtmWriter->EndBlock();
         /*--- End "Zone" block ---*/
         vtmWriter->EndBlock();
-=======
-          (*fileWritingTable) << "Paraview binary" << fileName + CParaviewBinaryFileWriter::fileExt;
->>>>>>> 4636c5f8
       }
 
 
@@ -712,7 +708,7 @@
           (*fileWritingTable) << "STL ASCII" << fileName + CSTLFileWriter::fileExt;
       }
 
-      fileWriter = new CSTLFileWriter(volumeFieldNames, nDim, fileName, surfaceDataSorter);
+      fileWriter = new CSTLFileWriter(fileName, surfaceDataSorter);
 
       break;
 
