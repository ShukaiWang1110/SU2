--- conflicted
+++ resolved
@@ -213,27 +213,7 @@
 
   MonitorTimeConvergence(config, curTimeIter);
 
-<<<<<<< HEAD
-  /*--- Output using only the master node ---*/
-
-  if (rank == MASTER_NODE && !noWriting && !config->GetMultizone_Problem()) {
-
-    /*--- Write the history file ---------------------------------------------------------------------------*/
-    write_history = WriteHistoryFile_Output(config);
-    if (write_history) SetHistoryFile_Output(config);
-
-    /*--- Write the screen header---------------------------------------------------------------------------*/
-    write_header = WriteScreen_Header(config);
-    if (write_header) SetScreen_Header(config);
-
-    /*--- Write the screen output---------------------------------------------------------------------------*/
-    write_screen = WriteScreen_Output(config);
-    if (write_screen) SetScreen_Output(config);
-
-  }
-=======
   OutputScreenAndHistory(config);
->>>>>>> bd5dde1b
 
 }
 
@@ -251,27 +231,6 @@
 
   Postprocess_HistoryData(config);
 
-<<<<<<< HEAD
-  /*--- Output for multizone problems (using only the master node) ---*/
-
-  bool write_header, write_history, write_screen;
-  if (rank == MASTER_NODE && !noWriting) {
-
-    /*--- Write the history file ---------------------------------------------------------------------------*/
-    write_history = WriteHistoryFile_Output(config);
-    if (write_history) SetHistoryFile_Output(config);
-
-    /*--- Write the screen header---------------------------------------------------------------------------*/
-    write_header = WriteScreen_Header(config);
-    if (write_header) SetScreen_Header(config);
-
-    /*--- Write the screen output---------------------------------------------------------------------------*/
-    write_screen = WriteScreen_Output(config);
-    if (write_screen) SetScreen_Output(config);
-
-  }
-=======
->>>>>>> bd5dde1b
 }
 
 void COutput::SetMultizoneHistory_Output(COutput **output, CConfig **config, CConfig *driver_config, unsigned long TimeIter, unsigned long OuterIter){
