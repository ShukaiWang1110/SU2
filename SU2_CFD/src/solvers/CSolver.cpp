--- conflicted
+++ resolved
@@ -3574,11 +3574,7 @@
    necessary in case we are writing a template profile file or for Inlet
    Interpolation purposes. ---*/
 
-<<<<<<< HEAD
-  const unsigned short nCol_InletFile = 2 + nDim + nVar_Turb + nVar_Scalar;
-=======
   const unsigned short nCol_InletFile = 2 + nDim + nVar_Turb + nVar_Species;
->>>>>>> 4d2854a3
 
   /*--- for incompressible flow, we can switch the energy equation off ---*/
   /*--- for now, we write the temperature even if we are not using it ---*/
@@ -3664,29 +3660,6 @@
         break;
     }
 
-<<<<<<< HEAD
-    switch(config->GetKind_Scalar_Model()){
-      case NO_SCALAR_MODEL:
-      break;
-      case PASSIVE_SCALAR:
-        for (unsigned int iVar=0; iVar<nVar_Scalar; iVar++){
-          columnName << "SCALAR_"<< iVar << setw(24);
-          columnValue << config->GetInlet_ScalarVal(Marker_Tag)[iVar] <<"\t";
-        }
-      break;
-      case PROGRESS_VARIABLE:
-        columnName << "PROGVAR    " << setw(24) << "ENTHALPY   " << setw(24) << "CO         " << setw(24) << "NO         ";
-        columnValue << config->GetInlet_ScalarVal(Marker_Tag)[I_PROG_VAR] <<"\t";
-        columnValue << config->GetInlet_ScalarVal(Marker_Tag)[I_ENTHALPY] <<"\t";
-        columnValue << config->GetInlet_ScalarVal(Marker_Tag)[I_CO] <<"\t";
-        columnValue << config->GetInlet_ScalarVal(Marker_Tag)[I_NOX] <<"\t";
-
-      break;
-
-    }
-
-    columnNames.push_back(columnName.str());   
-=======
     switch (config->GetKind_Species_Model()) {
       case SPECIES_MODEL::NONE: break;
       case SPECIES_MODEL::PASSIVE_SCALAR:
@@ -3698,7 +3671,6 @@
     }
 
     columnNames.push_back(columnName.str());
->>>>>>> 4d2854a3
     columnValues.push_back(columnValue.str());
 
   }
