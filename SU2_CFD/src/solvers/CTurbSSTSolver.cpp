--- conflicted
+++ resolved
@@ -194,13 +194,14 @@
   /*--- Upwind second order reconstruction and gradients ---*/
   CommonPreprocessing(geometry, config, Output);
 
-<<<<<<< HEAD
   if (kind_hybridRANSLES != NO_HYBRIDRANSLES) {
 
     /*--- Compute the DES length scale ---*/
 
     SetDES_LengthScale(solver_container, geometry, config);
-=======
+
+  }
+
   if (sstParsedOptions.sas && sstParsedOptions.sasModel == SST_OPTIONS::SAS_COMPLICATED){
     auto* flowNodes = su2staticcast_p<CFlowVariable*>(solver_container[FLOW_SOL]->GetNodes());
     
@@ -252,7 +253,6 @@
 
     InitiateComms(geometry, config, VELOCITY_LAPLACIAN);
     CompleteComms(geometry, config, VELOCITY_LAPLACIAN);
->>>>>>> 35958b82
 
   }
 
@@ -430,14 +430,13 @@
       numerics->SetCoord(geometry->nodes->GetCoord(iPoint), geometry->nodes->GetCoord(iPoint));
     }
 
-<<<<<<< HEAD
     if (config->GetKind_HybridRANSLES() != NO_HYBRIDRANSLES) {
       numerics->SetLengthScale(nodes->GetDES_LengthScale(iPoint), 0.0);
-=======
+    }
+
     if (sstParsedOptions.sas && sstParsedOptions.sasModel == SST_OPTIONS::SAS_COMPLICATED){
       numerics->SetVelLapl(nodes->GetVelLapl_X(iPoint), nodes->GetVelLapl_Y(iPoint));
       if (nDim == 3) numerics->SetVelLapl_Z(nodes->GetVelLapl_Z(iPoint));
->>>>>>> 35958b82
     }
 
     /*--- Compute the source term ---*/
