/*!
 * \file CEulerSolver.cpp
 * \brief Main subrotuines for solving Finite-Volume Euler flow problems.
 * \author F. Palacios, T. Economon
 * \version 7.1.0 "Blackbird"
 *
 * SU2 Project Website: https://su2code.github.io
 *
 * The SU2 Project is maintained by the SU2 Foundation
 * (http://su2foundation.org)
 *
 * Copyright 2012-2020, SU2 Contributors (cf. AUTHORS.md)
 *
 * SU2 is free software; you can redistribute it and/or
 * modify it under the terms of the GNU Lesser General Public
 * License as published by the Free Software Foundation; either
 * version 2.1 of the License, or (at your option) any later version.
 *
 * SU2 is distributed in the hope that it will be useful,
 * but WITHOUT ANY WARRANTY; without even the implied warranty of
 * MERCHANTABILITY or FITNESS FOR A PARTICULAR PURPOSE. See the GNU
 * Lesser General Public License for more details.
 *
 * You should have received a copy of the GNU Lesser General Public
 * License along with SU2. If not, see <http://www.gnu.org/licenses/>.
 */

#include "../../include/solvers/CEulerSolver.hpp"
#include "../../include/variables/CNSVariable.hpp"
#include "../../../Common/include/toolboxes/geometry_toolbox.hpp"
#include "../../../Common/include/toolboxes/printing_toolbox.hpp"
#include "../../include/fluid/CIdealGas.hpp"
#include "../../include/fluid/CVanDerWaalsGas.hpp"
#include "../../include/fluid/CPengRobinson.hpp"
#include "../../include/numerics_simd/CNumericsSIMD.hpp"
#include "../../include/limiters/computeLimiters.hpp"


CEulerSolver::CEulerSolver(CGeometry *geometry, CConfig *config,
                           unsigned short iMesh, const bool navier_stokes) :
  CFVMFlowSolverBase<CEulerVariable, COMPRESSIBLE>() {

  /*--- Based on the navier_stokes boolean, determine if this constructor is
   *    being called by itself, or by its derived class CNSSolver. ---*/
  string description;
  unsigned short nSecVar;
  if (navier_stokes) {
    description = "Navier-Stokes";
    nSecVar = 8;
  }
  else {
    description = "Euler";
    nSecVar = 2;
  }

  const auto nZone = geometry->GetnZone();
  const bool restart = (config->GetRestart() || config->GetRestart_Flow());
  const bool rans = (config->GetKind_Turb_Model() != NONE);
  const auto direct_diff = config->GetDirectDiff();
  const bool dual_time = (config->GetTime_Marching() == DT_STEPPING_1ST) ||
                         (config->GetTime_Marching() == DT_STEPPING_2ND);
  const bool time_stepping = (config->GetTime_Marching() == TIME_STEPPING);
  const bool adjoint = config->GetContinuous_Adjoint() || config->GetDiscrete_Adjoint();

  int Unst_RestartIter = 0;
  unsigned long iPoint, counter_local = 0, counter_global = 0;
  unsigned short iDim, iMarker, nLineLets;
  su2double StaticEnergy, Density, Velocity2, Pressure, Temperature;

  /*--- A grid is defined as dynamic if there's rigid grid movement or grid deformation AND the problem is time domain ---*/
  dynamic_grid = config->GetDynamic_Grid();

  /*--- Store the multigrid level. ---*/
  MGLevel = iMesh;

  /*--- Check for a restart file to evaluate if there is a change in the angle of attack
   before computing all the non-dimesional quantities. ---*/

  if (!(!restart || (iMesh != MESH_0) || nZone > 1) &&
      (config->GetFixed_CL_Mode() || config->GetFixed_CM_Mode())) {

    /*--- Modify file name for a dual-time unsteady restart ---*/

    if (dual_time) {
      if (adjoint) Unst_RestartIter = SU2_TYPE::Int(config->GetUnst_AdjointIter())-1;
      else if (config->GetTime_Marching() == DT_STEPPING_1ST)
        Unst_RestartIter = SU2_TYPE::Int(config->GetRestart_Iter())-1;
      else Unst_RestartIter = SU2_TYPE::Int(config->GetRestart_Iter())-2;
    }

    /*--- Modify file name for a time stepping unsteady restart ---*/

    if (time_stepping) {
      if (adjoint) Unst_RestartIter = SU2_TYPE::Int(config->GetUnst_AdjointIter())-1;
      else Unst_RestartIter = SU2_TYPE::Int(config->GetRestart_Iter())-1;
    }

    string filename_ = "flow";
    filename_ = config->GetFilename(filename_, ".meta", Unst_RestartIter);

    /*--- Read and store the restart metadata. ---*/

    Read_SU2_Restart_Metadata(geometry, config, adjoint, filename_);

  }

  /*--- Set the gamma value ---*/

  Gamma = config->GetGamma();
  Gamma_Minus_One = Gamma - 1.0;

  /*--- Define geometry constants in the solver structure
   Compressible flow, primitive variables (T, vx, vy, vz, P, rho, h, c, lamMu, EddyMu, ThCond, Cp).
   ---*/

  nDim = geometry->GetnDim();

  nVar = nDim+2;
  nPrimVar = nDim+9; nPrimVarGrad = nDim+4;
  nSecondaryVar = nSecVar; nSecondaryVarGrad = 2;

  /*--- Initialize nVarGrad for deallocation ---*/

  nVarGrad = nPrimVarGrad;

  nMarker      = config->GetnMarker_All();
  nPoint       = geometry->GetnPoint();
  nPointDomain = geometry->GetnPointDomain();

  /*--- Store the number of vertices on each marker for deallocation later ---*/

  nVertex = new unsigned long[nMarker];
  for (iMarker = 0; iMarker < nMarker; iMarker++)
    nVertex[iMarker] = geometry->nVertex[iMarker];

  /*--- Perform the non-dimensionalization for the flow equations using the
   specified reference values. ---*/

  SetNondimensionalization(config, iMesh);

  /*--- Check if we are executing a verification case. If so, the
   VerificationSolution object will be instantiated for a particular
   option from the available library of verification solutions. Note
   that this is done after SetNondim(), as problem-specific initial
   parameters are needed by the solution constructors. ---*/

  SetVerificationSolution(nDim, nVar, config);

  /*--- Allocate base class members. ---*/

  Allocate(*config);

  /*--- MPI + OpenMP initialization. ---*/

  HybridParallelInitialization(*config, *geometry);

  /*--- Jacobians and vector structures for implicit computations ---*/

  if (config->GetKind_TimeIntScheme_Flow() == EULER_IMPLICIT) {

    if (rank == MASTER_NODE)
      cout << "Initialize Jacobian structure (" << description << "). MG level: " << iMesh <<"." << endl;

    Jacobian.Initialize(nPoint, nPointDomain, nVar, nVar, true, geometry, config, ReducerStrategy);

    if (config->GetKind_Linear_Solver_Prec() == LINELET) {
      nLineLets = Jacobian.BuildLineletPreconditioner(geometry, config);
      if (rank == MASTER_NODE)
        cout << "Compute linelet structure. " << nLineLets << " elements in each line (average)." << endl;
    }
  }
  else {
    if (rank == MASTER_NODE)
      cout << "Explicit scheme. No Jacobian structure (" << description << "). MG level: " << iMesh <<"." << endl;
  }

  /*--- Allocates a 2D array with variable "outer" sizes and init to 0. ---*/

  auto Alloc2D = [](unsigned long M, const unsigned long* N, su2double**& X) {
    X = new su2double* [M];
    for(unsigned long i = 0; i < M; ++i)
      X[i] = new su2double [N[i]] ();
  };

  /*--- Allocates a 3D array with variable "middle" sizes and init to 0. ---*/

  auto Alloc3D = [](unsigned long M, const unsigned long* N, unsigned long P, su2double***& X) {
    X = new su2double** [M];
    for(unsigned long i = 0; i < M; ++i) {
      X[i] = new su2double* [N[i]];
      for(unsigned long j = 0; j < N[i]; ++j)
        X[i][j] = new su2double [P] ();
    }
  };

  /*--- Store the value of the primitive variables + 2 turb variables at the boundaries,
   used for IO with a donor cell ---*/

  Alloc3D(nMarker, nVertex, (rans? nPrimVar+2 : nPrimVar), DonorPrimVar);

  /*--- Store the value of the characteristic primitive variables index at the boundaries ---*/

  DonorGlobalIndex = new unsigned long* [nMarker];
  for (iMarker = 0; iMarker < nMarker; iMarker++) {
    DonorGlobalIndex[iMarker] = new unsigned long [nVertex[iMarker]]();
  }

  /*--- Actuator Disk Radius allocation ---*/
  ActDisk_R.resize(nMarker);

  /*--- Actuator Disk Center allocation ---*/
  ActDisk_C.resize(nMarker, MAXNDIM);

  /*--- Actuator Disk Axis allocation ---*/
  ActDisk_Axis.resize(nMarker, MAXNDIM);

  /*--- Actuator Disk Fa, Fx, Fy and Fz allocations ---*/
  Alloc2D(nMarker, nVertex, ActDisk_Fa);
  Alloc2D(nMarker, nVertex, ActDisk_Fx);
  Alloc2D(nMarker, nVertex, ActDisk_Fy);
  Alloc2D(nMarker, nVertex, ActDisk_Fz);

  /*--- Store the value of the Delta P at the Actuator Disk ---*/

  Alloc2D(nMarker, nVertex, ActDisk_DeltaP);

  /*--- Store the value of the Delta T at the Actuator Disk ---*/

  Alloc2D(nMarker, nVertex, ActDisk_DeltaT);

  /*--- Supersonic coefficients ---*/

  CEquivArea_Inv = new su2double[nMarker];

  /*--- Engine simulation ---*/

  Inflow_MassFlow = new su2double[nMarker];
  Inflow_Pressure = new su2double[nMarker];
  Inflow_Mach = new su2double[nMarker];
  Inflow_Area = new su2double[nMarker];

  Exhaust_Temperature = new su2double[nMarker];
  Exhaust_MassFlow = new su2double[nMarker];
  Exhaust_Pressure = new su2double[nMarker];
  Exhaust_Area = new su2double[nMarker];

  /*--- Read farfield conditions from config ---*/

  Temperature_Inf = config->GetTemperature_FreeStreamND();
  Velocity_Inf = config->GetVelocity_FreeStreamND();
  Pressure_Inf = config->GetPressure_FreeStreamND();
  Density_Inf = config->GetDensity_FreeStreamND();
  Energy_Inf = config->GetEnergy_FreeStreamND();
  Mach_Inf = config->GetMach();

  /*--- Initialize the secondary values for direct derivative approxiations ---*/

  switch(direct_diff) {
    case NO_DERIVATIVE:
      /*--- Default ---*/
      break;
    case D_DENSITY:
      SU2_TYPE::SetDerivative(Density_Inf, 1.0);
      break;
    case D_PRESSURE:
      SU2_TYPE::SetDerivative(Pressure_Inf, 1.0);
      break;
    case D_TEMPERATURE:
      SU2_TYPE::SetDerivative(Temperature_Inf, 1.0);
      break;
    case D_MACH: case D_AOA:
    case D_SIDESLIP: case D_REYNOLDS:
    case D_TURB2LAM: case D_DESIGN:
      /*--- Already done in postprocessing of config ---*/
      break;
    default:
      break;
  }

  /*--- Initialize fan face pressure, fan face mach number, and mass flow rate ---*/

  for (iMarker = 0; iMarker < nMarker; iMarker++) {
    Inflow_MassFlow[iMarker]     = 0.0;
    Inflow_Mach[iMarker]         = Mach_Inf;
    Inflow_Pressure[iMarker]     = Pressure_Inf;
    Inflow_Area[iMarker]         = 0.0;

    Exhaust_MassFlow[iMarker]    = 0.0;
    Exhaust_Temperature[iMarker] = Temperature_Inf;
    Exhaust_Pressure[iMarker]    = Pressure_Inf;
    Exhaust_Area[iMarker]        = 0.0;
  }

  /*--- Initialize the solution to the far-field state everywhere. ---*/

  if (navier_stokes) {
    nodes = new CNSVariable(Density_Inf, Velocity_Inf, Energy_Inf, nPoint, nDim, nVar, config);
  } else {
    nodes = new CEulerVariable(Density_Inf, Velocity_Inf, Energy_Inf, nPoint, nDim, nVar, config);
  }
  SetBaseClassPointerToNodes();

  /*--- Check that the initial solution is physical, report any non-physical nodes ---*/

  counter_local = 0;

  for (iPoint = 0; iPoint < nPoint; iPoint++) {

    Density = nodes->GetDensity(iPoint);

    Velocity2 = 0.0;
    for (iDim = 0; iDim < nDim; iDim++)
      Velocity2 += pow(nodes->GetSolution(iPoint,iDim+1)/Density,2);

    StaticEnergy= nodes->GetEnergy(iPoint) - 0.5*Velocity2;

    GetFluidModel()->SetTDState_rhoe(Density, StaticEnergy);
    Pressure= GetFluidModel()->GetPressure();
    Temperature= GetFluidModel()->GetTemperature();

    /*--- Use the values at the infinity ---*/

    su2double Solution[MAXNVAR] = {0.0};
    if ((Pressure < 0.0) || (Density < 0.0) || (Temperature < 0.0)) {
      Solution[0] = Density_Inf;
      for (iDim = 0; iDim < nDim; iDim++)
        Solution[iDim+1] = Velocity_Inf[iDim]*Density_Inf;
      Solution[nDim+1] = Energy_Inf*Density_Inf;
      nodes->SetSolution(iPoint,Solution);
      nodes->SetSolution_Old(iPoint,Solution);
      counter_local++;
    }

  }

  /*--- Warning message about non-physical points ---*/

  if (config->GetComm_Level() == COMM_FULL) {

    SU2_MPI::Reduce(&counter_local, &counter_global, 1, MPI_UNSIGNED_LONG, MPI_SUM, MASTER_NODE, SU2_MPI::GetComm());

    if ((rank == MASTER_NODE) && (counter_global != 0))
      cout << "Warning. The original solution contains " << counter_global << " points that are not physical." << endl;
  }

  /*--- Initial comms. ---*/

  CommunicateInitialState(geometry, config);

  /*--- Add the solver name (max 8 characters). ---*/
  SolverName = "C.FLOW";

  /*--- Finally, check that the static arrays will be large enough (keep this
   *    check at the bottom to make sure we consider the "final" values). ---*/
  if((nDim > MAXNDIM) || (nPrimVar > MAXNVAR) || (nSecondaryVar > MAXNVAR))
    SU2_MPI::Error("Oops! The CEulerSolver static array sizes are not large enough.",CURRENT_FUNCTION);
}

CEulerSolver::~CEulerSolver(void) {

  unsigned short iMarker, iSpan;
  unsigned long iVertex;

  /*--- Array deallocation ---*/

  delete [] CEquivArea_Inv;

  delete [] Inflow_MassFlow;
  delete [] Exhaust_MassFlow;
  delete [] Exhaust_Area;
  delete [] Inflow_Pressure;
  delete [] Inflow_Mach;
  delete [] Inflow_Area;

  delete [] Exhaust_Pressure;
  delete [] Exhaust_Temperature;

  if (DonorPrimVar != nullptr) {
    for (iMarker = 0; iMarker < nMarker; iMarker++) {
      for (iVertex = 0; iVertex < nVertex[iMarker]; iVertex++)
        delete [] DonorPrimVar[iMarker][iVertex];
      delete [] DonorPrimVar[iMarker];
    }
    delete [] DonorPrimVar;
  }

  if (DonorGlobalIndex != nullptr) {
    for (iMarker = 0; iMarker < nMarker; iMarker++)
      delete [] DonorGlobalIndex[iMarker];
    delete [] DonorGlobalIndex;
  }

  if (ActDisk_Fa != nullptr) {
    for (iMarker = 0; iMarker < nMarker; iMarker++)
      delete [] ActDisk_Fa[iMarker];
    delete [] ActDisk_Fa;
  }

  if (ActDisk_Fx != nullptr) {
    for (iMarker = 0; iMarker < nMarker; iMarker++)
      delete [] ActDisk_Fx[iMarker];
    delete [] ActDisk_Fx;
  }

  if (ActDisk_Fy != nullptr) {
    for (iMarker = 0; iMarker < nMarker; iMarker++)
      delete [] ActDisk_Fy[iMarker];
    delete [] ActDisk_Fy;
  }

  if (ActDisk_Fz != nullptr) {
    for (iMarker = 0; iMarker < nMarker; iMarker++)
      delete [] ActDisk_Fz[iMarker];
    delete [] ActDisk_Fz;
  }

  if (ActDisk_DeltaP != nullptr) {
    for (iMarker = 0; iMarker < nMarker; iMarker++)
      delete [] ActDisk_DeltaP[iMarker];
    delete [] ActDisk_DeltaP;
  }

  if (ActDisk_DeltaT != nullptr) {
    for (iMarker = 0; iMarker < nMarker; iMarker++)
      delete [] ActDisk_DeltaT[iMarker];
    delete [] ActDisk_DeltaT;
  }

  for(auto& model : FluidModel) delete model;

  if(AverageVelocity !=nullptr){
    for (iMarker = 0; iMarker < nMarker; iMarker++) {
      for(iSpan = 0; iSpan < nSpanWiseSections + 1; iSpan++)
        delete [] AverageVelocity[iMarker][iSpan];
      delete  [] AverageVelocity[iMarker];
    }
    delete [] AverageVelocity;
  }

  if(AverageTurboVelocity !=nullptr){
    for (iMarker = 0; iMarker < nMarker; iMarker++) {
      for(iSpan = 0; iSpan < nSpanWiseSections + 1; iSpan++)
        delete [] AverageTurboVelocity[iMarker][iSpan];
      delete  [] AverageTurboVelocity[iMarker];
    }
    delete [] AverageTurboVelocity;
  }

  if(OldAverageTurboVelocity != nullptr){
    for (iMarker = 0; iMarker < nMarker; iMarker++) {
      for(iSpan = 0; iSpan < nSpanWiseSections + 1; iSpan++)
        delete [] OldAverageTurboVelocity[iMarker][iSpan];
      delete  [] OldAverageTurboVelocity[iMarker];
    }
    delete [] OldAverageTurboVelocity;
  }

  if(ExtAverageTurboVelocity !=nullptr){
    for (iMarker = 0; iMarker < nMarker; iMarker++) {
      for(iSpan = 0; iSpan < nSpanWiseSections + 1; iSpan++)
        delete [] ExtAverageTurboVelocity[iMarker][iSpan];
      delete  [] ExtAverageTurboVelocity[iMarker];
    }
    delete [] ExtAverageTurboVelocity;
  }

  if(AverageFlux !=nullptr){
    for (iMarker = 0; iMarker < nMarker; iMarker++) {
      for(iSpan = 0; iSpan < nSpanWiseSections + 1; iSpan++)
        delete [] AverageFlux[iMarker][iSpan];
      delete  [] AverageFlux[iMarker];
    }
    delete [] AverageFlux;
  }

  if(SpanTotalFlux !=nullptr){
    for (iMarker = 0; iMarker < nMarker; iMarker++) {
      for(iSpan = 0; iSpan < nSpanWiseSections + 1; iSpan++)
        delete [] SpanTotalFlux[iMarker][iSpan];
      delete  [] SpanTotalFlux[iMarker];
    }
    delete [] SpanTotalFlux;
  }

  if(AveragePressure !=nullptr){
    for (iMarker = 0; iMarker < nMarker; iMarker++)
      delete [] AveragePressure[iMarker];
    delete [] AveragePressure;
  }

  if(OldAveragePressure !=nullptr){
    for (iMarker = 0; iMarker < nMarker; iMarker++)
      delete [] OldAveragePressure[iMarker];
    delete [] OldAveragePressure;
  }

  if(RadialEquilibriumPressure !=nullptr){
    for (iMarker = 0; iMarker < nMarker; iMarker++)
      delete [] RadialEquilibriumPressure[iMarker];
    delete [] RadialEquilibriumPressure;
  }

  if(ExtAveragePressure !=nullptr){
    for (iMarker = 0; iMarker < nMarker; iMarker++)
      delete [] ExtAveragePressure[iMarker];
    delete [] ExtAveragePressure;
  }

  if(AverageDensity !=nullptr){
    for (iMarker = 0; iMarker < nMarker; iMarker++)
      delete [] AverageDensity[iMarker];
    delete [] AverageDensity;
  }

  if(OldAverageDensity !=nullptr){
    for (iMarker = 0; iMarker < nMarker; iMarker++)
      delete [] OldAverageDensity[iMarker];
    delete [] OldAverageDensity;
  }

  if(ExtAverageDensity !=nullptr){
    for (iMarker = 0; iMarker < nMarker; iMarker++)
      delete [] ExtAverageDensity[iMarker];
    delete [] ExtAverageDensity;
  }

  if(AverageKine !=nullptr){
    for (iMarker = 0; iMarker < nMarker; iMarker++)
      delete [] AverageKine[iMarker];
    delete [] AverageKine;
  }

  if(AverageOmega !=nullptr){
    for (iMarker = 0; iMarker < nMarker; iMarker++)
      delete [] AverageOmega[iMarker];
    delete [] AverageOmega;
  }

  if(AverageNu !=nullptr){
    for (iMarker = 0; iMarker < nMarker; iMarker++)
      delete [] AverageNu[iMarker];
    delete [] AverageNu;
  }

  if(ExtAverageKine !=nullptr){
    for (iMarker = 0; iMarker < nMarker; iMarker++)
      delete [] ExtAverageKine[iMarker];
    delete [] ExtAverageKine;
  }

  if(ExtAverageOmega !=nullptr){
    for (iMarker = 0; iMarker < nMarker; iMarker++)
      delete [] ExtAverageOmega[iMarker];
    delete [] ExtAverageOmega;
  }

  if(ExtAverageNu !=nullptr){
    for (iMarker = 0; iMarker < nMarker; iMarker++)
      delete [] ExtAverageNu[iMarker];
    delete [] ExtAverageNu;
  }

  if(TurboVelocityIn !=nullptr){
    for (iMarker = 0; iMarker < nMarkerTurboPerf; iMarker++){
      for (iSpan = 0; iSpan < nSpanMax + 1; iSpan++){
        delete [] TurboVelocityIn[iMarker][iSpan];
      }
      delete [] TurboVelocityIn[iMarker];
    }
    delete [] TurboVelocityIn;
  }

  if(TurboVelocityOut !=nullptr){
    for (iMarker = 0; iMarker < nMarkerTurboPerf; iMarker++){
      for (iSpan = 0; iSpan < nSpanMax + 1; iSpan++){
        delete [] TurboVelocityOut[iMarker][iSpan];
      }
      delete [] TurboVelocityOut[iMarker];
    }
    delete [] TurboVelocityOut;
  }

  if(DensityIn !=nullptr){
    for (iMarker = 0; iMarker < nMarkerTurboPerf; iMarker++)
      delete  [] DensityIn[iMarker];
    delete [] DensityIn;
  }

  if(PressureIn !=nullptr){
    for (iMarker = 0; iMarker < nMarkerTurboPerf; iMarker++)
      delete  [] PressureIn[iMarker];
    delete [] PressureIn;
  }

  if(DensityOut !=nullptr){
    for (iMarker = 0; iMarker < nMarkerTurboPerf; iMarker++)
      delete  [] DensityOut[iMarker];
    delete [] DensityOut;
  }

  if(PressureOut !=nullptr){
    for (iMarker = 0; iMarker < nMarkerTurboPerf; iMarker++)
      delete  [] PressureOut[iMarker];
    delete [] PressureOut;
  }

  if(KineIn !=nullptr){
    for (iMarker = 0; iMarker < nMarkerTurboPerf; iMarker++)
      delete  [] KineIn[iMarker];
    delete [] KineIn;
  }

  if(OmegaIn !=nullptr){
    for (iMarker = 0; iMarker < nMarkerTurboPerf; iMarker++)
      delete  [] OmegaIn[iMarker];
    delete [] OmegaIn;
  }

  if(NuIn !=nullptr){
    for (iMarker = 0; iMarker < nMarkerTurboPerf; iMarker++)
      delete  [] NuIn[iMarker];
    delete [] NuIn;
  }

  if(KineOut !=nullptr){
    for (iMarker = 0; iMarker < nMarkerTurboPerf; iMarker++)
      delete  [] KineOut[iMarker];
    delete [] KineOut;
  }

  if(OmegaOut !=nullptr){
    for (iMarker = 0; iMarker < nMarkerTurboPerf; iMarker++)
      delete  [] OmegaOut[iMarker];
    delete [] OmegaOut;
  }

  if(NuOut !=nullptr){
    for (iMarker = 0; iMarker < nMarkerTurboPerf; iMarker++)
      delete  [] NuOut[iMarker];
    delete [] NuOut;
  }

  if(CkInflow !=nullptr){
    for (iMarker = 0; iMarker < nMarker; iMarker++) {
      for(iSpan = 0; iSpan <nSpanWiseSections ; iSpan++)
        delete [] CkInflow[iMarker][iSpan];
      delete  [] CkInflow[iMarker];
    }
    delete [] CkInflow;
  }

  if(CkOutflow1 !=nullptr){
    for (iMarker = 0; iMarker < nMarker; iMarker++) {
      for(iSpan = 0; iSpan <nSpanWiseSections ; iSpan++)
        delete [] CkOutflow1[iMarker][iSpan];
      delete  [] CkOutflow1[iMarker];
    }
    delete [] CkOutflow1;
  }

  if(CkOutflow2 !=nullptr){
    for (iMarker = 0; iMarker < nMarker; iMarker++) {
      for(iSpan = 0; iSpan <nSpanWiseSections ; iSpan++)
        delete [] CkOutflow2[iMarker][iSpan];
      delete  [] CkOutflow2[iMarker];
    }
    delete [] CkOutflow2;
  }

}

void CEulerSolver::InstantiateEdgeNumerics(const CSolver* const* solver_container, const CConfig* config) {

  SU2_OMP_BARRIER
  SU2_OMP_MASTER {

  if (config->Low_Mach_Correction())
    SU2_MPI::Error("Low-Mach correction is not supported with vectorization.", CURRENT_FUNCTION);

  if (solver_container[TURB_SOL])
    edgeNumerics = CNumericsSIMD::CreateNumerics(*config, nDim, MGLevel, solver_container[TURB_SOL]->GetNodes());
  else
    edgeNumerics = CNumericsSIMD::CreateNumerics(*config, nDim, MGLevel);

  if (!edgeNumerics)
    SU2_MPI::Error("The numerical scheme + gas model in use do not "
                   "support vectorization.", CURRENT_FUNCTION);

  }
  SU2_OMP_BARRIER
}

void CEulerSolver::InitTurboContainers(CGeometry *geometry, CConfig *config){
  unsigned short iMarker, iSpan, iVar;
  nSpanMax    = config->GetnSpanMaxAllZones();


  /*--- Initialize quantities for the average process for internal flow ---*/

  nSpanWiseSections = config->GetnSpanWiseSections();

  AverageVelocity                       = new su2double** [nMarker];
  AverageTurboVelocity                  = new su2double** [nMarker];
  OldAverageTurboVelocity               = new su2double** [nMarker];
  ExtAverageTurboVelocity               = new su2double** [nMarker];
  AverageFlux                           = new su2double** [nMarker];
  SpanTotalFlux                         = new su2double** [nMarker];
  AveragePressure                       = new su2double* [nMarker];
  OldAveragePressure                    = new su2double* [nMarker];
  RadialEquilibriumPressure             = new su2double* [nMarker];
  ExtAveragePressure                    = new su2double* [nMarker];
  AverageDensity                        = new su2double* [nMarker];
  OldAverageDensity                     = new su2double* [nMarker];
  ExtAverageDensity                     = new su2double* [nMarker];
  AverageNu                             = new su2double* [nMarker];
  AverageKine                           = new su2double* [nMarker];
  AverageOmega                          = new su2double* [nMarker];
  ExtAverageNu                          = new su2double* [nMarker];
  ExtAverageKine                        = new su2double* [nMarker];
  ExtAverageOmega                       = new su2double* [nMarker];

  for (iMarker = 0; iMarker < nMarker; iMarker++) {
    AverageVelocity[iMarker]                = new su2double* [nSpanWiseSections + 1];
    AverageTurboVelocity[iMarker]           = new su2double* [nSpanWiseSections + 1];
    OldAverageTurboVelocity[iMarker]        = new su2double* [nSpanWiseSections + 1];
    ExtAverageTurboVelocity[iMarker]        = new su2double* [nSpanWiseSections + 1];
    AverageFlux[iMarker]                    = new su2double* [nSpanWiseSections + 1];
    SpanTotalFlux[iMarker]                  = new su2double* [nSpanWiseSections + 1];
    AveragePressure[iMarker]                = new su2double [nSpanWiseSections + 1]();
    OldAveragePressure[iMarker]             = new su2double [nSpanWiseSections + 1]();
    RadialEquilibriumPressure[iMarker]      = new su2double [nSpanWiseSections + 1]();
    ExtAveragePressure[iMarker]             = new su2double [nSpanWiseSections + 1]();
    AverageDensity[iMarker]                 = new su2double [nSpanWiseSections + 1]();
    OldAverageDensity[iMarker]              = new su2double [nSpanWiseSections + 1]();
    ExtAverageDensity[iMarker]              = new su2double [nSpanWiseSections + 1]();
    AverageNu[iMarker]                      = new su2double [nSpanWiseSections + 1]();
    AverageKine[iMarker]                    = new su2double [nSpanWiseSections + 1]();
    AverageOmega[iMarker]                   = new su2double [nSpanWiseSections + 1]();
    ExtAverageNu[iMarker]                   = new su2double [nSpanWiseSections + 1]();
    ExtAverageKine[iMarker]                 = new su2double [nSpanWiseSections + 1]();
    ExtAverageOmega[iMarker]                = new su2double [nSpanWiseSections + 1]();

    for(iSpan = 0; iSpan < nSpanWiseSections + 1; iSpan++){
      AverageVelocity[iMarker][iSpan]           = new su2double [nDim]();
      AverageTurboVelocity[iMarker][iSpan]      = new su2double [nDim]();
      OldAverageTurboVelocity[iMarker][iSpan]   = new su2double [nDim]();
      ExtAverageTurboVelocity[iMarker][iSpan]   = new su2double [nDim]();
      AverageFlux[iMarker][iSpan]               = new su2double [nVar]();
      SpanTotalFlux[iMarker][iSpan]             = new su2double [nVar]();
    }
  }

  /*--- Initialize primitive quantities for turboperformace ---*/

  nMarkerTurboPerf = config->GetnMarker_TurboPerformance();

  DensityIn                     = new su2double*[nMarkerTurboPerf];
  PressureIn                    = new su2double*[nMarkerTurboPerf];
  TurboVelocityIn               = new su2double**[nMarkerTurboPerf];
  DensityOut                    = new su2double*[nMarkerTurboPerf];
  PressureOut                   = new su2double*[nMarkerTurboPerf];
  TurboVelocityOut              = new su2double**[nMarkerTurboPerf];
  KineIn                        = new su2double*[nMarkerTurboPerf];
  OmegaIn                       = new su2double*[nMarkerTurboPerf];
  NuIn                          = new su2double*[nMarkerTurboPerf];
  KineOut                       = new su2double*[nMarkerTurboPerf];
  OmegaOut                      = new su2double*[nMarkerTurboPerf];
  NuOut                         = new su2double*[nMarkerTurboPerf];

  for (iMarker = 0; iMarker < nMarkerTurboPerf; iMarker++) {
    DensityIn[iMarker]          = new su2double [nSpanMax + 1]();
    PressureIn[iMarker]         = new su2double [nSpanMax + 1]();
    TurboVelocityIn[iMarker]    = new su2double*[nSpanMax + 1]();
    DensityOut[iMarker]         = new su2double [nSpanMax + 1]();
    PressureOut[iMarker]        = new su2double [nSpanMax + 1]();
    TurboVelocityOut[iMarker]   = new su2double*[nSpanMax + 1]();
    KineIn[iMarker]             = new su2double [nSpanMax + 1]();
    OmegaIn[iMarker]            = new su2double [nSpanMax + 1]();
    NuIn[iMarker]               = new su2double [nSpanMax + 1]();
    KineOut[iMarker]            = new su2double [nSpanMax + 1]();
    OmegaOut[iMarker]           = new su2double [nSpanMax + 1]();
    NuOut[iMarker]              = new su2double [nSpanMax + 1]();

    for (iSpan = 0; iSpan < nSpanMax + 1; iSpan++) {
      TurboVelocityIn[iMarker][iSpan]    = new su2double[nDim]();
      TurboVelocityOut [iMarker][iSpan]  = new su2double[nDim]();
    }
  }


  /*--- Initialize quantities for NR BC ---*/

  if(config->GetBoolGiles()){

    CkInflow= new complex<su2double>** [nMarker];
    CkOutflow1= new complex<su2double>** [nMarker];
    CkOutflow2= new complex<su2double>** [nMarker];

    for (iMarker = 0; iMarker < nMarker; iMarker++) {
      CkInflow[iMarker]= new complex<su2double>*[nSpanWiseSections];
      CkOutflow1[iMarker]= new complex<su2double>*[nSpanWiseSections];
      CkOutflow2[iMarker]= new complex<su2double>*[nSpanWiseSections];

      for(iSpan = 0; iSpan < nSpanWiseSections; iSpan++) {
        CkInflow[iMarker][iSpan]= new complex<su2double>[2*geometry->GetnFreqSpanMax(INFLOW)+1];
        CkOutflow1[iMarker][iSpan]= new complex<su2double>[2*geometry->GetnFreqSpanMax(OUTFLOW)+1];
        CkOutflow2[iMarker][iSpan]= new complex<su2double>[2*geometry->GetnFreqSpanMax(OUTFLOW)+1];

        for (iVar = 0; iVar <2*geometry->GetnFreqSpanMax(INFLOW)+1; iVar++) {
          CkInflow[iMarker][iSpan][iVar]= complex<su2double>(0.0,0.0);
        }

        for (iVar = 0; iVar <2*geometry->GetnFreqSpanMax(OUTFLOW)+1; iVar++) {
          CkOutflow1[iMarker][iSpan][iVar]= complex<su2double>(0.0,0.0);
          CkOutflow2[iMarker][iSpan][iVar]= complex<su2double>(0.0,0.0);
        }
      }
    }
  }


}

void CEulerSolver::Set_MPI_ActDisk(CSolver **solver_container, CGeometry *geometry, CConfig *config) {

  unsigned long iter,  iPoint, iVertex, jVertex, iPointTotal,
  Buffer_Send_nPointTotal = 0;
  long iGlobalIndex, iGlobal;
  unsigned short iVar, iMarker, jMarker;
  long nDomain = 0, iDomain, jDomain;
  //bool ActDisk_Perimeter;
  bool rans = (config->GetKind_Turb_Model() != NONE) && (solver_container[TURB_SOL] != nullptr);

  unsigned short nPrimVar_ = nPrimVar;
  if (rans) nPrimVar_ += 2; // Add two extra variables for the turbulence.

  /*--- MPI status and request arrays for non-blocking communications ---*/

  SU2_MPI::Status status;
  SU2_MPI::Request req;

  /*--- Define buffer vector interior domain ---*/

  su2double *Buffer_Send_PrimVar = nullptr;
  long      *Buffer_Send_Data    = nullptr;

  unsigned long *nPointTotal_s = new unsigned long[size];
  unsigned long *nPointTotal_r = new unsigned long[size];
  su2double *iPrimVar = new su2double [nPrimVar_];

  unsigned long Buffer_Size_PrimVar = 0;
  unsigned long Buffer_Size_Data    = 0;

  unsigned long PointTotal_Counter = 0;

  /*--- Allocate the memory that we only need if we have MPI support ---*/

  su2double *Buffer_Receive_PrimVar = nullptr;
  long      *Buffer_Receive_Data    = nullptr;

  /*--- Basic dimensionalization ---*/

  nDomain = size;

  /*--- This loop gets the array sizes of points for each
   rank to send to each other rank. ---*/

  for (iDomain = 0; iDomain < nDomain; iDomain++) {

    /*--- Loop over the markers to perform the dimensionalizaton
     of the domain variables ---*/

    Buffer_Send_nPointTotal = 0;

    /*--- Loop over all of the markers and count the number of each
     type of point and element that needs to be sent. ---*/

    for (iMarker = 0; iMarker < config->GetnMarker_All(); iMarker++) {
      if ((config->GetMarker_All_KindBC(iMarker) == ACTDISK_INLET) ||
          (config->GetMarker_All_KindBC(iMarker) == ACTDISK_OUTLET)) {
        for (iVertex = 0; iVertex < geometry->nVertex[iMarker]; iVertex++) {
          //ActDisk_Perimeter = geometry->vertex[iMarker][iVertex]->GetActDisk_Perimeter();
          iPoint = geometry->vertex[iMarker][iVertex]->GetNode();
          jDomain = geometry->vertex[iMarker][iVertex]->GetDonorProcessor();
//          if ((iDomain == jDomain) && (geometry->nodes->GetDomain(iPoint)) && (!ActDisk_Perimeter)) {
          if ((iDomain == jDomain) && (geometry->nodes->GetDomain(iPoint))) {
            Buffer_Send_nPointTotal++;
          }
        }
      }
    }

    /*--- Store the counts on a partition by partition basis. ---*/

    nPointTotal_s[iDomain] = Buffer_Send_nPointTotal;

    /*--- Total counts for allocating send buffers below ---*/

    Buffer_Size_PrimVar += nPointTotal_s[iDomain]*(nPrimVar_);
    Buffer_Size_Data += nPointTotal_s[iDomain]*(3);

  }

  /*--- Allocate the buffer vectors in the appropiate domain (master, iDomain) ---*/

  Buffer_Send_PrimVar = new su2double[Buffer_Size_PrimVar];
  Buffer_Send_Data    = new long[Buffer_Size_Data];

  /*--- Now that we know the sizes of the point, we can
   allocate and send the information in large chunks to all processors. ---*/

  for (iDomain = 0; iDomain < nDomain; iDomain++) {

    /*--- A rank does not communicate with itself through MPI ---*/

    if (rank != iDomain) {

      /*--- Communicate the counts to iDomain with non-blocking sends ---*/

      SU2_MPI::Isend(&nPointTotal_s[iDomain], 1, MPI_UNSIGNED_LONG, iDomain, iDomain, SU2_MPI::GetComm(), &req);
      SU2_MPI::Request_free(&req);

    } else {

      /*--- If iDomain = rank, we simply copy values into place in memory ---*/

      nPointTotal_r[iDomain] = nPointTotal_s[iDomain];

    }

    /*--- Receive the counts. All processors are sending their counters to
     iDomain up above, so only iDomain needs to perform the recv here from
     all other ranks. ---*/

    if (rank == iDomain) {

      for (jDomain = 0; jDomain < size; jDomain++) {

        /*--- A rank does not communicate with itself through MPI ---*/

        if (rank != jDomain) {

          /*--- Recv the data by probing for the current sender, jDomain,
           first and then receiving the values from it. ---*/

          SU2_MPI::Recv(&nPointTotal_r[jDomain], 1, MPI_UNSIGNED_LONG, jDomain, rank, SU2_MPI::GetComm(), &status);

        }
      }

    }
  }

  /*--- Wait for the non-blocking sends to complete. ---*/

  SU2_MPI::Barrier(SU2_MPI::GetComm());

  /*--- Initialize the counters for the larger send buffers (by domain) ---*/

  PointTotal_Counter  = 0;

  for (iDomain = 0; iDomain < nDomain; iDomain++) {

    /*--- Set the value of the interior geometry. Initialize counters. ---*/

    iPointTotal = 0;

    /*--- Load up the actual values into the buffers for sending. ---*/

    for (iMarker = 0; iMarker < config->GetnMarker_All(); iMarker++) {

      if ((config->GetMarker_All_KindBC(iMarker) == ACTDISK_INLET) ||
          (config->GetMarker_All_KindBC(iMarker) == ACTDISK_OUTLET)) {
        for (iVertex = 0; iVertex < geometry->nVertex[iMarker]; iVertex++) {
          iPoint = geometry->vertex[iMarker][iVertex]->GetNode();

          jDomain = geometry->vertex[iMarker][iVertex]->GetDonorProcessor();
          //ActDisk_Perimeter = geometry->vertex[iMarker][iVertex]->GetActDisk_Perimeter();

//          if ((iDomain == jDomain) && (geometry->nodes->GetDomain(iPoint)) && (!ActDisk_Perimeter)) {
          if ((iDomain == jDomain) && (geometry->nodes->GetDomain(iPoint))) {

            for (iVar = 0; iVar < nPrimVar; iVar++) {
              Buffer_Send_PrimVar[(nPrimVar_)*(PointTotal_Counter+iPointTotal)+iVar] = nodes->GetPrimitive(iPoint,iVar);
            }
            if (rans) {
              Buffer_Send_PrimVar[(nPrimVar_)*(PointTotal_Counter+iPointTotal)+nPrimVar] = solver_container[TURB_SOL]->GetNodes()->GetSolution(iPoint,0);
              Buffer_Send_PrimVar[(nPrimVar_)*(PointTotal_Counter+iPointTotal)+(nPrimVar+1)] = 0.0;
            }

            iGlobalIndex = geometry->nodes->GetGlobalIndex(iPoint);
            jVertex = geometry->vertex[iMarker][iVertex]->GetDonorVertex();
            jMarker = geometry->vertex[iMarker][iVertex]->GetDonorMarker();

            Buffer_Send_Data[(3)*(PointTotal_Counter+iPointTotal)+(0)]  = iGlobalIndex;
            Buffer_Send_Data[(3)*(PointTotal_Counter+iPointTotal)+(1)] = jVertex;
            Buffer_Send_Data[(3)*(PointTotal_Counter+iPointTotal)+(2)]  = jMarker;

            iPointTotal++;

          }

        }

      }

    }

    /*--- Send the buffers with the geometrical information ---*/

    if (iDomain != rank) {

      /*--- Communicate the coordinates, global index, colors, and element
       date to iDomain with non-blocking sends. ---*/

      SU2_MPI::Isend(&Buffer_Send_PrimVar[PointTotal_Counter*(nPrimVar_)],
                     nPointTotal_s[iDomain]*(nPrimVar_), MPI_DOUBLE, iDomain,
                     iDomain,  SU2_MPI::GetComm(), &req);
      SU2_MPI::Request_free(&req);

      SU2_MPI::Isend(&Buffer_Send_Data[PointTotal_Counter*(3)],
                     nPointTotal_s[iDomain]*(3), MPI_LONG, iDomain,
                     iDomain+nDomain,  SU2_MPI::GetComm(), &req);
      SU2_MPI::Request_free(&req);
    }

    else {

      /*--- Allocate local memory for the local recv of the elements ---*/

      Buffer_Receive_PrimVar            = new su2double[nPointTotal_s[iDomain]*(nPrimVar_)];
      Buffer_Receive_Data               = new long[nPointTotal_s[iDomain]*(3)];

      for (iter = 0; iter < nPointTotal_s[iDomain]*(nPrimVar_); iter++)
        Buffer_Receive_PrimVar[iter] = Buffer_Send_PrimVar[PointTotal_Counter*(nPrimVar_)+iter];

      for (iter = 0; iter < nPointTotal_s[iDomain]*(3); iter++)
        Buffer_Receive_Data[iter] = Buffer_Send_Data[PointTotal_Counter*(3)+iter];


      /*--- Recv the point data from ourselves (same procedure as above) ---*/

      for (iPoint = 0; iPoint < nPointTotal_r[iDomain]; iPoint++) {

        for (iVar = 0; iVar < nPrimVar_; iVar++)
          iPrimVar[iVar] = Buffer_Receive_PrimVar[iPoint*(nPrimVar_)+iVar];

        iGlobal       =  Buffer_Receive_Data[iPoint*(3)+(0)];
        iVertex      =  Buffer_Receive_Data[iPoint*(3)+(1)];
        iMarker      = Buffer_Receive_Data[iPoint*(3)+(2)];

        for (iVar = 0; iVar < nPrimVar_; iVar++)
          DonorPrimVar[iMarker][iVertex][iVar] = iPrimVar[iVar];

        SetDonorGlobalIndex(iMarker, iVertex, iGlobal);

      }

      /*--- Delete memory for recv the point stuff ---*/

      delete [] Buffer_Receive_PrimVar;
      delete [] Buffer_Receive_Data;

    }

    /*--- Increment the counters for the send buffers (iDomain loop) ---*/

    PointTotal_Counter += iPointTotal;

  }

  /*--- Wait for the non-blocking sends to complete. ---*/

  SU2_MPI::Barrier(SU2_MPI::GetComm());

  /*--- The next section begins the recv of all data for the interior
   points/elements in the mesh. First, create the domain structures for
   the points on this rank. First, we recv all of the point data ---*/

  for (iDomain = 0; iDomain < size; iDomain++) {

    if (rank != iDomain) {

#ifdef HAVE_MPI

      /*--- Allocate the receive buffer vector. Send the colors so that we
       know whether what we recv is an owned or halo node. ---*/

      Buffer_Receive_PrimVar            = new su2double [nPointTotal_r[iDomain]*(nPrimVar_)];
      Buffer_Receive_Data               = new long [nPointTotal_r[iDomain]*(3)];

      /*--- Receive the buffers with the coords, global index, and colors ---*/

      SU2_MPI::Recv(Buffer_Receive_PrimVar, nPointTotal_r[iDomain]*(nPrimVar_) , MPI_DOUBLE,
                    iDomain, rank, SU2_MPI::GetComm(), &status);

      SU2_MPI::Recv(Buffer_Receive_Data, nPointTotal_r[iDomain]*(3) , MPI_LONG,
                    iDomain, rank+nDomain, SU2_MPI::GetComm(), &status);

      /*--- Loop over all of the points that we have recv'd and store the
       coords, global index vertex and markers ---*/

      for (iPoint = 0; iPoint < nPointTotal_r[iDomain]; iPoint++) {

        iGlobal      = Buffer_Receive_Data[iPoint*(3)+(0)];
        iVertex      = Buffer_Receive_Data[iPoint*(3)+(1)];
        iMarker      = Buffer_Receive_Data[iPoint*(3)+(2)];

        for (iVar = 0; iVar < nPrimVar_; iVar++)
          iPrimVar[iVar] = Buffer_Receive_PrimVar[iPoint*(nPrimVar_)+iVar];

        for (iVar = 0; iVar < nPrimVar_; iVar++) {
          DonorPrimVar[iMarker][iVertex][iVar] = iPrimVar[iVar];
        }

        SetDonorGlobalIndex(iMarker, iVertex, iGlobal);

      }

      /*--- Delete memory for recv the point stuff ---*/

      delete [] Buffer_Receive_PrimVar;
      delete [] Buffer_Receive_Data;

#endif

    }

  }

  /*--- Wait for the non-blocking sends to complete. ---*/

  SU2_MPI::Barrier(SU2_MPI::GetComm());

  /*--- Free all of the memory used for communicating points and elements ---*/

  delete[] Buffer_Send_PrimVar;
  delete[] Buffer_Send_Data;

  /*--- Release all of the temporary memory ---*/

  delete [] nPointTotal_s;
  delete [] nPointTotal_r;
  delete [] iPrimVar;

}

void CEulerSolver::Set_MPI_Nearfield(CGeometry *geometry, CConfig *config) {

  unsigned long iter,  iPoint, iVertex, jVertex, iPointTotal,
  Buffer_Send_nPointTotal = 0;
  long iGlobalIndex, iGlobal;
  unsigned short iVar, iMarker, jMarker;
  long nDomain = 0, iDomain, jDomain;

  /*--- MPI status and request arrays for non-blocking communications ---*/

  SU2_MPI::Status status;
  SU2_MPI::Request req;

  /*--- Define buffer vector interior domain ---*/

  su2double        *Buffer_Send_PrimVar          = nullptr;

  unsigned long *nPointTotal_s = new unsigned long[size];
  unsigned long *nPointTotal_r = new unsigned long[size];
  su2double     *iPrimVar      = new su2double [nPrimVar];

  unsigned long Buffer_Size_PrimVar = 0;
  unsigned long PointTotal_Counter = 0;

  /*--- Allocate the memory that we only need if we have MPI support ---*/

  su2double* Buffer_Receive_PrimVar = nullptr;

  /*--- Basic dimensionalization ---*/

  nDomain = size;

  /*--- This loop gets the array sizes of points for each
   rank to send to each other rank. ---*/

  for (iDomain = 0; iDomain < nDomain; iDomain++) {

    /*--- Loop over the markers to perform the dimensionalizaton
     of the domain variables ---*/

    Buffer_Send_nPointTotal = 0;

    /*--- Loop over all of the markers and count the number of each
     type of point and element that needs to be sent. ---*/

    for (iMarker = 0; iMarker < config->GetnMarker_All(); iMarker++) {
      if (config->GetMarker_All_KindBC(iMarker) == NEARFIELD_BOUNDARY) {
        for (iVertex = 0; iVertex < geometry->nVertex[iMarker]; iVertex++) {
          iPoint = geometry->vertex[iMarker][iVertex]->GetNode();
          jDomain = geometry->vertex[iMarker][iVertex]->GetDonorProcessor();
          if ((iDomain == jDomain) && (geometry->nodes->GetDomain(iPoint))) {
            Buffer_Send_nPointTotal++;
          }
        }
      }
    }

    /*--- Store the counts on a partition by partition basis. ---*/

    nPointTotal_s[iDomain] = Buffer_Send_nPointTotal;

    /*--- Total counts for allocating send buffers below ---*/

    Buffer_Size_PrimVar += nPointTotal_s[iDomain]*(nPrimVar+3);

  }

  /*--- Allocate the buffer vectors in the appropiate domain (master, iDomain) ---*/

  Buffer_Send_PrimVar = new su2double[Buffer_Size_PrimVar];

  /*--- Now that we know the sizes of the point, we can
   allocate and send the information in large chunks to all processors. ---*/

  for (iDomain = 0; iDomain < nDomain; iDomain++) {

    /*--- A rank does not communicate with itself through MPI ---*/

    if (rank != iDomain) {

      /*--- Communicate the counts to iDomain with non-blocking sends ---*/

      SU2_MPI::Isend(&nPointTotal_s[iDomain], 1, MPI_UNSIGNED_LONG, iDomain, iDomain, SU2_MPI::GetComm(), &req);
      SU2_MPI::Request_free(&req);

    } else {

      /*--- If iDomain = rank, we simply copy values into place in memory ---*/

      nPointTotal_r[iDomain] = nPointTotal_s[iDomain];

    }

    /*--- Receive the counts. All processors are sending their counters to
     iDomain up above, so only iDomain needs to perform the recv here from
     all other ranks. ---*/

    if (rank == iDomain) {

      for (jDomain = 0; jDomain < size; jDomain++) {

        /*--- A rank does not communicate with itself through MPI ---*/

        if (rank != jDomain) {

          /*--- Recv the data by probing for the current sender, jDomain,
           first and then receiving the values from it. ---*/

          SU2_MPI::Recv(&nPointTotal_r[jDomain], 1, MPI_UNSIGNED_LONG, jDomain, rank, SU2_MPI::GetComm(), &status);

        }
      }

    }
  }

  /*--- Wait for the non-blocking sends to complete. ---*/

  SU2_MPI::Barrier(SU2_MPI::GetComm());

  /*--- Initialize the counters for the larger send buffers (by domain) ---*/

  PointTotal_Counter  = 0;

  for (iDomain = 0; iDomain < nDomain; iDomain++) {

    /*--- Set the value of the interior geometry. Initialize counters. ---*/

    iPointTotal = 0;

    /*--- Load up the actual values into the buffers for sending. ---*/

    for (iMarker = 0; iMarker < config->GetnMarker_All(); iMarker++) {

      if (config->GetMarker_All_KindBC(iMarker) == NEARFIELD_BOUNDARY) {

        for (iVertex = 0; iVertex < geometry->nVertex[iMarker]; iVertex++) {
          iPoint = geometry->vertex[iMarker][iVertex]->GetNode();
          jDomain = geometry->vertex[iMarker][iVertex]->GetDonorProcessor();
          if ((iDomain == jDomain) && (geometry->nodes->GetDomain(iPoint))) {
            iGlobalIndex = geometry->nodes->GetGlobalIndex(iPoint);
            jVertex = geometry->vertex[iMarker][iVertex]->GetDonorVertex();
            jMarker = geometry->vertex[iMarker][iVertex]->GetDonorMarker();
            for (iVar = 0; iVar < nPrimVar; iVar++) {
              Buffer_Send_PrimVar[(nPrimVar+3)*(PointTotal_Counter+iPointTotal)+iVar] = nodes->GetPrimitive(iPoint,iVar);
            }
            Buffer_Send_PrimVar[(nPrimVar+3)*(PointTotal_Counter+iPointTotal)+(nPrimVar+0)] = su2double(iGlobalIndex);
            Buffer_Send_PrimVar[(nPrimVar+3)*(PointTotal_Counter+iPointTotal)+(nPrimVar+1)] = su2double(jVertex);
            Buffer_Send_PrimVar[(nPrimVar+3)*(PointTotal_Counter+iPointTotal)+(nPrimVar+2)] = su2double(jMarker);

            iPointTotal++;

          }

        }

      }

    }

    /*--- Send the buffers with the geometrical information ---*/

    if (iDomain != rank) {

      /*--- Communicate the coordinates, global index, colors, and element
       date to iDomain with non-blocking sends. ---*/

      SU2_MPI::Isend(&Buffer_Send_PrimVar[PointTotal_Counter*(nPrimVar+3)],
                     nPointTotal_s[iDomain]*(nPrimVar+3), MPI_DOUBLE, iDomain,
                     iDomain,  SU2_MPI::GetComm(), &req);
      SU2_MPI::Request_free(&req);
    }

    else {

      /*--- Allocate local memory for the local recv of the elements ---*/

      Buffer_Receive_PrimVar = new su2double[nPointTotal_s[iDomain]*(nPrimVar+3)];

      for (iter = 0; iter < nPointTotal_s[iDomain]*(nPrimVar+3); iter++)
        Buffer_Receive_PrimVar[iter] = Buffer_Send_PrimVar[PointTotal_Counter*(nPrimVar+3)+iter];

      /*--- Recv the point data from ourselves (same procedure as above) ---*/

      for (iPoint = 0; iPoint < nPointTotal_r[iDomain]; iPoint++) {

        iGlobal      = SU2_TYPE::Int(Buffer_Receive_PrimVar[iPoint*(nPrimVar+3)+(nPrimVar+0)]);
        iVertex      = SU2_TYPE::Int(Buffer_Receive_PrimVar[iPoint*(nPrimVar+3)+(nPrimVar+1)]);
        iMarker      = SU2_TYPE::Int(Buffer_Receive_PrimVar[iPoint*(nPrimVar+3)+(nPrimVar+2)]);
        for (iVar = 0; iVar < nPrimVar; iVar++)
          iPrimVar[iVar] = Buffer_Receive_PrimVar[iPoint*(nPrimVar+3)+iVar];

        if (iVertex < 0.0) cout <<" Negative iVertex (receive)" << endl;
        if (iMarker < 0.0) cout <<" Negative iMarker (receive)" << endl;

        if (iMarker > nMarker) cout << "ERROR" <<  endl;
        if (iVertex > geometry->nVertex[iMarker]) cout << "ERROR" <<  endl;

        for (iVar = 0; iVar < nPrimVar; iVar++)
          DonorPrimVar[iMarker][iVertex][iVar] = iPrimVar[iVar];

        SetDonorGlobalIndex(iMarker, iVertex, iGlobal);

      }

      /*--- Delete memory for recv the point stuff ---*/

      delete [] Buffer_Receive_PrimVar;

    }

    /*--- Increment the counters for the send buffers (iDomain loop) ---*/

    PointTotal_Counter += iPointTotal;

  }

  /*--- Wait for the non-blocking sends to complete. ---*/

  SU2_MPI::Barrier(SU2_MPI::GetComm());

  /*--- The next section begins the recv of all data for the interior
   points/elements in the mesh. First, create the domain structures for
   the points on this rank. First, we recv all of the point data ---*/

  for (iDomain = 0; iDomain < size; iDomain++) {

    if (rank != iDomain) {

#ifdef HAVE_MPI

      /*--- Allocate the receive buffer vector. Send the colors so that we
       know whether what we recv is an owned or halo node. ---*/

      Buffer_Receive_PrimVar = new su2double [nPointTotal_r[iDomain]*(nPrimVar+3)];

      /*--- Receive the buffers with the coords, global index, and colors ---*/

      SU2_MPI::Recv(Buffer_Receive_PrimVar, nPointTotal_r[iDomain]*(nPrimVar+3) , MPI_DOUBLE,
                    iDomain, rank, SU2_MPI::GetComm(), &status);

      /*--- Loop over all of the points that we have recv'd and store the
       coords, global index vertex and markers ---*/

      for (iPoint = 0; iPoint < nPointTotal_r[iDomain]; iPoint++) {

        iGlobal      = SU2_TYPE::Int(Buffer_Receive_PrimVar[iPoint*(nPrimVar+3)+(nPrimVar+0)]);
        iVertex      = SU2_TYPE::Int(Buffer_Receive_PrimVar[iPoint*(nPrimVar+3)+(nPrimVar+1)]);
        iMarker      = SU2_TYPE::Int(Buffer_Receive_PrimVar[iPoint*(nPrimVar+3)+(nPrimVar+2)]);
        for (iVar = 0; iVar < nPrimVar; iVar++)
          iPrimVar[iVar] = Buffer_Receive_PrimVar[iPoint*(nPrimVar+3)+iVar];

        if (iVertex < 0.0) cout <<" Negative iVertex (receive)" << endl;
        if (iMarker < 0.0) cout <<" Negative iMarker (receive)" << endl;

        if (iMarker > nMarker) cout << "ERROR" <<  endl;
        if (iVertex > geometry->nVertex[iMarker]) cout << "ERROR" <<  endl;

        for (iVar = 0; iVar < nPrimVar; iVar++)
          DonorPrimVar[iMarker][iVertex][iVar] = iPrimVar[iVar];

        SetDonorGlobalIndex(iMarker, iVertex, iGlobal);

      }

      /*--- Delete memory for recv the point stuff ---*/

      delete [] Buffer_Receive_PrimVar;

#endif

    }

  }

  /*--- Wait for the non-blocking sends to complete. ---*/

  SU2_MPI::Barrier(SU2_MPI::GetComm());

  /*--- Free all of the memory used for communicating points and elements ---*/

  delete[] Buffer_Send_PrimVar;

  /*--- Release all of the temporary memory ---*/

  delete [] nPointTotal_s;
  delete [] nPointTotal_r;
  delete [] iPrimVar;

}

void CEulerSolver::SetNondimensionalization(CConfig *config, unsigned short iMesh) {

  su2double Temperature_FreeStream = 0.0, Mach2Vel_FreeStream = 0.0, ModVel_FreeStream = 0.0,
  Energy_FreeStream = 0.0, ModVel_FreeStreamND = 0.0, Velocity_Reynolds = 0.0,
  Omega_FreeStream = 0.0, Omega_FreeStreamND = 0.0, Viscosity_FreeStream = 0.0,
  Density_FreeStream = 0.0, Pressure_FreeStream = 0.0, Tke_FreeStream = 0.0,
  Length_Ref = 0.0, Density_Ref = 0.0, Pressure_Ref = 0.0, Velocity_Ref = 0.0,
  Temperature_Ref = 0.0, Time_Ref = 0.0, Omega_Ref = 0.0, Force_Ref = 0.0,
  Gas_Constant_Ref = 0.0, Viscosity_Ref = 0.0, Conductivity_Ref = 0.0, Energy_Ref= 0.0,
  Froude = 0.0, Pressure_FreeStreamND = 0.0, Density_FreeStreamND = 0.0,
  Temperature_FreeStreamND = 0.0, Gas_ConstantND = 0.0,
  Velocity_FreeStreamND[3] = {0.0, 0.0, 0.0}, Viscosity_FreeStreamND = 0.0,
  Tke_FreeStreamND = 0.0, Energy_FreeStreamND = 0.0,
  Total_UnstTimeND = 0.0, Delta_UnstTimeND = 0.0, TgammaR = 0.0, Heat_Flux_Ref = 0.0;

  unsigned short iDim;

  /*--- Local variables ---*/

  su2double Alpha         = config->GetAoA()*PI_NUMBER/180.0;
  su2double Beta          = config->GetAoS()*PI_NUMBER/180.0;
  su2double Mach          = config->GetMach();
  su2double Reynolds      = config->GetReynolds();
  bool unsteady           = (config->GetTime_Marching() != NO);
  bool viscous            = config->GetViscous();
  bool gravity            = config->GetGravityForce();
  bool turbulent          = (config->GetKind_Turb_Model() != NONE);
  bool tkeNeeded          = (turbulent && (config->GetKind_Turb_Model() == SST || config->GetKind_Turb_Model() == SST_SUST));
  bool free_stream_temp   = (config->GetKind_FreeStreamOption() == TEMPERATURE_FS);
  bool reynolds_init      = (config->GetKind_InitOption() == REYNOLDS);
  bool aeroelastic        = config->GetAeroelastic_Simulation();

  /*--- Set temperature via the flutter speed index ---*/
  if (aeroelastic) {
    su2double vf             = config->GetAeroelastic_Flutter_Speed_Index();
    su2double w_alpha        = config->GetAeroelastic_Frequency_Pitch();
    su2double b              = config->GetLength_Reynolds()/2.0; // airfoil semichord, Reynolds length is by defaul 1.0
    su2double mu             = config->GetAeroelastic_Airfoil_Mass_Ratio();
    // The temperature times gamma times the gas constant. Depending on the FluidModel temp is calculated below.
    TgammaR = ((vf*vf)*(b*b)*(w_alpha*w_alpha)*mu) / (Mach*Mach);
  }

  /*--- Compressible non dimensionalization ---*/

  /*--- Compute the Free Stream velocity, using the Mach number ---*/

  Pressure_FreeStream = config->GetPressure_FreeStream();
  Density_FreeStream  = config->GetDensity_FreeStream();
  Temperature_FreeStream = config->GetTemperature_FreeStream();

  CFluidModel* auxFluidModel = nullptr;

  switch (config->GetKind_FluidModel()) {

    case STANDARD_AIR:

      switch (config->GetSystemMeasurements()) {
        case SI: config->SetGas_Constant(287.058); break;
        case US: config->SetGas_Constant(1716.49); break;
      }

      auxFluidModel = new CIdealGas(1.4, config->GetGas_Constant());

      if (free_stream_temp && aeroelastic) {
        Temperature_FreeStream = TgammaR / (config->GetGas_Constant()*1.4);
        config->SetTemperature_FreeStream(Temperature_FreeStream);
      }
      break;

    case IDEAL_GAS:

      auxFluidModel = new CIdealGas(Gamma, config->GetGas_Constant());
      break;

    case VW_GAS:

      auxFluidModel = new CVanDerWaalsGas(Gamma, config->GetGas_Constant(),
                 config->GetPressure_Critical(), config->GetTemperature_Critical());
      break;

    case PR_GAS:

      auxFluidModel = new CPengRobinson(Gamma, config->GetGas_Constant(), config->GetPressure_Critical(),
                                        config->GetTemperature_Critical(), config->GetAcentric_Factor());
      break;

    default:
      SU2_MPI::Error("Unknown fluid model.", CURRENT_FUNCTION);
      break;
  }

  if (free_stream_temp) {
    auxFluidModel->SetTDState_PT(Pressure_FreeStream, Temperature_FreeStream);
    Density_FreeStream = auxFluidModel->GetDensity();
    config->SetDensity_FreeStream(Density_FreeStream);
  }
  else {
    auxFluidModel->SetTDState_Prho(Pressure_FreeStream, Density_FreeStream );
    Temperature_FreeStream = auxFluidModel->GetTemperature();
    config->SetTemperature_FreeStream(Temperature_FreeStream);
  }

  Mach2Vel_FreeStream = auxFluidModel->GetSoundSpeed();

  /*--- Compute the Free Stream velocity, using the Mach number ---*/

  if (nDim == 2) {
    config->GetVelocity_FreeStream()[0] = cos(Alpha)*Mach*Mach2Vel_FreeStream;
    config->GetVelocity_FreeStream()[1] = sin(Alpha)*Mach*Mach2Vel_FreeStream;
  }
  if (nDim == 3) {
    config->GetVelocity_FreeStream()[0] = cos(Alpha)*cos(Beta)*Mach*Mach2Vel_FreeStream;
    config->GetVelocity_FreeStream()[1] = sin(Beta)*Mach*Mach2Vel_FreeStream;
    config->GetVelocity_FreeStream()[2] = sin(Alpha)*cos(Beta)*Mach*Mach2Vel_FreeStream;
  }

  /*--- Compute the modulus of the free stream velocity ---*/

  ModVel_FreeStream = 0.0;
  for (iDim = 0; iDim < nDim; iDim++)
    ModVel_FreeStream += config->GetVelocity_FreeStream()[iDim]*config->GetVelocity_FreeStream()[iDim];
  ModVel_FreeStream = sqrt(ModVel_FreeStream); config->SetModVel_FreeStream(ModVel_FreeStream);

  /*--- Viscous initialization ---*/

  if (viscous) {

    /*--- The dimensional viscosity is needed to determine the free-stream conditions.
          To accomplish this, simply set the non-dimensional coefficients to the
          dimensional ones. This will be overruled later.---*/
    config->SetMu_RefND(config->GetMu_Ref());
    config->SetMu_Temperature_RefND(config->GetMu_Temperature_Ref());
    config->SetMu_SND(config->GetMu_S());

    config->SetMu_ConstantND(config->GetMu_Constant());

    /*--- Reynolds based initialization ---*/

    if (reynolds_init) {

      /*--- First, check if there is mesh motion. If yes, use the Mach
         number relative to the body to initialize the flow. ---*/

      if (dynamic_grid) Velocity_Reynolds = config->GetMach_Motion()*Mach2Vel_FreeStream;
      else Velocity_Reynolds = ModVel_FreeStream;

      /*--- For viscous flows, pressure will be computed from a density
            that is found from the Reynolds number. The viscosity is computed
            from the dimensional version of Sutherland's law or the constant
            viscosity, depending on the input option.---*/

      auxFluidModel->SetLaminarViscosityModel(config);

      Viscosity_FreeStream = auxFluidModel->GetLaminarViscosity();
      config->SetViscosity_FreeStream(Viscosity_FreeStream);

      Density_FreeStream = Reynolds*Viscosity_FreeStream/(Velocity_Reynolds*config->GetLength_Reynolds());
      config->SetDensity_FreeStream(Density_FreeStream);
      auxFluidModel->SetTDState_rhoT(Density_FreeStream, Temperature_FreeStream);
      Pressure_FreeStream = auxFluidModel->GetPressure();
      config->SetPressure_FreeStream(Pressure_FreeStream);
      Energy_FreeStream = auxFluidModel->GetStaticEnergy() + 0.5*ModVel_FreeStream*ModVel_FreeStream;

    }

    /*--- Thermodynamics quantities based initialization ---*/

    else {

      auxFluidModel->SetLaminarViscosityModel(config);
      Viscosity_FreeStream = auxFluidModel->GetLaminarViscosity();
      config->SetViscosity_FreeStream(Viscosity_FreeStream);
      Energy_FreeStream = auxFluidModel->GetStaticEnergy() + 0.5*ModVel_FreeStream*ModVel_FreeStream;

    }

    /*--- Turbulence kinetic energy ---*/

    Tke_FreeStream  = 3.0/2.0*(ModVel_FreeStream*ModVel_FreeStream*config->GetTurbulenceIntensity_FreeStream()*config->GetTurbulenceIntensity_FreeStream());

  }
  else {

    /*--- For inviscid flow, energy is calculated from the specified
       FreeStream quantities using the proper gas law. ---*/

    Energy_FreeStream = auxFluidModel->GetStaticEnergy() + 0.5*ModVel_FreeStream*ModVel_FreeStream;

  }

  /*-- Compute the freestream energy. ---*/

  if (tkeNeeded) { Energy_FreeStream += Tke_FreeStream; }; config->SetEnergy_FreeStream(Energy_FreeStream);

  /*--- Compute non dimensional quantities. By definition,
     Lref is one because we have converted the grid to meters. ---*/

  if (config->GetRef_NonDim() == DIMENSIONAL) {
    Pressure_Ref      = 1.0;
    Density_Ref       = 1.0;
    Temperature_Ref   = 1.0;
  }
  else if (config->GetRef_NonDim() == FREESTREAM_PRESS_EQ_ONE) {
    Pressure_Ref      = Pressure_FreeStream;     // Pressure_FreeStream = 1.0
    Density_Ref       = Density_FreeStream;      // Density_FreeStream = 1.0
    Temperature_Ref   = Temperature_FreeStream;  // Temperature_FreeStream = 1.0
  }
  else if (config->GetRef_NonDim() == FREESTREAM_VEL_EQ_MACH) {
    Pressure_Ref      = Gamma*Pressure_FreeStream; // Pressure_FreeStream = 1.0/Gamma
    Density_Ref       = Density_FreeStream;        // Density_FreeStream = 1.0
    Temperature_Ref   = Temperature_FreeStream;    // Temp_FreeStream = 1.0
  }
  else if (config->GetRef_NonDim() == FREESTREAM_VEL_EQ_ONE) {
    Pressure_Ref      = Mach*Mach*Gamma*Pressure_FreeStream; // Pressure_FreeStream = 1.0/(Gamma*(M_inf)^2)
    Density_Ref       = Density_FreeStream;        // Density_FreeStream = 1.0
    Temperature_Ref   = Temperature_FreeStream;    // Temp_FreeStream = 1.0
  }
  config->SetPressure_Ref(Pressure_Ref);
  config->SetDensity_Ref(Density_Ref);
  config->SetTemperature_Ref(Temperature_Ref);

  Length_Ref        = 1.0;                                                         config->SetLength_Ref(Length_Ref);
  Velocity_Ref      = sqrt(config->GetPressure_Ref()/config->GetDensity_Ref());    config->SetVelocity_Ref(Velocity_Ref);
  Time_Ref          = Length_Ref/Velocity_Ref;                                     config->SetTime_Ref(Time_Ref);
  Omega_Ref         = Velocity_Ref/Length_Ref;                                     config->SetOmega_Ref(Omega_Ref);
  Force_Ref         = config->GetDensity_Ref()*Velocity_Ref*Velocity_Ref*Length_Ref*Length_Ref; config->SetForce_Ref(Force_Ref);
  Heat_Flux_Ref     = Density_Ref*Velocity_Ref*Velocity_Ref*Velocity_Ref;           config->SetHeat_Flux_Ref(Heat_Flux_Ref);
  Gas_Constant_Ref  = Velocity_Ref*Velocity_Ref/config->GetTemperature_Ref();      config->SetGas_Constant_Ref(Gas_Constant_Ref);
  Viscosity_Ref     = config->GetDensity_Ref()*Velocity_Ref*Length_Ref;            config->SetViscosity_Ref(Viscosity_Ref);
  Conductivity_Ref  = Viscosity_Ref*Gas_Constant_Ref;                              config->SetConductivity_Ref(Conductivity_Ref);
  Froude            = ModVel_FreeStream/sqrt(STANDARD_GRAVITY*Length_Ref);         config->SetFroude(Froude);

  /*--- Divide by reference values, to compute the non-dimensional free-stream values ---*/

  Pressure_FreeStreamND = Pressure_FreeStream/config->GetPressure_Ref();  config->SetPressure_FreeStreamND(Pressure_FreeStreamND);
  Density_FreeStreamND  = Density_FreeStream/config->GetDensity_Ref();    config->SetDensity_FreeStreamND(Density_FreeStreamND);

  for (iDim = 0; iDim < nDim; iDim++) {
    Velocity_FreeStreamND[iDim] = config->GetVelocity_FreeStream()[iDim]/Velocity_Ref; config->SetVelocity_FreeStreamND(Velocity_FreeStreamND[iDim], iDim);
  }

  Temperature_FreeStreamND = Temperature_FreeStream/config->GetTemperature_Ref(); config->SetTemperature_FreeStreamND(Temperature_FreeStreamND);

  Gas_ConstantND = config->GetGas_Constant()/Gas_Constant_Ref;    config->SetGas_ConstantND(Gas_ConstantND);


  ModVel_FreeStreamND = 0.0;
  for (iDim = 0; iDim < nDim; iDim++) ModVel_FreeStreamND += Velocity_FreeStreamND[iDim]*Velocity_FreeStreamND[iDim];
  ModVel_FreeStreamND    = sqrt(ModVel_FreeStreamND); config->SetModVel_FreeStreamND(ModVel_FreeStreamND);

  Viscosity_FreeStreamND = Viscosity_FreeStream / Viscosity_Ref;   config->SetViscosity_FreeStreamND(Viscosity_FreeStreamND);

  Tke_FreeStream  = 3.0/2.0*(ModVel_FreeStream*ModVel_FreeStream*config->GetTurbulenceIntensity_FreeStream()*config->GetTurbulenceIntensity_FreeStream());
  config->SetTke_FreeStream(Tke_FreeStream);

  Tke_FreeStreamND  = 3.0/2.0*(ModVel_FreeStreamND*ModVel_FreeStreamND*config->GetTurbulenceIntensity_FreeStream()*config->GetTurbulenceIntensity_FreeStream());
  config->SetTke_FreeStreamND(Tke_FreeStreamND);

  Omega_FreeStream = Density_FreeStream*Tke_FreeStream/(Viscosity_FreeStream*config->GetTurb2LamViscRatio_FreeStream());
  config->SetOmega_FreeStream(Omega_FreeStream);

  Omega_FreeStreamND = Density_FreeStreamND*Tke_FreeStreamND/(Viscosity_FreeStreamND*config->GetTurb2LamViscRatio_FreeStream());
  config->SetOmega_FreeStreamND(Omega_FreeStreamND);

  /*--- Initialize the dimensionless Fluid Model that will be used to solve the dimensionless problem ---*/

  /*--- Auxilary (dimensional) FluidModel no longer needed. ---*/
  delete auxFluidModel;

  /*--- Set viscosity ND constants before defining the visc. model of the fluid models. ---*/

  if (viscous) {
    /*--- Constant viscosity model. ---*/
    config->SetMu_ConstantND(config->GetMu_Constant()/Viscosity_Ref);

    /*--- Sutherland's model. ---*/
    config->SetMu_RefND(config->GetMu_Ref()/Viscosity_Ref);
    config->SetMu_SND(config->GetMu_S()/config->GetTemperature_Ref());
    config->SetMu_Temperature_RefND(config->GetMu_Temperature_Ref()/config->GetTemperature_Ref());

    /*--- Constant thermal conductivity model. ---*/
    config->SetKt_ConstantND(config->GetKt_Constant()/Conductivity_Ref);
  }

  /*--- Create one final fluid model object per OpenMP thread to be able to use them in parallel.
   *    GetFluidModel() should be used to automatically access the "right" object of each thread. ---*/

  assert(FluidModel.empty() && "Potential memory leak!");
  FluidModel.resize(omp_get_max_threads());

  SU2_OMP_PARALLEL
  {
    const int thread = omp_get_thread_num();

    switch (config->GetKind_FluidModel()) {

      case STANDARD_AIR:
        FluidModel[thread] = new CIdealGas(1.4, Gas_ConstantND);
        break;

      case IDEAL_GAS:
        FluidModel[thread] = new CIdealGas(Gamma, Gas_ConstantND);
        break;

      case VW_GAS:
        FluidModel[thread] = new CVanDerWaalsGas(Gamma, Gas_ConstantND,
                                                 config->GetPressure_Critical() / config->GetPressure_Ref(),
                                                 config->GetTemperature_Critical() / config->GetTemperature_Ref());
        break;

      case PR_GAS:
        FluidModel[thread] = new CPengRobinson(Gamma, Gas_ConstantND,
                                               config->GetPressure_Critical() / config->GetPressure_Ref(),
                                               config->GetTemperature_Critical() / config->GetTemperature_Ref(),
                                               config->GetAcentric_Factor());
        break;
    }

    GetFluidModel()->SetEnergy_Prho(Pressure_FreeStreamND, Density_FreeStreamND);
    if (viscous) {
      GetFluidModel()->SetLaminarViscosityModel(config);
      GetFluidModel()->SetThermalConductivityModel(config);
    }

  } // end SU2_OMP_PARALLEL

  Energy_FreeStreamND = GetFluidModel()->GetStaticEnergy() + 0.5*ModVel_FreeStreamND*ModVel_FreeStreamND;

  if (tkeNeeded) Energy_FreeStreamND += Tke_FreeStreamND;

  config->SetEnergy_FreeStreamND(Energy_FreeStreamND);

  Energy_Ref = Energy_FreeStream/Energy_FreeStreamND; config->SetEnergy_Ref(Energy_Ref);

  Total_UnstTimeND = config->GetTotal_UnstTime() / Time_Ref;    config->SetTotal_UnstTimeND(Total_UnstTimeND);
  Delta_UnstTimeND = config->GetDelta_UnstTime() / Time_Ref;    config->SetDelta_UnstTimeND(Delta_UnstTimeND);

  /*--- Write output to the console if this is the master node and first domain ---*/

  if ((rank == MASTER_NODE) && (MGLevel == MESH_0)) {

    cout.precision(6);

    if (viscous) {
      cout << "Viscous flow: Computing pressure using the ideal gas law" << endl;
      cout << "based on the free-stream temperature and a density computed" << endl;
      cout << "from the Reynolds number." << endl;
    } else {
      cout << "Inviscid flow: Computing density based on free-stream" << endl;
      cout << "temperature and pressure using the ideal gas law." << endl;
    }

    if (dynamic_grid) cout << "Force coefficients computed using MACH_MOTION." << endl;
    else cout << "Force coefficients computed using free-stream values." << endl;

    stringstream NonDimTableOut, ModelTableOut;
    stringstream Unit;

    cout << endl;
    PrintingToolbox::CTablePrinter ModelTable(&ModelTableOut);
    ModelTableOut <<"-- Models:"<< endl;

    ModelTable.AddColumn("Viscosity Model", 25);
    ModelTable.AddColumn("Conductivity Model", 26);
    ModelTable.AddColumn("Fluid Model", 25);
    ModelTable.SetAlign(PrintingToolbox::CTablePrinter::RIGHT);
    ModelTable.PrintHeader();

    PrintingToolbox::CTablePrinter NonDimTable(&NonDimTableOut);
    NonDimTable.AddColumn("Name", 22);
    NonDimTable.AddColumn("Dim. value", 14);
    NonDimTable.AddColumn("Ref. value", 14);
    NonDimTable.AddColumn("Unit", 10);
    NonDimTable.AddColumn("Non-dim. value", 14);
    NonDimTable.SetAlign(PrintingToolbox::CTablePrinter::RIGHT);

    NonDimTableOut <<"-- Fluid properties:"<< endl;

    NonDimTable.PrintHeader();

    if (viscous) {

      switch(config->GetKind_ViscosityModel()){
      case CONSTANT_VISCOSITY:
        ModelTable << "CONSTANT_VISCOSITY";
        if      (config->GetSystemMeasurements() == SI) Unit << "N.s/m^2";
        else if (config->GetSystemMeasurements() == US) Unit << "lbf.s/ft^2";
        NonDimTable << "Viscosity" << config->GetMu_Constant() << config->GetMu_Constant()/config->GetMu_ConstantND() << Unit.str() << config->GetMu_ConstantND();
        Unit.str("");
        NonDimTable.PrintFooter();
        break;

      case SUTHERLAND:
        ModelTable << "SUTHERLAND";
        if      (config->GetSystemMeasurements() == SI) Unit << "N.s/m^2";
        else if (config->GetSystemMeasurements() == US) Unit << "lbf.s/ft^2";
        NonDimTable << "Ref. Viscosity" <<  config->GetMu_Ref() <<  config->GetViscosity_Ref() << Unit.str() << config->GetMu_RefND();
        Unit.str("");
        if      (config->GetSystemMeasurements() == SI) Unit << "K";
        else if (config->GetSystemMeasurements() == US) Unit << "R";
        NonDimTable << "Sutherland Temp." << config->GetMu_Temperature_Ref() <<  config->GetTemperature_Ref() << Unit.str() << config->GetMu_Temperature_RefND();
        Unit.str("");
        if      (config->GetSystemMeasurements() == SI) Unit << "K";
        else if (config->GetSystemMeasurements() == US) Unit << "R";
        NonDimTable << "Sutherland Const." << config->GetMu_S() << config->GetTemperature_Ref() << Unit.str() << config->GetMu_SND();
        Unit.str("");
        NonDimTable.PrintFooter();
        break;

      }
      switch(config->GetKind_ConductivityModel()){
      case CONSTANT_PRANDTL:
        ModelTable << "CONSTANT_PRANDTL";
        NonDimTable << "Prandtl (Lam.)"  << "-" << "-" << "-" << config->GetPrandtl_Lam();
        Unit.str("");
        NonDimTable << "Prandtl (Turb.)" << "-" << "-" << "-" << config->GetPrandtl_Turb();
        Unit.str("");
        NonDimTable.PrintFooter();
        break;

      case CONSTANT_CONDUCTIVITY:
        ModelTable << "CONSTANT_CONDUCTIVITY";
        Unit << "W/m^2.K";
        NonDimTable << "Molecular Cond." << config->GetKt_Constant() << config->GetKt_Constant()/config->GetKt_ConstantND() << Unit.str() << config->GetKt_ConstantND();
        Unit.str("");
        NonDimTable.PrintFooter();
        break;

      }
    } else {
      ModelTable << "-" << "-";
    }

    if      (config->GetSystemMeasurements() == SI) Unit << "N.m/kg.K";
    else if (config->GetSystemMeasurements() == US) Unit << "lbf.ft/slug.R";
    NonDimTable << "Gas Constant" << config->GetGas_Constant() << config->GetGas_Constant_Ref() << Unit.str() << config->GetGas_ConstantND();
    Unit.str("");
    if      (config->GetSystemMeasurements() == SI) Unit << "N.m/kg.K";
    else if (config->GetSystemMeasurements() == US) Unit << "lbf.ft/slug.R";
    NonDimTable << "Spec. Heat Ratio" << "-" << "-" << "-" << Gamma;
    Unit.str("");

    switch(config->GetKind_FluidModel()){
    case STANDARD_AIR:
      ModelTable << "STANDARD_AIR";
      break;
    case IDEAL_GAS:
      ModelTable << "IDEAL_GAS";
      break;
    case VW_GAS:
      ModelTable << "VW_GAS";
      break;
    case PR_GAS:
      ModelTable << "PR_GAS";
      break;
    }

    if (config->GetKind_FluidModel() == VW_GAS || config->GetKind_FluidModel() == PR_GAS){
        NonDimTable << "Critical Pressure" << config->GetPressure_Critical() << config->GetPressure_Ref() << Unit.str() << config->GetPressure_Critical() /config->GetPressure_Ref();
        Unit.str("");
        Unit << "K";
        NonDimTable << "Critical Temperature" << config->GetTemperature_Critical() << config->GetTemperature_Ref() << Unit.str() << config->GetTemperature_Critical() /config->GetTemperature_Ref();
        Unit.str("");
    }
    NonDimTable.PrintFooter();

    NonDimTableOut <<"-- Initial and free-stream conditions:"<< endl;

    NonDimTable.PrintHeader();

    if      (config->GetSystemMeasurements() == SI) Unit << "Pa";
    else if (config->GetSystemMeasurements() == US) Unit << "psf";
    NonDimTable << "Static Pressure" << config->GetPressure_FreeStream() << config->GetPressure_Ref() << Unit.str() << config->GetPressure_FreeStreamND();
    Unit.str("");
    if      (config->GetSystemMeasurements() == SI) Unit << "kg/m^3";
    else if (config->GetSystemMeasurements() == US) Unit << "slug/ft^3";
    NonDimTable << "Density" << config->GetDensity_FreeStream() << config->GetDensity_Ref() << Unit.str() << config->GetDensity_FreeStreamND();
    Unit.str("");
    if      (config->GetSystemMeasurements() == SI) Unit << "K";
    else if (config->GetSystemMeasurements() == US) Unit << "R";
    NonDimTable << "Temperature" << config->GetTemperature_FreeStream() << config->GetTemperature_Ref() << Unit.str() << config->GetTemperature_FreeStreamND();
    Unit.str("");
    if      (config->GetSystemMeasurements() == SI) Unit << "m^2/s^2";
    else if (config->GetSystemMeasurements() == US) Unit << "ft^2/s^2";
    NonDimTable << "Total Energy" << config->GetEnergy_FreeStream() << config->GetEnergy_Ref() << Unit.str() << config->GetEnergy_FreeStreamND();
    Unit.str("");
    if      (config->GetSystemMeasurements() == SI) Unit << "m/s";
    else if (config->GetSystemMeasurements() == US) Unit << "ft/s";
    NonDimTable << "Velocity-X" << config->GetVelocity_FreeStream()[0] << config->GetVelocity_Ref() << Unit.str() << config->GetVelocity_FreeStreamND()[0];
    NonDimTable << "Velocity-Y" << config->GetVelocity_FreeStream()[1] << config->GetVelocity_Ref() << Unit.str() << config->GetVelocity_FreeStreamND()[1];
    if (nDim == 3){
      NonDimTable << "Velocity-Z" << config->GetVelocity_FreeStream()[2] << config->GetVelocity_Ref() << Unit.str() << config->GetVelocity_FreeStreamND()[2];
    }
    NonDimTable << "Velocity Magnitude" << config->GetModVel_FreeStream() << config->GetVelocity_Ref() << Unit.str() << config->GetModVel_FreeStreamND();
    Unit.str("");

    if (viscous){
      NonDimTable.PrintFooter();
      if      (config->GetSystemMeasurements() == SI) Unit << "N.s/m^2";
      else if (config->GetSystemMeasurements() == US) Unit << "lbf.s/ft^2";
      NonDimTable << "Viscosity" << config->GetViscosity_FreeStream() << config->GetViscosity_Ref() << Unit.str() << config->GetViscosity_FreeStreamND();
      Unit.str("");
      if      (config->GetSystemMeasurements() == SI) Unit << "W/m^2.K";
      else if (config->GetSystemMeasurements() == US) Unit << "lbf/ft.s.R";
      NonDimTable << "Conductivity" << "-" << config->GetConductivity_Ref() << Unit.str() << "-";
      Unit.str("");
      if (turbulent){
        if      (config->GetSystemMeasurements() == SI) Unit << "m^2/s^2";
        else if (config->GetSystemMeasurements() == US) Unit << "ft^2/s^2";
        NonDimTable << "Turb. Kin. Energy" << config->GetTke_FreeStream() << config->GetTke_FreeStream()/config->GetTke_FreeStreamND() << Unit.str() << config->GetTke_FreeStreamND();
        Unit.str("");
        if      (config->GetSystemMeasurements() == SI) Unit << "1/s";
        else if (config->GetSystemMeasurements() == US) Unit << "1/s";
        NonDimTable << "Spec. Dissipation" << config->GetOmega_FreeStream() << config->GetOmega_FreeStream()/config->GetOmega_FreeStreamND() << Unit.str() << config->GetOmega_FreeStreamND();
        Unit.str("");
      }
    }

    NonDimTable.PrintFooter();
    NonDimTable << "Mach Number" << "-" << "-" << "-" << config->GetMach();
    if (viscous){
      NonDimTable << "Reynolds Number" << "-" << "-" << "-" << config->GetReynolds();
    }
    if (gravity) {
      NonDimTable << "Froude Number" << "-" << "-" << "-" << Froude;
      NonDimTable << "Wave Length"   << "-" << "-" << "-" << 2.0*PI_NUMBER*Froude*Froude;
    }
    NonDimTable.PrintFooter();
    ModelTable.PrintFooter();

    if (unsteady){
      NonDimTableOut << "-- Unsteady conditions" << endl;
      NonDimTable.PrintHeader();
      NonDimTable << "Total Time" << config->GetMax_Time() << config->GetTime_Ref() << "s" << config->GetMax_Time()/config->GetTime_Ref();
      Unit.str("");
      NonDimTable << "Time Step" << config->GetTime_Step() << config->GetTime_Ref() << "s" << config->GetDelta_UnstTimeND();
      Unit.str("");
      NonDimTable.PrintFooter();
    }

    cout << ModelTableOut.str();
    cout << NonDimTableOut.str();

  }

}

void CEulerSolver::SetInitialCondition(CGeometry **geometry, CSolver ***solver_container, CConfig *config, unsigned long TimeIter) {

  const bool restart = (config->GetRestart() || config->GetRestart_Flow());
  const bool SubsonicEngine = config->GetSubsonicEngine();

  /*--- Use default implementation, then add solver-specifics. ---*/

  BaseClass::SetInitialCondition(geometry, solver_container, config, TimeIter);

  /*--- Set subsonic initial condition for engine intakes at iteration 0 ---*/

  if (!SubsonicEngine || (TimeIter != 0) || restart) return;

  /*--- Start OpenMP parallel region. ---*/

  SU2_OMP_PARALLEL {

    unsigned long iPoint;
    unsigned short iMesh, iDim;
    su2double X0[MAXNDIM] = {0.0}, X1[MAXNDIM] = {0.0}, X2[MAXNDIM] = {0.0},
    X1_X0[MAXNDIM] = {0.0}, X2_X0[MAXNDIM] = {0.0}, X2_X1[MAXNDIM] = {0.0},
    CP[MAXNDIM] = {0.0}, Distance, DotCheck, Radius;

    su2double Velocity_Cyl[MAXNDIM] = {0.0}, Velocity_CylND[MAXNDIM] = {0.0}, Viscosity_Cyl,
    Density_Cyl, Density_CylND, Pressure_CylND, ModVel_Cyl, ModVel_CylND, Energy_CylND,
    T_ref = 0.0, S = 0.0, Mu_ref = 0.0;
    const su2double *Coord, *SubsonicEngine_Cyl, *SubsonicEngine_Values;

    SubsonicEngine_Values = config->GetSubsonicEngine_Values();
    su2double Mach_Cyl        = SubsonicEngine_Values[0];
    su2double Alpha_Cyl       = SubsonicEngine_Values[1];
    su2double Beta_Cyl        = SubsonicEngine_Values[2];
    su2double Pressure_Cyl    = SubsonicEngine_Values[3];
    su2double Temperature_Cyl = SubsonicEngine_Values[4];

    su2double Alpha = Alpha_Cyl*PI_NUMBER/180.0;
    su2double Beta  = Beta_Cyl*PI_NUMBER/180.0;

    su2double Gamma_Minus_One = Gamma - 1.0;
    su2double Gas_Constant = config->GetGas_Constant();

    su2double Mach2Vel_Cyl = sqrt(Gamma*Gas_Constant*Temperature_Cyl);

    for (iMesh = 0; iMesh <= config->GetnMGLevels(); iMesh++) {

      auto FlowNodes = solver_container[iMesh][FLOW_SOL]->GetNodes();

      SU2_OMP_FOR_STAT(omp_chunk_size)
      for (iPoint = 0; iPoint < geometry[iMesh]->GetnPoint(); iPoint++) {

        Velocity_Cyl[0] = cos(Alpha)*cos(Beta)*Mach_Cyl*Mach2Vel_Cyl;
        Velocity_Cyl[1] = sin(Beta)*Mach_Cyl*Mach2Vel_Cyl;
        Velocity_Cyl[2] = sin(Alpha)*cos(Beta)*Mach_Cyl*Mach2Vel_Cyl;

        ModVel_Cyl = GeometryToolbox::Norm(nDim, Velocity_Cyl);

        if (config->GetViscous()) {
          if (config->GetSystemMeasurements() == SI) { T_ref = 273.15; S = 110.4; Mu_ref = 1.716E-5; }
          if (config->GetSystemMeasurements() == US) {
            T_ref = (273.15 - 273.15) * 1.8 + 491.67;
            S = (110.4 - 273.15) * 1.8 + 491.67;
            Mu_ref = 1.716E-5/47.88025898;
          }
          Viscosity_Cyl = Mu_ref*(pow(Temperature_Cyl/T_ref, 1.5) * (T_ref+S)/(Temperature_Cyl+S));
          Density_Cyl   = config->GetReynolds()*Viscosity_Cyl/(ModVel_Cyl*config->GetLength_Reynolds());
          Pressure_Cyl  = Density_Cyl*Gas_Constant*Temperature_Cyl;
        }
        else {
          Density_Cyl = Pressure_Cyl/(Gas_Constant*Temperature_Cyl);
        }

        Density_CylND  = Density_Cyl/config->GetDensity_Ref();
        Pressure_CylND = Pressure_Cyl/config->GetPressure_Ref();

        for (iDim = 0; iDim < nDim; iDim++) {
          Velocity_CylND[iDim] = Velocity_Cyl[iDim]/config->GetVelocity_Ref();
        }

        ModVel_CylND = GeometryToolbox::Norm(nDim, Velocity_CylND);

        Energy_CylND = Pressure_CylND/(Density_CylND*Gamma_Minus_One)+0.5*ModVel_CylND*ModVel_CylND;

        Coord = geometry[iMesh]->nodes->GetCoord(iPoint);

        SubsonicEngine_Cyl = config->GetSubsonicEngine_Cyl();

        X0[0] = Coord[0];               X0[1] = Coord[1];               if (nDim==3) X0[2] = Coord[2];
        X1[0] = SubsonicEngine_Cyl[0];  X1[1] = SubsonicEngine_Cyl[1];  X1[2] = SubsonicEngine_Cyl[2];
        X2[0] = SubsonicEngine_Cyl[3];  X2[1] = SubsonicEngine_Cyl[4];  X2[2] = SubsonicEngine_Cyl[5];
        Radius = SubsonicEngine_Cyl[6];

        GeometryToolbox::Distance(3, X1, X2, X2_X1);
        GeometryToolbox::Distance(3, X0, X1, X1_X0);
        GeometryToolbox::Distance(3, X0, X2, X2_X0);

        GeometryToolbox::CrossProduct(X2_X1, X1_X0, CP);

        Distance = sqrt(GeometryToolbox::SquaredNorm(3,CP) / GeometryToolbox::SquaredNorm(3,X2_X1));

        DotCheck = -GeometryToolbox::DotProduct(3, X1_X0, X2_X1);
        if (DotCheck < 0.0) Distance = GeometryToolbox::Norm(3, X1_X0);

        DotCheck = GeometryToolbox::DotProduct(3, X2_X0, X2_X1);
        if (DotCheck < 0.0) Distance = GeometryToolbox::Norm(3, X2_X0);

        if (Distance < Radius) {
          FlowNodes->SetSolution(iPoint, 0, Density_CylND);
          for (iDim = 0; iDim < nDim; iDim++)
            FlowNodes->SetSolution(iPoint, iDim+1, Density_CylND*Velocity_CylND[iDim]);
          FlowNodes->SetSolution(iPoint, nVar-1, Density_CylND*Energy_CylND);
        }

      }

      FlowNodes->Set_OldSolution();

    }

  } // end SU2_OMP_PARALLEL

}

void CEulerSolver::CommonPreprocessing(CGeometry *geometry, CSolver **solver_container, CConfig *config, unsigned short iMesh,
                                       unsigned short iRKStep, unsigned short RunTime_EqSystem, bool Output) {

  bool cont_adjoint     = config->GetContinuous_Adjoint();
  bool disc_adjoint     = config->GetDiscrete_Adjoint();
  bool implicit         = (config->GetKind_TimeIntScheme() == EULER_IMPLICIT);
  bool center           = (config->GetKind_ConvNumScheme_Flow() == SPACE_CENTERED);
  bool center_jst       = (config->GetKind_Centered_Flow() == JST) && (iMesh == MESH_0);
  bool center_jst_ke    = (config->GetKind_Centered_Flow() == JST_KE) && (iMesh == MESH_0);
  bool center_jst_mat   = (config->GetKind_Centered_Flow() == JST_MAT) && (iMesh == MESH_0);
  bool engine           = ((config->GetnMarker_EngineInflow() != 0) || (config->GetnMarker_EngineExhaust() != 0));
  bool actuator_disk    = ((config->GetnMarker_ActDiskInlet() != 0) || (config->GetnMarker_ActDiskOutlet() != 0));
  bool nearfield        = (config->GetnMarker_NearFieldBound() != 0);
  bool fixed_cl         = config->GetFixed_CL_Mode();
  unsigned short kind_row_dissipation = config->GetKind_RoeLowDiss();
  bool roe_low_dissipation  = (kind_row_dissipation != NO_ROELOWDISS) &&
                              (config->GetKind_Upwind_Flow() == ROE ||
                               config->GetKind_Upwind_Flow() == SLAU ||
                               config->GetKind_Upwind_Flow() == SLAU2);

  /*--- Update the angle of attack at the far-field for fixed CL calculations (only direct problem). ---*/

  if (fixed_cl && !disc_adjoint && !cont_adjoint) {
    SU2_OMP_MASTER
    SetFarfield_AoA(geometry, solver_container, config, iMesh, Output);
    SU2_OMP_BARRIER
  }

  /*--- Set the primitive variables ---*/

  SU2_OMP_MASTER
  ErrorCounter = 0;
  SU2_OMP_BARRIER

  SU2_OMP_ATOMIC
  ErrorCounter += SetPrimitive_Variables(solver_container, config);

  if ((iMesh == MESH_0) && (config->GetComm_Level() == COMM_FULL)) {
    SU2_OMP_BARRIER
    SU2_OMP_MASTER
    {
      unsigned long tmp = ErrorCounter;
      SU2_MPI::Allreduce(&tmp, &ErrorCounter, 1, MPI_UNSIGNED_LONG, MPI_SUM, SU2_MPI::GetComm());
      config->SetNonphysical_Points(ErrorCounter);
    }
    SU2_OMP_BARRIER
  }

  /*--- Compute the engine properties ---*/

  if (engine) {
    SU2_OMP_MASTER
    GetPower_Properties(geometry, config, iMesh, Output);
    SU2_OMP_BARRIER
  }

  /*--- Compute the actuator disk properties and distortion levels ---*/

  if (actuator_disk) {
    SU2_OMP_MASTER
    {
      Set_MPI_ActDisk(solver_container, geometry, config);
      GetPower_Properties(geometry, config, iMesh, Output);
      SetActDisk_BCThrust(geometry, solver_container, config, iMesh, Output);
    }
    SU2_OMP_BARRIER
  }

  /*--- Compute NearField MPI ---*/

  if (nearfield) {
    SU2_OMP_MASTER
    Set_MPI_Nearfield(geometry, config);
    SU2_OMP_BARRIER
  }

  /*--- Artificial dissipation ---*/

  if (center && !Output) {
    if (!center_jst_mat) SetMax_Eigenvalue(geometry, config);
    if (center_jst || center_jst_ke || center_jst_mat) {
      SetCentered_Dissipation_Sensor(geometry, config);
      if (!center_jst_ke) SetUndivided_Laplacian(geometry, config);
    }
  }

  /*--- Roe Low Dissipation Sensor ---*/

  if (roe_low_dissipation) {
    SetRoe_Dissipation(geometry, config);
    if (kind_row_dissipation == FD_DUCROS || kind_row_dissipation == NTS_DUCROS){
      SetUpwind_Ducros_Sensor(geometry, config);
    }
  }

  /*--- Initialize the Jacobian matrix and residual, not needed for the reducer strategy
   *    as we set blocks (including diagonal ones) and completely overwrite. ---*/

  if(!ReducerStrategy && !Output) {
    LinSysRes.SetValZero();
    if (implicit) Jacobian.SetValZero();
    else {SU2_OMP_BARRIER} // because of "nowait" in LinSysRes
  }

}

void CEulerSolver::Preprocessing(CGeometry *geometry, CSolver **solver_container, CConfig *config, unsigned short iMesh,
                                 unsigned short iRKStep, unsigned short RunTime_EqSystem, bool Output) {

<<<<<<< HEAD
  const unsigned long InnerIter = config->GetInnerIter();
  const bool cont_adjoint     = config->GetContinuous_Adjoint();
  const bool muscl            = (config->GetMUSCL_Flow() || (cont_adjoint && config->GetKind_ConvNumScheme_AdjFlow() == ROE));
  const bool limiter          = (config->GetKind_SlopeLimit_Flow() != NO_LIMITER) && (InnerIter <= config->GetLimiterIter());
  const bool center           = (config->GetKind_ConvNumScheme_Flow() == SPACE_CENTERED) || (cont_adjoint && config->GetKind_ConvNumScheme_AdjFlow() == SPACE_CENTERED);
  const bool edge_limiter     = config->GetEdgeLimiter_Flow();
=======
  const auto InnerIter = config->GetInnerIter();
  const bool muscl = config->GetMUSCL_Flow() && (iMesh == MESH_0);
  const bool center = (config->GetKind_ConvNumScheme_Flow() == SPACE_CENTERED);
  const bool limiter = (config->GetKind_SlopeLimit_Flow() != NO_LIMITER) && (InnerIter <= config->GetLimiterIter());
  const bool van_albada = (config->GetKind_SlopeLimit_Flow() == VAN_ALBADA_EDGE);
>>>>>>> 61c856d2

  /*--- Common preprocessing steps. ---*/

  CommonPreprocessing(geometry, solver_container, config, iMesh, iRKStep, RunTime_EqSystem, Output);

  /*--- Upwind second order reconstruction ---*/

  if (!Output && muscl && !center) {

    /*--- Gradient computation for MUSCL reconstruction. ---*/

    switch (config->GetKind_Gradient_Method_Recon()) {
      case GREEN_GAUSS:
        SetPrimitive_Gradient_GG(geometry, config, true); break;
      case LEAST_SQUARES:
      case WEIGHTED_LEAST_SQUARES:
        SetPrimitive_Gradient_LS(geometry, config, true); break;
      default: break;
    }

    /*--- Limiter computation ---*/

<<<<<<< HEAD
    if (limiter && (iMesh == MESH_0) && !Output && !edge_limiter)
      SetPrimitive_Limiter(geometry, config);
=======
    if (limiter && !van_albada) SetPrimitive_Limiter(geometry, config);
>>>>>>> 61c856d2
  }
}

unsigned long CEulerSolver::SetPrimitive_Variables(CSolver **solver_container, const CConfig *config) {

  /*--- Number of non-physical points, local to the thread, needs
   *    further reduction if function is called in parallel ---*/
  unsigned long nonPhysicalPoints = 0;

  SU2_OMP_FOR_STAT(omp_chunk_size)
  for (unsigned long iPoint = 0; iPoint < nPoint; iPoint ++) {

    /*--- Compressible flow, primitive variables nDim+5, (T, vx, vy, vz, P, rho, h, c, lamMu, eddyMu, ThCond, Cp) ---*/

    bool physical = nodes->SetPrimVar(iPoint, GetFluidModel());
    nodes->SetSecondaryVar(iPoint, GetFluidModel());

    /* Check for non-realizable states for reporting. */

    if (!physical) nonPhysicalPoints++;
  }

  return nonPhysicalPoints;
}

void CEulerSolver::SetTime_Step(CGeometry *geometry, CSolver **solver_container, CConfig *config,
                                unsigned short iMesh, unsigned long Iteration) {

  /*--- Define an object to compute the speed of sound. ---*/
  struct SoundSpeed {
    FORCEINLINE su2double operator() (const CEulerVariable& nodes, unsigned long iPoint, unsigned long jPoint) const {
      return 0.5 * (nodes.GetSoundSpeed(iPoint) + nodes.GetSoundSpeed(jPoint));
    }

    FORCEINLINE su2double operator() (const CEulerVariable& nodes, unsigned long iPoint) const {
      return nodes.GetSoundSpeed(iPoint);
    }

  } soundSpeed;

  /*--- Define an object to compute the viscous eigenvalue. ---*/
  struct LambdaVisc {
    const su2double gamma, prandtlLam, prandtlTurb;

    LambdaVisc(su2double g, su2double pl, su2double pt) : gamma(g), prandtlLam(pl), prandtlTurb(pt) {}

    FORCEINLINE su2double lambda(su2double laminarVisc, su2double eddyVisc, su2double density) const {
      su2double Lambda_1 = (4.0/3.0)*(laminarVisc + eddyVisc);
      /// TODO: (REAL_GAS) removing gamma as it cannot work with FLUIDPROP
      su2double Lambda_2 = (1.0 + (prandtlLam/prandtlTurb)*(eddyVisc/laminarVisc))*(gamma*laminarVisc/prandtlLam);
      return (Lambda_1 + Lambda_2) / density;
    }

    FORCEINLINE su2double operator() (const CEulerVariable& nodes, unsigned long iPoint, unsigned long jPoint) const {
      su2double laminarVisc = 0.5*(nodes.GetLaminarViscosity(iPoint) + nodes.GetLaminarViscosity(jPoint));
      su2double eddyVisc = 0.5*(nodes.GetEddyViscosity(iPoint) + nodes.GetEddyViscosity(jPoint));
      su2double density = 0.5*(nodes.GetDensity(iPoint) + nodes.GetDensity(jPoint));
      return lambda(laminarVisc, eddyVisc, density);
    }

    FORCEINLINE su2double operator() (const CEulerVariable& nodes, unsigned long iPoint) const {
      su2double laminarVisc = nodes.GetLaminarViscosity(iPoint);
      su2double eddyVisc = nodes.GetEddyViscosity(iPoint);
      su2double density = nodes.GetDensity(iPoint);
      return lambda(laminarVisc, eddyVisc, density);
    }

  } lambdaVisc(Gamma, Prandtl_Lam, Prandtl_Turb);

  /*--- Now instantiate the generic implementation with the two functors above. ---*/

  SetTime_Step_impl(soundSpeed, lambdaVisc, geometry, solver_container, config, iMesh, Iteration);

}

void CEulerSolver::Centered_Residual(CGeometry *geometry, CSolver **solver_container, CNumerics **numerics_container,
                                     CConfig *config, unsigned short iMesh, unsigned short iRKStep) {

  EdgeFluxResidual(geometry, solver_container, config);
}

void CEulerSolver::Upwind_Residual(CGeometry *geometry, CSolver **solver_container,
                                   CNumerics **numerics_container, CConfig *config, unsigned short iMesh) {

  if (config->GetUseVectorization()) {
    EdgeFluxResidual(geometry, solver_container, config);
    return;
  }

  const auto InnerIter        = config->GetInnerIter();
  const bool implicit         = (config->GetKind_TimeIntScheme() == EULER_IMPLICIT);
  const bool ideal_gas        = (config->GetKind_FluidModel() == STANDARD_AIR) ||
                                (config->GetKind_FluidModel() == IDEAL_GAS);

  const bool roe_turkel       = (config->GetKind_Upwind_Flow() == TURKEL);
  const bool low_mach_corr    = config->Low_Mach_Correction();
  const auto kind_dissipation = config->GetKind_RoeLowDiss();

  const bool muscl            = (config->GetMUSCL_Flow() && (iMesh == MESH_0));
  const bool limiter          = (config->GetKind_SlopeLimit_Flow() != NO_LIMITER) &&
                                (InnerIter <= config->GetLimiterIter());
  const bool van_albada       = (config->GetKind_SlopeLimit_Flow() == VAN_ALBADA_EDGE);

  /*--- Non-physical counter. ---*/
  unsigned long counter_local = 0;
  SU2_OMP_MASTER
  ErrorCounter = 0;

  /*--- Pick one numerics object per thread. ---*/
  CNumerics* numerics = numerics_container[CONV_TERM + omp_get_thread_num()*MAX_TERMS];

  /*--- Static arrays of MUSCL-reconstructed primitives and secondaries (thread safety). ---*/
  su2double Primitive_i[MAXNVAR] = {0.0}, Primitive_j[MAXNVAR] = {0.0};
  su2double Secondary_i[MAXNVAR] = {0.0}, Secondary_j[MAXNVAR] = {0.0};

  /*--- Loop over edge colors. ---*/
  for (auto color : EdgeColoring)
  {
  /*--- Chunk size is at least OMP_MIN_SIZE and a multiple of the color group size. ---*/
  SU2_OMP_FOR_DYN(nextMultiple(OMP_MIN_SIZE, color.groupSize))
  for(auto k = 0ul; k < color.size; ++k) {

    auto iEdge = color.indices[k];

    unsigned short iDim, iVar;

    /*--- Points in edge and normal vectors ---*/

    auto iPoint = geometry->edges->GetNode(iEdge,0);
    auto jPoint = geometry->edges->GetNode(iEdge,1);

    numerics->SetNormal(geometry->edges->GetNormal(iEdge));

    auto Coord_i = geometry->nodes->GetCoord(iPoint);
    auto Coord_j = geometry->nodes->GetCoord(jPoint);

    /*--- Roe Turkel preconditioning ---*/

    if (roe_turkel) {
      numerics->SetVelocity2_Inf(GeometryToolbox::SquaredNorm(nDim, config->GetVelocity_FreeStream()));
    }

    /*--- Grid movement ---*/

    if (dynamic_grid) {
      numerics->SetGridVel(geometry->nodes->GetGridVel(iPoint),
                           geometry->nodes->GetGridVel(jPoint));
    }

    /*--- Get primitive and secondary variables ---*/

    auto V_i = nodes->GetPrimitive(iPoint); auto V_j = nodes->GetPrimitive(jPoint);
    auto S_i = nodes->GetSecondary(iPoint); auto S_j = nodes->GetSecondary(jPoint);

    /*--- Set them with or without high order reconstruction using MUSCL strategy. ---*/

    if (!muscl) {

      numerics->SetPrimitive(V_i, V_j);
      numerics->SetSecondary(S_i, S_j);

    }
    else {
      /*--- Reconstruction ---*/

      su2double Vector_ij[MAXNDIM] = {0.0};
      for (iDim = 0; iDim < nDim; iDim++) {
        Vector_ij[iDim] = 0.5*(Coord_j[iDim] - Coord_i[iDim]);
      }

      auto Gradient_i = nodes->GetGradient_Reconstruction(iPoint);
      auto Gradient_j = nodes->GetGradient_Reconstruction(jPoint);

      su2double *Limiter_i = nullptr, *Limiter_j = nullptr;

      if (limiter) {
        Limiter_i = nodes->GetLimiter_Primitive(iPoint);
        Limiter_j = nodes->GetLimiter_Primitive(jPoint);
      }

      for (iVar = 0; iVar < nPrimVarGrad; iVar++) {

        su2double Project_Grad_i = 0.0;
        su2double Project_Grad_j = 0.0;

        for (iDim = 0; iDim < nDim; iDim++) {
          Project_Grad_i += Vector_ij[iDim]*Gradient_i[iVar][iDim];
          Project_Grad_j -= Vector_ij[iDim]*Gradient_j[iVar][iDim];
        }

<<<<<<< HEAD
        if(viscous) {
          Local_Delta_Time_Visc = nodes->GetLocalCFL(iPoint)*K_v*Vol*Vol/ nodes->GetMax_Lambda_Visc(iPoint);
          Local_Delta_Time = min(Local_Delta_Time, Local_Delta_Time_Visc);
        }

        minDt = min(minDt, Local_Delta_Time);
        maxDt = max(maxDt, Local_Delta_Time);

        nodes->SetDelta_Time(iPoint, min(Local_Delta_Time, config->GetMax_DeltaTime()));
      }
      else {
        nodes->SetDelta_Time(iPoint,0.0);
      }
    }
    /*--- Min/max over threads. ---*/
    SU2_OMP_CRITICAL
    {
      Min_Delta_Time = min(Min_Delta_Time, minDt);
      Max_Delta_Time = max(Max_Delta_Time, maxDt);
      Global_Delta_Time = Min_Delta_Time;
    }
    SU2_OMP_BARRIER
  }

  /*--- Compute the min/max dt (in parallel, now over mpi ranks). ---*/

  SU2_OMP_MASTER
  if (config->GetComm_Level() == COMM_FULL) {
    su2double rbuf_time;
    SU2_MPI::Allreduce(&Min_Delta_Time, &rbuf_time, 1, MPI_DOUBLE, MPI_MIN, MPI_COMM_WORLD);
    Min_Delta_Time = rbuf_time;

    SU2_MPI::Allreduce(&Max_Delta_Time, &rbuf_time, 1, MPI_DOUBLE, MPI_MAX, MPI_COMM_WORLD);
    Max_Delta_Time = rbuf_time;
  }
  SU2_OMP_BARRIER

  /*--- For exact time solution use the minimum delta time of the whole mesh. ---*/
  if (time_stepping) {

    /*--- If the unsteady CFL is set to zero, it uses the defined unsteady time step,
     *    otherwise it computes the time step based on the unsteady CFL. ---*/

    SU2_OMP_MASTER
    {
      if (config->GetUnst_CFL() == 0.0) {
        Global_Delta_Time = config->GetDelta_UnstTime();
      }
      else {
        Global_Delta_Time = Min_Delta_Time;
      }
      Max_Delta_Time = Global_Delta_Time;

      config->SetDelta_UnstTimeND(Global_Delta_Time);
    }
    SU2_OMP_BARRIER

    /*--- Sets the regular CFL equal to the unsteady CFL. ---*/

    SU2_OMP_FOR_STAT(omp_chunk_size)
    for (iPoint = 0; iPoint < nPointDomain; iPoint++) {
      nodes->SetLocalCFL(iPoint, config->GetUnst_CFL());
      nodes->SetDelta_Time(iPoint, Global_Delta_Time);
    }

  }

  /*--- Recompute the unsteady time step for the dual time strategy if the unsteady CFL is diferent from 0. ---*/

  if ((dual_time) && (Iteration == 0) && (config->GetUnst_CFL() != 0.0) && (iMesh == MESH_0)) {

    /*--- Thread-local variable for reduction. ---*/
    su2double glbDtND = 1e30;

    SU2_OMP(for schedule(static,omp_chunk_size) nowait)
    for (iPoint = 0; iPoint < nPointDomain; iPoint++) {
      glbDtND = min(glbDtND, config->GetUnst_CFL()*Global_Delta_Time / nodes->GetLocalCFL(iPoint));
    }
    SU2_OMP_CRITICAL
    Global_Delta_UnstTimeND = min(Global_Delta_UnstTimeND, glbDtND);
    SU2_OMP_BARRIER

    SU2_OMP_MASTER
    {
      SU2_MPI::Allreduce(&Global_Delta_UnstTimeND, &glbDtND, 1, MPI_DOUBLE, MPI_MIN, MPI_COMM_WORLD);
      Global_Delta_UnstTimeND = glbDtND;

      config->SetDelta_UnstTimeND(Global_Delta_UnstTimeND);
    }
    SU2_OMP_BARRIER
  }

  /*--- The pseudo local time (explicit integration) cannot be greater than the physical time ---*/

  if (dual_time && !implicit) {
    SU2_OMP_FOR_STAT(omp_chunk_size)
    for (iPoint = 0; iPoint < nPointDomain; iPoint++) {
      Local_Delta_Time = min((2.0/3.0)*config->GetDelta_UnstTimeND(), nodes->GetDelta_Time(iPoint));
      nodes->SetDelta_Time(iPoint, Local_Delta_Time);
    }
  }

}

void CEulerSolver::Centered_Residual(CGeometry *geometry, CSolver **solver_container, CNumerics **numerics_container,
                                     CConfig *config, unsigned short iMesh, unsigned short iRKStep) {

  /*--- If possible use the vectorized numerics instead. ---*/
  if (edgeNumerics) { EdgeFluxResidual(geometry, config); return; }

  const bool implicit = (config->GetKind_TimeIntScheme() == EULER_IMPLICIT);
  const bool jst_scheme = (config->GetKind_Centered_Flow() == JST) && (iMesh == MESH_0);
  const bool jst_ke_scheme = (config->GetKind_Centered_Flow() == JST_KE) && (iMesh == MESH_0);

  /*--- Pick one numerics object per thread. ---*/
  CNumerics* numerics = numerics_container[CONV_TERM + omp_get_thread_num()*MAX_TERMS];

  /*--- Loop over edge colors. ---*/
  for (auto color : EdgeColoring)
  {
  /*--- Chunk size is at least OMP_MIN_SIZE and a multiple of the color group size. ---*/
  SU2_OMP_FOR_DYN(nextMultiple(OMP_MIN_SIZE, color.groupSize))
  for(auto k = 0ul; k < color.size; ++k) {

    auto iEdge = color.indices[k];

    /*--- Points in edge, set normal vectors, and number of neighbors ---*/

    auto iPoint = geometry->edges->GetNode(iEdge,0);
    auto jPoint = geometry->edges->GetNode(iEdge,1);

    numerics->SetNormal(geometry->edges->GetNormal(iEdge));
    numerics->SetNeighbor(geometry->nodes->GetnNeighbor(iPoint), geometry->nodes->GetnNeighbor(jPoint));

    /*--- Set primitive variables w/o reconstruction ---*/

    numerics->SetPrimitive(nodes->GetPrimitive(iPoint), nodes->GetPrimitive(jPoint));

    /*--- Set the largest convective eigenvalue ---*/

    numerics->SetLambda(nodes->GetLambda(iPoint), nodes->GetLambda(jPoint));

    /*--- Set undivided laplacian an pressure based sensor ---*/

    if (jst_scheme) {
      numerics->SetUndivided_Laplacian(nodes->GetUndivided_Laplacian(iPoint),
                                       nodes->GetUndivided_Laplacian(jPoint));
    }
    if (jst_scheme || jst_ke_scheme) {
      numerics->SetSensor(nodes->GetSensor(iPoint), nodes->GetSensor(jPoint));
    }

    /*--- Grid movement ---*/

    if (dynamic_grid) {
      numerics->SetGridVel(geometry->nodes->GetGridVel(iPoint), geometry->nodes->GetGridVel(jPoint));
    }

    /*--- Compute residuals, and Jacobians ---*/

    auto residual = numerics->ComputeResidual(config);

    /*--- Update convective and artificial dissipation residuals. ---*/

    if (ReducerStrategy) {
      EdgeFluxes.SetBlock(iEdge, residual);
      if (implicit)
        Jacobian.SetBlocks(iEdge, residual.jacobian_i, residual.jacobian_j);
    }
    else {
      LinSysRes.AddBlock(iPoint, residual);
      LinSysRes.SubtractBlock(jPoint, residual);
      if (implicit)
        Jacobian.UpdateBlocks(iEdge, iPoint, jPoint, residual.jacobian_i, residual.jacobian_j);
    }

    /*--- Viscous contribution. ---*/

    Viscous_Residual(iEdge, geometry, solver_container,
                     numerics_container[VISC_TERM + omp_get_thread_num()*MAX_TERMS], config);
  }
  } // end color loop

  if (ReducerStrategy) {
    SumEdgeFluxes(geometry);
    if (implicit)
      Jacobian.SetDiagonalAsColumnSum();
  }

}

void CEulerSolver::Upwind_Residual(CGeometry *geometry, CSolver **solver_container,
                                   CNumerics **numerics_container, CConfig *config, unsigned short iMesh) {

  /*--- If possible use the vectorized numerics instead. ---*/
  if (edgeNumerics) { EdgeFluxResidual(geometry, config); return; }

  const auto InnerIter        = config->GetInnerIter();
  const bool implicit         = (config->GetKind_TimeIntScheme() == EULER_IMPLICIT);
  const bool ideal_gas        = (config->GetKind_FluidModel() == STANDARD_AIR) ||
                                (config->GetKind_FluidModel() == IDEAL_GAS);

  const bool roe_turkel       = (config->GetKind_Upwind_Flow() == TURKEL);
  const bool low_mach_corr    = config->Low_Mach_Correction();
  const auto kind_dissipation = config->GetKind_RoeLowDiss();

  const bool muscl            = (config->GetMUSCL_Flow() && (iMesh == MESH_0));
  const bool limiter          = (config->GetKind_SlopeLimit_Flow() != NO_LIMITER) &&
                                (InnerIter <= config->GetLimiterIter());
  const bool piperno          = (config->GetKind_SlopeLimit_Flow() == PIPERNO);

  /*--- Non-physical counter. ---*/
  unsigned long counter_local = 0;
  SU2_OMP_MASTER
  ErrorCounter = 0;

  /*--- Pick one numerics object per thread. ---*/
  CNumerics* numerics = numerics_container[CONV_TERM + omp_get_thread_num()*MAX_TERMS];

  /*--- Static arrays of MUSCL-reconstructed primitives and secondaries (thread safety). ---*/
  su2double Primitive_i[MAXNVAR] = {0.0}, Primitive_j[MAXNVAR] = {0.0};
  su2double Secondary_i[MAXNVAR] = {0.0}, Secondary_j[MAXNVAR] = {0.0};

  /*--- Loop over edge colors. ---*/
  for (auto color : EdgeColoring)
  {
  /*--- Chunk size is at least OMP_MIN_SIZE and a multiple of the color group size. ---*/
  SU2_OMP_FOR_DYN(nextMultiple(OMP_MIN_SIZE, color.groupSize))
  for(auto k = 0ul; k < color.size; ++k) {

    auto iEdge = color.indices[k];

    unsigned short iDim, iVar;

    /*--- Points in edge and normal vectors ---*/

    auto iPoint = geometry->edges->GetNode(iEdge,0);
    auto jPoint = geometry->edges->GetNode(iEdge,1);

    numerics->SetNormal(geometry->edges->GetNormal(iEdge));

    auto Coord_i = geometry->nodes->GetCoord(iPoint);
    auto Coord_j = geometry->nodes->GetCoord(jPoint);

    /*--- Roe Turkel preconditioning ---*/

    if (roe_turkel) {
      su2double sqvel = 0.0;
      for (iDim = 0; iDim < nDim; iDim ++)
        sqvel += pow(config->GetVelocity_FreeStream()[iDim], 2);
      numerics->SetVelocity2_Inf(sqvel);
    }

    /*--- Grid movement ---*/

    if (dynamic_grid) {
      numerics->SetGridVel(geometry->nodes->GetGridVel(iPoint),
                           geometry->nodes->GetGridVel(jPoint));
    }

    /*--- Get primitive and secondary variables ---*/

    auto V_i = nodes->GetPrimitive(iPoint); auto V_j = nodes->GetPrimitive(jPoint);
    auto S_i = nodes->GetSecondary(iPoint); auto S_j = nodes->GetSecondary(jPoint);

    /*--- Set them with or without high order reconstruction using MUSCL strategy. ---*/

    if (!muscl) {

      numerics->SetPrimitive(V_i, V_j);
      numerics->SetSecondary(S_i, S_j);

    }
    else {
      /*--- Reconstruction ---*/

      const su2double Kappa = config->GetMUSCL_Kappa();

      su2double Vector_ij[MAXNDIM] = {0.0};
      for (iDim = 0; iDim < nDim; iDim++) {
        Vector_ij[iDim] = Coord_j[iDim] - Coord_i[iDim];
      }

      auto Gradient_i = nodes->GetGradient_Reconstruction(iPoint);
      auto Gradient_j = nodes->GetGradient_Reconstruction(jPoint);

      su2double *Limiter_i = nullptr, *Limiter_j = nullptr;

      if (limiter) {
        Limiter_i = nodes->GetLimiter_Primitive(iPoint);
        Limiter_j = nodes->GetLimiter_Primitive(jPoint);
      }

      for (iVar = 0; iVar < nPrimVarGrad; iVar++) {

        /*--- Compute centered and upwind differences ---*/

        const su2double V_ij = 0.5*(V_j[iVar] - V_i[iVar]);

        su2double Project_Grad_i = -V_ij;
        su2double Project_Grad_j = -V_ij;

        for (iDim = 0; iDim < nDim; iDim++) {
          Project_Grad_i += Vector_ij[iDim]*Gradient_i[iVar][iDim];
          Project_Grad_j += Vector_ij[iDim]*Gradient_j[iVar][iDim];
        }

        /*--- Blend upwind and centered differences ---*/

        Project_Grad_i = 0.5*((1.0-Kappa)*Project_Grad_i + (1.0+Kappa)*V_ij);
        Project_Grad_j = 0.5*((1.0-Kappa)*Project_Grad_j + (1.0+Kappa)*V_ij);

        /*--- Edge-based limiters ---*/

        if (limiter) {
          switch(config->GetKind_SlopeLimit_Flow()) {
            case VAN_ALBADA_EDGE:
              Limiter_i[iVar] = LimiterHelpers::vanAlbadaFunction(Project_Grad_i, V_ij);
              Limiter_j[iVar] = LimiterHelpers::vanAlbadaFunction(Project_Grad_j, V_ij);
              break;
            case PIPERNO:
              Limiter_i[iVar] = LimiterHelpers::pipernoFunction(Project_Grad_i, V_ij);
              Limiter_j[iVar] = LimiterHelpers::pipernoFunction(Project_Grad_j, V_ij);
              break;
          }
=======
        if (limiter) {
          if (van_albada) {
            su2double V_ij = V_j[iVar] - V_i[iVar];
            Limiter_i[iVar] = V_ij*( 2.0*Project_Grad_i + V_ij) / (4*pow(Project_Grad_i, 2) + pow(V_ij, 2) + EPS);
            Limiter_j[iVar] = V_ij*(-2.0*Project_Grad_j + V_ij) / (4*pow(Project_Grad_j, 2) + pow(V_ij, 2) + EPS);
          }
          Primitive_i[iVar] = V_i[iVar] + Limiter_i[iVar]*Project_Grad_i;
          Primitive_j[iVar] = V_j[iVar] + Limiter_j[iVar]*Project_Grad_j;
        }
        else {
          Primitive_i[iVar] = V_i[iVar] + Project_Grad_i;
          Primitive_j[iVar] = V_j[iVar] + Project_Grad_j;
        }
>>>>>>> 61c856d2

          /*--- Limit projection ---*/

          Project_Grad_i *= Limiter_i[iVar];
          Project_Grad_j *= Limiter_j[iVar];
        }
        
        Primitive_i[iVar] = V_i[iVar] + Project_Grad_i;
        Primitive_j[iVar] = V_j[iVar] - Project_Grad_j;
      }

      /*--- Recompute the reconstructed quantities in a thermodynamically consistent way. ---*/

      if (!ideal_gas || low_mach_corr) {
        ComputeConsistentExtrapolation(GetFluidModel(), nDim, Primitive_i, Secondary_i);
        ComputeConsistentExtrapolation(GetFluidModel(), nDim, Primitive_j, Secondary_j);
      }

      /*--- Low-Mach number correction. ---*/

      if (low_mach_corr) {
        LowMachPrimitiveCorrection(GetFluidModel(), nDim, Primitive_i, Primitive_j);
      }

      /*--- Check for non-physical solutions after reconstruction. If found, use the
       cell-average value of the solution. This is a locally 1st order approximation,
       which is typically only active during the start-up of a calculation. ---*/

      bool neg_pres_or_rho_i = (Primitive_i[nDim+1] < 0.0) || (Primitive_i[nDim+2] < 0.0);
      bool neg_pres_or_rho_j = (Primitive_j[nDim+1] < 0.0) || (Primitive_j[nDim+2] < 0.0);

      su2double R = sqrt(fabs(Primitive_j[nDim+2]/Primitive_i[nDim+2]));
      su2double sq_vel = 0.0;
      for (iDim = 0; iDim < nDim; iDim++) {
        su2double RoeVelocity = (R*Primitive_j[iDim+1]+Primitive_i[iDim+1])/(R+1);
        sq_vel += pow(RoeVelocity, 2);
      }
      su2double RoeEnthalpy = (R*Primitive_j[nDim+3]+Primitive_i[nDim+3])/(R+1);

      bool neg_sound_speed = ((Gamma-1)*(RoeEnthalpy-0.5*sq_vel) < 0.0);

      bool bad_i = neg_sound_speed || neg_pres_or_rho_i;
      bool bad_j = neg_sound_speed || neg_pres_or_rho_j;

      nodes->SetNon_Physical(iPoint, bad_i);
      nodes->SetNon_Physical(jPoint, bad_j);

      /*--- Get updated state, in case the point recovered after the set. ---*/
      bad_i = nodes->GetNon_Physical(iPoint);
      bad_j = nodes->GetNon_Physical(jPoint);

      counter_local += bad_i+bad_j;

      numerics->SetPrimitive(bad_i? V_i : Primitive_i,  bad_j? V_j : Primitive_j);
      numerics->SetSecondary(bad_i? S_i : Secondary_i,  bad_j? S_j : Secondary_j);

      su2double ZeroVec[MAXNDIM+3] = {0.0};
      numerics->SetLimiter(bad_i? ZeroVec : Limiter_i, bad_j? ZeroVec : Limiter_j);
    }

    /*--- Roe Low Dissipation Scheme ---*/

    if (kind_dissipation != NO_ROELOWDISS) {

      numerics->SetDissipation(nodes->GetRoe_Dissipation(iPoint),
                               nodes->GetRoe_Dissipation(jPoint));

      if (kind_dissipation == FD_DUCROS || kind_dissipation == NTS_DUCROS){
        numerics->SetSensor(nodes->GetSensor(iPoint),
                            nodes->GetSensor(jPoint));
      }
      if (kind_dissipation == NTS || kind_dissipation == NTS_DUCROS){
        numerics->SetCoord(Coord_i, Coord_j);
      }
    }

    /*--- Compute the residual ---*/

    auto residual = numerics->ComputeResidual(config);

    /*--- Set the final value of the Roe dissipation coefficient ---*/

    if ((kind_dissipation != NO_ROELOWDISS) && (MGLevel != MESH_0)) {
      nodes->SetRoe_Dissipation(iPoint,numerics->GetDissipation());
      nodes->SetRoe_Dissipation(jPoint,numerics->GetDissipation());
    }

    /*--- Update residual value ---*/

    if (ReducerStrategy) {
      EdgeFluxes.SetBlock(iEdge, residual);
      if (implicit)
        Jacobian.SetBlocks(iEdge, residual.jacobian_i, residual.jacobian_j);
    }
    else {
      LinSysRes.AddBlock(iPoint, residual);
      LinSysRes.SubtractBlock(jPoint, residual);

      /*--- Set implicit computation ---*/
      if (implicit)
        Jacobian.UpdateBlocks(iEdge, iPoint, jPoint, residual.jacobian_i, residual.jacobian_j);
    }

    /*--- Viscous contribution. ---*/

    Viscous_Residual(iEdge, geometry, solver_container,
                     numerics_container[VISC_TERM + omp_get_thread_num()*MAX_TERMS], config);
  }
  } // end color loop

  if (ReducerStrategy) {
    SumEdgeFluxes(geometry);
    if (implicit)
      Jacobian.SetDiagonalAsColumnSum();
  }

  /*--- Warning message about non-physical reconstructions. ---*/

  if ((iMesh == MESH_0) && (config->GetComm_Level() == COMM_FULL)) {
    /*--- Add counter results for all threads. ---*/
    SU2_OMP_ATOMIC
    ErrorCounter += counter_local;
    SU2_OMP_BARRIER

    /*--- Add counter results for all ranks. ---*/
    SU2_OMP_MASTER {
      counter_local = ErrorCounter;
      SU2_MPI::Reduce(&counter_local, &ErrorCounter, 1, MPI_UNSIGNED_LONG, MPI_SUM, MASTER_NODE, SU2_MPI::GetComm());
      config->SetNonphysical_Reconstr(ErrorCounter);
    }
    SU2_OMP_BARRIER
  }

}

void CEulerSolver::ComputeConsistentExtrapolation(CFluidModel *fluidModel, unsigned short nDim,
                                                  su2double *primitive, su2double *secondary) {

  su2double density = primitive[nDim+2];
  su2double pressure = primitive[nDim+1];

  su2double velocity2 = 0.0;
  for (unsigned short iDim = 0; iDim < nDim; iDim++)
    velocity2 += pow(primitive[iDim+1], 2);

  fluidModel->SetTDState_Prho(pressure, density);

  primitive[0] = fluidModel->GetTemperature();
  primitive[nDim+3] = fluidModel->GetStaticEnergy() + primitive[nDim+1]/primitive[nDim+2] + 0.5*velocity2;
  primitive[nDim+4] = fluidModel->GetSoundSpeed();
  secondary[0] = fluidModel->GetdPdrho_e();
  secondary[1] = fluidModel->GetdPde_rho();

}

void CEulerSolver::LowMachPrimitiveCorrection(CFluidModel *fluidModel, unsigned short nDim,
                                              su2double *primitive_i, su2double *primitive_j) {
  unsigned short iDim;

  su2double velocity2_i = 0.0;
  su2double velocity2_j = 0.0;

  for (iDim = 0; iDim < nDim; iDim++) {
    velocity2_i += pow(primitive_i[iDim+1], 2);
    velocity2_j += pow(primitive_j[iDim+1], 2);
  }
  su2double mach_i = sqrt(velocity2_i)/primitive_i[nDim+4];
  su2double mach_j = sqrt(velocity2_j)/primitive_j[nDim+4];

  su2double z = min(max(mach_i,mach_j),1.0);
  velocity2_i = 0.0;
  velocity2_j = 0.0;
  for (iDim = 0; iDim < nDim; iDim++) {
    su2double vel_i_corr = ( primitive_i[iDim+1] + primitive_j[iDim+1] )/2.0
                     + z * ( primitive_i[iDim+1] - primitive_j[iDim+1] )/2.0;
    su2double vel_j_corr = ( primitive_i[iDim+1] + primitive_j[iDim+1] )/2.0
                     + z * ( primitive_j[iDim+1] - primitive_i[iDim+1] )/2.0;

    velocity2_i += pow(vel_i_corr, 2);
    velocity2_j += pow(vel_j_corr, 2);

    primitive_i[iDim+1] = vel_i_corr;
    primitive_j[iDim+1] = vel_j_corr;
  }

  fluidModel->SetEnergy_Prho(primitive_i[nDim+1], primitive_i[nDim+2]);
  primitive_i[nDim+3]= fluidModel->GetStaticEnergy() + primitive_i[nDim+1]/primitive_i[nDim+2] + 0.5*velocity2_i;

  fluidModel->SetEnergy_Prho(primitive_j[nDim+1], primitive_j[nDim+2]);
  primitive_j[nDim+3]= fluidModel->GetStaticEnergy() + primitive_j[nDim+1]/primitive_j[nDim+2] + 0.5*velocity2_j;

}

void CEulerSolver::Source_Residual(CGeometry *geometry, CSolver **solver_container,
                                   CNumerics **numerics_container, CConfig *config, unsigned short iMesh) {

  const bool implicit         = config->GetKind_TimeIntScheme() == EULER_IMPLICIT;
  const bool viscous          = config->GetViscous();
  const bool rotating_frame   = config->GetRotating_Frame();
  const bool axisymmetric     = config->GetAxisymmetric();
  const bool gravity          = (config->GetGravityForce() == YES);
  const bool harmonic_balance = (config->GetTime_Marching() == HARMONIC_BALANCE);
  const bool windgust         = config->GetWind_Gust();
  const bool body_force       = config->GetBody_Force();
  const bool ideal_gas        = (config->GetKind_FluidModel() == STANDARD_AIR) ||
                                (config->GetKind_FluidModel() == IDEAL_GAS);
  const bool rans             = (config->GetKind_Turb_Model() != NONE);

  /*--- Pick one numerics object per thread. ---*/
  CNumerics* numerics = numerics_container[SOURCE_FIRST_TERM + omp_get_thread_num()*MAX_TERMS];

  unsigned short iVar;
  unsigned long iPoint;

  if (body_force) {

    /*--- Loop over all points ---*/
    SU2_OMP_FOR_STAT(omp_chunk_size)
    for (iPoint = 0; iPoint < nPointDomain; iPoint++) {

      /*--- Load the conservative variables ---*/
      numerics->SetConservative(nodes->GetSolution(iPoint),
                                nodes->GetSolution(iPoint));

      /*--- Load the volume of the dual mesh cell ---*/
      numerics->SetVolume(geometry->nodes->GetVolume(iPoint));

      /*--- Compute the rotating frame source residual ---*/
      auto residual = numerics->ComputeResidual(config);

      /*--- Add the source residual to the total ---*/
      LinSysRes.AddBlock(iPoint, residual);

    }
  }

  if (rotating_frame) {

    /*--- Include the residual contribution from GCL due to the static
     mesh movement that is set for rotating frame. ---*/

    SetRotatingFrame_GCL(geometry, config);

    /*--- Loop over all points ---*/
    SU2_OMP_FOR_DYN(omp_chunk_size)
    for (iPoint = 0; iPoint < nPointDomain; iPoint++) {

      /*--- Load the conservative variables ---*/
      numerics->SetConservative(nodes->GetSolution(iPoint),
                                nodes->GetSolution(iPoint));

      /*--- Load the volume of the dual mesh cell ---*/
      numerics->SetVolume(geometry->nodes->GetVolume(iPoint));

      /*--- Compute the rotating frame source residual ---*/
      auto residual = numerics->ComputeResidual(config);

      /*--- Add the source residual to the total ---*/
      LinSysRes.AddBlock(iPoint, residual);

      /*--- Add the implicit Jacobian contribution ---*/
      if (implicit) Jacobian.AddBlock2Diag(iPoint, residual.jacobian_i);

    }
  }

  if (axisymmetric) {

    /*--- For viscous problems, we need an additional gradient. ---*/
    if (viscous) {

      for (iPoint = 0; iPoint < nPoint; iPoint++) {

        su2double yCoord          = geometry->nodes->GetCoord(iPoint, 1);
        su2double yVelocity       = nodes->GetVelocity(iPoint,1);
        su2double xVelocity       = nodes->GetVelocity(iPoint,0);
        su2double Total_Viscosity = nodes->GetLaminarViscosity(iPoint) + nodes->GetEddyViscosity(iPoint);

        if (yCoord > EPS){
          su2double nu_v_on_y = Total_Viscosity*yVelocity/yCoord;
          nodes->SetAuxVar(iPoint, 0, nu_v_on_y);
          nodes->SetAuxVar(iPoint, 1, nu_v_on_y*yVelocity);
          nodes->SetAuxVar(iPoint, 2, nu_v_on_y*xVelocity);
        }
      }

      /*--- Compute the auxiliary variable gradient with GG or WLS. ---*/
      if (config->GetKind_Gradient_Method() == GREEN_GAUSS) {
        SetAuxVar_Gradient_GG(geometry, config);
      }
      if (config->GetKind_Gradient_Method() == WEIGHTED_LEAST_SQUARES) {
        SetAuxVar_Gradient_LS(geometry, config);
      }

    }

    /*--- loop over points ---*/
    SU2_OMP_FOR_DYN(omp_chunk_size)
    for (iPoint = 0; iPoint < nPointDomain; iPoint++) {

      /*--- Set solution  ---*/
      numerics->SetConservative(nodes->GetSolution(iPoint), nodes->GetSolution(iPoint));

      /*--- Set control volume ---*/
      numerics->SetVolume(geometry->nodes->GetVolume(iPoint));

      /*--- Set y coordinate ---*/
      numerics->SetCoord(geometry->nodes->GetCoord(iPoint), geometry->nodes->GetCoord(iPoint));

      /*--- Set primitive variables for viscous terms and/or generalised source ---*/
      if (!ideal_gas || viscous) numerics->SetPrimitive(nodes->GetPrimitive(iPoint), nodes->GetPrimitive(iPoint));

      /*--- Set secondary variables for generalised source ---*/
      if (!ideal_gas) numerics->SetSecondary(nodes->GetSecondary(iPoint), nodes->GetSecondary(iPoint));

      if (viscous) {

        /*--- Set gradient of primitive variables ---*/
        numerics->SetPrimVarGradient(nodes->GetGradient_Primitive(iPoint), nodes->GetGradient_Primitive(iPoint));

        /*--- Set gradient of auxillary variables ---*/
        numerics->SetAuxVarGrad(nodes->GetAuxVarGradient(iPoint), nullptr);

        /*--- Set turbulence kinetic energy ---*/
        if (rans){
          CVariable* turbNodes = solver_container[TURB_SOL]->GetNodes();
          numerics->SetTurbKineticEnergy(turbNodes->GetSolution(iPoint,0), turbNodes->GetSolution(iPoint,0));
        }
      }

      /*--- Compute Source term Residual ---*/
      auto residual = numerics->ComputeResidual(config);

      /*--- Add Residual ---*/
      LinSysRes.AddBlock(iPoint, residual);

      /*--- Implicit part ---*/
      if (implicit)
        Jacobian.AddBlock2Diag(iPoint, residual.jacobian_i);
    }
  }

  if (gravity) {

    /*--- loop over points ---*/
    SU2_OMP_FOR_DYN(omp_chunk_size)
    for (iPoint = 0; iPoint < nPointDomain; iPoint++) {

      /*--- Set solution  ---*/
      numerics->SetConservative(nodes->GetSolution(iPoint), nodes->GetSolution(iPoint));

      /*--- Set control volume ---*/
      numerics->SetVolume(geometry->nodes->GetVolume(iPoint));

      /*--- Compute Source term Residual ---*/
      auto residual = numerics->ComputeResidual(config);

      /*--- Add Residual ---*/
      LinSysRes.AddBlock(iPoint, residual);

    }

  }

  if (harmonic_balance) {

    /*--- loop over points ---*/
    SU2_OMP_FOR_STAT(omp_chunk_size)
    for (iPoint = 0; iPoint < nPointDomain; iPoint++) {

      /*--- Get control volume ---*/
      su2double Volume = geometry->nodes->GetVolume(iPoint);

      /*--- Get stored time spectral source term and add to residual ---*/
      for (iVar = 0; iVar < nVar; iVar++) {
        LinSysRes(iPoint,iVar) += Volume * nodes->GetHarmonicBalance_Source(iPoint,iVar);
      }
    }
  }

  if (windgust) {

    /*--- Loop over all points ---*/
    SU2_OMP_FOR_DYN(omp_chunk_size)
    for (iPoint = 0; iPoint < nPointDomain; iPoint++) {

      /*--- Load the wind gust ---*/
      numerics->SetWindGust(nodes->GetWindGust(iPoint), nodes->GetWindGust(iPoint));

      /*--- Load the wind gust derivatives ---*/
      numerics->SetWindGustDer(nodes->GetWindGustDer(iPoint), nodes->GetWindGustDer(iPoint));

      /*--- Load the primitive variables ---*/
      numerics->SetPrimitive(nodes->GetPrimitive(iPoint), nodes->GetPrimitive(iPoint));

      /*--- Load the volume of the dual mesh cell ---*/
      numerics->SetVolume(geometry->nodes->GetVolume(iPoint));

      /*--- Compute the rotating frame source residual ---*/
      auto residual = numerics->ComputeResidual(config);

      /*--- Add the source residual to the total ---*/
      LinSysRes.AddBlock(iPoint, residual);

      /*--- Add the implicit Jacobian contribution ---*/
      if (implicit) Jacobian.AddBlock2Diag(iPoint, residual.jacobian_i);

    }
  }

  /*--- Check if a verification solution is to be computed. ---*/

  if ( VerificationSolution ) {
    if ( VerificationSolution->IsManufacturedSolution() ) {

      /*--- Get the physical time. ---*/
      su2double time = 0.0;
      if (config->GetTime_Marching()) time = config->GetPhysicalTime();

      /*--- Loop over points ---*/
      SU2_OMP_FOR_DYN(omp_chunk_size)
      for (iPoint = 0; iPoint < nPointDomain; iPoint++) {

        /*--- Get control volume size. ---*/
        su2double Volume = geometry->nodes->GetVolume(iPoint);

        /*--- Get the current point coordinates. ---*/
        const su2double *coor = geometry->nodes->GetCoord(iPoint);

        /*--- Get the MMS source term. ---*/
        vector<su2double> sourceMan(nVar,0.0);
        VerificationSolution->GetMMSSourceTerm(coor, time, sourceMan.data());

        /*--- Compute the residual for this control volume and subtract. ---*/
        for (iVar = 0; iVar < nVar; iVar++) {
          LinSysRes(iPoint,iVar) -= sourceMan[iVar]*Volume;
        }
      }
    }
  }

}

void CEulerSolver::Source_Template(CGeometry *geometry, CSolver **solver_container, CNumerics *numerics,
                                   CConfig *config, unsigned short iMesh) {

  /* This method should be used to call any new source terms for a particular problem*/
  /* This method calls the new child class in CNumerics, where the new source term should be implemented.  */

  /* Next we describe how to get access to some important quanties for this method */
  /* Access to all points in the current geometric mesh by saying: nPointDomain */
  /* Get the vector of conservative variables at some point iPoint = nodes->GetSolution(iPoint) */
  /* Get the volume (or area in 2D) associated with iPoint = nodes->GetVolume(iPoint) */
  /* Get the vector of geometric coordinates of point iPoint = nodes->GetCoord(iPoint) */

}

void CEulerSolver::SetMax_Eigenvalue(CGeometry *geometry, const CConfig *config) {

  /*--- Define an object to compute the speed of sound. ---*/
  struct SoundSpeed {
    FORCEINLINE su2double operator() (const CEulerVariable& nodes, unsigned long iPoint, unsigned long jPoint) const {
      return 0.5 * (nodes.GetSoundSpeed(iPoint) + nodes.GetSoundSpeed(jPoint));
    }

    FORCEINLINE su2double operator() (const CEulerVariable& nodes, unsigned long iPoint) const {
      return nodes.GetSoundSpeed(iPoint);
    }

  } soundSpeed;

  /*--- Instantiate generic implementation. ---*/

  SetMax_Eigenvalue_impl(soundSpeed, geometry, config);

}

void CEulerSolver::SetUndivided_Laplacian(CGeometry *geometry, const CConfig *config) {

  /*--- Loop domain points. ---*/

  SU2_OMP_FOR_DYN(omp_chunk_size)
  for (unsigned long iPoint = 0; iPoint < nPointDomain; ++iPoint) {

    const bool boundary_i = geometry->nodes->GetPhysicalBoundary(iPoint);
    const su2double Pressure_i = nodes->GetPressure(iPoint);

    /*--- Initialize. ---*/
    for (unsigned short iVar = 0; iVar < nVar; iVar++)
      nodes->SetUnd_Lapl(iPoint, iVar, 0.0);

    /*--- Loop over the neighbors of point i. ---*/
    for (auto jPoint : geometry->nodes->GetPoints(iPoint)) {

      bool boundary_j = geometry->nodes->GetPhysicalBoundary(jPoint);

      /*--- If iPoint is boundary it only takes contributions from other boundary points. ---*/
      if (boundary_i && !boundary_j) continue;

      /*--- Add solution differences, with correction for compressible flows which use the enthalpy. ---*/

      for (unsigned short iVar = 0; iVar < nVar; iVar++)
        nodes->AddUnd_Lapl(iPoint, iVar, nodes->GetSolution(jPoint,iVar)-nodes->GetSolution(iPoint,iVar));

      su2double Pressure_j = nodes->GetPressure(jPoint);
      nodes->AddUnd_Lapl(iPoint, nVar-1, Pressure_j-Pressure_i);
    }
  }

  /*--- Correct the Laplacian across any periodic boundaries. ---*/

  for (unsigned short iPeriodic = 1; iPeriodic <= config->GetnMarker_Periodic()/2; iPeriodic++) {
    InitiatePeriodicComms(geometry, config, iPeriodic, PERIODIC_LAPLACIAN);
    CompletePeriodicComms(geometry, config, iPeriodic, PERIODIC_LAPLACIAN);
  }

  /*--- MPI parallelization ---*/

  InitiateComms(geometry, config, UNDIVIDED_LAPLACIAN);
  CompleteComms(geometry, config, UNDIVIDED_LAPLACIAN);

}

void CEulerSolver::SetCentered_Dissipation_Sensor(CGeometry *geometry, const CConfig *config) {

  /*--- Define an object for the sensor variable, pressure. ---*/
  struct SensVar {
    FORCEINLINE su2double operator() (const CEulerVariable& nodes, unsigned long iPoint) const {
      return nodes.GetPressure(iPoint);
    }
  } sensVar;

  /*--- Instantiate generic implementation. ---*/
  SetCentered_Dissipation_Sensor_impl(sensVar, geometry, config);
}

void CEulerSolver::SetUpwind_Ducros_Sensor(CGeometry *geometry, CConfig *config){

  SU2_OMP_FOR_STAT(omp_chunk_size)
  for (unsigned long iPoint = 0; iPoint < geometry->GetnPoint(); iPoint++) {

    /*---- Ducros sensor for iPoint and its neighbor points to avoid lower dissipation near shocks. ---*/

    su2double Ducros_i = 0.0;
    const auto nNeigh = geometry->nodes->GetnPoint(iPoint);

    for (unsigned short iNeigh = 0; iNeigh <= nNeigh; iNeigh++) {

      auto jPoint = iPoint; // when iNeigh == nNeigh
      if (iNeigh < nNeigh) jPoint = geometry->nodes->GetPoint(iPoint, iNeigh);

      /*---- Dilatation for jPoint ---*/

      su2double uixi=0.0;
      for(unsigned short iDim = 0; iDim < nDim; iDim++){
        uixi += nodes->GetGradient_Primitive(jPoint,iDim+1, iDim);
      }

      /*--- Compute norm of vorticity ---*/

      const su2double* Vorticity = nodes->GetVorticity(jPoint);
      su2double Omega = 0.0;
      for (unsigned short iDim = 0; iDim < nDim; iDim++) {
        Omega += pow(Vorticity[iDim], 2);
      }
      Omega = sqrt(Omega);

      su2double Ducros_j = 0.0;

      if (config->GetKind_RoeLowDiss() == FD_DUCROS) {
        Ducros_j = -uixi / (fabs(uixi) + Omega + 1e-20);
      }
      else if (config->GetKind_RoeLowDiss() == NTS_DUCROS) {
        Ducros_j = pow(uixi,2.0) /(pow(uixi,2.0)+ pow(Omega,2.0) + 1e-20);
      }
      Ducros_i = max(Ducros_i, Ducros_j);
    }

    nodes->SetSensor(iPoint, Ducros_i);
  }

  InitiateComms(geometry, config, SENSOR);
  CompleteComms(geometry, config, SENSOR);

}

void CEulerSolver::ExplicitRK_Iteration(CGeometry *geometry, CSolver **solver_container,
                                        CConfig *config, unsigned short iRKStep) {

  Explicit_Iteration<RUNGE_KUTTA_EXPLICIT>(geometry, solver_container, config, iRKStep);
}

void CEulerSolver::ClassicalRK4_Iteration(CGeometry *geometry, CSolver **solver_container,
                                        CConfig *config, unsigned short iRKStep) {

  Explicit_Iteration<CLASSICAL_RK4_EXPLICIT>(geometry, solver_container, config, iRKStep);
}

void CEulerSolver::ExplicitEuler_Iteration(CGeometry *geometry, CSolver **solver_container, CConfig *config) {

  Explicit_Iteration<EULER_EXPLICIT>(geometry, solver_container, config, 0);
}

void CEulerSolver::ImplicitEuler_Iteration(CGeometry *geometry, CSolver **solver_container, CConfig *config) {

  struct LowMachPrec {
    const CEulerSolver* solver;
    const bool active;
    su2activematrix matrix;

    LowMachPrec(const CEulerSolver* s, bool a, unsigned short nVar) : solver(s), active(a) {
      if (active) matrix.resize(nVar,nVar);
    }

    FORCEINLINE const su2activematrix& operator() (const CConfig* config, unsigned long iPoint, su2double delta) {
      solver->SetPreconditioner(config, iPoint, delta, matrix);
      return matrix;
    }

  } precond(this, config->Low_Mach_Preconditioning() || (config->GetKind_Upwind_Flow() == TURKEL), nVar);

  ImplicitEuler_Iteration_impl(precond, geometry, solver_container, config, true);

}

void CEulerSolver::SetPreconditioner(const CConfig *config, unsigned long iPoint,
                                     su2double delta, su2activematrix& preconditioner) const {

  unsigned short iDim, jDim, iVar, jVar;
  su2double local_Mach, rho, enthalpy, soundspeed, sq_vel;
  su2double *U_i = nullptr;
  su2double Beta_max = config->GetmaxTurkelBeta();
  su2double Mach_infty2, Mach_lim2, aux, parameter;

  /*--- Variables to calculate the preconditioner parameter Beta ---*/
  local_Mach = sqrt(nodes->GetVelocity2(iPoint))/nodes->GetSoundSpeed(iPoint);

  /*--- Weiss and Smith Preconditioning---*/
  Mach_infty2 = pow(config->GetMach(),2.0);
  Mach_lim2 = pow(0.00001,2.0);
  aux = max(pow(local_Mach,2.0),Mach_lim2);
  parameter = min(1.0, max(aux,Beta_max*Mach_infty2));

  U_i = nodes->GetSolution(iPoint);

  rho = U_i[0];
  enthalpy = nodes->GetEnthalpy(iPoint);
  soundspeed = nodes->GetSoundSpeed(iPoint);
  sq_vel = nodes->GetVelocity2(iPoint);

  /*---Calculating the inverse of the preconditioning matrix that multiplies the time derivative  */
  preconditioner[0][0] = 0.5*sq_vel;
  preconditioner[0][nVar-1] = 1.0;
  for (iDim = 0; iDim < nDim; iDim ++)
    preconditioner[0][1+iDim] = -1.0*U_i[iDim+1]/rho;

  for (iDim = 0; iDim < nDim; iDim ++) {
    preconditioner[iDim+1][0] = 0.5*sq_vel*U_i[iDim+1]/rho;
    preconditioner[iDim+1][nVar-1] = U_i[iDim+1]/rho;
    for (jDim = 0; jDim < nDim; jDim ++) {
      preconditioner[iDim+1][1+jDim] = -1.0*U_i[jDim+1]/rho*U_i[iDim+1]/rho;
    }
  }

  preconditioner[nVar-1][0] = 0.5*sq_vel*enthalpy;
  preconditioner[nVar-1][nVar-1] = enthalpy;
  for (iDim = 0; iDim < nDim; iDim ++)
    preconditioner[nVar-1][1+iDim] = -1.0*U_i[iDim+1]/rho*enthalpy;


  for (iVar = 0; iVar < nVar; iVar ++ ) {
    for (jVar = 0; jVar < nVar; jVar ++ ) {
      preconditioner[iVar][jVar] = (parameter - 1.0) * ((Gamma-1.0)/(soundspeed*soundspeed))*preconditioner[iVar][jVar];
      if (iVar == jVar)
        preconditioner[iVar][iVar] += 1.0;

      preconditioner[iVar][jVar] *= delta;
    }
  }

}

void CEulerSolver::GetPower_Properties(CGeometry *geometry, CConfig *config, unsigned short iMesh, bool Output) {

  unsigned short iDim, iMarker, jMarker;
  unsigned long iVertex, iPoint;
  su2double  *V_inlet = nullptr, *V_outlet = nullptr, Pressure, Temperature, Velocity[3], Vn,
  Velocity2, Density, Area, SoundSpeed, TotalPressure, Vel_Infty2, RamDrag,
  TotalTemperature, VelocityJet,
  Vel_Infty, MaxPressure, MinPressure, MFR, InfVel2;
  unsigned short iMarker_Inlet, iMarker_Outlet, nMarker_Inlet, nMarker_Outlet;
  string Inlet_TagBound, Outlet_TagBound;
  su2double DeltaPress = 0.0, DeltaTemp = 0.0, TotalPressRatio = 0.0, TotalTempRatio = 0.0, StaticPressRatio = 0.0, StaticTempRatio = 0.0,
  NetThrust = 0.0, GrossThrust = 0.0, Power = 0.0, MassFlow = 0.0, Mach = 0.0, Force = 0.0;
  bool ReverseFlow, Engine = false, Pair = true;
  su2double Vector[MAXNDIM] = {0.0};

  su2double Gas_Constant = config->GetGas_ConstantND();
  su2double Cp = Gas_Constant*Gamma / (Gamma-1.0);
  su2double Alpha = config->GetAoA()*PI_NUMBER/180.0;
  su2double Beta = config->GetAoS()*PI_NUMBER/180.0;
  bool write_heads = ((((config->GetInnerIter() % (config->GetScreen_Wrt_Freq(2)*40)) == 0) && (config->GetInnerIter()!= 0)) || (config->GetInnerIter() == 1));
  bool Evaluate_BC = ((((config->GetInnerIter() % (config->GetScreen_Wrt_Freq(2)*40)) == 0)) || (config->GetInnerIter() == 1) || (config->GetDiscrete_Adjoint()));

  if ((config->GetnMarker_EngineInflow() != 0) || (config->GetnMarker_EngineExhaust() != 0)) Engine = true;
  if ((config->GetnMarker_ActDiskInlet() != 0) || (config->GetnMarker_ActDiskOutlet() != 0)) Engine = false;
  if ((config->GetnMarker_EngineInflow()) != (config->GetnMarker_EngineExhaust())) Pair = false;

  if (Engine) { nMarker_Inlet  = config->GetnMarker_EngineInflow(); nMarker_Outlet = config->GetnMarker_EngineExhaust(); }
  else  { nMarker_Inlet = config->GetnMarker_ActDiskInlet(); nMarker_Outlet  = config->GetnMarker_ActDiskOutlet(); }

  /*--- Evaluate the MPI for the actuator disk IO ---*/

  if (Evaluate_BC) {

    su2double *Inlet_MassFlow         = new su2double [config->GetnMarker_All()]();
    su2double *Inlet_ReverseMassFlow  = new su2double [config->GetnMarker_All()]();
    su2double *Inlet_Pressure         = new su2double [config->GetnMarker_All()]();
    su2double *Inlet_Mach             = new su2double [config->GetnMarker_All()]();
    su2double *Inlet_MaxPressure      = new su2double [config->GetnMarker_All()]();
    su2double *Inlet_MinPressure      = new su2double [config->GetnMarker_All()]();
    su2double *Inlet_TotalPressure    = new su2double [config->GetnMarker_All()]();
    su2double *Inlet_Temperature      = new su2double [config->GetnMarker_All()]();
    su2double *Inlet_TotalTemperature = new su2double [config->GetnMarker_All()]();
    su2double *Inlet_Area             = new su2double [config->GetnMarker_All()]();
    su2double *Inlet_RamDrag          = new su2double [config->GetnMarker_All()]();
    su2double *Inlet_Force            = new su2double [config->GetnMarker_All()]();
    su2double *Inlet_Power            = new su2double [config->GetnMarker_All()]();
    su2double *Inlet_XCG              = new su2double [config->GetnMarker_All()]();
    su2double *Inlet_YCG              = new su2double [config->GetnMarker_All()]();
    su2double *Inlet_ZCG              = new su2double [config->GetnMarker_All()]();

    su2double *Outlet_MassFlow         = new su2double [config->GetnMarker_All()]();
    su2double *Outlet_Pressure         = new su2double [config->GetnMarker_All()]();
    su2double *Outlet_TotalPressure    = new su2double [config->GetnMarker_All()]();
    su2double *Outlet_Temperature      = new su2double [config->GetnMarker_All()]();
    su2double *Outlet_TotalTemperature = new su2double [config->GetnMarker_All()]();
    su2double *Outlet_Area             = new su2double [config->GetnMarker_All()]();
    su2double *Outlet_GrossThrust      = new su2double [config->GetnMarker_All()]();
    su2double *Outlet_Force            = new su2double [config->GetnMarker_All()]();
    su2double *Outlet_Power            = new su2double [config->GetnMarker_All()]();

    /*--- Comute MassFlow, average temp, press, etc. ---*/

    for (iMarker = 0; iMarker < config->GetnMarker_All(); iMarker++) {

      MinPressure = +1E10; MaxPressure = -1E10;

      if ((config->GetMarker_All_KindBC(iMarker) == ACTDISK_INLET) ||
          (config->GetMarker_All_KindBC(iMarker) == ENGINE_INFLOW)) {

        for (iVertex = 0; iVertex < geometry->nVertex[iMarker]; iVertex++) {

          iPoint = geometry->vertex[iMarker][iVertex]->GetNode();

          if (geometry->nodes->GetDomain(iPoint)) {

            V_inlet = nodes->GetPrimitive(iPoint);

            geometry->vertex[iMarker][iVertex]->GetNormal(Vector);

            Temperature = V_inlet[0];
            Pressure = V_inlet[nDim+1];

            Density = V_inlet[nDim+2];
            SoundSpeed = sqrt(Gamma*Pressure/Density);

            Velocity2 = 0.0; MassFlow = 0.0; Vel_Infty2 =0.0;
            for (iDim = 0; iDim < nDim; iDim++) {
              Velocity[iDim] = V_inlet[iDim+1];
              Velocity2 += Velocity[iDim]*Velocity[iDim];
              Vel_Infty2 += GetVelocity_Inf(iDim)*GetVelocity_Inf(iDim);
              MassFlow -= Vector[iDim]*Velocity[iDim]*Density;
            }

            Area = GeometryToolbox::Norm(nDim, Vector);
            Vn = 0.0; ReverseFlow = false;
            for (iDim = 0; iDim < nDim; iDim++) {  Vn -= Velocity[iDim]*Vector[iDim]/Area; }
            if (Vn < 0.0) { ReverseFlow = true; }

            Vel_Infty = sqrt (Vel_Infty2);
            Mach = sqrt(Velocity2)/SoundSpeed;
            TotalPressure = Pressure * pow( 1.0 + Mach * Mach * 0.5 * (Gamma - 1.0), Gamma    / (Gamma - 1.0));
            TotalTemperature = Temperature * (1.0 + Mach * Mach * 0.5 * (Gamma - 1.0));
            MinPressure = min(MinPressure, TotalPressure);
            MaxPressure = max(MaxPressure, TotalPressure);

            RamDrag = MassFlow * Vel_Infty;

            Inlet_MassFlow[iMarker]         += MassFlow;
            Inlet_Pressure[iMarker]         += Pressure*MassFlow;
            Inlet_Mach[iMarker]             += Mach*MassFlow;
            Inlet_MinPressure[iMarker]       = min (MinPressure, Inlet_MinPressure[iMarker]);
            Inlet_MaxPressure[iMarker]       = max(MaxPressure, Inlet_MaxPressure[iMarker]);
            Inlet_TotalPressure[iMarker]    += TotalPressure*MassFlow;
            Inlet_Temperature[iMarker]      += Temperature*MassFlow;
            Inlet_TotalTemperature[iMarker] += TotalTemperature*MassFlow;
            Inlet_Area[iMarker]             += Area;
            Inlet_RamDrag[iMarker]          += RamDrag;
            Inlet_Power[iMarker] += MassFlow*Cp*TotalTemperature;
            if (ReverseFlow) Inlet_ReverseMassFlow[iMarker]  += MassFlow;

            su2double Inlet_ForceX = -(Pressure - Pressure_Inf)*Vector[0] + MassFlow*Velocity[0];
            su2double Inlet_ForceY = -(Pressure - Pressure_Inf)*Vector[1] + MassFlow*Velocity[1];
            su2double Inlet_ForceZ = 0.0;
            if (nDim == 3) Inlet_ForceZ = -(Pressure - Pressure_Inf)*Vector[2] + MassFlow*Velocity[2];
            Inlet_Force[iMarker] +=  Inlet_ForceX*cos(Alpha)*cos(Beta) + Inlet_ForceY*sin(Beta) +Inlet_ForceZ*sin(Alpha)*cos(Beta);

            Inlet_XCG[iMarker] += geometry->nodes->GetCoord(iPoint, 0)*Area;
            Inlet_YCG[iMarker] += geometry->nodes->GetCoord(iPoint, 1)*Area;
            if (nDim == 3) Inlet_ZCG[iMarker] += geometry->nodes->GetCoord(iPoint, 2)*Area;

          }
        }

      }

      if ((config->GetMarker_All_KindBC(iMarker) == ACTDISK_OUTLET) ||
          (config->GetMarker_All_KindBC(iMarker) == ENGINE_EXHAUST)) {

        for (iVertex = 0; iVertex < geometry->nVertex[iMarker]; iVertex++) {

          iPoint = geometry->vertex[iMarker][iVertex]->GetNode();

          if (geometry->nodes->GetDomain(iPoint)) {

            V_outlet = nodes->GetPrimitive(iPoint);

            geometry->vertex[iMarker][iVertex]->GetNormal(Vector);

            Temperature = V_outlet[0];
            Pressure = V_outlet[nDim+1];

            Density = V_outlet[nDim+2];
            SoundSpeed  = sqrt(Gamma*Pressure/Density);

            Velocity2 = 0.0; MassFlow = 0.0; Vel_Infty2 = 0.0;
            for (iDim = 0; iDim < nDim; iDim++) {
              Velocity[iDim] = V_outlet[iDim+1];
              Velocity2 += Velocity[iDim]*Velocity[iDim];
              Vel_Infty2 += GetVelocity_Inf(iDim)*GetVelocity_Inf(iDim);
              MassFlow += Vector[iDim]*Velocity[iDim]*Density;
            }

            Vel_Infty = sqrt (Vel_Infty2);
            Area = GeometryToolbox::Norm(nDim, Vector);
            Mach = sqrt(Velocity2)/SoundSpeed;
            TotalPressure = Pressure * pow( 1.0 + Mach * Mach * 0.5 * (Gamma - 1.0), Gamma / (Gamma - 1.0));
            TotalTemperature = Temperature * (1.0 + Mach * Mach * 0.5 * (Gamma - 1.0));
            VelocityJet = sqrt(Velocity2) ;

            GrossThrust = MassFlow * VelocityJet;

            Outlet_MassFlow[iMarker] += MassFlow;
            Outlet_Pressure[iMarker] += Pressure*MassFlow;
            Outlet_TotalPressure[iMarker] += TotalPressure*MassFlow;
            Outlet_Temperature[iMarker] += Temperature*MassFlow;
            Outlet_TotalTemperature[iMarker] += TotalTemperature*MassFlow;
            Outlet_Area[iMarker] += Area;
            Outlet_GrossThrust[iMarker] += GrossThrust;
            Outlet_Power[iMarker] += MassFlow*Cp*TotalTemperature;

            su2double Outlet_ForceX = -(Pressure - Pressure_Inf)*Vector[0] -MassFlow*Velocity[0];
            su2double Outlet_ForceY = -(Pressure - Pressure_Inf)*Vector[1] -MassFlow*Velocity[1];
            su2double Outlet_ForceZ = 0.0;
            if (nDim == 3) Outlet_ForceZ = -(Pressure - Pressure_Inf)*Vector[2] -MassFlow*Velocity[2];

            if (nDim == 2) Outlet_Force[iMarker] +=  Outlet_ForceX*cos(Alpha) + Outlet_ForceY*sin(Alpha);
            if (nDim == 3) Outlet_Force[iMarker] +=  Outlet_ForceX*cos(Alpha)*cos(Beta) + Outlet_ForceY*sin(Beta) + Outlet_ForceZ*sin(Alpha)*cos(Beta);

          }
        }

      }

    }

    /*--- Copy to the appropriate structure ---*/

    su2double *Inlet_MassFlow_Local             = new su2double [nMarker_Inlet]();
    su2double *Inlet_ReverseMassFlow_Local      = new su2double [nMarker_Inlet]();
    su2double *Inlet_Temperature_Local          = new su2double [nMarker_Inlet]();
    su2double *Inlet_TotalTemperature_Local     = new su2double [nMarker_Inlet]();
    su2double *Inlet_Pressure_Local             = new su2double [nMarker_Inlet]();
    su2double *Inlet_Mach_Local                 = new su2double [nMarker_Inlet]();
    su2double *Inlet_MinPressure_Local          = new su2double [nMarker_Inlet]();
    su2double *Inlet_MaxPressure_Local          = new su2double [nMarker_Inlet]();
    su2double *Inlet_Power_Local                = new su2double [nMarker_Inlet]();
    su2double *Inlet_TotalPressure_Local        = new su2double [nMarker_Inlet]();
    su2double *Inlet_RamDrag_Local              = new su2double [nMarker_Inlet]();
    su2double *Inlet_Force_Local                = new su2double [nMarker_Inlet]();
    su2double *Inlet_Area_Local                 = new su2double [nMarker_Inlet]();
    su2double *Inlet_XCG_Local                  = new su2double [nMarker_Inlet]();
    su2double *Inlet_YCG_Local                  = new su2double [nMarker_Inlet]();
    su2double *Inlet_ZCG_Local                  = new su2double [nMarker_Inlet]();

    su2double *Inlet_MassFlow_Total             = new su2double [nMarker_Inlet]();
    su2double *Inlet_ReverseMassFlow_Total      = new su2double [nMarker_Inlet]();
    su2double *Inlet_Pressure_Total             = new su2double [nMarker_Inlet]();
    su2double *Inlet_Mach_Total                 = new su2double [nMarker_Inlet]();
    su2double *Inlet_MinPressure_Total          = new su2double [nMarker_Inlet]();
    su2double *Inlet_MaxPressure_Total          = new su2double [nMarker_Inlet]();
    su2double *Inlet_Power_Total                = new su2double [nMarker_Inlet]();
    su2double *Inlet_TotalPressure_Total        = new su2double [nMarker_Inlet]();
    su2double *Inlet_Temperature_Total          = new su2double [nMarker_Inlet]();
    su2double *Inlet_TotalTemperature_Total     = new su2double [nMarker_Inlet]();
    su2double *Inlet_RamDrag_Total              = new su2double [nMarker_Inlet]();
    su2double *Inlet_Force_Total                = new su2double [nMarker_Inlet]();
    su2double *Inlet_Area_Total                 = new su2double [nMarker_Inlet]();
    su2double *Inlet_XCG_Total                  = new su2double [nMarker_Inlet]();
    su2double *Inlet_YCG_Total                  = new su2double [nMarker_Inlet]();
    su2double *Inlet_ZCG_Total                  = new su2double [nMarker_Inlet]();

    su2double *Outlet_MassFlow_Local            = new su2double [nMarker_Outlet]();
    su2double *Outlet_Pressure_Local            = new su2double [nMarker_Outlet]();
    su2double *Outlet_TotalPressure_Local       = new su2double [nMarker_Outlet]();
    su2double *Outlet_Temperature_Local         = new su2double [nMarker_Outlet]();
    su2double *Outlet_TotalTemperature_Local    = new su2double [nMarker_Outlet]();
    su2double *Outlet_GrossThrust_Local         = new su2double [nMarker_Outlet]();
    su2double *Outlet_Force_Local               = new su2double [nMarker_Outlet]();
    su2double *Outlet_Power_Local               = new su2double [nMarker_Outlet]();
    su2double *Outlet_Area_Local                = new su2double [nMarker_Outlet]();

    su2double *Outlet_MassFlow_Total            = new su2double [nMarker_Outlet]();
    su2double *Outlet_Pressure_Total            = new su2double [nMarker_Outlet]();
    su2double *Outlet_TotalPressure_Total       = new su2double [nMarker_Outlet]();
    su2double *Outlet_Temperature_Total         = new su2double [nMarker_Outlet]();
    su2double *Outlet_TotalTemperature_Total    = new su2double [nMarker_Outlet]();
    su2double *Outlet_GrossThrust_Total         = new su2double [nMarker_Outlet]();
    su2double *Outlet_Force_Total               = new su2double [nMarker_Outlet]();
    su2double *Outlet_Power_Total               = new su2double [nMarker_Outlet]();
    su2double *Outlet_Area_Total                = new su2double [nMarker_Outlet]();

    /*--- Copy the values to the local array for MPI ---*/

    for (iMarker = 0; iMarker < config->GetnMarker_All(); iMarker++) {

      if ((config->GetMarker_All_KindBC(iMarker) == ACTDISK_INLET) ||  (config->GetMarker_All_KindBC(iMarker) == ENGINE_INFLOW)) {
        for (iMarker_Inlet = 0; iMarker_Inlet < nMarker_Inlet; iMarker_Inlet++) {

          if (config->GetMarker_All_KindBC(iMarker) == ACTDISK_INLET) Inlet_TagBound = config->GetMarker_ActDiskInlet_TagBound(iMarker_Inlet);
          if (config->GetMarker_All_KindBC(iMarker) == ENGINE_INFLOW) Inlet_TagBound = config->GetMarker_EngineInflow_TagBound(iMarker_Inlet);

          if (config->GetMarker_All_TagBound(iMarker) == Inlet_TagBound) {
            Inlet_MassFlow_Local[iMarker_Inlet]             += Inlet_MassFlow[iMarker];
            Inlet_ReverseMassFlow_Local[iMarker_Inlet]      += Inlet_ReverseMassFlow[iMarker];
            Inlet_Pressure_Local[iMarker_Inlet]             += Inlet_Pressure[iMarker];
            Inlet_Mach_Local[iMarker_Inlet]                 += Inlet_Mach[iMarker];
            Inlet_MinPressure_Local[iMarker_Inlet]          += Inlet_MinPressure[iMarker];
            Inlet_MaxPressure_Local[iMarker_Inlet]          += Inlet_MaxPressure[iMarker];
            Inlet_TotalPressure_Local[iMarker_Inlet]        += Inlet_TotalPressure[iMarker];
            Inlet_Temperature_Local[iMarker_Inlet]          += Inlet_Temperature[iMarker];
            Inlet_TotalTemperature_Local[iMarker_Inlet]     += Inlet_TotalTemperature[iMarker];
            Inlet_RamDrag_Local[iMarker_Inlet]              += Inlet_RamDrag[iMarker];
            Inlet_Force_Local[iMarker_Inlet]                += Inlet_Force[iMarker];
            Inlet_Power_Local[iMarker_Inlet]                += Inlet_Power[iMarker];
            Inlet_Area_Local[iMarker_Inlet]                 += Inlet_Area[iMarker];
            Inlet_XCG_Local[iMarker_Inlet]                  += Inlet_XCG[iMarker];
            Inlet_YCG_Local[iMarker_Inlet]                  += Inlet_YCG[iMarker];
            if (nDim == 3) Inlet_ZCG_Local[iMarker_Inlet]   += Inlet_ZCG[iMarker];
          }

        }
      }

      if ((config->GetMarker_All_KindBC(iMarker) == ACTDISK_OUTLET) || (config->GetMarker_All_KindBC(iMarker) == ENGINE_EXHAUST)) {
        for (iMarker_Outlet= 0; iMarker_Outlet < nMarker_Outlet; iMarker_Outlet++) {

          if (config->GetMarker_All_KindBC(iMarker) == ACTDISK_OUTLET) Outlet_TagBound = config->GetMarker_ActDiskOutlet_TagBound(iMarker_Outlet);
          if (config->GetMarker_All_KindBC(iMarker) == ENGINE_EXHAUST) Outlet_TagBound = config->GetMarker_EngineExhaust_TagBound(iMarker_Outlet);

          if (config->GetMarker_All_TagBound(iMarker) == Outlet_TagBound) {
            Outlet_MassFlow_Local[iMarker_Outlet]               += Outlet_MassFlow[iMarker];
            Outlet_Pressure_Local[iMarker_Outlet]               += Outlet_Pressure[iMarker];
            Outlet_TotalPressure_Local[iMarker_Outlet]          += Outlet_TotalPressure[iMarker];
            Outlet_Temperature_Local[iMarker_Outlet]            += Outlet_Temperature[iMarker];
            Outlet_TotalTemperature_Local[iMarker_Outlet]       += Outlet_TotalTemperature[iMarker];
            Outlet_GrossThrust_Local[iMarker_Outlet]            += Outlet_GrossThrust[iMarker];
            Outlet_Force_Local[iMarker_Outlet]                  += Outlet_Force[iMarker];
            Outlet_Power_Local[iMarker_Outlet]                  += Outlet_Power[iMarker];
            Outlet_Area_Local[iMarker_Outlet]                   += Outlet_Area[iMarker];
          }

        }
      }

    }

    /*--- Correct the min max values for the MPI ---*/

    bool ActDisk  = false;
    for (iMarker = 0; iMarker < config->GetnMarker_All(); iMarker++) {
      if ((config->GetMarker_All_KindBC(iMarker) == ACTDISK_INLET) ||
          (config->GetMarker_All_KindBC(iMarker) == ENGINE_INFLOW)) { ActDisk  = true; break; }
    }

    if (!ActDisk) {
      for (iMarker_Inlet = 0; iMarker_Inlet < nMarker_Inlet; iMarker_Inlet++) {
        Inlet_MinPressure_Local[iMarker_Inlet]      =  1E10;
        Inlet_MaxPressure_Local[iMarker_Inlet]      = -1E10;
      }
    }

    /*--- All the ranks to compute the total value ---*/

    SU2_MPI::Allreduce(Inlet_MassFlow_Local, Inlet_MassFlow_Total, nMarker_Inlet, MPI_DOUBLE, MPI_SUM, SU2_MPI::GetComm());
    SU2_MPI::Allreduce(Inlet_ReverseMassFlow_Local, Inlet_ReverseMassFlow_Total, nMarker_Inlet, MPI_DOUBLE, MPI_SUM, SU2_MPI::GetComm());
    SU2_MPI::Allreduce(Inlet_Pressure_Local, Inlet_Pressure_Total, nMarker_Inlet, MPI_DOUBLE, MPI_SUM, SU2_MPI::GetComm());
    SU2_MPI::Allreduce(Inlet_Mach_Local, Inlet_Mach_Total, nMarker_Inlet, MPI_DOUBLE, MPI_SUM, SU2_MPI::GetComm());
    SU2_MPI::Allreduce(Inlet_MinPressure_Local, Inlet_MinPressure_Total, nMarker_Inlet, MPI_DOUBLE, MPI_MIN, SU2_MPI::GetComm());
    SU2_MPI::Allreduce(Inlet_MaxPressure_Local, Inlet_MaxPressure_Total, nMarker_Inlet, MPI_DOUBLE, MPI_MAX, SU2_MPI::GetComm());
    SU2_MPI::Allreduce(Inlet_TotalPressure_Local, Inlet_TotalPressure_Total, nMarker_Inlet, MPI_DOUBLE, MPI_SUM, SU2_MPI::GetComm());
    SU2_MPI::Allreduce(Inlet_Temperature_Local, Inlet_Temperature_Total, nMarker_Inlet, MPI_DOUBLE, MPI_SUM, SU2_MPI::GetComm());
    SU2_MPI::Allreduce(Inlet_TotalTemperature_Local, Inlet_TotalTemperature_Total, nMarker_Inlet, MPI_DOUBLE, MPI_SUM, SU2_MPI::GetComm());
    SU2_MPI::Allreduce(Inlet_RamDrag_Local, Inlet_RamDrag_Total, nMarker_Inlet, MPI_DOUBLE, MPI_SUM, SU2_MPI::GetComm());
    SU2_MPI::Allreduce(Inlet_Force_Local, Inlet_Force_Total, nMarker_Inlet, MPI_DOUBLE, MPI_SUM, SU2_MPI::GetComm());
    SU2_MPI::Allreduce(Inlet_Power_Local, Inlet_Power_Total, nMarker_Inlet, MPI_DOUBLE, MPI_SUM, SU2_MPI::GetComm());
    SU2_MPI::Allreduce(Inlet_Area_Local, Inlet_Area_Total, nMarker_Inlet, MPI_DOUBLE, MPI_SUM, SU2_MPI::GetComm());
    SU2_MPI::Allreduce(Inlet_XCG_Local, Inlet_XCG_Total, nMarker_Inlet, MPI_DOUBLE, MPI_SUM, SU2_MPI::GetComm());
    SU2_MPI::Allreduce(Inlet_YCG_Local, Inlet_YCG_Total, nMarker_Inlet, MPI_DOUBLE, MPI_SUM, SU2_MPI::GetComm());
    if (nDim == 3) SU2_MPI::Allreduce(Inlet_ZCG_Local, Inlet_ZCG_Total, nMarker_Inlet, MPI_DOUBLE, MPI_SUM, SU2_MPI::GetComm());

    SU2_MPI::Allreduce(Outlet_MassFlow_Local, Outlet_MassFlow_Total, nMarker_Outlet, MPI_DOUBLE, MPI_SUM, SU2_MPI::GetComm());
    SU2_MPI::Allreduce(Outlet_Pressure_Local, Outlet_Pressure_Total, nMarker_Outlet, MPI_DOUBLE, MPI_SUM, SU2_MPI::GetComm());
    SU2_MPI::Allreduce(Outlet_TotalPressure_Local, Outlet_TotalPressure_Total, nMarker_Outlet, MPI_DOUBLE, MPI_SUM, SU2_MPI::GetComm());
    SU2_MPI::Allreduce(Outlet_Temperature_Local, Outlet_Temperature_Total, nMarker_Outlet, MPI_DOUBLE, MPI_SUM, SU2_MPI::GetComm());
    SU2_MPI::Allreduce(Outlet_TotalTemperature_Local, Outlet_TotalTemperature_Total, nMarker_Outlet, MPI_DOUBLE, MPI_SUM, SU2_MPI::GetComm());
    SU2_MPI::Allreduce(Outlet_GrossThrust_Local, Outlet_GrossThrust_Total, nMarker_Outlet, MPI_DOUBLE, MPI_SUM, SU2_MPI::GetComm());
    SU2_MPI::Allreduce(Outlet_Force_Local, Outlet_Force_Total, nMarker_Outlet, MPI_DOUBLE, MPI_SUM, SU2_MPI::GetComm());
    SU2_MPI::Allreduce(Outlet_Power_Local, Outlet_Power_Total, nMarker_Outlet, MPI_DOUBLE, MPI_SUM, SU2_MPI::GetComm());
    SU2_MPI::Allreduce(Outlet_Area_Local, Outlet_Area_Total, nMarker_Outlet, MPI_DOUBLE, MPI_SUM, SU2_MPI::GetComm());

    /*--- Compute the value of the average surface temperature and pressure and
     set the value in the config structure for future use ---*/

    for (iMarker_Inlet = 0; iMarker_Inlet < nMarker_Inlet; iMarker_Inlet++) {
      if (Inlet_Area_Total[iMarker_Inlet] != 0.0) {
        Inlet_Pressure_Total[iMarker_Inlet] /= Inlet_MassFlow_Total[iMarker_Inlet];
        Inlet_Mach_Total[iMarker_Inlet] /= Inlet_MassFlow_Total[iMarker_Inlet];
        Inlet_TotalPressure_Total[iMarker_Inlet] /= Inlet_MassFlow_Total[iMarker_Inlet];
        Inlet_Temperature_Total[iMarker_Inlet] /= Inlet_MassFlow_Total[iMarker_Inlet];
        Inlet_TotalTemperature_Total[iMarker_Inlet] /= Inlet_MassFlow_Total[iMarker_Inlet];
        Inlet_XCG_Total[iMarker_Inlet] /= Inlet_Area_Total[iMarker_Inlet];
        Inlet_YCG_Total[iMarker_Inlet] /= Inlet_Area_Total[iMarker_Inlet];
        if (nDim == 3) Inlet_ZCG_Total[iMarker_Inlet] /= Inlet_Area_Total[iMarker_Inlet];
      }
      else {
        Inlet_Pressure_Total[iMarker_Inlet] = 0.0;
        Inlet_Mach_Total[iMarker_Inlet] = 0.0;
        Inlet_TotalPressure_Total[iMarker_Inlet] = 0.0;
        Inlet_Temperature_Total[iMarker_Inlet] = 0.0;
        Inlet_TotalTemperature_Total[iMarker_Inlet] = 0.0;
        Inlet_XCG_Total[iMarker_Inlet] = 0.0;
        Inlet_YCG_Total[iMarker_Inlet] = 0.0;
        if (nDim == 3) Inlet_ZCG_Total[iMarker_Inlet] = 0.0;
      }

      if (iMesh == MESH_0) {

        if (Engine) {
          config->SetInflow_MassFlow(iMarker_Inlet, Inlet_MassFlow_Total[iMarker_Inlet]);
          config->SetInflow_ReverseMassFlow(iMarker_Inlet, Inlet_ReverseMassFlow_Total[iMarker_Inlet]);
          config->SetInflow_Pressure(iMarker_Inlet, Inlet_Pressure_Total[iMarker_Inlet]);
          config->SetInflow_TotalPressure(iMarker_Inlet, Inlet_TotalPressure_Total[iMarker_Inlet]);
          config->SetInflow_Temperature(iMarker_Inlet, Inlet_Temperature_Total[iMarker_Inlet]);
          config->SetInflow_TotalTemperature(iMarker_Inlet, Inlet_TotalTemperature_Total[iMarker_Inlet]);
          config->SetInflow_RamDrag(iMarker_Inlet, Inlet_RamDrag_Total[iMarker_Inlet]);
          config->SetInflow_Force(iMarker_Inlet, Inlet_Force_Total[iMarker_Inlet]);
          config->SetInflow_Power(iMarker_Inlet, Inlet_Power_Total[iMarker_Inlet]);
        }
        else {
          config->SetActDiskInlet_MassFlow(iMarker_Inlet, Inlet_MassFlow_Total[iMarker_Inlet]);
          config->SetActDiskInlet_ReverseMassFlow(iMarker_Inlet, Inlet_ReverseMassFlow_Total[iMarker_Inlet]);
          config->SetActDiskInlet_Pressure(iMarker_Inlet, Inlet_Pressure_Total[iMarker_Inlet]);
          config->SetActDiskInlet_TotalPressure(iMarker_Inlet, Inlet_TotalPressure_Total[iMarker_Inlet]);
          config->SetActDiskInlet_Temperature(iMarker_Inlet, Inlet_Temperature_Total[iMarker_Inlet]);
          config->SetActDiskInlet_TotalTemperature(iMarker_Inlet, Inlet_TotalTemperature_Total[iMarker_Inlet]);
          config->SetActDiskInlet_RamDrag(iMarker_Inlet, Inlet_RamDrag_Total[iMarker_Inlet]);
          config->SetActDiskInlet_Force(iMarker_Inlet, Inlet_Force_Total[iMarker_Inlet]);
          config->SetActDiskInlet_Power(iMarker_Inlet, Inlet_Power_Total[iMarker_Inlet]);
        }

      }

    }

    for (iMarker_Outlet = 0; iMarker_Outlet < nMarker_Outlet; iMarker_Outlet++) {
      if (Outlet_Area_Total[iMarker_Outlet] != 0.0) {
        Outlet_Pressure_Total[iMarker_Outlet] /= Outlet_MassFlow_Total[iMarker_Outlet];
        Outlet_TotalPressure_Total[iMarker_Outlet] /= Outlet_MassFlow_Total[iMarker_Outlet];
        Outlet_Temperature_Total[iMarker_Outlet] /= Outlet_MassFlow_Total[iMarker_Outlet];
        Outlet_TotalTemperature_Total[iMarker_Outlet] /= Outlet_MassFlow_Total[iMarker_Outlet];
      }
      else {
        Outlet_Pressure_Total[iMarker_Outlet] = 0.0;
        Outlet_TotalPressure_Total[iMarker_Outlet] = 0.0;
        Outlet_Temperature_Total[iMarker_Outlet] = 0.0;
        Outlet_TotalTemperature_Total[iMarker_Outlet] = 0.0;
      }

      if (iMesh == MESH_0) {

        if (Engine) {
          config->SetExhaust_MassFlow(iMarker_Outlet, Outlet_MassFlow_Total[iMarker_Outlet]);
          config->SetExhaust_Pressure(iMarker_Outlet, Outlet_Pressure_Total[iMarker_Outlet]);
          config->SetExhaust_TotalPressure(iMarker_Outlet, Outlet_TotalPressure_Total[iMarker_Outlet]);
          config->SetExhaust_Temperature(iMarker_Outlet, Outlet_Temperature_Total[iMarker_Outlet]);
          config->SetExhaust_TotalTemperature(iMarker_Outlet, Outlet_TotalTemperature_Total[iMarker_Outlet]);
          config->SetExhaust_GrossThrust(iMarker_Outlet, Outlet_GrossThrust_Total[iMarker_Outlet]);
          config->SetExhaust_Force(iMarker_Outlet, Outlet_Force_Total[iMarker_Outlet]);
          config->SetExhaust_Power(iMarker_Outlet, Outlet_Power_Total[iMarker_Outlet]);
        }
        else {
          config->SetActDiskOutlet_MassFlow(iMarker_Outlet, Outlet_MassFlow_Total[iMarker_Outlet]);
          config->SetActDiskOutlet_Pressure(iMarker_Outlet, Outlet_Pressure_Total[iMarker_Outlet]);
          config->SetActDiskOutlet_TotalPressure(iMarker_Outlet, Outlet_TotalPressure_Total[iMarker_Outlet]);
          config->SetActDiskOutlet_Temperature(iMarker_Outlet, Outlet_Temperature_Total[iMarker_Outlet]);
          config->SetActDiskOutlet_TotalTemperature(iMarker_Outlet, Outlet_TotalTemperature_Total[iMarker_Outlet]);
          config->SetActDiskOutlet_GrossThrust(iMarker_Outlet, Outlet_GrossThrust_Total[iMarker_Outlet]);
          config->SetActDiskOutlet_Force(iMarker_Outlet, Outlet_Force_Total[iMarker_Outlet]);
          config->SetActDiskOutlet_Power(iMarker_Outlet, Outlet_Power_Total[iMarker_Outlet]);
        }

      }

    }


    if (Pair) {

      /*--- Store delta pressure, temperature, thrust, and area ---*/

      for (iMarker_Inlet = 0; iMarker_Inlet < nMarker_Inlet; iMarker_Inlet++) {

        if (Engine) {
          Inlet_TagBound = config->GetMarker_EngineInflow_TagBound(iMarker_Inlet);
          jMarker = config->GetMarker_CfgFile_EngineExhaust(Inlet_TagBound);
          Outlet_TagBound = config->GetMarker_CfgFile_TagBound(jMarker);
        }
        else {
          Inlet_TagBound = config->GetMarker_ActDiskInlet_TagBound(iMarker_Inlet);
          jMarker = config->GetMarker_CfgFile_ActDiskOutlet(Inlet_TagBound);
          Outlet_TagBound = config->GetMarker_CfgFile_TagBound(jMarker);
        }


        su2double DeltaPress = 0.0, DeltaTemp = 0.0, NetThrust = 0.0, GrossThrust = 0.0, TotalPressRatio = 0.0, TotalTempRatio = 0.0, StaticPressRatio = 0.0, StaticTempRatio = 0.0;

        if (Engine) {
          DeltaPress   = config->GetExhaust_Pressure(Outlet_TagBound) - config->GetInflow_Pressure(Inlet_TagBound);
          DeltaTemp         = config->GetExhaust_Temperature(Outlet_TagBound) - config->GetInflow_Temperature(Inlet_TagBound);
          NetThrust    = config->GetExhaust_GrossThrust(Outlet_TagBound) - config->GetInflow_RamDrag(Inlet_TagBound);
          GrossThrust   = config->GetExhaust_GrossThrust(Outlet_TagBound);
          TotalPressRatio   = config->GetExhaust_TotalPressure(Outlet_TagBound)/config->GetInflow_TotalPressure(Inlet_TagBound);
          TotalTempRatio    = config->GetExhaust_TotalTemperature(Outlet_TagBound)/config->GetInflow_TotalTemperature(Inlet_TagBound);
          StaticPressRatio   = config->GetExhaust_Pressure(Outlet_TagBound)/config->GetInflow_Pressure(Inlet_TagBound);
          StaticTempRatio    = config->GetExhaust_Temperature(Outlet_TagBound)/config->GetInflow_Temperature(Inlet_TagBound);
          Force = config->GetInflow_Force(Inlet_TagBound) + config->GetExhaust_Force(Outlet_TagBound);
          Power = config->GetExhaust_Power(Outlet_TagBound) - config->GetInflow_Power(Inlet_TagBound);
        }
        else {
          DeltaPress   = config->GetActDiskOutlet_Pressure(Outlet_TagBound) - config->GetActDiskInlet_Pressure(Inlet_TagBound);
          DeltaTemp         = config->GetActDiskOutlet_Temperature(Outlet_TagBound) - config->GetActDiskInlet_Temperature(Inlet_TagBound);
          NetThrust    = config->GetActDiskOutlet_GrossThrust(Outlet_TagBound) - config->GetActDiskInlet_RamDrag(Inlet_TagBound);
          GrossThrust   = config->GetActDiskOutlet_GrossThrust(Outlet_TagBound);
          TotalPressRatio   = config->GetActDiskOutlet_TotalPressure(Outlet_TagBound)/config->GetActDiskInlet_TotalPressure(Inlet_TagBound);
          TotalTempRatio    = config->GetActDiskOutlet_TotalTemperature(Outlet_TagBound)/config->GetActDiskInlet_TotalTemperature(Inlet_TagBound);
          StaticPressRatio   = config->GetActDiskOutlet_Pressure(Outlet_TagBound)/config->GetActDiskInlet_Pressure(Inlet_TagBound);
          StaticTempRatio    = config->GetActDiskOutlet_Temperature(Outlet_TagBound)/config->GetActDiskInlet_Temperature(Inlet_TagBound);
          Force = config->GetActDiskInlet_Force(Inlet_TagBound) + config->GetActDiskOutlet_Force(Outlet_TagBound);
          Power =  config->GetActDiskOutlet_Power(Outlet_TagBound) - config->GetActDiskInlet_Power(Inlet_TagBound);
          MassFlow =  config->GetActDiskInlet_MassFlow(Inlet_TagBound);
        }

        Mach        = Inlet_Mach_Total[iMarker_Inlet];
        Area              = Inlet_Area_Total[iMarker_Inlet];

        if (Engine) {
          config->SetEngine_Mach(iMarker_Inlet, Mach);
          config->SetEngine_Force(iMarker_Inlet, Force);
          config->SetEngine_Power(iMarker_Inlet, Power);
          config->SetEngine_NetThrust(iMarker_Inlet, NetThrust);
          config->SetEngine_GrossThrust(iMarker_Inlet, GrossThrust);
          config->SetEngine_Area(iMarker_Inlet, Area);
        }
        else {
          config->SetActDisk_DeltaPress(iMarker_Inlet, DeltaPress);
          config->SetActDisk_DeltaTemp(iMarker_Inlet, DeltaTemp);
          config->SetActDisk_Mach(iMarker_Inlet, Mach);
          config->SetActDisk_Force(iMarker_Inlet, Force);
          config->SetActDisk_Power(iMarker_Inlet, Power);
          config->SetActDisk_MassFlow(iMarker_Inlet, MassFlow);
          config->SetActDisk_TotalPressRatio(iMarker_Inlet, TotalPressRatio);
          config->SetActDisk_TotalTempRatio(iMarker_Inlet, TotalTempRatio);
          config->SetActDisk_StaticPressRatio(iMarker_Inlet, StaticPressRatio);
          config->SetActDisk_StaticTempRatio(iMarker_Inlet, StaticTempRatio);
          config->SetActDisk_NetThrust(iMarker_Inlet, NetThrust);
          config->SetActDisk_GrossThrust(iMarker_Inlet, GrossThrust);
          config->SetActDisk_Area(iMarker_Inlet, Area);
        }

      }

      /*--- Screen output using the values already stored in the config container ---*/

      if ((rank == MASTER_NODE) && (iMesh == MESH_0) ) {

        cout.precision(5);
        cout.setf(ios::fixed, ios::floatfield);

        if (write_heads && Output && !config->GetDiscrete_Adjoint()) {
          if (Engine) cout << endl   << "---------------------------- Engine properties --------------------------" << endl;
          else cout << endl   << "------------------------ Actuator Disk properties -----------------------" << endl;
        }

        for (iMarker_Inlet = 0; iMarker_Inlet < nMarker_Inlet; iMarker_Inlet++) {

          if (Engine) {
            Inlet_TagBound = config->GetMarker_EngineInflow_TagBound(iMarker_Inlet);
            jMarker = config->GetMarker_CfgFile_EngineExhaust(Inlet_TagBound);
            Outlet_TagBound = config->GetMarker_CfgFile_TagBound(jMarker);
          }
          else {
            Inlet_TagBound = config->GetMarker_ActDiskInlet_TagBound(iMarker_Inlet);
            jMarker = config->GetMarker_CfgFile_ActDiskOutlet(Inlet_TagBound);
            Outlet_TagBound = config->GetMarker_CfgFile_TagBound(jMarker);
          }


          if (Engine) {
            NetThrust             =  config->GetEngine_NetThrust(iMarker_Inlet);
            GrossThrust   = config->GetEngine_GrossThrust(iMarker_Inlet);
            Power               = config->GetEngine_Power(iMarker_Inlet);
            Mach                  = config->GetEngine_Mach(iMarker_Inlet);
            Force               = config->GetEngine_Force(iMarker_Inlet);
          }
          else {
            DeltaPress      = config->GetActDisk_DeltaPress(iMarker_Inlet);
            DeltaTemp         = config->GetActDisk_DeltaTemp(iMarker_Inlet);
            TotalPressRatio       = config->GetActDisk_TotalPressRatio(iMarker_Inlet);
            TotalTempRatio        = config->GetActDisk_TotalTempRatio(iMarker_Inlet);
            StaticPressRatio      = config->GetActDisk_StaticPressRatio(iMarker_Inlet);
            StaticTempRatio           = config->GetActDisk_StaticTempRatio(iMarker_Inlet);
            NetThrust             =  config->GetActDisk_NetThrust(iMarker_Inlet);
            GrossThrust   = config->GetActDisk_GrossThrust(iMarker_Inlet);
            Power               = config->GetActDisk_Power(iMarker_Inlet);
            Mach                  = config->GetActDisk_Mach(iMarker_Inlet);
            Force               = config->GetActDisk_Force(iMarker_Inlet);
          }

          su2double Mach_Inf                  = config->GetMach();
          su2double Pressure_Inf  = config->GetPressure_FreeStreamND();

          su2double TotalPressure_Inf  = Pressure_Inf * pow( 1.0 + Mach_Inf * Mach_Inf * 0.5 * (Gamma - 1.0), Gamma     / (Gamma - 1.0));

          su2double MinPressure = Inlet_MinPressure_Total[iMarker_Inlet]/TotalPressure_Inf;
          su2double MaxPressure = Inlet_MaxPressure_Total[iMarker_Inlet]/TotalPressure_Inf;
          su2double AvePressure = Inlet_TotalPressure_Total[iMarker_Inlet]/TotalPressure_Inf;

          su2double RefDensity  = Density_Inf;
          su2double RefArea     = config->GetRefArea();
          su2double RefVel2 = 0.0;  for (iDim = 0; iDim < nDim; iDim++) RefVel2  += Velocity_Inf[iDim]*Velocity_Inf[iDim];

          su2double Factor = (0.5*RefDensity*RefArea*RefVel2);
          su2double Ref = config->GetDensity_Ref() * config->GetVelocity_Ref() * config->GetVelocity_Ref() * 1.0 * 1.0;
          su2double DmT = GetTotal_CD() * Factor;

//          su2double ModDmT = 0.0;
//          if (nDim == 2) ModDmT = sqrt(GetTotal_CFx()*GetTotal_CFx() +
//                                       GetTotal_CFy()*GetTotal_CFy());
//
//          if (nDim == 3) ModDmT = sqrt(GetTotal_CFx()*GetTotal_CFx() +
//                                       GetTotal_CFy()*GetTotal_CFy() +
//                                       GetTotal_CFz()*GetTotal_CFz());
//
//          DmTVector[0] = GetTotal_CFx()/ModDmT;
//          DmTVector[1] = GetTotal_CFy()/ModDmT;
//          if (nDim == 3)  DmTVector[2] = GetTotal_CFz()/ModDmT;

          /*--- Set the aero drag ---*/

          su2double Aero_Drag = DmT - Force;
          su2double Aero_CD = Aero_Drag / Factor;

          SetTotal_AeroCD(Aero_CD);

          /*--- Set the solid surface drag ---*/

          su2double Solid_Drag = DmT - Force;
          su2double Solid_CD = Solid_Drag / Factor;

          SetTotal_SolidCD(Solid_CD);

          /*--- Set the net thrust value---*/

          su2double CT = NetThrust / Factor;

          SetTotal_NetThrust(CT);

          /*--- Set the total power ---*/

          su2double PowerHP = Power * Ref *  config->GetVelocity_Ref() / 550.0;

          SetTotal_Power(PowerHP);

          /*--- Set the total ReverseFlow ---*/

          su2double ReverseFlow;
          if (Engine) ReverseFlow = fabs(config->GetInflow_ReverseMassFlow(iMarker_Inlet)  / config->GetInflow_MassFlow(Inlet_TagBound));
          else ReverseFlow = fabs(config->GetActDisk_ReverseMassFlow(iMarker_Inlet)  / config->GetActDiskInlet_MassFlow(Inlet_TagBound));

          SetTotal_ReverseFlow(ReverseFlow);

          /*--- Set the total mass flow ratio ---*/

          InfVel2 = 0.0;  for (iDim = 0; iDim < nDim; iDim++) InfVel2  += Velocity_Inf[iDim]*Velocity_Inf[iDim];
          if (Engine) MFR =fabs(config->GetInflow_MassFlow(Inlet_TagBound)) / (Density_Inf * sqrt(InfVel2) * config->GetHighlite_Area());
          else MFR = fabs(config->GetActDiskInlet_MassFlow(Inlet_TagBound)) / (Density_Inf * sqrt(InfVel2) * config->GetHighlite_Area());
          SetTotal_MFR(MFR);

          /*--- Evaluate shaft power and adiabatic efficiency (average) ---*/

          su2double Pstatic1, P1, P2, T1, T2;
          if (Engine) {
            Pstatic1 = config->GetInflow_Pressure(Inlet_TagBound);
            P1 = config->GetInflow_TotalPressure(Inlet_TagBound);
            P2 = config->GetExhaust_TotalPressure(Outlet_TagBound);
            T1 = config->GetInflow_TotalTemperature(Inlet_TagBound);
            T2 = config->GetExhaust_TotalTemperature(Outlet_TagBound);
          }
          else {
            Pstatic1 = config->GetActDiskInlet_Pressure(Inlet_TagBound);
            P1 = config->GetActDiskInlet_TotalPressure(Inlet_TagBound);
            P2 = config->GetActDiskOutlet_TotalPressure(Outlet_TagBound);
            T1 = config->GetActDiskInlet_TotalTemperature(Inlet_TagBound);
            T2 = config->GetActDiskOutlet_TotalTemperature(Outlet_TagBound);
          }

          /*-- Set the propulsive efficiency ---*/

          su2double mu_prop = fabs(DmT)*sqrt(RefVel2)/Power;
          SetTotal_Prop_Eff(mu_prop);

          /*-- Set the bypass propulsive efficiency ---*/

          su2double mu_bypass_prop = NetThrust*sqrt(RefVel2)/Power;
          SetTotal_ByPassProp_Eff(mu_bypass_prop);

          /*-- Set the fan adiabatic efficiency ---*/

          su2double mu_isentropic = 0.0;
          if ((P2/P1) > 0.0) mu_isentropic =    (T1/(T2-T1))*(pow((P2/P1),(Gamma-1.0)/Gamma)-1.0);
          SetTotal_Adiab_Eff(mu_isentropic);

          /*-- Set the polytropic efficiency ---*/

          su2double poly_coeff = 1.0/(1.0-log(T2/T1)/log(P2/P1));
          su2double mu_polytropic = ((Gamma-1.0)/Gamma)/((poly_coeff-1.0)/poly_coeff);
          SetTotal_Poly_Eff(mu_polytropic);

          if (write_heads && Output && !config->GetDiscrete_Adjoint()) {

            if (iMarker_Inlet > 0) cout << endl;

            /*--- Geometry defintion ---*/

            if (Engine) cout <<"Engine surfaces: " << Inlet_TagBound << ", " << Outlet_TagBound << "." << endl;
            else cout <<"Actuator disk surfaces: " << Inlet_TagBound << ", " << Outlet_TagBound << "." << endl;

            if (nDim == 2) {
              if (config->GetSystemMeasurements() == SI)
                cout <<"CG (m): (" << Inlet_XCG_Total[iMarker_Inlet] <<", " << Inlet_YCG_Total[iMarker_Inlet] << "). Length (m): " << Inlet_Area_Total[iMarker_Inlet] << "." << endl;
              else if (config->GetSystemMeasurements() == US)
                cout <<"CG (in): (" << Inlet_XCG_Total[iMarker_Inlet]*12.0 <<", " << Inlet_YCG_Total[iMarker_Inlet]*12.0 << "). Length (in): " << Inlet_Area_Total[iMarker_Inlet]*12.0 << "." << endl;
              cout << endl;
            }

            if (nDim ==3) {
              if (config->GetSystemMeasurements() == SI)
                cout <<"CG (m): (" << Inlet_XCG_Total[iMarker_Inlet] <<", " << Inlet_YCG_Total[iMarker_Inlet] <<", " << Inlet_ZCG_Total[iMarker_Inlet] << "). Area (m^2): " << Inlet_Area_Total[iMarker_Inlet] << ". Radius (m): " << sqrt(Inlet_Area_Total[iMarker_Inlet]/PI_NUMBER) << "." << endl;
              else if (config->GetSystemMeasurements() == US)
                cout <<"CG (in): (" << Inlet_XCG_Total[iMarker_Inlet]*12.0 <<", " << Inlet_YCG_Total[iMarker_Inlet]*12.0 <<", " << Inlet_ZCG_Total[iMarker_Inlet]*12.0 << "). Area (in^2): " << Inlet_Area_Total[iMarker_Inlet]*12.0*12.0 << "." << endl;
              cout << endl;
            }


            /*--- Flow field descritption  ---*/

            if (config->GetSystemMeasurements() == SI) {
              cout << setprecision(2) << "Inlet Ave. P (Pa): " << Pstatic1*config->GetPressure_Ref() << setprecision(3) <<  ". Inlet Ave. Mach: " << Mach << "." << endl;
              cout << setprecision(2) << "Outlet Ave. PT (Pa): " << P2*config->GetPressure_Ref() << ". Outlet Ave. TT (K): " << T2*config->GetTemperature_Ref() << "." << endl;
            }
            else if (config->GetSystemMeasurements() == US) {
              cout << setprecision(2) << "Inlet Ave. P (psf): " << Pstatic1*config->GetPressure_Ref() << setprecision(3) <<  ". Inlet Ave. Mach: " << Mach << "." << endl;
              cout << setprecision(2) << "Outlet Ave. PT (psf): " << P2*config->GetPressure_Ref() << ". Outlet Ave. TT (R): " << T2*config->GetTemperature_Ref() << "." << endl;
            }

            cout << "Inlet min. PT/PTinf: " << MinPressure << ". Inlet max. PT/PTinf: " << MaxPressure << ". Inlet Ave. PT/PTinf: " << AvePressure << endl;

            su2double InfVel2, Inlet_MassFlow, Outlet_MassFlow;

            if (Engine) Inlet_MassFlow = fabs(config->GetInflow_MassFlow(Inlet_TagBound)) * config->GetDensity_Ref() * config->GetVelocity_Ref();
            else Inlet_MassFlow = fabs(config->GetActDiskInlet_MassFlow(Inlet_TagBound)) * config->GetDensity_Ref() * config->GetVelocity_Ref();

            if (config->GetSystemMeasurements() == SI) { cout << "Inlet mass flow (kg/s): "; cout << setprecision(2) << Inlet_MassFlow; }
            else if (config->GetSystemMeasurements() == US) { cout << "Inlet mass flow (lbs/s): "; cout << setprecision(2) << Inlet_MassFlow * 32.174; }

            if (Engine) Outlet_MassFlow = fabs(config->GetExhaust_MassFlow(Outlet_TagBound)) * config->GetDensity_Ref() * config->GetVelocity_Ref();
            else Outlet_MassFlow = fabs(config->GetActDiskOutlet_MassFlow(Outlet_TagBound)) * config->GetDensity_Ref() * config->GetVelocity_Ref();

            //          if (config->GetSystemMeasurements() == SI) { cout << ". Outlet mass flow (kg/s): "; cout << setprecision(2) << Outlet_MassFlow; }
            //          else if (config->GetSystemMeasurements() == US) { cout << ". Outlet mass flow (lbs/s): "; cout << setprecision(2) << Outlet_MassFlow * 32.174; }

            if (Inlet_MassFlow > Outlet_MassFlow) cout << ". I/O diff.: " << setprecision(2) << 100.0*fabs(1.0-(Outlet_MassFlow/Inlet_MassFlow)) << "%";
            else cout << ". I/O diff.: " << setprecision(2) << -100.0*fabs(1.0-(Inlet_MassFlow/Outlet_MassFlow)) << "%";

            InfVel2 = 0.0;  for (iDim = 0; iDim < nDim; iDim++) InfVel2  += Velocity_Inf[iDim]*Velocity_Inf[iDim];
            cout << setprecision(2) << ". MFR: " << MFR << "." << endl;

            if (!Engine) {

              cout << setprecision(3) << "PT in/out ratio: " << TotalPressRatio << ". TT in/out ratio: " << TotalTempRatio  <<  "." << endl;

              if (config->GetActDisk_Jump() == VARIABLES_JUMP) {
                if (config->GetSystemMeasurements() == SI) cout << setprecision(3) << "P in/out jump (Pa): ";
                else if (config->GetSystemMeasurements() == US) cout << setprecision(3) << "P in/out jump (psf): ";
                cout << setprecision(3) << DeltaPress * config->GetPressure_Ref();
                if (config->GetSystemMeasurements() == SI) cout << setprecision(3) << ". T in/out jump (K): ";
                else if (config->GetSystemMeasurements() == US) cout << setprecision(3) << ". T in/out jump (R): ";
                cout << setprecision(3) << DeltaTemp * config->GetTemperature_Ref() <<"."<< endl;
              }
              else  if (config->GetActDisk_Jump() == RATIO) {
                cout << setprecision(3) << "P in/out ratio: ";
                cout << setprecision(3) << StaticPressRatio;
                cout  << setprecision(3) <<". T in/out ratio: ";
                cout << setprecision(3) << StaticTempRatio <<"."<< endl;
              }
            }

            cout << setprecision(1) << "\nProp. eff. (D-T.V/Shaft P): " << 100*mu_prop << "%. By-pass prop. eff. (NetT.V/Shaft P): " << 100*mu_bypass_prop <<   "%." << endl;
            cout << setprecision(1) << "Fan adiabatic eff.: " << 100*mu_isentropic  << "%. Fan poly. eff.: " << 100*mu_polytropic << "%. Poly coeff. (n): " << setprecision(4) << poly_coeff << "." << endl;

            cout << endl;


            /*--- Forces descritption  ---*/

            if (config->GetSystemMeasurements() == SI) cout << setprecision(1) << "Ram Drag (N): ";
            else if (config->GetSystemMeasurements() == US) cout << setprecision(1) << "Ram Drag (lbf): ";
            cout << (GrossThrust-NetThrust) * Ref;

            if (config->GetSystemMeasurements() == SI) cout << setprecision(1) << ". Gross Thrust (N): ";
            else if (config->GetSystemMeasurements() == US) cout << setprecision(1) << ". Gross Thrust (lbf): ";
            cout << -GrossThrust * Ref  << "." << endl;

            if (config->GetSystemMeasurements() == SI) cout << setprecision(1) << "Open surfaces Thurst (N): ";
            else if (config->GetSystemMeasurements() == US) cout  << setprecision(1) << "Open surfaces Thrust (lbf): ";
            cout<< setprecision(1) << Force * Ref << ". Open surfaces CT: " << setprecision(5) << -Force / Factor << "." << endl;

            if (config->GetSystemMeasurements() == SI) cout << "Solid surfaces Drag (N): ";
            else if (config->GetSystemMeasurements() == US) cout << "Solid surfaces Drag (lbf): ";
            cout << setprecision(1) << Solid_Drag * Ref << ". Solid surfaces CD: " << setprecision(5) << Solid_CD << "." << endl;

            if (config->GetSystemMeasurements() == SI) cout << setprecision(1) <<"Net Thrust (N): ";
            else if (config->GetSystemMeasurements() == US) cout << setprecision(1) << "Net Thrust (lbf): ";
            cout << setprecision(5) << -NetThrust * Ref  << ". Net CT: " << CT;

            if (config->GetSystemMeasurements() == SI) {
              cout << ". Power (W): ";
              cout << setprecision(1) << Power * Ref *  config->GetVelocity_Ref()  << "." << endl;
            }
            else if (config->GetSystemMeasurements() == US) {
              cout << ". Power (HP): ";
              cout << setprecision(1) << Power * Ref *  config->GetVelocity_Ref() / 550.0 << "." << endl;
            }

          }

        }

        if (write_heads && Output && !config->GetDiscrete_Adjoint()) cout << "-------------------------------------------------------------------------" << endl << endl;

      }

    }

    delete [] Outlet_MassFlow_Local;
    delete [] Outlet_Temperature_Local;
    delete [] Outlet_TotalTemperature_Local;
    delete [] Outlet_Pressure_Local;
    delete [] Outlet_TotalPressure_Local;
    delete [] Outlet_Area_Local;
    delete [] Outlet_GrossThrust_Local;
    delete [] Outlet_Force_Local;
    delete [] Outlet_Power_Local;

    delete [] Outlet_MassFlow_Total;
    delete [] Outlet_Temperature_Total;
    delete [] Outlet_TotalTemperature_Total;
    delete [] Outlet_Pressure_Total;
    delete [] Outlet_TotalPressure_Total;
    delete [] Outlet_Area_Total;
    delete [] Outlet_GrossThrust_Total;
    delete [] Outlet_Force_Total;
    delete [] Outlet_Power_Total;

    delete [] Inlet_MassFlow_Local;
    delete [] Inlet_ReverseMassFlow_Local;
    delete [] Inlet_Temperature_Local;
    delete [] Inlet_TotalTemperature_Local;
    delete [] Inlet_Pressure_Local;
    delete [] Inlet_Mach_Local;
    delete [] Inlet_MinPressure_Local;
    delete [] Inlet_MaxPressure_Local;
    delete [] Inlet_TotalPressure_Local;
    delete [] Inlet_Area_Local;
    delete [] Inlet_RamDrag_Local;
    delete [] Inlet_Force_Local;
    delete [] Inlet_Power_Local;
    delete [] Inlet_XCG_Local;
    delete [] Inlet_YCG_Local;
    delete [] Inlet_ZCG_Local;

    delete [] Inlet_MassFlow_Total;
    delete [] Inlet_ReverseMassFlow_Total;
    delete [] Inlet_Temperature_Total;
    delete [] Inlet_TotalTemperature_Total;
    delete [] Inlet_Pressure_Total;
    delete [] Inlet_Mach_Total;
    delete [] Inlet_MinPressure_Total;
    delete [] Inlet_MaxPressure_Total;
    delete [] Inlet_TotalPressure_Total;
    delete [] Inlet_Area_Total;
    delete [] Inlet_RamDrag_Total;
    delete [] Inlet_Force_Total;
    delete [] Inlet_Power_Total;
    delete [] Inlet_XCG_Total;
    delete [] Inlet_YCG_Total;
    delete [] Inlet_ZCG_Total;

    delete [] Inlet_MassFlow;
    delete [] Inlet_Mach;
    delete [] Inlet_MinPressure;
    delete [] Inlet_MaxPressure;
    delete [] Inlet_ReverseMassFlow;
    delete [] Inlet_Pressure;
    delete [] Inlet_TotalPressure;
    delete [] Inlet_Temperature;
    delete [] Inlet_TotalTemperature;
    delete [] Inlet_Area;
    delete [] Inlet_RamDrag;
    delete [] Inlet_Force;
    delete [] Inlet_Power;
    delete [] Inlet_XCG;
    delete [] Inlet_YCG;
    delete [] Inlet_ZCG;

    delete [] Outlet_MassFlow;
    delete [] Outlet_Pressure;
    delete [] Outlet_TotalPressure;
    delete [] Outlet_Temperature;
    delete [] Outlet_TotalTemperature;
    delete [] Outlet_Area;
    delete [] Outlet_GrossThrust;
    delete [] Outlet_Force;
    delete [] Outlet_Power;

  }

}

void CEulerSolver::SetActDisk_BCThrust(CGeometry *geometry, CSolver **solver_container,
                                       CConfig *config, unsigned short iMesh, bool Output) {

  su2double Massflow = 0.0 , Target_Massflow = 0.0, DragMinusThrust = 0.0 ,
  Target_DragMinusThrust = 0.0, Target_NetThrust = 0.0, BCThrust = 0.0, BCThrust_inc = 0.0;
  unsigned short iDim, iMarker;
  unsigned long iVertex, iPoint;
  su2double  *V_inlet = nullptr, Pressure,
  Density, T0_Ti, ATerm, BTerm, LHS, RHS, RHS_PDelta, RHS_MDelta, F, DF_DLa, CTerm_, DTerm_,
  ETerm, La, La_old, TotalArea, To_Ti, DeltaT, Po_Pi, DeltaP, Area, Velocity_Normal,
  SoundSpeed2, Force_Normal,
  RefDensity, RefArea, RefVel2, Factor, Ref;
  unsigned short iter;
  string Marker_Tag;
  su2double Target_Force, Force, Target_Power, Power, NetThrust, BCThrust_old, Initial_BCThrust;
  bool ActDisk_Info;
  su2double MyBCThrust, BCThrust_Init;
  su2double Vector[MAXNDIM] = {0.0};

  su2double dNetThrust_dBCThrust        = config->GetdNetThrust_dBCThrust();
  unsigned short Kind_ActDisk           = config->GetKind_ActDisk();
  bool ratio                            = (config->GetActDisk_Jump() == RATIO);
  unsigned long Update_BCThrust         = config->GetUpdate_BCThrust();
  unsigned long Iter_Fixed_NetThrust    = config->GetIter_Fixed_NetThrust();
  unsigned long InnerIter                 = config->GetInnerIter();
  bool Update_BCThrust_Bool             = false;
  bool restart                          = (config->GetRestart() || config->GetRestart_Flow());
  su2double Fan_Poly_Eff                = config->GetFan_Poly_Eff();
  su2double PolyCoeff                   = 1.0/(1.0-((Gamma-1.0)/Gamma)/Fan_Poly_Eff);

  RefDensity   = Density_Inf;
  RefArea = config->GetRefArea();
  RefVel2 = 0.0;  for (iDim = 0; iDim < nDim; iDim++) RefVel2  += Velocity_Inf[iDim]*Velocity_Inf[iDim];

  Factor = (0.5*RefDensity*RefArea*RefVel2);
  Ref = config->GetDensity_Ref() * config->GetVelocity_Ref() * config->GetVelocity_Ref() * 1.0 * 1.0;

  /*--- Variable load distribution is in input file. ---*/
  if (Kind_ActDisk == VARIABLE_LOAD) {
    if(InnerIter == 0) {
      ReadActDisk_InputFile(geometry, solver_container, config, iMesh, Output);
    }
  }
  /*--- Delta P and delta T are inputs ---*/

  else if (Kind_ActDisk == VARIABLES_JUMP) {

    for (iMarker = 0; iMarker < config->GetnMarker_All(); iMarker++) {

      if ((config->GetMarker_All_KindBC(iMarker) == ACTDISK_INLET) ||
          (config->GetMarker_All_KindBC(iMarker) == ACTDISK_OUTLET)) {

        Marker_Tag = config->GetMarker_All_TagBound(iMarker);

        if (ratio) {
          if (config->GetMach()  < 0.5) {
            DeltaP       = config->GetActDisk_PressJump(Marker_Tag, 0);
            DeltaT       = config->GetActDisk_TempJump(Marker_Tag, 0);
          }
          else {
            DeltaP       = config->GetActDisk_PressJump(Marker_Tag, 1);
            DeltaT       = config->GetActDisk_TempJump(Marker_Tag, 1);
          }
        }
        else {
          if (config->GetMach()  < 0.5) {
            DeltaP       = max(0.0, config->GetActDisk_PressJump(Marker_Tag, 0) / config->GetPressure_Ref());
            DeltaT       = max(0.0, config->GetActDisk_TempJump(Marker_Tag, 0) / config->GetTemperature_Ref());
          }
          else {
            DeltaP       = max(0.0, config->GetActDisk_PressJump(Marker_Tag, 1) / config->GetPressure_Ref());
            DeltaT       = max(0.0, config->GetActDisk_TempJump(Marker_Tag, 1) / config->GetTemperature_Ref());
          }
        }

        /*--- Set the Delta P, Delta T values at each discrete point (uniform distribution)  ---*/

        for (iVertex = 0; iVertex < geometry->nVertex[iMarker]; iVertex++) {
          iPoint = geometry->vertex[iMarker][iVertex]->GetNode();
          ActDisk_DeltaP[iMarker][iVertex] = DeltaP;
          ActDisk_DeltaT[iMarker][iVertex] = DeltaT;
        }
      }
    }
  }

  /*--- Iteration using BCThrust ---*/

  else {

    if (InnerIter == 0) BCThrust_Counter = 0;

    /*--- Only the fine mesh level should check the convergence criteria ---*/

    if ((iMesh == MESH_0) && Output) {

      /*--- Initialize the update flag to false ---*/

      Update_BCThrust_Bool = false;

      /*--- Reevaluate BCThrust at a fix number of iterations ---*/

      if ((InnerIter % Iter_Fixed_NetThrust == 0) && (InnerIter != 0)) {
        BCThrust_Counter++;
        if ((BCThrust_Counter != 0) &&
            (BCThrust_Counter != 1) &&
            (BCThrust_Counter != Update_BCThrust) &&
            (BCThrust_Counter != Update_BCThrust + 2) &&
            (BCThrust_Counter != Update_BCThrust + 4) ) Update_BCThrust_Bool = true;
        else Update_BCThrust_Bool = false;
      }

      /*--- Store the update boolean for use on other mesh levels in the MG ---*/

      config->SetUpdate_BCThrust_Bool(Update_BCThrust_Bool);

    }

    else {
      Update_BCThrust_Bool = config->GetUpdate_BCThrust_Bool();
    }


    /*--- If it is the first iteration, set the BCThrust to a meaning full target value,
     * this can be done at an initialization level, for the time being it is OK here ---*/

    if (InnerIter == 0) {
      for (iMarker = 0; iMarker < config->GetnMarker_All(); iMarker++) {
        if ((config->GetMarker_All_KindBC(iMarker) == ACTDISK_INLET) ||
            (config->GetMarker_All_KindBC(iMarker) == ACTDISK_OUTLET)) {
          Marker_Tag = config->GetMarker_All_TagBound(iMarker);

          if (Kind_ActDisk == NET_THRUST) {
            if (restart)
              Initial_BCThrust = config->GetInitial_BCThrust() / Ref;
            else {
              if (config->GetMach() < 0.5) Initial_BCThrust = fabs( config->GetActDisk_PressJump(Marker_Tag, 0) / Ref);
              else Initial_BCThrust = fabs( config->GetActDisk_PressJump(Marker_Tag, 1) / Ref);
            }
            config->SetActDisk_BCThrust(Marker_Tag, Initial_BCThrust);
            config->SetActDisk_BCThrust_Old(Marker_Tag, Initial_BCThrust);
          }

          if (Kind_ActDisk == BC_THRUST) {
            if (restart)
              Initial_BCThrust = config->GetInitial_BCThrust() / Ref;
            else {
              if (config->GetMach() < 0.5) Initial_BCThrust = fabs( config->GetActDisk_PressJump(Marker_Tag, 0) / Ref);
              else Initial_BCThrust = fabs( config->GetActDisk_PressJump(Marker_Tag, 1) / Ref);
            }
            config->SetActDisk_BCThrust(Marker_Tag, Initial_BCThrust);
            config->SetActDisk_BCThrust_Old(Marker_Tag, Initial_BCThrust);
          }

          if (Kind_ActDisk == POWER) {
            Initial_BCThrust = config->GetInitial_BCThrust() / Ref;
            config->SetActDisk_BCThrust(Marker_Tag, Initial_BCThrust);
            config->SetActDisk_BCThrust_Old(Marker_Tag, Initial_BCThrust);
          }

          if (Kind_ActDisk == DRAG_MINUS_THRUST) {
            Initial_BCThrust = config->GetInitial_BCThrust() / Ref;
            config->SetActDisk_BCThrust(Marker_Tag, Initial_BCThrust);
            config->SetActDisk_BCThrust_Old(Marker_Tag, Initial_BCThrust);
          }

          if (Kind_ActDisk == MASSFLOW) {
            Initial_BCThrust = config->GetInitial_BCThrust() / Ref;
            config->SetActDisk_BCThrust(Marker_Tag, Initial_BCThrust);
            config->SetActDisk_BCThrust_Old(Marker_Tag, Initial_BCThrust);
          }

        }
      }
    }

    /*--- Typical iteration to set the value of BC Thrust at each actuator disk ---*/

    if (Update_BCThrust_Bool && Output) {

      for (iMarker = 0; iMarker < config->GetnMarker_All(); iMarker++) {

        if ((config->GetMarker_All_KindBC(iMarker) == ACTDISK_INLET) ||
            (config->GetMarker_All_KindBC(iMarker) == ACTDISK_OUTLET)) {

          Marker_Tag = config->GetMarker_All_TagBound(iMarker);

          if (Kind_ActDisk == NET_THRUST) {

            if (config->GetMach() < 0.5) Target_NetThrust = fabs( config->GetActDisk_PressJump(Marker_Tag, 0) / Ref);
            else Target_NetThrust = fabs( config->GetActDisk_PressJump(Marker_Tag, 1) / Ref);
            NetThrust    = config->GetActDisk_NetThrust(Marker_Tag);
            BCThrust_old = config->GetActDisk_BCThrust_Old(Marker_Tag);
            BCThrust_inc = (1.0/dNetThrust_dBCThrust)*(Target_NetThrust - NetThrust);

            if (iMesh == MESH_0) BCThrust = max(0.0,(BCThrust_old + BCThrust_inc));
            else BCThrust = config->GetActDisk_BCThrust(Marker_Tag);

            if (iMesh == MESH_0) {
              config->SetActDisk_BCThrust(Marker_Tag, BCThrust);
              BCThrust_Init = BCThrust*Ref;
              config->SetInitial_BCThrust(BCThrust_Init);
            }

          }

          if (Kind_ActDisk == BC_THRUST) {

            if (config->GetMach() < 0.5) Target_Force =  fabs( config->GetActDisk_PressJump(Marker_Tag, 0) / Ref);
            else Target_Force =  fabs( config->GetActDisk_PressJump(Marker_Tag, 1) / Ref);
            Force        = -config->GetActDisk_Force(Marker_Tag);
            BCThrust_old = config->GetActDisk_BCThrust_Old(Marker_Tag);
            BCThrust_inc = (1.0/dNetThrust_dBCThrust)*(Target_Force - Force);

            if (iMesh == MESH_0) BCThrust = max(0.0,(BCThrust_old + BCThrust_inc));
            else BCThrust = config->GetActDisk_BCThrust(Marker_Tag);

            if (iMesh == MESH_0) {
              config->SetActDisk_BCThrust(Marker_Tag, BCThrust);
              BCThrust_Init = BCThrust*Ref;
              config->SetInitial_BCThrust(BCThrust_Init);
            }

          }

          if (Kind_ActDisk == POWER) {

            if (config->GetMach() < 0.5) Target_Power =  fabs( config->GetActDisk_PressJump(Marker_Tag, 0) / (Ref * config->GetVelocity_Ref() /  550.0));
            else Target_Power =  fabs( config->GetActDisk_PressJump(Marker_Tag, 1) / (Ref * config->GetVelocity_Ref() /  550.0));
            Power        = config->GetActDisk_Power(Marker_Tag);
            BCThrust_old = config->GetActDisk_BCThrust_Old(Marker_Tag);
            BCThrust_inc = (1.0/dNetThrust_dBCThrust)*(Target_Power - Power);

            if (iMesh == MESH_0) BCThrust = max(0.0,(BCThrust_old + BCThrust_inc));
            else BCThrust = config->GetActDisk_BCThrust(Marker_Tag);

            if (iMesh == MESH_0) {
              config->SetActDisk_BCThrust(Marker_Tag, BCThrust);
              BCThrust_Init = BCThrust*Ref;
              config->SetInitial_BCThrust(BCThrust_Init);
            }

          }

          if (Kind_ActDisk == DRAG_MINUS_THRUST) {

            if (config->GetMach() < 0.5) Target_DragMinusThrust  =  -fabs(config->GetActDisk_PressJump(Marker_Tag, 0)) * Factor;
            else Target_DragMinusThrust  =  -fabs(config->GetActDisk_PressJump(Marker_Tag, 1)) * Factor;
            DragMinusThrust = GetTotal_CD() * Factor;
            BCThrust_old    = config->GetActDisk_BCThrust_Old(Marker_Tag);
            BCThrust_inc    = -(1.0/dNetThrust_dBCThrust)*(Target_DragMinusThrust - DragMinusThrust);

            if (iMesh == MESH_0) BCThrust = max(0.0,(BCThrust_old + BCThrust_inc));
            else BCThrust = config->GetActDisk_BCThrust(Marker_Tag);

            if (iMesh == MESH_0) {
              config->SetActDisk_BCThrust(Marker_Tag, BCThrust);
              BCThrust_Init = BCThrust*Ref;
              config->SetInitial_BCThrust(BCThrust_Init);
            }

          }

          if (Kind_ActDisk == MASSFLOW) {

            if (config->GetMach() < 0.5) {
              Target_Massflow  =  fabs(config->GetActDisk_PressJump(Marker_Tag, 0) / (config->GetDensity_Ref() * config->GetVelocity_Ref()));
              if (config->GetSystemMeasurements() == US) Target_Massflow /= 32.174;
            }
            else {
              Target_Massflow  =  fabs(config->GetActDisk_PressJump(Marker_Tag, 1) / (config->GetDensity_Ref() * config->GetVelocity_Ref()));
              if (config->GetSystemMeasurements() == US) Target_Massflow /= 32.174;
            }

            Massflow = config->GetActDisk_MassFlow(Marker_Tag);
            BCThrust_old    = config->GetActDisk_BCThrust_Old(Marker_Tag);
            BCThrust_inc    = (1.0/dNetThrust_dBCThrust)*(Target_Massflow - Massflow);
            if (iMesh == MESH_0) BCThrust = max(0.0,(BCThrust_old + BCThrust_inc));
            else BCThrust = config->GetActDisk_BCThrust(Marker_Tag);
            if (iMesh == MESH_0) {
              config->SetActDisk_BCThrust(Marker_Tag, BCThrust);
              BCThrust_Init = BCThrust*Ref;
              config->SetInitial_BCThrust(BCThrust_Init);
            }

          }

        }

      }

      /*--- After a complete update of BC_Thrust
       update the value of BC Thrust (old) for future iterations ---*/

      for (iMarker = 0; iMarker < config->GetnMarker_All(); iMarker++) {
        if ((config->GetMarker_All_KindBC(iMarker) == ACTDISK_INLET) ||
            (config->GetMarker_All_KindBC(iMarker) == ACTDISK_OUTLET)) {
          Marker_Tag = config->GetMarker_All_TagBound(iMarker);
          if ((Kind_ActDisk == NET_THRUST) || (Kind_ActDisk == BC_THRUST) ||
              (Kind_ActDisk == POWER) || (Kind_ActDisk == DRAG_MINUS_THRUST) ||
              (Kind_ActDisk == MASSFLOW)) {
            BCThrust = config->GetActDisk_BCThrust(Marker_Tag);
            config->SetActDisk_BCThrust_Old(Marker_Tag, BCThrust);
          }
        }
      }
    }

    /*--- Evaluate the pressure jump at each node using the total thrust ---*/

    if ((Update_BCThrust_Bool && Output) || (InnerIter == 0)) {

      for (iMarker = 0; iMarker < config->GetnMarker_All(); iMarker++) {

        if ((config->GetMarker_All_KindBC(iMarker) == ACTDISK_INLET) ||
            (config->GetMarker_All_KindBC(iMarker) == ACTDISK_OUTLET)) {

          Marker_Tag = config->GetMarker_All_TagBound(iMarker);
          RefDensity  = Density_Inf;
          RefArea = config->GetRefArea();
          RefVel2 = 0.0; for (iDim = 0; iDim < nDim; iDim++) RefVel2  += Velocity_Inf[iDim]*Velocity_Inf[iDim];

          Factor = (0.5*RefDensity*RefArea*RefVel2);
          Ref = config->GetDensity_Ref() * config->GetVelocity_Ref() * config->GetVelocity_Ref() * 1.0 * 1.0;
          BCThrust = config->GetActDisk_BCThrust(Marker_Tag);

          for (iVertex = 0; iVertex < geometry->nVertex[iMarker]; iVertex++) {

            iPoint = geometry->vertex[iMarker][iVertex]->GetNode();

            if (geometry->nodes->GetDomain(iPoint)) {

              geometry->vertex[iMarker][iVertex]->GetNormal(Vector);

              if (config->GetMarker_All_KindBC(iMarker) == ACTDISK_INLET) {
                for (iDim = 0; iDim < nDim; iDim++) { Vector[iDim] = -Vector[iDim]; }
              }

              Area = GeometryToolbox::Norm(nDim, Vector);

              /*--- Use the inlet state to compute the Pressure and Temperature jumps ---*/

              if (config->GetMarker_All_KindBC(iMarker) == ACTDISK_INLET)
                V_inlet = nodes->GetPrimitive(iPoint);
              if (config->GetMarker_All_KindBC(iMarker) == ACTDISK_OUTLET)
                V_inlet = DonorPrimVar[iMarker][iVertex];

              Density       = V_inlet[nDim+2];
              Pressure      = V_inlet[nDim+1];
              SoundSpeed2   = Pressure*Gamma/Density;
              TotalArea     = config->GetActDisk_Area(Marker_Tag);
              Force_Normal  = Area*(BCThrust/TotalArea);


              Velocity_Normal = 0.0;
              for (iDim = 0; iDim < nDim; iDim++) {
                Velocity_Normal += V_inlet[iDim+1]*Vector[iDim]/Area;
              }


              if (Velocity_Normal > EPS) {

                /*--- Ratio of the total temperature to the temperature at the inflow ---*/

                T0_Ti = 1.0 + ((Gamma-1.0)/SoundSpeed2)*(0.5*Velocity_Normal*Velocity_Normal + Force_Normal/(Density*Area));


                ATerm = 2.0*T0_Ti/(Gamma+1.0);
                BTerm = 0.5*(Gamma+1.0)/(Gamma-1.0);
                LHS = fabs(Velocity_Normal)/(sqrt(SoundSpeed2)*pow(ATerm,BTerm));

                CTerm_ = (PolyCoeff-1.0)/(PolyCoeff+1.0);
                DTerm_ = 1.0/(PolyCoeff-1.0);

                La = EPS; La_old = EPS;

                for (iter = 0; iter < 100; iter++) {

                  ETerm = ((1.0-CTerm_*La*La)/(1.0-CTerm_+EPS));

                  RHS = La*pow(ETerm, DTerm_);

                  ETerm = ((1.0-CTerm_*(La+1E-6)*(La+1E-6))/(1.0-CTerm_+EPS));
                  RHS_PDelta = (La+1E-6)*pow(ETerm, DTerm_);

                  ETerm = ((1.0-CTerm_*(La-1E-6)*(La-1E-6))/(1.0-CTerm_+EPS));
                  RHS_MDelta = (La-1E-6)*pow(ETerm, DTerm_);

                  /*--- Objective function and finitte differences derivative ---*/

                  F = RHS - LHS;
                  DF_DLa = (RHS_PDelta - RHS_MDelta)/2E-6;

                  /*--- Newton's step ---*/

                  La_old = La;
                  La = La_old - 0.75*(F/DF_DLa);

                  if (fabs(F) < 1E-10) break;

                }

                if (iter == 99) cout << "The laval number evaluation is not converging." << endl;

                /*--- Laval is bounded ---*/

                La = min(La, sqrt(6.0));  La = max(La, 0.0);

                To_Ti = max(1.0, T0_Ti*(1.0-CTerm_*La*La));
                ActDisk_DeltaT[iMarker][iVertex] = To_Ti;

                Po_Pi = max(1.0, pow(To_Ti, PolyCoeff*DTerm_));
                ActDisk_DeltaP[iMarker][iVertex] = Po_Pi;

              }
              else {
                ActDisk_DeltaT[iMarker][iVertex] = 1.0;
                ActDisk_DeltaP[iMarker][iVertex] = 1.0;
              }
            }
          }
        }
      }
    }
  }

  /*--- Broadcast some information to the master node ---*/

  ActDisk_Info = false;
  for (iMarker = 0; iMarker < config->GetnMarker_All(); iMarker++) {
    if ((config->GetMarker_All_KindBC(iMarker) == ACTDISK_INLET) ||
        (config->GetMarker_All_KindBC(iMarker) == ACTDISK_OUTLET)) {
      ActDisk_Info = true;
    }
  }
  if (!ActDisk_Info) config->SetInitial_BCThrust(0.0);

  MyBCThrust = config->GetInitial_BCThrust();
  SU2_MPI::Allreduce(&MyBCThrust, &BCThrust, 1, MPI_DOUBLE, MPI_MAX, SU2_MPI::GetComm());
  config->SetInitial_BCThrust(BCThrust);

}

void CEulerSolver::ReadActDisk_InputFile(CGeometry *geometry, CSolver **solver_container,
                                       CConfig *config, unsigned short iMesh, bool Output) {
  /*--- Input file provides force coefficients distributions along disk radius. Initialization
        necessary only at initial iteration. ---*/

  unsigned short iDim, iMarker;
  unsigned long iVertex, iPoint;
  string Marker_Tag;
  int iRow, nRow, iEl;
  std::vector<su2double> rad_v, dCt_v, dCp_v, dCr_v;
  su2double r_ = 0.0, r[MAXNDIM] = {0.0},
  AD_Center[MAXNDIM] = {0.0}, AD_Axis[MAXNDIM] = {0.0}, AD_Radius = 0.0, AD_J = 0.0;
  std::vector<su2double> Fa, Ft, Fr;
  su2double Fx = 0.0, Fy = 0.0, Fz = 0.0,
  Fx_inf = 0.0, Fy_inf = 0.0, Fz_inf = 0.0, Fx_sup = 0.0, Fy_sup = 0.0, Fz_sup = 0.0, h = 0.0;
  const su2double *P = nullptr;

  su2double Dens_FreeStream = config->GetDensity_FreeStream();
  const su2double *Vel_FreeStream = config->GetVelocity_FreeStream();

  /*--- Get the file name that contains the propeller data. ---*/
  string ActDisk_filename = config->GetActDisk_FileName();
  /*--- Loop over the markers. ---*/
  for (iMarker = 0; iMarker < config->GetnMarker_All(); iMarker++) {
    if ((config->GetMarker_All_KindBC(iMarker) == ACTDISK_INLET) ||
        (config->GetMarker_All_KindBC(iMarker) == ACTDISK_OUTLET)) {

      /*--- Get the marker tag of the current BC marker. ---*/
      Marker_Tag = config->GetMarker_All_TagBound(iMarker);
      ifstream ActDisk_file;
      /*--- Open the file that contains the propeller data. ---*/
      ActDisk_file.open(ActDisk_filename.data(), ios::in);

      /*--- Error message if the propeller data input file fails to open. ---*/
      if (ActDisk_file.fail()) SU2_MPI::Error("Unable to open Actuator Disk Input File", CURRENT_FUNCTION);

      string text_line, text_line_appo, name[2];
      string::size_type position;

      while (getline (ActDisk_file, text_line)) {
        /*--- Check if there is the "MARKER_ACTDISK=" string in the current line. If not keep on reading. ---*/
        position = text_line.find ("MARKER_ACTDISK=");
        if(position == string::npos){continue;}
        text_line.erase (0,15);
        /*--- Read the names of the two faces of the actuator disk and assign them to the name[] array. ---*/
        istringstream NameID(text_line);
        for (int i = 0; i < 2; i++){
          NameID >> name[i];
        }

        /*--- Check if the propeller data correspond to the actual BC marker. ---*/
        if (Marker_Tag == name[0] || Marker_Tag == name[1]){
          /*--- Read and assign the coordinates of the actuator disk center. ---*/
          getline (ActDisk_file, text_line_appo);
          text_line_appo.erase (0,7);
          istringstream C_value(text_line_appo);
          for (iDim = 0; iDim < nDim; iDim++){
            C_value >> AD_Center[iDim];
          }

          /*--- Read and assign the components of the actuator disk axis versor pointing backward. ---*/
          getline (ActDisk_file, text_line_appo);
          text_line_appo.erase (0,5);
          istringstream axis_value(text_line_appo);
          for (iDim = 0; iDim < nDim; iDim++){
            axis_value >> AD_Axis[iDim];
          }

          /*--- Read and assign the value of the actuator disk radius. ---*/
          getline (ActDisk_file, text_line_appo);
          text_line_appo.erase (0,7);
          istringstream R_value(text_line_appo);
          R_value >> AD_Radius;

          /*--- Read and assign the value of the actuator disk advance ratio. ---*/
          getline (ActDisk_file, text_line_appo);
          text_line_appo.erase (0,10);
          istringstream J_value(text_line_appo);
          J_value >> AD_J;

          /*--- Read and assign the number of radial stations contained in the propeller data file. ---*/
          getline (ActDisk_file, text_line_appo);
          text_line_appo.erase (0,5);
          istringstream row_value(text_line_appo);
          row_value >> nRow;

          /*--- Assign the vectors dimension. ---*/
          rad_v.resize(nRow);
          dCt_v.resize(nRow);
          dCp_v.resize(nRow);
          dCr_v.resize(nRow);

          Fa.resize(nRow);
          Ft.resize(nRow);
          Fr.resize(nRow);

          /*--- Read and assign the values of the non-dimensional radius, thrust coefficient, power coefficient
                and radial force coefficient. ---*/
          getline (ActDisk_file, text_line_appo);
          for (iRow = 0; iRow < nRow; iRow++){
            getline (ActDisk_file, text_line_appo);
            istringstream row_val_value(text_line_appo);
            row_val_value >> rad_v[iRow] >> dCt_v[iRow] >> dCp_v[iRow] >> dCr_v[iRow];
          }

          /*--- Set the actuator disk radius value, center coordiantes values and axis coordinates values. ---*/
          ActDisk_R(iMarker) = AD_Radius;
          for (iDim = 0; iDim < nDim; iDim++){
            ActDisk_C(iMarker, iDim) = AD_Center[iDim];
            ActDisk_Axis(iMarker, iDim) = AD_Axis[iDim];
          }

          /*--- If the first radial station corresponds to the actuator disk center, the radial and tangential forces
                per unit area (Fr and Ft) are equal to zero, while the axial force per unit area (Fa) is computed using
                a linear interpolation in order to avoid a mathematical singularity at actuator disk center. ---*/
          if (rad_v[0] == 0.0){
            Fa[0] = (((2*Dens_FreeStream*pow(Vel_FreeStream[0],2))/
                    (pow(AD_J,2)*PI_NUMBER))*((dCt_v[1] - dCt_v[0])/rad_v[1])) / config->GetPressure_Ref();
            Ft[0] = 0.0;
            Fr[0] = 0.0;
          }
          else {
            Fa[0] = (dCt_v[0]*(2*Dens_FreeStream*pow(Vel_FreeStream[0],2))/
                    (pow(AD_J,2)*PI_NUMBER*rad_v[0])) / config->GetPressure_Ref();
            Ft[0] = (dCp_v[0]*(2*Dens_FreeStream*pow(Vel_FreeStream[0],2))/
                    ((AD_J*PI_NUMBER*rad_v[0])*(AD_J*PI_NUMBER*rad_v[0]))) / config->GetPressure_Ref();
            Fr[0] = (dCr_v[0]*(2*Dens_FreeStream*pow(Vel_FreeStream[0],2))/
                    (pow(AD_J,2)*PI_NUMBER*rad_v[0])) / config->GetPressure_Ref();
          }

          /*--- Loop over the radial stations. Computation of Fa (axial force per unit area), Ft (tangential force per unit area)
                and Fr (radial force per unit area).
                These equations are not valid if the freestream velocity is equal to zero (hovering condition not enabled yet). ---*/
          for (iEl = 1; iEl < nRow; iEl++){
            Fa[iEl] = (dCt_v[iEl]*(2*Dens_FreeStream*pow(Vel_FreeStream[0],2))/
                      (pow(AD_J,2)*PI_NUMBER*rad_v[iEl])) / config->GetPressure_Ref();
            Ft[iEl] = (dCp_v[iEl]*(2*Dens_FreeStream*pow(Vel_FreeStream[0],2))/
                      ((AD_J*PI_NUMBER*rad_v[iEl])*(AD_J*PI_NUMBER*rad_v[iEl]))) / config->GetPressure_Ref();
            Fr[iEl] = (dCr_v[iEl]*(2*Dens_FreeStream*pow(Vel_FreeStream[0],2))/
                      (pow(AD_J,2)*PI_NUMBER*rad_v[iEl])) / config->GetPressure_Ref();
          }

          /*--- Loop over the marker nodes. ---*/
          for (iVertex = 0; iVertex < geometry->nVertex[iMarker]; iVertex++) {
            /*--- Get the coordinates of the current node. ---*/
            iPoint = geometry->vertex[iMarker][iVertex]->GetNode();
            P = geometry->nodes->GetCoord(iPoint);

            /*--- Computation of the radius coordinates for the current node. ---*/
            GeometryToolbox::Distance(nDim, P, AD_Center, r);

            /*--- Computation of the non-dimensional radius for the current node. ---*/
            r_ = GeometryToolbox::Norm(nDim, r) / AD_Radius;

            /*--- Loop over the actuator disk radial stations. ---*/
            for (iEl = 0; iEl < nRow; iEl++){
              /*--- Check if the current node is located between rad_v[iEl] and rad_v[iEl-1]. ---*/
              if (r_ <= rad_v[iEl]){
                /*--- h is the dinstance of the current node from the previous radial element (iEl-1)
                      divided by the length of the radial element in which the node is contained. ---*/
                h = (r_-rad_v[iEl-1])/(rad_v[iEl]-rad_v[iEl-1]);
                /*--- Fx, Fy and Fz are the x, y and z components of the tangential and radial forces
                      per unit area resultant. ---*/
                if(r_ == 0.0){
                  Fx = 0.0;
                  Fy = 0.0;
                  Fz = 0.0;
                }
                /*--- _inf is the value of the previous radial element. _sup is the value of the
                      following radial element. ---*/
                else{
                  Fx_inf = (Ft[iEl-1]+Fr[iEl-1])*(r[0]/(r_*AD_Radius));
                  Fy_inf = (Ft[iEl-1]+Fr[iEl-1])*(r[2]/(r_*AD_Radius));
                  Fz_inf = -(Ft[iEl-1]+Fr[iEl-1])*(r[1]/(r_*AD_Radius));
                  Fx_sup = (Ft[iEl]+Fr[iEl])*(r[0]/(r_*AD_Radius));
                  Fy_sup = (Ft[iEl]+Fr[iEl])*(r[2]/(r_*AD_Radius));
                  Fz_sup = -(Ft[iEl]+Fr[iEl])*(r[1]/(r_*AD_Radius));

                  /*--- Fx, Fy and Fz at the current node are evaluated using a linear interpolation between
                        the end vaues of the radial element in which the current node is contained. ---*/
                  Fx = Fx_inf + (Fx_sup - Fx_inf)*h;
                  Fy = Fy_inf + (Fy_sup - Fy_inf)*h;
                  Fz = Fz_inf + (Fz_sup - Fz_inf)*h;
                }
                /*--- Set the values of Fa, Fx, Fy and Fz. Fa is evaluated using a linear interpolation. ---*/
                ActDisk_Fa[iMarker][iVertex] = Fa[iEl-1] + (Fa[iEl]-Fa[iEl-1])*h;
                ActDisk_Fx[iMarker][iVertex] = Fx;
                ActDisk_Fy[iMarker][iVertex] = Fy;
                ActDisk_Fz[iMarker][iVertex] = Fz;

                break;
              }
            }
          }
        }
      }
    }
  }
}

void CEulerSolver::SetFarfield_AoA(CGeometry *geometry, CSolver **solver_container,
                                   CConfig *config, unsigned short iMesh, bool Output) {

  su2double AoA = 0.0, Vel_Infty[3], Vel_Infty_Mag;
  unsigned short iDim;
  unsigned long InnerIter = config->GetInnerIter();
  su2double Beta = config->GetAoS();

  /* --- Initialize values at first iteration --- */

  if (InnerIter == 0) {
    Total_CD_Prev = 0.0;
    Total_CL_Prev = 0.0;
    Total_CMx_Prev = 0.0;
    Total_CMy_Prev = 0.0;
    Total_CMz_Prev = 0.0;
    AoA_Prev = config->GetAoA();
    dCL_dAlpha = config->GetdCL_dAlpha();
    AoA_inc = 0.0;
  }

  /*--- Retrieve the AoA (degrees) ---*/

  AoA = config->GetAoA();

  /* --- Set new AoA if needed --- */

  if (fabs(AoA_inc) > 0.0 && Output) {

    /* --- Update *_Prev values with current coefficients --- */

    SetCoefficient_Gradients(config);

    Total_CD_Prev = TotalCoeff.CD;
    Total_CL_Prev = TotalCoeff.CL;
    Total_CMx_Prev = TotalCoeff.CMx;
    Total_CMy_Prev = TotalCoeff.CMy;
    Total_CMz_Prev = TotalCoeff.CMz;
    AoA_Prev = AoA;

    /*--- Compute a new value for AoA on the fine mesh only (degrees)---*/

    if (iMesh == MESH_0) AoA = AoA + AoA_inc;
    else { AoA = config->GetAoA(); }

    /*--- Only the fine mesh stores the updated values for AoA in config ---*/

    if (iMesh == MESH_0) {
      config->SetAoA(AoA);
    }

    /*--- Update the freestream velocity vector at the farfield ---*/

    for (iDim = 0; iDim < nDim; iDim++)
      Vel_Infty[iDim] = GetVelocity_Inf(iDim);

    /*--- Compute the magnitude of the free stream velocity ---*/

    Vel_Infty_Mag = 0;
    for (iDim = 0; iDim < nDim; iDim++)
      Vel_Infty_Mag += Vel_Infty[iDim]*Vel_Infty[iDim];
    Vel_Infty_Mag = sqrt(Vel_Infty_Mag);

    /*--- Compute the new freestream velocity with the updated AoA ---*/

    if (nDim == 2) {
      Vel_Infty[0] = cos(AoA*PI_NUMBER/180.0)*Vel_Infty_Mag;
      Vel_Infty[1] = sin(AoA*PI_NUMBER/180.0)*Vel_Infty_Mag;
    }
    if (nDim == 3) {
      Vel_Infty[0] = cos(AoA*PI_NUMBER/180.0)*cos(Beta*PI_NUMBER/180.0)*Vel_Infty_Mag;
      Vel_Infty[1] = sin(Beta)*Vel_Infty_Mag;
      Vel_Infty[2] = sin(AoA*PI_NUMBER/180.0)*cos(Beta*PI_NUMBER/180.0)*Vel_Infty_Mag;
    }

    /*--- Store the new freestream velocity vector for the next iteration ---*/

    for (iDim = 0; iDim < nDim; iDim++) {
      Velocity_Inf[iDim] = Vel_Infty[iDim];
    }

    /*--- Only the fine mesh stores the updated values for velocity in config ---*/

    if (iMesh == MESH_0) {
      for (iDim = 0; iDim < nDim; iDim++)
        config->SetVelocity_FreeStreamND(Vel_Infty[iDim], iDim);
    }

  }
}

bool CEulerSolver::FixedCL_Convergence(CConfig* config, bool convergence) {
  su2double Target_CL = config->GetTarget_CL();
  unsigned long curr_iter = config->GetInnerIter();
  unsigned long Iter_dCL_dAlpha = config->GetIter_dCL_dAlpha();
  bool fixed_cl_conv = false;
  AoA_inc = 0.0;


  /*--- if in Fixed CL mode, before finite differencing --- */

  if (!Start_AoA_FD){
    if (convergence){

      /* --- C_L and solution are converged, start finite differencing --- */

      if (fabs(TotalCoeff.CL-Target_CL) < (config->GetCauchy_Eps()/2)) {

        /* --- If no finite differencing required --- */

        if (Iter_dCL_dAlpha == 0){
          fixed_cl_conv = true;
          return fixed_cl_conv;
        }

        /* --- Else, set up finite differencing routine ---*/

        Iter_Update_AoA = curr_iter;
        Start_AoA_FD = true;
        fixed_cl_conv = false;
        AoA_inc = 0.001;
      }

      /* --- C_L is not converged to target value and some iterations
          have passed since last update, so update AoA --- */

      else if ((curr_iter - Iter_Update_AoA) > config->GetStartConv_Iter()){
        Iter_Update_AoA = curr_iter;
        fixed_cl_conv = false;
        if (fabs(TotalCoeff.CL-Target_CL) > (config->GetCauchy_Eps()/2)) {
          AoA_inc = (1.0/dCL_dAlpha)*(Target_CL - TotalCoeff.CL);
        }
      }
    }

    /* --- If the iteration limit between AoA updates is met, so update AoA --- */

    else if ((curr_iter - Iter_Update_AoA) == config->GetUpdate_AoA_Iter_Limit()) {
      Iter_Update_AoA = curr_iter;
      fixed_cl_conv = false;
      if (fabs(TotalCoeff.CL-Target_CL) > (config->GetCauchy_Eps()/2)) {
        AoA_inc = (1.0/dCL_dAlpha)*(Target_CL - TotalCoeff.CL);
      }
    }

    /* --- If the total iteration limit is reached, start finite differencing --- */

    if (curr_iter == config->GetnInner_Iter() - Iter_dCL_dAlpha){
      if (Iter_dCL_dAlpha == 0){
        End_AoA_FD = true;
      }
      Iter_Update_AoA = curr_iter;
      Start_AoA_FD = true;
      fixed_cl_conv = false;
      AoA_inc = 0.001;
    }
  }

  /* --- If Finite Difference Mode has ended, end simulation --- */

  if (End_AoA_FD){
    //fixed_cl_conv = true;
    return true;
  }

  /* --- If starting Finite Difference Mode --- */

  if (Start_AoA_FD){

    /* --- Disable history writing --- */

    config->SetHistory_Wrt_Freq(2, 0);

    /* --- End Finite Difference Mode if iteration limit is reached, so simualtion is converged --- */

    End_AoA_FD = ((curr_iter - Iter_Update_AoA - 2) == Iter_dCL_dAlpha ||
      curr_iter == config->GetnInner_Iter()- 2 );

    if (convergence && (curr_iter - Iter_Update_AoA) > config->GetStartConv_Iter())
      End_AoA_FD = true;


    /* --- If Finite Difference mode is ending, reset AoA and calculate Coefficient Gradients --- */

    if (End_AoA_FD){
      SetCoefficient_Gradients(config);
      config->SetAoA(AoA_Prev);
    }
  }

  return fixed_cl_conv;

}

void CEulerSolver::SetCoefficient_Gradients(CConfig *config) const{
  su2double dCL_dAlpha_, dCD_dCL_, dCMx_dCL_, dCMy_dCL_, dCMz_dCL_;
  su2double AoA = config->GetAoA();

  if (AoA != AoA_Prev) {
  /* --- Calculate gradients of coefficients w.r.t. CL --- */

  dCL_dAlpha_ = (TotalCoeff.CL-Total_CL_Prev)/(AoA - AoA_Prev);
  dCD_dCL_    = (TotalCoeff.CD-Total_CD_Prev)/(TotalCoeff.CL-Total_CL_Prev);
  dCMx_dCL_   = (TotalCoeff.CMx-Total_CMx_Prev)/(TotalCoeff.CL-Total_CL_Prev);
  dCMy_dCL_   = (TotalCoeff.CMy-Total_CMy_Prev)/(TotalCoeff.CL-Total_CL_Prev);
  dCMz_dCL_   = (TotalCoeff.CMz-Total_CMz_Prev)/(TotalCoeff.CL-Total_CL_Prev);

  /*--- Set the value of the  dOF/dCL in the config file ---*/

  config->SetdCD_dCL(dCD_dCL_);
  config->SetdCMx_dCL(dCMx_dCL_);
  config->SetdCMy_dCL(dCMy_dCL_);
  config->SetdCMz_dCL(dCMz_dCL_);
  config->SetdCL_dAlpha(dCL_dAlpha_);
  }
}

void CEulerSolver::UpdateCustomBoundaryConditions(CGeometry **geometry_container, CConfig *config){

  unsigned short nMGlevel, iMarker;

  // TODO: Update the fluid boundary conditions for MG
  nMGlevel = config->GetnMGLevels();
  if (nMGlevel > 1) {
    for (iMarker=0; iMarker < nMarker; iMarker++) {
      bool isCustomizable = config->GetMarker_All_PyCustom(iMarker);
      bool isInlet = (config->GetMarker_All_KindBC(iMarker) == INLET_FLOW);
      if (isCustomizable && isInlet)
        SU2_MPI::Error("Custom inlet BCs are not currently compatible with multigrid.", CURRENT_FUNCTION);
    }
  }
}

void CEulerSolver::Evaluate_ObjFunc(const CConfig *config) {

  unsigned short iMarker_Monitoring, Kind_ObjFunc;
  su2double Weight_ObjFunc;

  Total_ComboObj = EvaluateCommonObjFunc(*config);

  /*--- Loop over all monitored markers, add to the 'combo' objective ---*/

  for (iMarker_Monitoring = 0; iMarker_Monitoring < config->GetnMarker_Monitoring(); iMarker_Monitoring++) {

    Weight_ObjFunc = config->GetWeight_ObjFunc(iMarker_Monitoring);
    Kind_ObjFunc = config->GetKind_ObjFunc(iMarker_Monitoring);

    switch(Kind_ObjFunc) {
      case DRAG_COEFFICIENT:
        if (config->GetFixed_CL_Mode()) Total_ComboObj -= Weight_ObjFunc*config->GetdCD_dCL()*(SurfaceCoeff.CL[iMarker_Monitoring]);
        if (config->GetFixed_CM_Mode()) Total_ComboObj -= Weight_ObjFunc*config->GetdCD_dCMy()*(SurfaceCoeff.CMy[iMarker_Monitoring]);
        break;
      case MOMENT_X_COEFFICIENT:
        if (config->GetFixed_CL_Mode()) Total_ComboObj -= Weight_ObjFunc*config->GetdCMx_dCL()*(SurfaceCoeff.CL[iMarker_Monitoring]);
        break;
      case MOMENT_Y_COEFFICIENT:
        if (config->GetFixed_CL_Mode()) Total_ComboObj -= Weight_ObjFunc*config->GetdCMy_dCL()*(SurfaceCoeff.CL[iMarker_Monitoring]);
        break;
      case MOMENT_Z_COEFFICIENT:
        if (config->GetFixed_CL_Mode()) Total_ComboObj -= Weight_ObjFunc*config->GetdCMz_dCL()*(SurfaceCoeff.CL[iMarker_Monitoring]);
        break;
      default:
        break;
    }
  }

  /*--- The following are not per-surface, and so to avoid that they are
   double-counted when multiple surfaces are specified, they have been
   placed outside of the loop above. In addition, multi-objective mode is
   also disabled for these objective functions (error thrown at start). ---*/

  Weight_ObjFunc = config->GetWeight_ObjFunc(0);
  Kind_ObjFunc   = config->GetKind_ObjFunc(0);

  switch(Kind_ObjFunc) {
    case EQUIVALENT_AREA:
      Total_ComboObj+=Weight_ObjFunc*Total_CEquivArea;
      break;
    case NEARFIELD_PRESSURE:
      Total_ComboObj+=Weight_ObjFunc*Total_CNearFieldOF;
      break;
    case SURFACE_MACH:
      Total_ComboObj+=Weight_ObjFunc*config->GetSurface_Mach(0);
      break;
    default:
      break;
  }
}

void CEulerSolver::BC_Far_Field(CGeometry *geometry, CSolver **solver_container, CNumerics *conv_numerics,
                                CNumerics *visc_numerics, CConfig *config, unsigned short val_marker) {

  unsigned short iDim;
  unsigned long iVertex, iPoint, Point_Normal;

  su2double *GridVel;
  su2double Area, UnitNormal[MAXNDIM] = {0.0};
  su2double Density, Pressure, Energy,  Velocity[MAXNDIM] = {0.0};
  su2double Density_Bound, Pressure_Bound, Vel_Bound[MAXNDIM] = {0.0};
  su2double Density_Infty, Pressure_Infty, Vel_Infty[MAXNDIM] = {0.0};
  su2double SoundSpeed, Entropy, Velocity2, Vn;
  su2double SoundSpeed_Bound, Entropy_Bound, Vel2_Bound, Vn_Bound;
  su2double SoundSpeed_Infty, Entropy_Infty, Vel2_Infty, Vn_Infty, Qn_Infty;
  su2double RiemannPlus, RiemannMinus;
  su2double *V_infty, *V_domain;

  su2double Gas_Constant     = config->GetGas_ConstantND();

  bool implicit       = config->GetKind_TimeIntScheme() == EULER_IMPLICIT;
  bool viscous        = config->GetViscous();
  bool tkeNeeded = (config->GetKind_Turb_Model() == SST) || (config->GetKind_Turb_Model() == SST_SUST);

  su2double *Normal = new su2double[nDim];

  /*--- Loop over all the vertices on this boundary marker ---*/

  SU2_OMP_FOR_DYN(OMP_MIN_SIZE)
  for (iVertex = 0; iVertex < geometry->nVertex[val_marker]; iVertex++) {
    iPoint = geometry->vertex[val_marker][iVertex]->GetNode();

    /*--- Allocate the value at the infinity ---*/
    V_infty = GetCharacPrimVar(val_marker, iVertex);

    /*--- Check if the node belongs to the domain (i.e, not a halo node) ---*/

    if (geometry->nodes->GetDomain(iPoint)) {

      /*--- Index of the closest interior node ---*/

      Point_Normal = geometry->vertex[val_marker][iVertex]->GetNormal_Neighbor();

      /*--- Normal vector for this vertex (negate for outward convention) ---*/

      geometry->vertex[val_marker][iVertex]->GetNormal(Normal);
      for (iDim = 0; iDim < nDim; iDim++) Normal[iDim] = -Normal[iDim];
      conv_numerics->SetNormal(Normal);

      /*--- Retrieve solution at the farfield boundary node ---*/
      V_domain = nodes->GetPrimitive(iPoint);

      /*--- Construct solution state at infinity for compressible flow by
         using Riemann invariants, and then impose a weak boundary condition
         by computing the flux using this new state for U. See CFD texts by
         Hirsch or Blazek for more detail. Adapted from an original
         implementation in the Stanford University multi-block (SUmb) solver
         in the routine bcFarfield.f90 written by Edwin van der Weide,
         last modified 06-12-2005. First, compute the unit normal at the
         boundary nodes. ---*/

      Area = GeometryToolbox::Norm(nDim, Normal);
      for (iDim = 0; iDim < nDim; iDim++)
        UnitNormal[iDim] = Normal[iDim]/Area;

      /*--- Store primitive variables (density, velocities, velocity squared,
         energy, pressure, and sound speed) at the boundary node, and set some
         other quantities for clarity. Project the current flow velocity vector
         at this boundary node into the local normal direction, i.e. compute
         v_bound.n.  ---*/

      Density_Bound = V_domain[nDim+2];
      Vel2_Bound = 0.0; Vn_Bound = 0.0;
      for (iDim = 0; iDim < nDim; iDim++) {
        Vel_Bound[iDim] = V_domain[iDim+1];
        Vel2_Bound     += Vel_Bound[iDim]*Vel_Bound[iDim];
        Vn_Bound       += Vel_Bound[iDim]*UnitNormal[iDim];
      }
      Pressure_Bound   = nodes->GetPressure(iPoint);
      SoundSpeed_Bound = sqrt(Gamma*Pressure_Bound/Density_Bound);
      Entropy_Bound    = pow(Density_Bound, Gamma)/Pressure_Bound;

      /*--- Store the primitive variable state for the freestream. Project
         the freestream velocity vector into the local normal direction,
         i.e. compute v_infty.n. ---*/

      Density_Infty = GetDensity_Inf();
      Vel2_Infty = 0.0; Vn_Infty = 0.0;
      for (iDim = 0; iDim < nDim; iDim++) {
        Vel_Infty[iDim] = GetVelocity_Inf(iDim);
        Vel2_Infty     += Vel_Infty[iDim]*Vel_Infty[iDim];
        Vn_Infty       += Vel_Infty[iDim]*UnitNormal[iDim];
      }
      Pressure_Infty   = GetPressure_Inf();
      SoundSpeed_Infty = sqrt(Gamma*Pressure_Infty/Density_Infty);
      Entropy_Infty    = pow(Density_Infty, Gamma)/Pressure_Infty;

      /*--- Adjust the normal freestream velocity for grid movement ---*/

      Qn_Infty = Vn_Infty;
      if (dynamic_grid) {
        GridVel = geometry->nodes->GetGridVel(iPoint);
        for (iDim = 0; iDim < nDim; iDim++)
          Qn_Infty -= GridVel[iDim]*UnitNormal[iDim];
      }

      /*--- Compute acoustic Riemann invariants: R = u.n +/- 2c/(gamma-1).
         These correspond with the eigenvalues (u+c) and (u-c), respectively,
         which represent the acoustic waves. Positive characteristics are
         incoming, and a physical boundary condition is imposed (freestream
         state). This occurs when either (u.n+c) > 0 or (u.n-c) > 0. Negative
         characteristics are leaving the domain, and numerical boundary
         conditions are required by extrapolating from the interior state
         using the Riemann invariants. This occurs when (u.n+c) < 0 or
         (u.n-c) < 0. Note that grid movement is taken into account when
         checking the sign of the eigenvalue. ---*/

      /*--- Check whether (u.n+c) is greater or less than zero ---*/

      if (Qn_Infty > -SoundSpeed_Infty) {
        /*--- Subsonic inflow or outflow ---*/
        RiemannPlus = Vn_Bound + 2.0*SoundSpeed_Bound/Gamma_Minus_One;
      } else {
        /*--- Supersonic inflow ---*/
        RiemannPlus = Vn_Infty + 2.0*SoundSpeed_Infty/Gamma_Minus_One;
      }

      /*--- Check whether (u.n-c) is greater or less than zero ---*/

      if (Qn_Infty > SoundSpeed_Infty) {
        /*--- Supersonic outflow ---*/
        RiemannMinus = Vn_Bound - 2.0*SoundSpeed_Bound/Gamma_Minus_One;
      } else {
        /*--- Subsonic outflow ---*/
        RiemannMinus = Vn_Infty - 2.0*SoundSpeed_Infty/Gamma_Minus_One;
      }

      /*--- Compute a new value for the local normal velocity and speed of
         sound from the Riemann invariants. ---*/

      Vn = 0.5 * (RiemannPlus + RiemannMinus);
      SoundSpeed = 0.25 * (RiemannPlus - RiemannMinus)*Gamma_Minus_One;

      /*--- Construct the primitive variable state at the boundary for
         computing the flux for the weak boundary condition. The values
         that we choose to construct the solution (boundary or freestream)
         depend on whether we are at an inflow or outflow. At an outflow, we
         choose boundary information (at most one characteristic is incoming),
         while at an inflow, we choose infinity values (at most one
         characteristic is outgoing). ---*/

      if (Qn_Infty > 0.0)   {
        /*--- Outflow conditions ---*/
        for (iDim = 0; iDim < nDim; iDim++)
          Velocity[iDim] = Vel_Bound[iDim] + (Vn-Vn_Bound)*UnitNormal[iDim];
        Entropy = Entropy_Bound;
      } else  {
        /*--- Inflow conditions ---*/
        for (iDim = 0; iDim < nDim; iDim++)
          Velocity[iDim] = Vel_Infty[iDim] + (Vn-Vn_Infty)*UnitNormal[iDim];
        Entropy = Entropy_Infty;
      }

      /*--- Recompute the primitive variables. ---*/

      Density = pow(Entropy*SoundSpeed*SoundSpeed/Gamma,1.0/Gamma_Minus_One);
      Velocity2 = 0.0;
      for (iDim = 0; iDim < nDim; iDim++) {
        Velocity2 += Velocity[iDim]*Velocity[iDim];
      }
      Pressure = Density*SoundSpeed*SoundSpeed/Gamma;
      Energy   = Pressure/(Gamma_Minus_One*Density) + 0.5*Velocity2;
      if (tkeNeeded) Energy += GetTke_Inf();

      /*--- Store new primitive state for computing the flux. ---*/

      V_infty[0] = Pressure/(Gas_Constant*Density);
      for (iDim = 0; iDim < nDim; iDim++)
        V_infty[iDim+1] = Velocity[iDim];
      V_infty[nDim+1] = Pressure;
      V_infty[nDim+2] = Density;
      V_infty[nDim+3] = Energy + Pressure/Density;



      /*--- Set various quantities in the numerics class ---*/

      conv_numerics->SetPrimitive(V_domain, V_infty);

      if (dynamic_grid) {
        conv_numerics->SetGridVel(geometry->nodes->GetGridVel(iPoint),
                                  geometry->nodes->GetGridVel(iPoint));
      }

      /*--- Compute the convective residual using an upwind scheme ---*/

      auto residual = conv_numerics->ComputeResidual(config);

      /*--- Update residual value ---*/

      LinSysRes.AddBlock(iPoint, residual);

      /*--- Convective Jacobian contribution for implicit integration ---*/

      if (implicit)
        Jacobian.AddBlock2Diag(iPoint, residual.jacobian_i);

      /*--- Viscous residual contribution ---*/

      if (viscous) {

        /*--- Set laminar and eddy viscosity at the infinity ---*/

        V_infty[nDim+5] = nodes->GetLaminarViscosity(iPoint);
        V_infty[nDim+6] = nodes->GetEddyViscosity(iPoint);

        /*--- Set the normal vector and the coordinates ---*/

        visc_numerics->SetNormal(Normal);
        visc_numerics->SetCoord(geometry->nodes->GetCoord(iPoint),
                                geometry->nodes->GetCoord(Point_Normal));

        /*--- Primitive variables, and gradient ---*/

        visc_numerics->SetPrimitive(V_domain, V_infty);
        visc_numerics->SetPrimVarGradient(nodes->GetGradient_Primitive(iPoint),
                                          nodes->GetGradient_Primitive(iPoint));

        /*--- Turbulent kinetic energy ---*/

        if ((config->GetKind_Turb_Model() == SST) || (config->GetKind_Turb_Model() == SST_SUST))
          visc_numerics->SetTurbKineticEnergy(solver_container[TURB_SOL]->GetNodes()->GetSolution(iPoint,0),
                                              solver_container[TURB_SOL]->GetNodes()->GetSolution(iPoint,0));

        /*--- Set the wall shear stress values (wall functions) to -1 (no evaluation using wall functions) ---*/

        visc_numerics->SetTauWall(-1.0, -1.0);

        /*--- Compute and update viscous residual ---*/

        auto residual = visc_numerics->ComputeResidual(config);
        LinSysRes.SubtractBlock(iPoint, residual);

        /*--- Viscous Jacobian contribution for implicit integration ---*/

        if (implicit)
          Jacobian.SubtractBlock2Diag(iPoint, residual.jacobian_i);

      }

    }
  }

  /*--- Free locally allocated memory ---*/
  delete [] Normal;

}

void CEulerSolver::BC_Riemann(CGeometry *geometry, CSolver **solver_container,
                              CNumerics *conv_numerics, CNumerics *visc_numerics,
                              CConfig *config, unsigned short val_marker) {

  unsigned short iDim, iVar, jVar, kVar;
  unsigned long iVertex, iPoint, Point_Normal;
  const su2double *Flow_Dir, *Mach;
  su2double P_Total, T_Total, P_static, T_static, Rho_static, Area, UnitNormal[MAXNDIM];
  su2double *Velocity_b, Velocity2_b, Enthalpy_b, Energy_b, StaticEnergy_b, Density_b, Kappa_b, Chi_b, Pressure_b, Temperature_b;
  su2double *Velocity_e, Velocity2_e, VelMag_e, Enthalpy_e, Entropy_e, Energy_e = 0.0, StaticEnthalpy_e, StaticEnergy_e, Density_e = 0.0, Pressure_e;
  su2double *Velocity_i, Velocity2_i, Enthalpy_i, Energy_i, StaticEnergy_i, Density_i, Kappa_i, Chi_i, Pressure_i, SoundSpeed_i;
  su2double ProjVelocity_i;
  su2double **P_Tensor, **invP_Tensor, *Lambda_i, **Jacobian_b, **Jacobian_i, **DubDu, *dw, *u_e, *u_i, *u_b;
  su2double *gridVel, *Residual;
  su2double *V_boundary, *V_domain, *S_boundary, *S_domain;

  bool implicit             = (config->GetKind_TimeIntScheme() == EULER_IMPLICIT);
  string Marker_Tag         = config->GetMarker_All_TagBound(val_marker);
  bool viscous              = config->GetViscous();
  bool gravity = (config->GetGravityForce());
  bool tkeNeeded = (config->GetKind_Turb_Model() == SST) || (config->GetKind_Turb_Model() == SST_SUST);

  su2double *Normal, *FlowDirMix, TangVelocity, NormalVelocity;
  Normal = new su2double[nDim];

  Velocity_i = new su2double[nDim];
  Velocity_b = new su2double[nDim];
  Velocity_e = new su2double[nDim];
  FlowDirMix = new su2double[nDim];
  Lambda_i = new su2double[nVar];
  u_i = new su2double[nVar];
  u_e = new su2double[nVar];
  u_b = new su2double[nVar];
  dw = new su2double[nVar];

  Residual = new su2double[nVar];

  S_boundary = new su2double[8];

  P_Tensor = new su2double*[nVar];
  invP_Tensor = new su2double*[nVar];
  Jacobian_i = new su2double*[nVar];
  for (iVar = 0; iVar < nVar; iVar++)
  {
    P_Tensor[iVar] = new su2double[nVar];
    invP_Tensor[iVar] = new su2double[nVar];
    Jacobian_i[iVar] = new su2double[nVar];
  }

  /*--- Loop over all the vertices on this boundary marker ---*/

  SU2_OMP_FOR_DYN(OMP_MIN_SIZE)
  for (iVertex = 0; iVertex < geometry->nVertex[val_marker]; iVertex++) {

    V_boundary= GetCharacPrimVar(val_marker, iVertex);

    iPoint = geometry->vertex[val_marker][iVertex]->GetNode();

    /*--- Check if the node belongs to the domain (i.e., not a halo node) ---*/
    if (geometry->nodes->GetDomain(iPoint)) {

      /*--- Index of the closest interior node ---*/
      Point_Normal = geometry->vertex[val_marker][iVertex]->GetNormal_Neighbor();

      /*--- Normal vector for this vertex (negate for outward convention) ---*/
      geometry->vertex[val_marker][iVertex]->GetNormal(Normal);
      for (iDim = 0; iDim < nDim; iDim++) Normal[iDim] = -Normal[iDim];
      conv_numerics->SetNormal(Normal);

      Area = GeometryToolbox::Norm(nDim, Normal);

      for (iDim = 0; iDim < nDim; iDim++)
        UnitNormal[iDim] = Normal[iDim]/Area;

      /*--- Retrieve solution at this boundary node ---*/
      V_domain = nodes->GetPrimitive(iPoint);

      /*--- Compute the internal state u_i ---*/
      Velocity2_i = 0;
      for (iDim=0; iDim < nDim; iDim++)
      {
        Velocity_i[iDim] = nodes->GetVelocity(iPoint,iDim);
        Velocity2_i += Velocity_i[iDim]*Velocity_i[iDim];
      }


      Density_i = nodes->GetDensity(iPoint);

      Energy_i = nodes->GetEnergy(iPoint);
      StaticEnergy_i = Energy_i - 0.5*Velocity2_i;

      GetFluidModel()->SetTDState_rhoe(Density_i, StaticEnergy_i);

      Pressure_i = GetFluidModel()->GetPressure();
      Enthalpy_i = Energy_i + Pressure_i/Density_i;

      SoundSpeed_i = GetFluidModel()->GetSoundSpeed();

      Kappa_i = GetFluidModel()->GetdPde_rho() / Density_i;
      Chi_i = GetFluidModel()->GetdPdrho_e() - Kappa_i * StaticEnergy_i;

      ProjVelocity_i = 0.0;
      for (iDim = 0; iDim < nDim; iDim++)
        ProjVelocity_i += Velocity_i[iDim]*UnitNormal[iDim];

      /*--- Build the external state u_e from boundary data and internal node ---*/

      switch(config->GetKind_Data_Riemann(Marker_Tag))
      {
      case TOTAL_CONDITIONS_PT:

        /*--- Retrieve the specified total conditions for this boundary. ---*/
        if (gravity) P_Total = config->GetRiemann_Var1(Marker_Tag) - geometry->nodes->GetCoord(iPoint, nDim-1)*STANDARD_GRAVITY;/// check in which case is true (only freesurface?)
        else P_Total  = config->GetRiemann_Var1(Marker_Tag);
        T_Total  = config->GetRiemann_Var2(Marker_Tag);
        Flow_Dir = config->GetRiemann_FlowDir(Marker_Tag);

        /*--- Non-dim. the inputs if necessary. ---*/
        P_Total /= config->GetPressure_Ref();
        T_Total /= config->GetTemperature_Ref();

        /* --- Computes the total state --- */
        GetFluidModel()->SetTDState_PT(P_Total, T_Total);
        Enthalpy_e = GetFluidModel()->GetStaticEnergy()+ GetFluidModel()->GetPressure()/GetFluidModel()->GetDensity();
        Entropy_e = GetFluidModel()->GetEntropy();

        /* --- Compute the boundary state u_e --- */
        Velocity2_e = Velocity2_i;
        if (nDim == 2){
          NormalVelocity= -sqrt(Velocity2_e)*Flow_Dir[0];
          TangVelocity= -sqrt(Velocity2_e)*Flow_Dir[1];
          Velocity_e[0]= UnitNormal[0]*NormalVelocity - UnitNormal[1]*TangVelocity;
          Velocity_e[1]= UnitNormal[1]*NormalVelocity + UnitNormal[0]*TangVelocity;
        }else{
          for (iDim = 0; iDim < nDim; iDim++)
            Velocity_e[iDim] = sqrt(Velocity2_e)*Flow_Dir[iDim];
        }
        StaticEnthalpy_e = Enthalpy_e - 0.5 * Velocity2_e;
        GetFluidModel()->SetTDState_hs(StaticEnthalpy_e, Entropy_e);
        Density_e = GetFluidModel()->GetDensity();
        StaticEnergy_e = GetFluidModel()->GetStaticEnergy();
        Energy_e = StaticEnergy_e + 0.5 * Velocity2_e;
        if (tkeNeeded) Energy_e += GetTke_Inf();
        break;

      case STATIC_SUPERSONIC_INFLOW_PT:

        /*--- Retrieve the specified total conditions for this boundary. ---*/
        if (gravity) P_static = config->GetRiemann_Var1(Marker_Tag) - geometry->nodes->GetCoord(iPoint, nDim-1)*STANDARD_GRAVITY;/// check in which case is true (only freesurface?)
        else P_static  = config->GetRiemann_Var1(Marker_Tag);
        T_static  = config->GetRiemann_Var2(Marker_Tag);
        Mach = config->GetRiemann_FlowDir(Marker_Tag);

        /*--- Non-dim. the inputs if necessary. ---*/
        P_static /= config->GetPressure_Ref();
        T_static /= config->GetTemperature_Ref();

        /* --- Computes the total state --- */
        GetFluidModel()->SetTDState_PT(P_static, T_static);

        /* --- Compute the boundary state u_e --- */
        Velocity2_e = 0.0;
        for (iDim = 0; iDim < nDim; iDim++) {
          Velocity_e[iDim] = Mach[iDim]*GetFluidModel()->GetSoundSpeed();
          Velocity2_e += Velocity_e[iDim]*Velocity_e[iDim];
        }
        Density_e = GetFluidModel()->GetDensity();
        StaticEnergy_e = GetFluidModel()->GetStaticEnergy();
        Energy_e = StaticEnergy_e + 0.5 * Velocity2_e;
        if (tkeNeeded) Energy_e += GetTke_Inf();
        break;

      case STATIC_SUPERSONIC_INFLOW_PD:

        /*--- Retrieve the specified total conditions for this boundary. ---*/

        if (gravity) P_static = config->GetRiemann_Var1(Marker_Tag) - geometry->nodes->GetCoord(iPoint, nDim-1)*STANDARD_GRAVITY;/// check in which case is true (only freesurface?)
        else P_static  = config->GetRiemann_Var1(Marker_Tag);
        Rho_static  = config->GetRiemann_Var2(Marker_Tag);
        Mach = config->GetRiemann_FlowDir(Marker_Tag);

        /*--- Non-dim. the inputs if necessary. ---*/
        P_static /= config->GetPressure_Ref();
        Rho_static /= config->GetDensity_Ref();

        /* --- Computes the total state --- */
        GetFluidModel()->SetTDState_Prho(P_static, Rho_static);

        /* --- Compute the boundary state u_e --- */
        Velocity2_e = 0.0;
        for (iDim = 0; iDim < nDim; iDim++) {
          Velocity_e[iDim] = Mach[iDim]*GetFluidModel()->GetSoundSpeed();
          Velocity2_e += Velocity_e[iDim]*Velocity_e[iDim];
        }
        Density_e = GetFluidModel()->GetDensity();
        StaticEnergy_e = GetFluidModel()->GetStaticEnergy();
        Energy_e = StaticEnergy_e + 0.5 * Velocity2_e;
        if (tkeNeeded) Energy_e += GetTke_Inf();
        break;

      case DENSITY_VELOCITY:

        /*--- Retrieve the specified density and velocity magnitude ---*/
        Density_e  = config->GetRiemann_Var1(Marker_Tag);
        VelMag_e   = config->GetRiemann_Var2(Marker_Tag);
        Flow_Dir = config->GetRiemann_FlowDir(Marker_Tag);

        /*--- Non-dim. the inputs if necessary. ---*/
        Density_e /= config->GetDensity_Ref();
        VelMag_e /= config->GetVelocity_Ref();

        for (iDim = 0; iDim < nDim; iDim++)
          Velocity_e[iDim] = VelMag_e*Flow_Dir[iDim];
        Energy_e = Energy_i;
        break;

      case STATIC_PRESSURE:

        /*--- Retrieve the static pressure for this boundary. ---*/
        Pressure_e = config->GetRiemann_Var1(Marker_Tag);
        Pressure_e /= config->GetPressure_Ref();
        Density_e = Density_i;

        /* --- Compute the boundary state u_e --- */
        GetFluidModel()->SetTDState_Prho(Pressure_e, Density_e);
        Velocity2_e = 0.0;
        for (iDim = 0; iDim < nDim; iDim++) {
          Velocity_e[iDim] = Velocity_i[iDim];
          Velocity2_e += Velocity_e[iDim]*Velocity_e[iDim];
        }
        Energy_e = GetFluidModel()->GetStaticEnergy() + 0.5*Velocity2_e;
        break;

      default:
        SU2_MPI::Error("Invalid Riemann input!", CURRENT_FUNCTION);
        break;
      }

      /*--- Compute P (matrix of right eigenvectors) ---*/
      conv_numerics->GetPMatrix(&Density_i, Velocity_i, &SoundSpeed_i, &Enthalpy_i, &Chi_i, &Kappa_i, UnitNormal, P_Tensor);

      /*--- Compute inverse P (matrix of left eigenvectors)---*/
      conv_numerics->GetPMatrix_inv(invP_Tensor, &Density_i, Velocity_i, &SoundSpeed_i, &Chi_i, &Kappa_i, UnitNormal);

      /*--- eigenvalues contribution due to grid motion ---*/
      if (dynamic_grid) {
        gridVel = geometry->nodes->GetGridVel(iPoint);

        su2double ProjGridVel = 0.0;
        for (iDim = 0; iDim < nDim; iDim++)
          ProjGridVel   += gridVel[iDim]*UnitNormal[iDim];
        ProjVelocity_i -= ProjGridVel;
      }

      /*--- Flow eigenvalues ---*/
      for (iDim = 0; iDim < nDim; iDim++)
        Lambda_i[iDim] = ProjVelocity_i;
      Lambda_i[nVar-2] = ProjVelocity_i + SoundSpeed_i;
      Lambda_i[nVar-1] = ProjVelocity_i - SoundSpeed_i;

      /*--- Compute the boundary state u_e ---*/
      u_e[0] = Density_e;
      for (iDim = 0; iDim < nDim; iDim++)
        u_e[iDim+1] = Velocity_e[iDim]*Density_e;
      u_e[nVar-1] = Energy_e*Density_e;

      /*--- Compute the boundary state u_i ---*/
      u_i[0] = Density_i;
      for (iDim = 0; iDim < nDim; iDim++)
        u_i[iDim+1] = Velocity_i[iDim]*Density_i;
      u_i[nVar-1] = Energy_i*Density_i;

      /*--- Compute the characteristic jumps ---*/
      for (iVar = 0; iVar < nVar; iVar++)
      {
        dw[iVar] = 0;
        for (jVar = 0; jVar < nVar; jVar++)
          dw[iVar] += invP_Tensor[iVar][jVar] * (u_e[jVar] - u_i[jVar]);

      }

      /*--- Compute the boundary state u_b using characteristics ---*/
      for (iVar = 0; iVar < nVar; iVar++)
      {
        u_b[iVar] = u_i[iVar];

        for (jVar = 0; jVar < nVar; jVar++)
        {
          if (Lambda_i[jVar] < 0)
          {
            u_b[iVar] += P_Tensor[iVar][jVar]*dw[jVar];

          }
        }
      }


      /*--- Compute the thermodynamic state in u_b ---*/
      Density_b = u_b[0];
      Velocity2_b = 0;
      for (iDim = 0; iDim < nDim; iDim++)
      {
        Velocity_b[iDim] = u_b[iDim+1]/Density_b;
        Velocity2_b += Velocity_b[iDim]*Velocity_b[iDim];
      }
      Energy_b = u_b[nVar-1]/Density_b;
      StaticEnergy_b = Energy_b - 0.5*Velocity2_b;
      GetFluidModel()->SetTDState_rhoe(Density_b, StaticEnergy_b);
      Pressure_b = GetFluidModel()->GetPressure();
      Temperature_b = GetFluidModel()->GetTemperature();
      Enthalpy_b = Energy_b + Pressure_b/Density_b;
      Kappa_b = GetFluidModel()->GetdPde_rho() / Density_b;
      Chi_b = GetFluidModel()->GetdPdrho_e() - Kappa_b * StaticEnergy_b;

      /*--- Compute the residuals ---*/
      conv_numerics->GetInviscidProjFlux(&Density_b, Velocity_b, &Pressure_b, &Enthalpy_b, Normal, Residual);

      /*--- Residual contribution due to grid motion ---*/
      if (dynamic_grid) {
        gridVel = geometry->nodes->GetGridVel(iPoint);
        su2double projVelocity = 0.0;

        for (iDim = 0; iDim < nDim; iDim++)
          projVelocity +=  gridVel[iDim]*Normal[iDim];
        for (iVar = 0; iVar < nVar; iVar++)
          Residual[iVar] -= projVelocity *(u_b[iVar]);
      }

      if (implicit) {

        Jacobian_b = new su2double*[nVar];
        DubDu = new su2double*[nVar];
        for (iVar = 0; iVar < nVar; iVar++)
        {
          Jacobian_b[iVar] = new su2double[nVar];
          DubDu[iVar] = new su2double[nVar];
        }

        /*--- Initialize DubDu to unit matrix---*/

        for (iVar = 0; iVar < nVar; iVar++)
        {
          for (jVar = 0; jVar < nVar; jVar++)
            DubDu[iVar][jVar]= 0;

          DubDu[iVar][iVar]= 1;
        }

        /*--- Compute DubDu -= RNL---*/
        for (iVar=0; iVar<nVar; iVar++)
        {
          for (jVar=0; jVar<nVar; jVar++)
          {
            for (kVar=0; kVar<nVar; kVar++)
            {
              if (Lambda_i[kVar]<0)
                DubDu[iVar][jVar] -= P_Tensor[iVar][kVar] * invP_Tensor[kVar][jVar];
            }
          }
        }

        /*--- Compute flux Jacobian in state b ---*/
        conv_numerics->GetInviscidProjJac(Velocity_b, &Enthalpy_b, &Chi_b, &Kappa_b, Normal, 1.0, Jacobian_b);

        /*--- Jacobian contribution due to grid motion ---*/
        if (dynamic_grid)
        {
          gridVel = geometry->nodes->GetGridVel(iPoint);
          su2double projVelocity = 0.0;
          for (iDim = 0; iDim < nDim; iDim++)
            projVelocity +=  gridVel[iDim]*Normal[iDim];
          for (iVar = 0; iVar < nVar; iVar++) {
            Jacobian_b[iVar][iVar] -= projVelocity;
          }

        }

        /*--- initiate Jacobian_i to zero matrix ---*/
        for (iVar=0; iVar<nVar; iVar++)
          for (jVar=0; jVar<nVar; jVar++)
            Jacobian_i[iVar][jVar] = 0.0;

        /*--- Compute numerical flux Jacobian at node i ---*/
        for (iVar=0; iVar<nVar; iVar++) {
          for (jVar=0; jVar<nVar; jVar++) {
            for (kVar=0; kVar<nVar; kVar++) {
              Jacobian_i[iVar][jVar] += Jacobian_b[iVar][kVar] * DubDu[kVar][jVar];
            }
          }
        }

        for (iVar = 0; iVar < nVar; iVar++) {
          delete [] Jacobian_b[iVar];
          delete [] DubDu[iVar];
        }
        delete [] Jacobian_b;
        delete [] DubDu;
      }

      /*--- Update residual value ---*/
      LinSysRes.AddBlock(iPoint, Residual);

      /*--- Jacobian contribution for implicit integration ---*/
      if (implicit)
        Jacobian.AddBlock2Diag(iPoint, Jacobian_i);

      /*--- Viscous contribution ---*/

      if (viscous) {

        /*--- Primitive variables, using the derived quantities ---*/

        V_boundary[0] = Temperature_b;
        for (iDim = 0; iDim < nDim; iDim++)
          V_boundary[iDim+1] = Velocity_b[iDim];
        V_boundary[nDim+1] = Pressure_b;
        V_boundary[nDim+2] = Density_b;
        V_boundary[nDim+3] = Enthalpy_b;

        /*--- Set laminar and eddy viscosity at the infinity ---*/

        V_boundary[nDim+5] = GetFluidModel()->GetLaminarViscosity();
        V_boundary[nDim+6] = nodes->GetEddyViscosity(iPoint);
        V_boundary[nDim+7] = GetFluidModel()->GetThermalConductivity();
        V_boundary[nDim+8] = GetFluidModel()->GetCp();

        /*--- Set the normal vector and the coordinates ---*/

        visc_numerics->SetNormal(Normal);
        visc_numerics->SetCoord(geometry->nodes->GetCoord(iPoint), geometry->nodes->GetCoord(Point_Normal));

        /*--- Primitive variables, and gradient ---*/

        visc_numerics->SetPrimitive(V_domain, V_boundary);
        visc_numerics->SetPrimVarGradient(nodes->GetGradient_Primitive(iPoint), nodes->GetGradient_Primitive(iPoint));

        /*--- Secondary variables ---*/

        S_domain = nodes->GetSecondary(iPoint);

        /*--- Compute secondary thermodynamic properties (partial derivatives...) ---*/

        S_boundary[0]= GetFluidModel()->GetdPdrho_e();
        S_boundary[1]= GetFluidModel()->GetdPde_rho();

        S_boundary[2]= GetFluidModel()->GetdTdrho_e();
        S_boundary[3]= GetFluidModel()->GetdTde_rho();

        /*--- Compute secondary thermo-physical properties (partial derivatives...) ---*/

        S_boundary[4]= GetFluidModel()->Getdmudrho_T();
        S_boundary[5]= GetFluidModel()->GetdmudT_rho();

        S_boundary[6]= GetFluidModel()->Getdktdrho_T();
        S_boundary[7]= GetFluidModel()->GetdktdT_rho();

        visc_numerics->SetSecondary(S_domain, S_boundary);

        /*--- Turbulent kinetic energy ---*/

        if ((config->GetKind_Turb_Model() == SST) || (config->GetKind_Turb_Model() == SST_SUST))
          visc_numerics->SetTurbKineticEnergy(solver_container[TURB_SOL]->GetNodes()->GetSolution(iPoint,0),
                                              solver_container[TURB_SOL]->GetNodes()->GetSolution(iPoint,0));

        /*--- Set the wall shear stress values (wall functions) to -1 (no evaluation using wall functions) ---*/

        visc_numerics->SetTauWall(-1.0, -1.0);

        /*--- Compute and update residual ---*/

        auto residual = visc_numerics->ComputeResidual(config);
        LinSysRes.SubtractBlock(iPoint, residual);

        /*--- Jacobian contribution for implicit integration ---*/

        if (implicit)
          Jacobian.SubtractBlock2Diag(iPoint, residual.jacobian_i);

      }

    }
  }

  /*--- Free locally allocated memory ---*/
  delete [] Normal;
  delete [] Velocity_e;
  delete [] Velocity_b;
  delete [] Velocity_i;
  delete [] FlowDirMix;

  delete [] S_boundary;
  delete [] Lambda_i;
  delete [] u_i;
  delete [] u_e;
  delete [] u_b;
  delete [] dw;

  delete [] Residual;

  for (iVar = 0; iVar < nVar; iVar++)
  {
    delete [] P_Tensor[iVar];
    delete [] invP_Tensor[iVar];
    delete [] Jacobian_i[iVar];
  }
  delete [] P_Tensor;
  delete [] invP_Tensor;
  delete [] Jacobian_i;

}


void CEulerSolver::BC_TurboRiemann(CGeometry *geometry, CSolver **solver_container,
                                   CNumerics *conv_numerics, CNumerics *visc_numerics,
                                   CConfig *config, unsigned short val_marker) {

  unsigned short iDim, iVar, jVar, kVar, iSpan;
  unsigned long iPoint, Point_Normal, oldVertex, iVertex;
  const su2double *Flow_Dir;
  su2double P_Total, T_Total;
  su2double *Velocity_b, Velocity2_b, Enthalpy_b, Energy_b, StaticEnergy_b, Density_b, Kappa_b, Chi_b, Pressure_b, Temperature_b;
  su2double *Velocity_e, Velocity2_e, Enthalpy_e, Entropy_e, Energy_e = 0.0, StaticEnthalpy_e, StaticEnergy_e, Density_e = 0.0, Pressure_e;
  su2double *Velocity_i, Velocity2_i, Enthalpy_i, Energy_i, StaticEnergy_i, Density_i, Kappa_i, Chi_i, Pressure_i, SoundSpeed_i;
  su2double ProjVelocity_i;
  su2double **P_Tensor, **invP_Tensor, *Lambda_i, **Jacobian_b, **Jacobian_i, **DubDu, *dw, *u_e, *u_i, *u_b;
  su2double *gridVel, *Residual;
  su2double *V_boundary, *V_domain, *S_boundary, *S_domain;
  su2double AverageEnthalpy, AverageEntropy;
  unsigned short  iZone  = config->GetiZone();
  bool implicit = (config->GetKind_TimeIntScheme() == EULER_IMPLICIT);
  string Marker_Tag = config->GetMarker_All_TagBound(val_marker);
  unsigned short nSpanWiseSections = geometry->GetnSpanWiseSections(config->GetMarker_All_TurbomachineryFlag(val_marker));
  bool viscous = config->GetViscous();
  bool gravity = (config->GetGravityForce());
  bool tkeNeeded = (config->GetKind_Turb_Model() == SST) || (config->GetKind_Turb_Model() == SST_SUST);

  su2double *Normal, *turboNormal, *UnitNormal, *FlowDirMix, FlowDirMixMag, *turboVelocity;
  Normal = new su2double[nDim];
  turboNormal = new su2double[nDim];
  UnitNormal = new su2double[nDim];

  Velocity_i = new su2double[nDim];
  Velocity_b = new su2double[nDim];
  Velocity_e = new su2double[nDim];
  turboVelocity = new su2double[nDim];
  FlowDirMix = new su2double[nDim];
  Lambda_i = new su2double[nVar];
  u_i = new su2double[nVar];
  u_e = new su2double[nVar];
  u_b = new su2double[nVar];
  dw = new su2double[nVar];

  Residual = new su2double[nVar];

  S_boundary = new su2double[8];

  P_Tensor = new su2double*[nVar];
  invP_Tensor = new su2double*[nVar];
  Jacobian_i = new su2double*[nVar];
  for (iVar = 0; iVar < nVar; iVar++)
  {
    P_Tensor[iVar] = new su2double[nVar];
    invP_Tensor[iVar] = new su2double[nVar];
    Jacobian_i[iVar] = new su2double[nVar];
  }

  /*--- Loop over all the vertices on this boundary marker ---*/
  for (iSpan= 0; iSpan < nSpanWiseSections; iSpan++){

    SU2_OMP_FOR_DYN(OMP_MIN_SIZE)
    for (iVertex = 0; iVertex < geometry->GetnVertexSpan(val_marker,iSpan); iVertex++) {

      /*--- using the other vertex information for retrieving some information ---*/
      oldVertex = geometry->turbovertex[val_marker][iSpan][iVertex]->GetOldVertex();
      V_boundary= GetCharacPrimVar(val_marker, oldVertex);

      /*--- Index of the closest interior node ---*/
      Point_Normal = geometry->vertex[val_marker][oldVertex]->GetNormal_Neighbor();

      /*--- Normal vector for this vertex (negate for outward convention),
       *    this normal is scaled with the area of the face of the element  ---*/
      geometry->vertex[val_marker][oldVertex]->GetNormal(Normal);
      for (iDim = 0; iDim < nDim; iDim++) Normal[iDim] = -Normal[iDim];
      conv_numerics->SetNormal(Normal);

      /*--- find the node related to the vertex ---*/
      iPoint = geometry->turbovertex[val_marker][iSpan][iVertex]->GetNode();
      if (geometry->nodes->GetDomain(iPoint)){

        /*--- Normalize Normal vector for this vertex (already for outward convention) ---*/
        geometry->turbovertex[val_marker][iSpan][iVertex]->GetNormal(UnitNormal);
        geometry->turbovertex[val_marker][iSpan][iVertex]->GetTurboNormal(turboNormal);

        /*--- Retrieve solution at this boundary node ---*/
        V_domain = nodes->GetPrimitive(iPoint);

        /* --- Compute the internal state u_i --- */
        Velocity2_i = 0;
        for (iDim=0; iDim < nDim; iDim++)
        {
          Velocity_i[iDim] = nodes->GetVelocity(iPoint,iDim);
          Velocity2_i += Velocity_i[iDim]*Velocity_i[iDim];
        }

        Density_i = nodes->GetDensity(iPoint);

        Energy_i = nodes->GetEnergy(iPoint);
        StaticEnergy_i = Energy_i - 0.5*Velocity2_i;

        GetFluidModel()->SetTDState_rhoe(Density_i, StaticEnergy_i);

        Pressure_i = GetFluidModel()->GetPressure();
        Enthalpy_i = Energy_i + Pressure_i/Density_i;

        SoundSpeed_i = GetFluidModel()->GetSoundSpeed();

        Kappa_i = GetFluidModel()->GetdPde_rho() / Density_i;
        Chi_i = GetFluidModel()->GetdPdrho_e() - Kappa_i * StaticEnergy_i;

        ProjVelocity_i = 0.0;
        for (iDim = 0; iDim < nDim; iDim++)
          ProjVelocity_i += Velocity_i[iDim]*UnitNormal[iDim];

        /*--- Build the external state u_e from boundary data and internal node ---*/

        switch(config->GetKind_Data_Riemann(Marker_Tag))
        {
          //TODO(turbo), generilize for 3D case
          //TODO(turbo), generilize for Inlet and Outlet in for backflow treatment
          //TODO(turbo), implement not uniform inlet and radial equilibrium for the outlet
          case TOTAL_CONDITIONS_PT:

            /*--- Retrieve the specified total conditions for this boundary. ---*/
            if (gravity) P_Total = config->GetRiemann_Var1(Marker_Tag) - geometry->nodes->GetCoord(iPoint, nDim-1)*STANDARD_GRAVITY;/// check in which case is true (only freesurface?)
            else P_Total  = config->GetRiemann_Var1(Marker_Tag);
            T_Total  = config->GetRiemann_Var2(Marker_Tag);
            Flow_Dir = config->GetRiemann_FlowDir(Marker_Tag);

            /*--- Non-dim. the inputs if necessary. ---*/
            P_Total /= config->GetPressure_Ref();
            T_Total /= config->GetTemperature_Ref();

            /* --- Computes the total state --- */
            GetFluidModel()->SetTDState_PT(P_Total, T_Total);
            Enthalpy_e = GetFluidModel()->GetStaticEnergy()+ GetFluidModel()->GetPressure()/GetFluidModel()->GetDensity();
            Entropy_e = GetFluidModel()->GetEntropy();

            /* --- Compute the boundary state u_e --- */
            Velocity2_e = Velocity2_i;
            for (iDim = 0; iDim < nDim; iDim++)
              turboVelocity[iDim] = sqrt(Velocity2_e)*Flow_Dir[iDim];
            ComputeBackVelocity(turboVelocity,turboNormal, Velocity_e, config->GetMarker_All_TurbomachineryFlag(val_marker),config->GetKind_TurboMachinery(iZone));
            StaticEnthalpy_e = Enthalpy_e - 0.5 * Velocity2_e;
            GetFluidModel()->SetTDState_hs(StaticEnthalpy_e, Entropy_e);
            Density_e = GetFluidModel()->GetDensity();
            StaticEnergy_e = GetFluidModel()->GetStaticEnergy();
            Energy_e = StaticEnergy_e + 0.5 * Velocity2_e;
            if (tkeNeeded) Energy_e += GetTke_Inf();
            break;

          case MIXING_IN:

            /* --- compute total averaged quantities ---*/
            GetFluidModel()->SetTDState_Prho(ExtAveragePressure[val_marker][iSpan], ExtAverageDensity[val_marker][iSpan]);
            AverageEnthalpy = GetFluidModel()->GetStaticEnergy() + ExtAveragePressure[val_marker][iSpan]/ExtAverageDensity[val_marker][iSpan];
            AverageEntropy  = GetFluidModel()->GetEntropy();

            FlowDirMixMag = 0;
            for (iDim = 0; iDim < nDim; iDim++)
              FlowDirMixMag += ExtAverageTurboVelocity[val_marker][iSpan][iDim]*ExtAverageTurboVelocity[val_marker][iSpan][iDim];
            for (iDim = 0; iDim < nDim; iDim++){
              FlowDirMix[iDim] = ExtAverageTurboVelocity[val_marker][iSpan][iDim]/sqrt(FlowDirMixMag);
            }


            /* --- Computes the total state --- */
            Enthalpy_e = AverageEnthalpy;
            Entropy_e = AverageEntropy;

            /* --- Compute the boundary state u_e --- */
            Velocity2_e = Velocity2_i;
            for (iDim = 0; iDim < nDim; iDim++){
              turboVelocity[iDim] = sqrt(Velocity2_e)*FlowDirMix[iDim];

            }
            ComputeBackVelocity(turboVelocity,turboNormal, Velocity_e, config->GetMarker_All_TurbomachineryFlag(val_marker),config->GetKind_TurboMachinery(iZone));

            StaticEnthalpy_e = Enthalpy_e - 0.5 * Velocity2_e;
            GetFluidModel()->SetTDState_hs(StaticEnthalpy_e, Entropy_e);
            Density_e = GetFluidModel()->GetDensity();
            StaticEnergy_e = GetFluidModel()->GetStaticEnergy();
            Energy_e = StaticEnergy_e + 0.5 * Velocity2_e;
            // if (tkeNeeded) Energy_e += GetTke_Inf();
            break;


          case MIXING_OUT:

            /*--- Retrieve the static pressure for this boundary. ---*/
            Pressure_e = ExtAveragePressure[val_marker][iSpan];
            Density_e = Density_i;

            /* --- Compute the boundary state u_e --- */
            GetFluidModel()->SetTDState_Prho(Pressure_e, Density_e);
            Velocity2_e = 0.0;
            for (iDim = 0; iDim < nDim; iDim++) {
              Velocity_e[iDim] = Velocity_i[iDim];
              Velocity2_e += Velocity_e[iDim]*Velocity_e[iDim];
            }
            Energy_e = GetFluidModel()->GetStaticEnergy() + 0.5*Velocity2_e;
            break;

          case STATIC_PRESSURE:

            /*--- Retrieve the static pressure for this boundary. ---*/
            Pressure_e = config->GetRiemann_Var1(Marker_Tag);
            Pressure_e /= config->GetPressure_Ref();
            Density_e = Density_i;

            /* --- Compute the boundary state u_e --- */
            GetFluidModel()->SetTDState_Prho(Pressure_e, Density_e);
            Velocity2_e = 0.0;
            for (iDim = 0; iDim < nDim; iDim++) {
              Velocity_e[iDim] = Velocity_i[iDim];
              Velocity2_e += Velocity_e[iDim]*Velocity_e[iDim];
            }
            Energy_e = GetFluidModel()->GetStaticEnergy() + 0.5*Velocity2_e;
            break;


          case RADIAL_EQUILIBRIUM:

            /*--- Retrieve the static pressure for this boundary. ---*/
            Pressure_e = RadialEquilibriumPressure[val_marker][iSpan];
            Density_e = Density_i;

            /* --- Compute the boundary state u_e --- */
            GetFluidModel()->SetTDState_Prho(Pressure_e, Density_e);
            Velocity2_e = 0.0;
            for (iDim = 0; iDim < nDim; iDim++) {
              Velocity_e[iDim] = Velocity_i[iDim];
              Velocity2_e += Velocity_e[iDim]*Velocity_e[iDim];
            }
            Energy_e = GetFluidModel()->GetStaticEnergy() + 0.5*Velocity2_e;
            break;

          default:
            SU2_MPI::Error("Invalid Riemann input!", CURRENT_FUNCTION);
            break;
        }

        /*--- Compute P (matrix of right eigenvectors) ---*/
        conv_numerics->GetPMatrix(&Density_i, Velocity_i, &SoundSpeed_i, &Enthalpy_i, &Chi_i, &Kappa_i, UnitNormal, P_Tensor);

        /*--- Compute inverse P (matrix of left eigenvectors)---*/
        conv_numerics->GetPMatrix_inv(invP_Tensor, &Density_i, Velocity_i, &SoundSpeed_i, &Chi_i, &Kappa_i, UnitNormal);

        /*--- eigenvalues contribution due to grid motion ---*/
        if (dynamic_grid){
          gridVel = geometry->nodes->GetGridVel(iPoint);

          su2double ProjGridVel = 0.0;
          for (iDim = 0; iDim < nDim; iDim++)
            ProjGridVel   += gridVel[iDim]*UnitNormal[iDim];
          ProjVelocity_i -= ProjGridVel;
        }

        /*--- Flow eigenvalues ---*/
        for (iDim = 0; iDim < nDim; iDim++)
          Lambda_i[iDim] = ProjVelocity_i;
        Lambda_i[nVar-2] = ProjVelocity_i + SoundSpeed_i;
        Lambda_i[nVar-1] = ProjVelocity_i - SoundSpeed_i;

        /* --- Compute the boundary state u_e --- */
        u_e[0] = Density_e;
        for (iDim = 0; iDim < nDim; iDim++)
          u_e[iDim+1] = Velocity_e[iDim]*Density_e;
        u_e[nVar-1] = Energy_e*Density_e;

        /* --- Compute the boundary state u_i --- */
        u_i[0] = Density_i;
        for (iDim = 0; iDim < nDim; iDim++)
          u_i[iDim+1] = Velocity_i[iDim]*Density_i;
        u_i[nVar-1] = Energy_i*Density_i;

        /*--- Compute the characteristic jumps ---*/
        for (iVar = 0; iVar < nVar; iVar++)
        {
          dw[iVar] = 0;
          for (jVar = 0; jVar < nVar; jVar++)
            dw[iVar] += invP_Tensor[iVar][jVar] * (u_e[jVar] - u_i[jVar]);

        }

        /*--- Compute the boundary state u_b using characteristics ---*/
        for (iVar = 0; iVar < nVar; iVar++)
        {
          u_b[iVar] = u_i[iVar];

          for (jVar = 0; jVar < nVar; jVar++)
          {
            if (Lambda_i[jVar] < 0)
            {
              u_b[iVar] += P_Tensor[iVar][jVar]*dw[jVar];

            }
          }
        }


        /*--- Compute the thermodynamic state in u_b ---*/
        Density_b = u_b[0];
        Velocity2_b = 0;
        for (iDim = 0; iDim < nDim; iDim++)
        {
          Velocity_b[iDim] = u_b[iDim+1]/Density_b;
          Velocity2_b += Velocity_b[iDim]*Velocity_b[iDim];
        }
        Energy_b = u_b[nVar-1]/Density_b;
        StaticEnergy_b = Energy_b - 0.5*Velocity2_b;
        GetFluidModel()->SetTDState_rhoe(Density_b, StaticEnergy_b);
        Pressure_b = GetFluidModel()->GetPressure();
        Temperature_b = GetFluidModel()->GetTemperature();
        Enthalpy_b = Energy_b + Pressure_b/Density_b;
        Kappa_b = GetFluidModel()->GetdPde_rho() / Density_b;
        Chi_b = GetFluidModel()->GetdPdrho_e() - Kappa_b * StaticEnergy_b;

        /*--- Compute the residuals ---*/
        conv_numerics->GetInviscidProjFlux(&Density_b, Velocity_b, &Pressure_b, &Enthalpy_b, Normal, Residual);

        /*--- Residual contribution due to grid motion ---*/
        if (dynamic_grid) {
          gridVel = geometry->nodes->GetGridVel(iPoint);
          su2double projVelocity = 0.0;

          for (iDim = 0; iDim < nDim; iDim++)
            projVelocity +=  gridVel[iDim]*Normal[iDim];
          for (iVar = 0; iVar < nVar; iVar++)
            Residual[iVar] -= projVelocity *(u_b[iVar]);
        }

        if (implicit) {

          Jacobian_b = new su2double*[nVar];
          DubDu = new su2double*[nVar];
          for (iVar = 0; iVar < nVar; iVar++)
          {
            Jacobian_b[iVar] = new su2double[nVar];
            DubDu[iVar] = new su2double[nVar];
          }

          /*--- Initialize DubDu to unit matrix---*/

          for (iVar = 0; iVar < nVar; iVar++)
          {
            for (jVar = 0; jVar < nVar; jVar++)
              DubDu[iVar][jVar]= 0;

            DubDu[iVar][iVar]= 1;
          }

          /*--- Compute DubDu -= RNL---*/
          for (iVar=0; iVar<nVar; iVar++)
          {
            for (jVar=0; jVar<nVar; jVar++)
            {
              for (kVar=0; kVar<nVar; kVar++)
              {
                if (Lambda_i[kVar]<0)
                  DubDu[iVar][jVar] -= P_Tensor[iVar][kVar] * invP_Tensor[kVar][jVar];
              }
            }
          }

          /*--- Compute flux Jacobian in state b ---*/
          conv_numerics->GetInviscidProjJac(Velocity_b, &Enthalpy_b, &Chi_b, &Kappa_b, Normal, 1.0, Jacobian_b);

          /*--- Jacobian contribution due to grid motion ---*/
          if (dynamic_grid)
          {
            gridVel = geometry->nodes->GetGridVel(iPoint);
            su2double projVelocity = 0.0;
            for (iDim = 0; iDim < nDim; iDim++)
              projVelocity +=  gridVel[iDim]*Normal[iDim];
            for (iVar = 0; iVar < nVar; iVar++){
              Residual[iVar] -= projVelocity *(u_b[iVar]);
              Jacobian_b[iVar][iVar] -= projVelocity;
            }

          }

          /*--- initiate Jacobian_i to zero matrix ---*/
          for (iVar=0; iVar<nVar; iVar++)
            for (jVar=0; jVar<nVar; jVar++)
              Jacobian_i[iVar][jVar] = 0.0;

          /*--- Compute numerical flux Jacobian at node i ---*/
          for (iVar=0; iVar<nVar; iVar++) {
            for (jVar=0; jVar<nVar; jVar++) {
              for (kVar=0; kVar<nVar; kVar++) {
                Jacobian_i[iVar][jVar] += Jacobian_b[iVar][kVar] * DubDu[kVar][jVar];
              }
            }
          }

          for (iVar = 0; iVar < nVar; iVar++) {
            delete [] Jacobian_b[iVar];
            delete [] DubDu[iVar];
          }
          delete [] Jacobian_b;
          delete [] DubDu;
        }

        /*--- Update residual value ---*/
        LinSysRes.AddBlock(iPoint, Residual);

        /*--- Jacobian contribution for implicit integration ---*/
        if (implicit)
          Jacobian.AddBlock2Diag(iPoint, Jacobian_i);

        /*--- Viscous contribution ---*/

        if (viscous) {

          /*--- Primitive variables, using the derived quantities ---*/

          V_boundary[0] = Temperature_b;
          for (iDim = 0; iDim < nDim; iDim++)
            V_boundary[iDim+1] = Velocity_b[iDim];
          V_boundary[nDim+1] = Pressure_b;
          V_boundary[nDim+2] = Density_b;
          V_boundary[nDim+3] = Enthalpy_b;

          /*--- Set laminar and eddy viscosity at the infinity ---*/

          V_boundary[nDim+5] = GetFluidModel()->GetLaminarViscosity();
          V_boundary[nDim+6] = nodes->GetEddyViscosity(iPoint);
          V_boundary[nDim+7] = GetFluidModel()->GetThermalConductivity();
          V_boundary[nDim+8] = GetFluidModel()->GetCp();

          /*--- Set the normal vector and the coordinates ---*/

          visc_numerics->SetNormal(Normal);
          visc_numerics->SetCoord(geometry->nodes->GetCoord(iPoint), geometry->nodes->GetCoord(Point_Normal));

          /*--- Primitive variables, and gradient ---*/

          visc_numerics->SetPrimitive(V_domain, V_boundary);
          visc_numerics->SetPrimVarGradient(nodes->GetGradient_Primitive(iPoint), nodes->GetGradient_Primitive(iPoint));

          /*--- Secondary variables ---*/

          S_domain = nodes->GetSecondary(iPoint);

          /*--- Compute secondary thermodynamic properties (partial derivatives...) ---*/

          S_boundary[0]= GetFluidModel()->GetdPdrho_e();
          S_boundary[1]= GetFluidModel()->GetdPde_rho();

          S_boundary[2]= GetFluidModel()->GetdTdrho_e();
          S_boundary[3]= GetFluidModel()->GetdTde_rho();

          /*--- Compute secondary thermo-physical properties (partial derivatives...) ---*/

          S_boundary[4]= GetFluidModel()->Getdmudrho_T();
          S_boundary[5]= GetFluidModel()->GetdmudT_rho();

          S_boundary[6]= GetFluidModel()->Getdktdrho_T();
          S_boundary[7]= GetFluidModel()->GetdktdT_rho();

          visc_numerics->SetSecondary(S_domain, S_boundary);

          /*--- Turbulent kinetic energy ---*/

          if ((config->GetKind_Turb_Model() == SST) || (config->GetKind_Turb_Model() == SST_SUST))
            visc_numerics->SetTurbKineticEnergy(solver_container[TURB_SOL]->GetNodes()->GetSolution(iPoint,0),
                                                solver_container[TURB_SOL]->GetNodes()->GetSolution(iPoint,0));

          /*--- Set the wall shear stress values (wall functions) to -1 (no evaluation using wall functions) ---*/

          visc_numerics->SetTauWall(-1.0, -1.0);

          /*--- Compute and update residual ---*/

          auto residual = visc_numerics->ComputeResidual(config);
          LinSysRes.SubtractBlock(iPoint, residual);

          /*--- Jacobian contribution for implicit integration ---*/

          if (implicit)
            Jacobian.SubtractBlock2Diag(iPoint, residual.jacobian_i);

        }
      }
    }
}

  /*--- Free locally allocated memory ---*/
  delete [] Normal;
  delete [] UnitNormal;
  delete [] turboNormal;
  delete [] turboVelocity;
  delete [] Velocity_e;
  delete [] Velocity_b;
  delete [] Velocity_i;
  delete [] FlowDirMix;

  delete [] S_boundary;
  delete [] Lambda_i;
  delete [] u_i;
  delete [] u_e;
  delete [] u_b;
  delete [] dw;

  delete [] Residual;

  for (iVar = 0; iVar < nVar; iVar++)
  {
    delete [] P_Tensor[iVar];
    delete [] invP_Tensor[iVar];
    delete [] Jacobian_i[iVar];
  }
  delete [] P_Tensor;
  delete [] invP_Tensor;
  delete [] Jacobian_i;

}

void CEulerSolver::PreprocessBC_Giles(CGeometry *geometry, CConfig *config, CNumerics *conv_numerics, unsigned short marker_flag) {
  /* Implementation of Fuorier Transformations for non-regfelcting BC will come soon */
  su2double cj_inf,cj_out1, cj_out2, Density_i, Pressure_i, *turboNormal, *turboVelocity, *Velocity_i, AverageSoundSpeed;
  su2double *deltaprim, *cj, TwoPiThetaFreq_Pitch, pitch, theta, deltaTheta;
  unsigned short iMarker, iSpan, iMarkerTP, iDim;
  unsigned long  iPoint, kend_max, k, iVertex;
  long freq;
  unsigned short  iZone     = config->GetiZone();
  unsigned short nSpanWiseSections = geometry->GetnSpanWiseSections(marker_flag);
  turboNormal   = new su2double[nDim];
  turboVelocity = new su2double[nDim];
  Velocity_i    = new su2double[nDim];
  deltaprim     = new su2double[nVar];
  cj            = new su2double[nVar];
  complex<su2double> I, cktemp_inf,cktemp_out1, cktemp_out2, expArg;
  I = complex<su2double>(0.0,1.0);

#ifdef HAVE_MPI
  su2double MyIm_inf, MyRe_inf, Im_inf, Re_inf, MyIm_out1, MyRe_out1, Im_out1, Re_out1, MyIm_out2, MyRe_out2, Im_out2, Re_out2;
#endif

  kend_max = geometry->GetnFreqSpanMax(marker_flag);
  for (iSpan= 0; iSpan < nSpanWiseSections ; iSpan++){
    for(k=0; k < 2*kend_max+1; k++){
      freq = k - kend_max;
      cktemp_inf = complex<su2double>(0.0,0.0);
      cktemp_out1 = complex<su2double>(0.0,0.0);
      cktemp_out2 = complex<su2double>(0.0,0.0);
      for (iMarker = 0; iMarker < config->GetnMarker_All(); iMarker++){
        for (iMarkerTP=1; iMarkerTP < config->GetnMarker_Turbomachinery()+1; iMarkerTP++){
          if (config->GetMarker_All_Turbomachinery(iMarker) == iMarkerTP){
            if (config->GetMarker_All_TurbomachineryFlag(iMarker) == marker_flag){
              for (iVertex = 0; iVertex < geometry->GetnVertexSpan(iMarker,iSpan); iVertex++) {

                /*--- find the node related to the vertex ---*/
                iPoint = geometry->turbovertex[iMarker][iSpan][iVertex]->GetNode();

                geometry->turbovertex[iMarker][iSpan][iVertex]->GetTurboNormal(turboNormal);
                /*--- Compute the internal state _i ---*/

                Pressure_i = nodes->GetPressure(iPoint);
                Density_i = nodes->GetDensity(iPoint);
                for (iDim = 0; iDim < nDim; iDim++)
                {
                  Velocity_i[iDim] = nodes->GetVelocity(iPoint,iDim);
                }
                ComputeTurboVelocity(Velocity_i, turboNormal, turboVelocity, marker_flag, config->GetKind_TurboMachinery(iZone));

                if(nDim ==2){
                  deltaprim[0] = Density_i - AverageDensity[iMarker][iSpan];
                  deltaprim[1] = turboVelocity[0] - AverageTurboVelocity[iMarker][iSpan][0];
                  deltaprim[2] = turboVelocity[1] - AverageTurboVelocity[iMarker][iSpan][1];
                  deltaprim[3] = Pressure_i - AveragePressure[iMarker][iSpan];
                }
                else{
                  //Here 3d
                  deltaprim[0] = Density_i - AverageDensity[iMarker][iSpan];
                  deltaprim[1] = turboVelocity[0] - AverageTurboVelocity[iMarker][iSpan][0];
                  deltaprim[2] = turboVelocity[1] - AverageTurboVelocity[iMarker][iSpan][1];
                  deltaprim[3] = turboVelocity[2] - AverageTurboVelocity[iMarker][iSpan][2]; //New char
                  deltaprim[4] = Pressure_i - AveragePressure[iMarker][iSpan];
                }

                GetFluidModel()->SetTDState_Prho(AveragePressure[iMarker][iSpan], AverageDensity[iMarker][iSpan]);
                AverageSoundSpeed = GetFluidModel()->GetSoundSpeed();
                conv_numerics->GetCharJump(AverageSoundSpeed, AverageDensity[iMarker][iSpan], deltaprim, cj);

                /*-----this is only valid 2D ----*/
                if(nDim ==2){
                  cj_out1 = cj[1];
                  cj_out2 = cj[2];
                  cj_inf  = cj[3];
                }
                else{
                  //Here 3D
                  cj_out1 = cj[1];
                  cj_out2 = cj[3];
                  cj_inf  = cj[4];
                }
                pitch      = geometry->GetMaxAngularCoord(iMarker, iSpan) - geometry->GetMinAngularCoord(iMarker,iSpan);
                theta      = geometry->turbovertex[iMarker][iSpan][iVertex]->GetRelAngularCoord();
                deltaTheta = geometry->turbovertex[iMarker][iSpan][iVertex]->GetDeltaAngularCoord();
                TwoPiThetaFreq_Pitch = 2*PI_NUMBER*freq*theta/pitch;

                expArg = complex<su2double>(cos(TwoPiThetaFreq_Pitch)) - I*complex<su2double>(sin(TwoPiThetaFreq_Pitch));
                if (freq != 0){
                  cktemp_out1 +=  cj_out1*expArg*deltaTheta/pitch;
                  cktemp_out2 +=  cj_out2*expArg*deltaTheta/pitch;
                  cktemp_inf  +=  cj_inf*expArg*deltaTheta/pitch;
                }
                else{
                  cktemp_inf += complex<su2double>(0.0,0.0);
                  cktemp_out1 += complex<su2double>(0.0,0.0);
                  cktemp_out2 += complex<su2double>(0.0,0.0);
                }
              }

            }
          }
        }
      }

#ifdef HAVE_MPI
      MyRe_inf = cktemp_inf.real(); Re_inf = 0.0;
      MyIm_inf = cktemp_inf.imag(); Im_inf = 0.0;
      cktemp_inf = complex<su2double>(0.0,0.0);

      MyRe_out1 = cktemp_out1.real(); Re_out1 = 0.0;
      MyIm_out1 = cktemp_out1.imag(); Im_out1 = 0.0;
      cktemp_out1 = complex<su2double>(0.0,0.0);

      MyRe_out2 = cktemp_out2.real(); Re_out2 = 0.0;
      MyIm_out2 = cktemp_out2.imag(); Im_out2 = 0.0;
      cktemp_out2 = complex<su2double>(0.0,0.0);


      SU2_MPI::Allreduce(&MyRe_inf, &Re_inf, 1, MPI_DOUBLE, MPI_SUM, SU2_MPI::GetComm());
      SU2_MPI::Allreduce(&MyIm_inf, &Im_inf, 1, MPI_DOUBLE, MPI_SUM, SU2_MPI::GetComm());
      SU2_MPI::Allreduce(&MyRe_out1, &Re_out1, 1, MPI_DOUBLE, MPI_SUM, SU2_MPI::GetComm());
      SU2_MPI::Allreduce(&MyIm_out1, &Im_out1, 1, MPI_DOUBLE, MPI_SUM, SU2_MPI::GetComm());
      SU2_MPI::Allreduce(&MyRe_out2, &Re_out2, 1, MPI_DOUBLE, MPI_SUM, SU2_MPI::GetComm());
      SU2_MPI::Allreduce(&MyIm_out2, &Im_out2, 1, MPI_DOUBLE, MPI_SUM, SU2_MPI::GetComm());

      cktemp_inf = complex<su2double>(Re_inf,Im_inf);
      cktemp_out1 = complex<su2double>(Re_out1,Im_out1);
      cktemp_out2 = complex<su2double>(Re_out2,Im_out2);

#endif

      for (iMarker = 0; iMarker < config->GetnMarker_All(); iMarker++){
        for (iMarkerTP=1; iMarkerTP < config->GetnMarker_Turbomachinery()+1; iMarkerTP++){
          if (config->GetMarker_All_Turbomachinery(iMarker) == iMarkerTP){
            if (config->GetMarker_All_TurbomachineryFlag(iMarker) == marker_flag){
              /*-----this is only valid 2D ----*/
              if (marker_flag == INFLOW){
                CkInflow[iMarker][iSpan][k]= cktemp_inf;
              }else{
                CkOutflow1[iMarker][iSpan][k]=cktemp_out1;
                CkOutflow2[iMarker][iSpan][k]=cktemp_out2;
              }
            }
          }
        }
      }
    }
  }

  delete [] turboVelocity;
  delete [] turboNormal;
  delete [] Velocity_i;
  delete [] deltaprim;
  delete [] cj;

}

void CEulerSolver::BC_Giles(CGeometry *geometry, CSolver **solver_container, CNumerics *conv_numerics,
                            CNumerics *visc_numerics, CConfig *config, unsigned short val_marker) {

  unsigned short iDim, iVar, jVar, iSpan;
  unsigned long  iPoint, Point_Normal, oldVertex, k, kend, kend_max, iVertex;
  su2double  *UnitNormal, *turboVelocity, *turboNormal;

  su2double *Velocity_b, Velocity2_b, Enthalpy_b, Energy_b, Density_b, Pressure_b, Temperature_b;
  su2double *Velocity_i, Velocity2_i, Energy_i, StaticEnergy_i, Density_i, Pressure_i;
  su2double Pressure_e;
  su2double *V_boundary, *V_domain, *S_boundary, *S_domain;
  unsigned short  iZone     = config->GetiZone();
  bool implicit             = (config->GetKind_TimeIntScheme() == EULER_IMPLICIT);
  string Marker_Tag         = config->GetMarker_All_TagBound(val_marker);
  bool viscous              = config->GetViscous();
  unsigned short nSpanWiseSections = geometry->GetnSpanWiseSections(config->GetMarker_All_TurbomachineryFlag(val_marker));
  su2double relfacAvgCfg       = config->GetGiles_RelaxFactorAverage(Marker_Tag);
  su2double relfacFouCfg       = config->GetGiles_RelaxFactorFourier(Marker_Tag);
  su2double *Normal;
  su2double TwoPiThetaFreq_Pitch, pitch,theta;
  const su2double *SpanWiseValues = nullptr, *FlowDir;
  su2double spanPercent, extrarelfacAvg = 0.0, deltaSpan = 0.0, relfacAvg, relfacFou, coeffrelfacAvg = 0.0;
  unsigned short Turbo_Flag;

  Normal                = new su2double[nDim];
  turboNormal           = new su2double[nDim];
  UnitNormal            = new su2double[nDim];
  turboVelocity         = new su2double[nDim];
  Velocity_i            = new su2double[nDim];
  Velocity_b            = new su2double[nDim];


  su2double AverageSoundSpeed, *AverageTurboMach, AverageEntropy, AverageEnthalpy;
  AverageTurboMach = new su2double[nDim];
  S_boundary       = new su2double[8];

  su2double  AvgMach , *cj, GilesBeta, *delta_c, **R_Matrix, *deltaprim, **R_c_inv,**R_c, alphaIn_BC, gammaIn_BC = 0,
      P_Total, T_Total, Enthalpy_BC, Entropy_BC, *R, *c_avg,*dcjs, Beta_inf2, c2js_Re, c3js_Re, cOutjs_Re, avgVel2 =0.0;

  long freq;

  delta_c       = new su2double[nVar];
  deltaprim     = new su2double[nVar];
  cj            = new su2double[nVar];
  R_Matrix      = new su2double*[nVar];
  R_c           = new su2double*[nVar-1];
  R_c_inv       = new su2double*[nVar-1];
  R             = new su2double[nVar-1];
  c_avg         = new su2double[nVar];
  dcjs          = new su2double[nVar];

  for (iVar = 0; iVar < nVar; iVar++)
  {
    R_Matrix[iVar] = new su2double[nVar];
    c_avg[iVar]    =  0.0;
    dcjs[iVar]     =  0.0;
  }
  for (iVar = 0; iVar < nVar-1; iVar++)
  {
    R_c[iVar] = new su2double[nVar-1];
    R_c_inv[iVar] = new su2double[nVar-1];
  }


  complex<su2double> I, c2ks, c2js, c3ks, c3js, cOutks, cOutjs, Beta_inf;
  I = complex<su2double>(0.0,1.0);

  /*--- Compute coeff for under relaxation of Avg and Fourier Coefficient for hub and shroud---*/
  if (nDim == 3){
    extrarelfacAvg  = config->GetExtraRelFacGiles(0);
    spanPercent     = config->GetExtraRelFacGiles(1);
    Turbo_Flag      = config->GetMarker_All_TurbomachineryFlag(val_marker);
    SpanWiseValues  = geometry->GetSpanWiseValue(Turbo_Flag);
    deltaSpan       = SpanWiseValues[nSpanWiseSections-1]*spanPercent;
    coeffrelfacAvg  = (relfacAvgCfg - extrarelfacAvg)/deltaSpan;
  }

  for (iSpan= 0; iSpan < nSpanWiseSections ; iSpan++){
    /*--- Compute under relaxation for the Hub and Shroud Avg and Fourier Coefficient---*/
    if(nDim == 3){
      if(SpanWiseValues[iSpan] <= SpanWiseValues[0] + deltaSpan){
        relfacAvg = extrarelfacAvg + coeffrelfacAvg*(SpanWiseValues[iSpan] - SpanWiseValues[0]);
        relfacFou = 0.0;
      }
      else if(SpanWiseValues[iSpan] >= SpanWiseValues[nSpanWiseSections -1] - deltaSpan){
        relfacAvg = extrarelfacAvg - coeffrelfacAvg*(SpanWiseValues[iSpan] - SpanWiseValues[nSpanWiseSections -1]);
        relfacFou = 0.0;
      }
      else{
        relfacAvg = relfacAvgCfg;
        relfacFou = relfacFouCfg;
      }
    }
    else{
      {
        relfacAvg = relfacAvgCfg;
        relfacFou = relfacFouCfg;
      }
    }

    GetFluidModel()->SetTDState_Prho(AveragePressure[val_marker][iSpan], AverageDensity[val_marker][iSpan]);
    AverageSoundSpeed = GetFluidModel()->GetSoundSpeed();
    AverageTurboMach[0] = AverageTurboVelocity[val_marker][iSpan][0]/AverageSoundSpeed;
    AverageTurboMach[1] = AverageTurboVelocity[val_marker][iSpan][1]/AverageSoundSpeed;

    if(dynamic_grid){
      AverageTurboMach[1] -= geometry->GetAverageTangGridVel(val_marker,iSpan)/AverageSoundSpeed;
    }

    AvgMach = AverageTurboMach[0]*AverageTurboMach[0] + AverageTurboMach[1]*AverageTurboMach[1];

    kend     = geometry->GetnFreqSpan(val_marker, iSpan);
    kend_max = geometry->GetnFreqSpanMax(config->GetMarker_All_TurbomachineryFlag(val_marker));
    conv_numerics->GetRMatrix(AverageSoundSpeed, AverageDensity[val_marker][iSpan], R_Matrix);

    switch(config->GetKind_Data_Giles(Marker_Tag)){

    case TOTAL_CONDITIONS_PT:

      /*--- Retrieve the specified total conditions for this inlet. ---*/
      P_Total  = config->GetGiles_Var1(Marker_Tag);
      T_Total  = config->GetGiles_Var2(Marker_Tag);
      FlowDir = config->GetGiles_FlowDir(Marker_Tag);
      alphaIn_BC = atan(FlowDir[1]/FlowDir[0]);

      gammaIn_BC = 0;
      if (nDim == 3){
        gammaIn_BC = FlowDir[2]; //atan(FlowDir[2]/FlowDir[0]);
      }

      /*--- Non-dim. the inputs---*/
      P_Total /= config->GetPressure_Ref();
      T_Total /= config->GetTemperature_Ref();

      /* --- Computes the total state --- */
      GetFluidModel()->SetTDState_PT(P_Total, T_Total);
      Enthalpy_BC = GetFluidModel()->GetStaticEnergy()+ GetFluidModel()->GetPressure()/GetFluidModel()->GetDensity();
      Entropy_BC = GetFluidModel()->GetEntropy();


      /* --- Computes the inverse matrix R_c --- */
      conv_numerics->ComputeResJacobianGiles(GetFluidModel(), AveragePressure[val_marker][iSpan], AverageDensity[val_marker][iSpan],
                                             AverageTurboVelocity[val_marker][iSpan], alphaIn_BC, gammaIn_BC, R_c, R_c_inv);

      GetFluidModel()->SetTDState_Prho(AveragePressure[val_marker][iSpan], AverageDensity[val_marker][iSpan]);
      AverageEnthalpy = GetFluidModel()->GetStaticEnergy() + AveragePressure[val_marker][iSpan]/AverageDensity[val_marker][iSpan];
      AverageEntropy  = GetFluidModel()->GetEntropy();

      avgVel2 = 0.0;
      for (iDim = 0; iDim < nDim; iDim++) avgVel2 += AverageVelocity[val_marker][iSpan][iDim]*AverageVelocity[val_marker][iSpan][iDim];
      if (nDim == 2){
        R[0] = -(AverageEntropy - Entropy_BC);
        R[1] = -(AverageTurboVelocity[val_marker][iSpan][1] - tan(alphaIn_BC)*AverageTurboVelocity[val_marker][iSpan][0]);
        R[2] = -(AverageEnthalpy + 0.5*avgVel2 - Enthalpy_BC);
      }

      else{
        R[0] = -(AverageEntropy - Entropy_BC);
        R[1] = -(AverageTurboVelocity[val_marker][iSpan][1] - tan(alphaIn_BC)*AverageTurboVelocity[val_marker][iSpan][0]);
        R[2] = -(AverageTurboVelocity[val_marker][iSpan][2] - tan(gammaIn_BC)*AverageTurboVelocity[val_marker][iSpan][0]);
        R[3] = -(AverageEnthalpy + 0.5*avgVel2 - Enthalpy_BC);

      }
      /* --- Compute the avg component  c_avg = R_c^-1 * R --- */
      for (iVar = 0; iVar < nVar-1; iVar++){
        c_avg[iVar] = 0.0;
        for (jVar = 0; jVar < nVar-1; jVar++){
          c_avg[iVar] += R_c_inv[iVar][jVar]*R[jVar];
        }
      }
      break;

    case TOTAL_CONDITIONS_PT_1D:

      /*--- Retrieve the specified total conditions for this inlet. ---*/
      P_Total  = config->GetGiles_Var1(Marker_Tag);
      T_Total  = config->GetGiles_Var2(Marker_Tag);
      FlowDir = config->GetGiles_FlowDir(Marker_Tag);
      alphaIn_BC = atan(FlowDir[1]/FlowDir[0]);

      gammaIn_BC = 0;
      if (nDim == 3){
        // Review definition of angle
        gammaIn_BC = FlowDir[2]; //atan(FlowDir[2]/FlowDir[0]);
      }

      /*--- Non-dim. the inputs---*/
      P_Total /= config->GetPressure_Ref();
      T_Total /= config->GetTemperature_Ref();

      /* --- Computes the total state --- */
      GetFluidModel()->SetTDState_PT(P_Total, T_Total);
      Enthalpy_BC = GetFluidModel()->GetStaticEnergy()+ GetFluidModel()->GetPressure()/GetFluidModel()->GetDensity();
      Entropy_BC = GetFluidModel()->GetEntropy();


      /* --- Computes the inverse matrix R_c --- */
      conv_numerics->ComputeResJacobianGiles(GetFluidModel(), AveragePressure[val_marker][iSpan], AverageDensity[val_marker][iSpan],
                                             AverageTurboVelocity[val_marker][iSpan], alphaIn_BC, gammaIn_BC, R_c, R_c_inv);

      GetFluidModel()->SetTDState_Prho(AveragePressure[val_marker][nSpanWiseSections], AverageDensity[val_marker][nSpanWiseSections]);
      AverageEnthalpy = GetFluidModel()->GetStaticEnergy() + AveragePressure[val_marker][nSpanWiseSections]/AverageDensity[val_marker][nSpanWiseSections];
      AverageEntropy  = GetFluidModel()->GetEntropy();


      avgVel2 = 0.0;
      for (iDim = 0; iDim < nDim; iDim++) avgVel2 += AverageVelocity[val_marker][iSpan][iDim]*AverageVelocity[val_marker][iSpan][iDim];
      if (nDim == 2){
        R[0] = -(AverageEntropy - Entropy_BC);
        R[1] = -(AverageTurboVelocity[val_marker][nSpanWiseSections][1] - tan(alphaIn_BC)*AverageTurboVelocity[val_marker][nSpanWiseSections][0]);
        R[2] = -(AverageEnthalpy + 0.5*avgVel2 - Enthalpy_BC);
      }

      else{
        R[0] = -(AverageEntropy - Entropy_BC);
        R[1] = -(AverageTurboVelocity[val_marker][nSpanWiseSections][1] - tan(alphaIn_BC)*AverageTurboVelocity[val_marker][nSpanWiseSections][0]);
        R[2] = -(AverageTurboVelocity[val_marker][nSpanWiseSections][2] - tan(gammaIn_BC)*AverageTurboVelocity[val_marker][nSpanWiseSections][0]);
        R[3] = -(AverageEnthalpy + 0.5*avgVel2 - Enthalpy_BC);

      }
      /* --- Compute the avg component  c_avg = R_c^-1 * R --- */
      for (iVar = 0; iVar < nVar-1; iVar++){
        c_avg[iVar] = 0.0;
        for (jVar = 0; jVar < nVar-1; jVar++){
          c_avg[iVar] += R_c_inv[iVar][jVar]*R[jVar];
        }
      }
      break;

    case MIXING_IN: case MIXING_OUT:

      /* --- Compute average jump of primitive at the mixing-plane interface--- */
      deltaprim[0] = ExtAverageDensity[val_marker][iSpan] - AverageDensity[val_marker][iSpan];
      deltaprim[1] = ExtAverageTurboVelocity[val_marker][iSpan][0] - AverageTurboVelocity[val_marker][iSpan][0];
      deltaprim[2] = ExtAverageTurboVelocity[val_marker][iSpan][1] - AverageTurboVelocity[val_marker][iSpan][1];
      if (nDim == 2){
        deltaprim[3] = ExtAveragePressure[val_marker][iSpan] - AveragePressure[val_marker][iSpan];
      }
      else
      {
        deltaprim[3] = ExtAverageTurboVelocity[val_marker][iSpan][2] - AverageTurboVelocity[val_marker][iSpan][2];
        deltaprim[4] = ExtAveragePressure[val_marker][iSpan] - AveragePressure[val_marker][iSpan];
      }


      /* --- Compute average jump of charachteristic variable at the mixing-plane interface--- */
      GetFluidModel()->SetTDState_Prho(AveragePressure[val_marker][iSpan], AverageDensity[val_marker][iSpan]);
      AverageSoundSpeed = GetFluidModel()->GetSoundSpeed();
      conv_numerics->GetCharJump(AverageSoundSpeed, AverageDensity[val_marker][iSpan], deltaprim, c_avg);
      break;

    case MIXING_IN_1D: case MIXING_OUT_1D:

      /* --- Compute average jump of primitive at the mixing-plane interface--- */
      deltaprim[0] = ExtAverageDensity[val_marker][nSpanWiseSections] - AverageDensity[val_marker][nSpanWiseSections];
      deltaprim[1] = ExtAverageTurboVelocity[val_marker][nSpanWiseSections][0] - AverageTurboVelocity[val_marker][nSpanWiseSections][0];
      deltaprim[2] = ExtAverageTurboVelocity[val_marker][nSpanWiseSections][1] - AverageTurboVelocity[val_marker][nSpanWiseSections][1];
      if (nDim == 2){
        deltaprim[3] = ExtAveragePressure[val_marker][nSpanWiseSections] - AveragePressure[val_marker][nSpanWiseSections];
      }
      else
      {
        deltaprim[3] = ExtAverageTurboVelocity[val_marker][nSpanWiseSections][2] - AverageTurboVelocity[val_marker][nSpanWiseSections][2];
        deltaprim[4] = ExtAveragePressure[val_marker][nSpanWiseSections] - AveragePressure[val_marker][nSpanWiseSections];
      }

      /* --- Compute average jump of charachteristic variable at the mixing-plane interface--- */
      GetFluidModel()->SetTDState_Prho(AveragePressure[val_marker][nSpanWiseSections], AverageDensity[val_marker][nSpanWiseSections]);
      AverageSoundSpeed = GetFluidModel()->GetSoundSpeed();
      conv_numerics->GetCharJump(AverageSoundSpeed, AverageDensity[val_marker][nSpanWiseSections], deltaprim, c_avg);
      break;


    case STATIC_PRESSURE:
      Pressure_e = config->GetGiles_Var1(Marker_Tag);
      Pressure_e /= config->GetPressure_Ref();

      /* --- Compute avg characteristic jump  --- */
      if (nDim == 2){
        c_avg[3] = -2.0*(AveragePressure[val_marker][iSpan]-Pressure_e);
      }
      else
      {
        c_avg[4] = -2.0*(AveragePressure[val_marker][iSpan]-Pressure_e);
      }
      break;

    case STATIC_PRESSURE_1D:
      Pressure_e = config->GetGiles_Var1(Marker_Tag);
      Pressure_e /= config->GetPressure_Ref();

      /* --- Compute avg characteristic jump  --- */
      if (nDim == 2){
        c_avg[3] = -2.0*(AveragePressure[val_marker][nSpanWiseSections]-Pressure_e);
      }
      else
      {
        c_avg[4] = -2.0*(AveragePressure[val_marker][nSpanWiseSections]-Pressure_e);
      }
      break;

    case RADIAL_EQUILIBRIUM:
      Pressure_e = RadialEquilibriumPressure[val_marker][iSpan];

      /* --- Compute avg characteristic jump  --- */
      c_avg[4] = -2.0*(AveragePressure[val_marker][iSpan]-Pressure_e);

      break;

    }

    /*--- Loop over all the vertices on this boundary marker ---*/

    SU2_OMP_FOR_DYN(OMP_MIN_SIZE)
    for (iVertex = 0; iVertex < geometry->GetnVertexSpan(val_marker,iSpan); iVertex++) {

      /*--- using the other vertex information for retrieving some information ---*/
      oldVertex = geometry->turbovertex[val_marker][iSpan][iVertex]->GetOldVertex();
      V_boundary= GetCharacPrimVar(val_marker, oldVertex);

      /*--- Index of the closest interior node ---*/
      Point_Normal = geometry->vertex[val_marker][oldVertex]->GetNormal_Neighbor();

      /*--- Normal vector for this vertex (negate for outward convention),
       *    this normal is scaled with the area of the face of the element  ---*/
      geometry->vertex[val_marker][oldVertex]->GetNormal(Normal);
      for (iDim = 0; iDim < nDim; iDim++) Normal[iDim] = -Normal[iDim];
      conv_numerics->SetNormal(Normal);

      /*--- find the node related to the vertex ---*/
      iPoint = geometry->turbovertex[val_marker][iSpan][iVertex]->GetNode();

      /*--- Normalize Normal vector for this vertex (already for outward convention) ---*/
      geometry->turbovertex[val_marker][iSpan][iVertex]->GetNormal(UnitNormal);
      geometry->turbovertex[val_marker][iSpan][iVertex]->GetTurboNormal(turboNormal);

      /*--- Retrieve solution at this boundary node ---*/
      V_domain = nodes->GetPrimitive(iPoint);

      /*--- Retrieve domain Secondary variables ---*/
      S_domain = nodes->GetSecondary(iPoint);


      /*--- Compute the internal state u_i ---*/
      Velocity2_i = 0;
      for (iDim = 0; iDim < nDim; iDim++)
      {
        Velocity_i[iDim] = nodes->GetVelocity(iPoint,iDim);
        Velocity2_i += Velocity_i[iDim]*Velocity_i[iDim];
      }


      Density_i = nodes->GetDensity(iPoint);

      Energy_i = nodes->GetEnergy(iPoint);
      StaticEnergy_i = Energy_i - 0.5*Velocity2_i;

      GetFluidModel()->SetTDState_rhoe(Density_i, StaticEnergy_i);

      Pressure_i = GetFluidModel()->GetPressure();

      ComputeTurboVelocity(Velocity_i, turboNormal, turboVelocity, config->GetMarker_All_TurbomachineryFlag(val_marker),config->GetKind_TurboMachinery(iZone));
      if (nDim == 2){
        deltaprim[0] = Density_i - AverageDensity[val_marker][iSpan];
        deltaprim[1] = turboVelocity[0] - AverageTurboVelocity[val_marker][iSpan][0];
        deltaprim[2] = turboVelocity[1] - AverageTurboVelocity[val_marker][iSpan][1];
        deltaprim[3] = Pressure_i - AveragePressure[val_marker][iSpan];
      }
      else{
        deltaprim[0] = Density_i - AverageDensity[val_marker][iSpan];
        deltaprim[1] = turboVelocity[0] - AverageTurboVelocity[val_marker][iSpan][0];
        deltaprim[2] = turboVelocity[1] - AverageTurboVelocity[val_marker][iSpan][1];
        deltaprim[3] = turboVelocity[2] - AverageTurboVelocity[val_marker][iSpan][2];
        deltaprim[4] = Pressure_i - AveragePressure[val_marker][iSpan];
      }

      GetFluidModel()->SetTDState_Prho(AveragePressure[val_marker][iSpan], AverageDensity[val_marker][iSpan]);
      AverageSoundSpeed = GetFluidModel()->GetSoundSpeed();
      conv_numerics->GetCharJump(AverageSoundSpeed, AverageDensity[val_marker][iSpan], deltaprim, cj);


      pitch      = geometry->GetMaxAngularCoord(val_marker, iSpan) - geometry->GetMinAngularCoord(val_marker,iSpan);
      theta      = geometry->turbovertex[val_marker][iSpan][iVertex]->GetRelAngularCoord();

      switch(config->GetKind_Data_Giles(Marker_Tag))
      {

      //Done, generilize for 3D case
      //TODO(turbo), generilize for Inlet and Outlet in for backflow treatment

      case TOTAL_CONDITIONS_PT: case MIXING_IN:case TOTAL_CONDITIONS_PT_1D: case MIXING_IN_1D:
        if(config->GetSpatialFourier()){
          if (AvgMach <= 1.0){
            Beta_inf= I*complex<su2double>(sqrt(1.0 - AvgMach));
            c2js = complex<su2double>(0.0,0.0);
            c3js = complex<su2double>(0.0,0.0);
            for(k=0; k < 2*kend_max+1; k++){
              freq = k - kend_max;
              if(freq >= (long)(-kend) && freq <= (long)(kend) && AverageTurboMach[0] > config->GetAverageMachLimit()){
                TwoPiThetaFreq_Pitch = 2*PI_NUMBER*freq*theta/pitch;

                c2ks = -CkInflow[val_marker][iSpan][k]*complex<su2double>(Beta_inf + AverageTurboMach[1])/complex<su2double>( 1.0 + AverageTurboMach[0]);
                c3ks =  CkInflow[val_marker][iSpan][k]*complex<su2double>(Beta_inf + AverageTurboMach[1])/complex<su2double>( 1.0 + AverageTurboMach[0]);
                c3ks *= complex<su2double>(Beta_inf + AverageTurboMach[1])/complex<su2double>( 1.0 + AverageTurboMach[0]);
                c2js += c2ks*(complex<su2double>(cos(TwoPiThetaFreq_Pitch))+I*complex<su2double>(sin(TwoPiThetaFreq_Pitch)));
                c3js += c3ks*(complex<su2double>(cos(TwoPiThetaFreq_Pitch))+I*complex<su2double>(sin(TwoPiThetaFreq_Pitch)));
              }
              else{
                c2js += complex<su2double>(0.0,0.0);
                c3js += complex<su2double>(0.0,0.0);
              }
            }
            c2js_Re = c2js.real();
            c3js_Re = c3js.real();

            if (nDim == 2){
              dcjs[0] = 0.0     - cj[0];
              dcjs[1] = c2js_Re - cj[1];
              dcjs[2] = c3js_Re - cj[2];
            }else{
              dcjs[0] = 0.0     - cj[0];
              dcjs[1] = c2js_Re - cj[1];
              dcjs[2] = 0.0     - cj[2];
              dcjs[3] = c3js_Re - cj[3];
            }

          }else{
            if (AverageTurboVelocity[val_marker][iSpan][1] >= 0.0){
              Beta_inf2= -sqrt(AvgMach - 1.0);
            }else{
              Beta_inf2= sqrt(AvgMach-1.0);
            }
            if (nDim == 2){
              c2js_Re = -cj[3]*(Beta_inf2 + AverageTurboMach[1])/( 1.0 + AverageTurboMach[0]);
              c3js_Re = cj[3]*(Beta_inf2 + AverageTurboMach[1])/( 1.0 + AverageTurboMach[0]);
              c3js_Re *= (Beta_inf2 + AverageTurboMach[1])/( 1.0 + AverageTurboMach[0]);
            }else{
              c2js_Re = -cj[4]*(Beta_inf2 + AverageTurboMach[1])/( 1.0 + AverageTurboMach[0]);
              c3js_Re = cj[4]*(Beta_inf2 + AverageTurboMach[1])/( 1.0 + AverageTurboMach[0]);
              c3js_Re *= (Beta_inf2 + AverageTurboMach[1])/( 1.0 + AverageTurboMach[0]);
            }


            if (nDim == 2){
              dcjs[0] = 0.0     - cj[0];
              dcjs[1] = c2js_Re - cj[1];
              dcjs[2] = c3js_Re - cj[2];
            }else{
              dcjs[0] = 0.0     - cj[0];
              dcjs[1] = c2js_Re - cj[1];
              dcjs[2] = 0.0     - cj[2];
              dcjs[3] = c3js_Re - cj[3];
            }
          }
        }
        else{
          if (nDim == 2){
            dcjs[0] = 0.0;
            dcjs[1] = 0.0;
            dcjs[2] = 0.0;
          }else{
            dcjs[0] = 0.0;
            dcjs[1] = 0.0;
            dcjs[2] = 0.0;
            dcjs[3] = 0.0;
          }
        }
        /* --- Impose Inlet BC Reflecting--- */
        delta_c[0] = relfacAvg*c_avg[0] + relfacFou*dcjs[0];
        delta_c[1] = relfacAvg*c_avg[1] + relfacFou*dcjs[1];
        delta_c[2] = relfacAvg*c_avg[2] + relfacFou*dcjs[2];
        if (nDim == 2){
          delta_c[3] = cj[3];
        }else{
          delta_c[3] = relfacAvg*c_avg[3] + relfacFou*dcjs[3];
          delta_c[4] = cj[4];
        }
        break;


      case STATIC_PRESSURE:case STATIC_PRESSURE_1D:case MIXING_OUT:case RADIAL_EQUILIBRIUM:case MIXING_OUT_1D:

        /* --- implementation of Giles BC---*/
        if(config->GetSpatialFourier()){
          if (AvgMach > 1.0){
            /* --- supersonic Giles implementation ---*/
            if (AverageTurboVelocity[val_marker][iSpan][1] >= 0.0){
              GilesBeta= -sqrt(AvgMach - 1.0);

            }else{
              GilesBeta= sqrt(AvgMach - 1.0);
            }
            if(nDim == 2){
              cOutjs_Re= (2.0 * AverageTurboMach[0])/(GilesBeta - AverageTurboMach[1])*cj[1] - (GilesBeta + AverageTurboMach[1])/(GilesBeta - AverageTurboMach[1])*cj[2];
            }
            else{
              cOutjs_Re= (2.0 * AverageTurboMach[0])/(GilesBeta - AverageTurboMach[1])*cj[1] - (GilesBeta + AverageTurboMach[1])/(GilesBeta - AverageTurboMach[1])*cj[3];
            }
            if (nDim == 2){
              dcjs[3] = cOutjs_Re - cj[3];
            }
            else{
              dcjs[4] = cOutjs_Re - cj[4];
            }
          }else{

            /* --- subsonic Giles implementation ---*/
            Beta_inf= I*complex<su2double>(sqrt(1.0  - AvgMach));
            cOutjs  = complex<su2double>(0.0,0.0);
            for(k=0; k < 2*kend_max+1; k++){
              freq = k - kend_max;
              if(freq >= (long)(-kend) && freq <= (long)(kend) && AverageTurboMach[0] > config->GetAverageMachLimit()){
                TwoPiThetaFreq_Pitch = 2*PI_NUMBER*freq*theta/pitch;
                cOutks  = complex<su2double>(2.0 * AverageTurboMach[0])/complex<su2double>(Beta_inf - AverageTurboMach[1])*CkOutflow1[val_marker][iSpan][k];
                cOutks -= complex<su2double>(Beta_inf + AverageTurboMach[1])/complex<su2double>(Beta_inf - AverageTurboMach[1])*CkOutflow2[val_marker][iSpan][k];

                cOutjs += cOutks*(complex<su2double>(cos(TwoPiThetaFreq_Pitch)) + I*complex<su2double>(sin(TwoPiThetaFreq_Pitch)));
              }
              else{
                cOutjs +=complex<su2double>(0.0,0.0);
              }
            }
            cOutjs_Re = cOutjs.real();

            if (nDim == 2){
              dcjs[3] = cOutjs_Re - cj[3];
            }
            else{
              dcjs[4] = cOutjs_Re - cj[4];
            }
          }
        }
        else{
          if (nDim == 2){
            dcjs[3] = 0.0;
          }
          else{
            dcjs[4] = 0.0;
          }
        }
        /* --- Impose Outlet BC Non-Reflecting  --- */
        delta_c[0] = cj[0];
        delta_c[1] = cj[1];
        delta_c[2] = cj[2];
        if (nDim == 2){
          delta_c[3] = relfacAvg*c_avg[3] + relfacFou*dcjs[3];
        }
        else{
          delta_c[3] = cj[3];
          delta_c[4] = relfacAvg*c_avg[4] + relfacFou*dcjs[4];
        }


        /*--- Automatically impose supersonic autoflow ---*/
        if (abs(AverageTurboMach[0]) > 1.0000){
          delta_c[0] = 0.0;
          delta_c[1] = 0.0;
          delta_c[2] = 0.0;
          delta_c[2] = 0.0;
          if (nDim == 3)delta_c[4] = 0.0;
        }

        break;

      default:
        SU2_MPI::Error("Invalid Giles input!", CURRENT_FUNCTION);
        break;
      }

      /*--- Compute primitive jump from characteristic variables  ---*/
      for (iVar = 0; iVar < nVar; iVar++)
      {
        deltaprim[iVar]=0.0;
        for (jVar = 0; jVar < nVar; jVar++)
        {
          deltaprim[iVar] +=  R_Matrix[iVar][jVar]*delta_c[jVar];
        }
      }

      /*--- retrieve boundary variables ---*/
      Density_b = AverageDensity[val_marker][iSpan] + deltaprim[0];
      turboVelocity[0] = AverageTurboVelocity[val_marker][iSpan][0] + deltaprim[1];
      turboVelocity[1] = AverageTurboVelocity[val_marker][iSpan][1] + deltaprim[2];
      if(nDim == 2){
        Pressure_b = AveragePressure[val_marker][iSpan] + deltaprim[3];
      }
      else{
        turboVelocity[2] = AverageTurboVelocity[val_marker][iSpan][2] + deltaprim[3];
        Pressure_b = AveragePressure[val_marker][iSpan] + deltaprim[4];
      }


      ComputeBackVelocity(turboVelocity, turboNormal, Velocity_b, config->GetMarker_All_TurbomachineryFlag(val_marker), config->GetKind_TurboMachinery(iZone));
      Velocity2_b = 0.0;
      for (iDim = 0; iDim < nDim; iDim++) {
        Velocity2_b+= Velocity_b[iDim]*Velocity_b[iDim];
      }

      if(Pressure_b <= 0.0 || Density_b <= 0.0 ){
        Pressure_b = Pressure_i;
        Density_b = Density_i;
        Velocity2_b = 0.0;
        for (iDim = 0; iDim < nDim; iDim++) {
          Velocity_b[iDim] = Velocity_i[iDim];
          Velocity2_b+= Velocity_b[iDim]*Velocity_b[iDim];
        }
      }

      GetFluidModel()->SetTDState_Prho(Pressure_b, Density_b);
      Energy_b = GetFluidModel()->GetStaticEnergy() + 0.5*Velocity2_b;
      Temperature_b= GetFluidModel()->GetTemperature();
      Enthalpy_b = Energy_b + Pressure_b/Density_b;

      /*--- Primitive variables, using the derived quantities ---*/
      V_boundary[0] = Temperature_b;
      for (iDim = 0; iDim < nDim; iDim++)
        V_boundary[iDim+1] = Velocity_b[iDim];
      V_boundary[nDim+1] = Pressure_b;
      V_boundary[nDim+2] = Density_b;
      V_boundary[nDim+3] = Enthalpy_b;

      S_boundary[0]= GetFluidModel()->GetdPdrho_e();
      S_boundary[1]= GetFluidModel()->GetdPde_rho();



      /*--- Set various quantities in the solver class ---*/

      conv_numerics->SetPrimitive(V_domain, V_boundary);
      conv_numerics->SetSecondary(S_domain, S_boundary);


      if (dynamic_grid)
        conv_numerics->SetGridVel(geometry->nodes->GetGridVel(iPoint), geometry->nodes->GetGridVel(iPoint));

      /*--- Compute the residual using an upwind scheme ---*/

      auto residual = conv_numerics->ComputeResidual(config);

      /*--- Update residual value ---*/
      LinSysRes.AddBlock(iPoint, residual);

      /*--- Jacobian contribution for implicit integration ---*/
      if (implicit)
        Jacobian.AddBlock2Diag(iPoint, residual.jacobian_i);

      /*--- Viscous contribution ---*/

      if (viscous) {

        /*--- Set laminar and eddy viscosity at the infinity ---*/

        V_boundary[nDim+5] = GetFluidModel()->GetLaminarViscosity();
        V_boundary[nDim+6] = nodes->GetEddyViscosity(iPoint);
        V_boundary[nDim+7] = GetFluidModel()->GetThermalConductivity();
        V_boundary[nDim+8] = GetFluidModel()->GetCp();

        /*--- Set the normal vector and the coordinates ---*/

        visc_numerics->SetNormal(Normal);
        visc_numerics->SetCoord(geometry->nodes->GetCoord(iPoint), geometry->nodes->GetCoord(Point_Normal));

        /*--- Primitive variables, and gradient ---*/

        visc_numerics->SetPrimitive(V_domain, V_boundary);
        visc_numerics->SetPrimVarGradient(nodes->GetGradient_Primitive(iPoint), nodes->GetGradient_Primitive(iPoint));


        /*--- Compute secondary thermodynamic properties (partial derivatives...) ---*/

        S_boundary[0]= GetFluidModel()->GetdPdrho_e();
        S_boundary[1]= GetFluidModel()->GetdPde_rho();

        S_boundary[2]= GetFluidModel()->GetdTdrho_e();
        S_boundary[3]= GetFluidModel()->GetdTde_rho();

        /*--- Compute secondary thermo-physical properties (partial derivatives...) ---*/

        S_boundary[4]= GetFluidModel()->Getdmudrho_T();
        S_boundary[5]= GetFluidModel()->GetdmudT_rho();

        S_boundary[6]= GetFluidModel()->Getdktdrho_T();
        S_boundary[7]= GetFluidModel()->GetdktdT_rho();

        visc_numerics->SetSecondary(S_domain, S_boundary);

        /*--- Turbulent kinetic energy ---*/

        if ((config->GetKind_Turb_Model() == SST) || (config->GetKind_Turb_Model() == SST_SUST))
          visc_numerics->SetTurbKineticEnergy(solver_container[TURB_SOL]->GetNodes()->GetSolution(iPoint,0),
                                              solver_container[TURB_SOL]->GetNodes()->GetSolution(iPoint,0));

        /*--- Set the wall shear stress values (wall functions) to -1 (no evaluation using wall functions) ---*/

        visc_numerics->SetTauWall(-1.0, -1.0);

        /*--- Compute and update residual ---*/

        auto residual = visc_numerics->ComputeResidual(config);
        LinSysRes.SubtractBlock(iPoint, residual);

        /*--- Jacobian contribution for implicit integration ---*/

        if (implicit)
          Jacobian.SubtractBlock2Diag(iPoint, residual.jacobian_i);

      }

    }
  }

  /*--- Free locally allocated memory ---*/
  delete [] Normal;

  delete [] Velocity_b;
  delete [] Velocity_i;

  delete [] S_boundary;
  delete [] delta_c;
  delete [] deltaprim;
  delete [] cj;
  for (iVar = 0; iVar < nVar; iVar++)
  {
    delete [] R_Matrix[iVar];
  }
  for (iVar = 0; iVar < nVar-1; iVar++)
  {
    delete [] R_c_inv[iVar];
    delete [] R_c[iVar];
  }
  delete [] R_Matrix;
  delete [] R_c;
  delete [] R_c_inv;
  delete [] R;
  delete [] c_avg;
  delete [] dcjs;

  delete [] AverageTurboMach;
  delete [] UnitNormal;
  delete [] turboNormal;
  delete [] turboVelocity;
}

void CEulerSolver::BC_Inlet(CGeometry *geometry, CSolver **solver_container,
                            CNumerics *conv_numerics, CNumerics *visc_numerics,
                            CConfig *config, unsigned short val_marker) {
  unsigned short iDim;
  unsigned long iVertex, iPoint;
  su2double P_Total, T_Total, Velocity[3], Velocity2, H_Total, Temperature, Riemann,
  Pressure, Density, Energy, *Flow_Dir, Mach2, SoundSpeed2, SoundSpeed_Total2, Vel_Mag,
  alpha, aa, bb, cc, dd, Area, UnitNormal[3];
  su2double *V_inlet, *V_domain;

  bool implicit             = (config->GetKind_TimeIntScheme() == EULER_IMPLICIT);
  su2double Two_Gamma_M1       = 2.0/Gamma_Minus_One;
  su2double Gas_Constant       = config->GetGas_ConstantND();
  unsigned short Kind_Inlet = config->GetKind_Inlet();
  string Marker_Tag         = config->GetMarker_All_TagBound(val_marker);
  bool tkeNeeded = (config->GetKind_Turb_Model() == SST) || (config->GetKind_Turb_Model() == SST_SUST);
  su2double *Normal = new su2double[nDim];

  /*--- Loop over all the vertices on this boundary marker ---*/

  SU2_OMP_FOR_DYN(OMP_MIN_SIZE)
  for (iVertex = 0; iVertex < geometry->nVertex[val_marker]; iVertex++) {

    /*--- Allocate the value at the inlet ---*/

    V_inlet = GetCharacPrimVar(val_marker, iVertex);

    iPoint = geometry->vertex[val_marker][iVertex]->GetNode();

    /*--- Check if the node belongs to the domain (i.e., not a halo node) ---*/

    if (geometry->nodes->GetDomain(iPoint)) {

      /*--- Normal vector for this vertex (negate for outward convention) ---*/

      geometry->vertex[val_marker][iVertex]->GetNormal(Normal);
      for (iDim = 0; iDim < nDim; iDim++) Normal[iDim] = -Normal[iDim];
      conv_numerics->SetNormal(Normal);

      Area = GeometryToolbox::Norm(nDim, Normal);
      for (iDim = 0; iDim < nDim; iDim++)
        UnitNormal[iDim] = Normal[iDim]/Area;

      /*--- Retrieve solution at this boundary node ---*/

      V_domain = nodes->GetPrimitive(iPoint);

      /*--- Build the fictitious intlet state based on characteristics ---*/


      /*--- Subsonic inflow: there is one outgoing characteristic (u-c),
         therefore we can specify all but one state variable at the inlet.
         The outgoing Riemann invariant provides the final piece of info.
         Adapted from an original implementation in the Stanford University
         multi-block (SUmb) solver in the routine bcSubsonicInflow.f90
         written by Edwin van der Weide, last modified 04-20-2009. ---*/

      switch (Kind_Inlet) {

        /*--- Total properties have been specified at the inlet. ---*/

        case TOTAL_CONDITIONS:

          /*--- Retrieve the specified total conditions for this inlet. ---*/

          P_Total  = Inlet_Ptotal[val_marker][iVertex];
          T_Total  = Inlet_Ttotal[val_marker][iVertex];
          Flow_Dir = Inlet_FlowDir[val_marker][iVertex];

          /*--- Non-dim. the inputs if necessary. ---*/

          P_Total /= config->GetPressure_Ref();
          T_Total /= config->GetTemperature_Ref();

          /*--- Store primitives and set some variables for clarity. ---*/

          Density = V_domain[nDim+2];
          Velocity2 = 0.0;
          for (iDim = 0; iDim < nDim; iDim++) {
            Velocity[iDim] = V_domain[iDim+1];
            Velocity2 += Velocity[iDim]*Velocity[iDim];
          }
          Energy      = V_domain[nDim+3] - V_domain[nDim+1]/V_domain[nDim+2];
          Pressure    = V_domain[nDim+1];
          H_Total     = (Gamma*Gas_Constant/Gamma_Minus_One)*T_Total;
          SoundSpeed2 = Gamma*Pressure/Density;

          /*--- Compute the acoustic Riemann invariant that is extrapolated
             from the domain interior. ---*/

          Riemann   = 2.0*sqrt(SoundSpeed2)/Gamma_Minus_One;
          for (iDim = 0; iDim < nDim; iDim++)
            Riemann += Velocity[iDim]*UnitNormal[iDim];

          /*--- Total speed of sound ---*/

          SoundSpeed_Total2 = Gamma_Minus_One*(H_Total - (Energy + Pressure/Density)+0.5*Velocity2) + SoundSpeed2;

          /*--- Dot product of normal and flow direction. This should
             be negative due to outward facing boundary normal convention. ---*/

          alpha = 0.0;
          for (iDim = 0; iDim < nDim; iDim++)
            alpha += UnitNormal[iDim]*Flow_Dir[iDim];

          /*--- Coefficients in the quadratic equation for the velocity ---*/

          aa =  1.0 + 0.5*Gamma_Minus_One*alpha*alpha;
          bb = -1.0*Gamma_Minus_One*alpha*Riemann;
          cc =  0.5*Gamma_Minus_One*Riemann*Riemann
              -2.0*SoundSpeed_Total2/Gamma_Minus_One;

          /*--- Solve quadratic equation for velocity magnitude. Value must
             be positive, so the choice of root is clear. ---*/

          dd = bb*bb - 4.0*aa*cc;
          dd = sqrt(max(0.0, dd));
          Vel_Mag   = (-bb + dd)/(2.0*aa);
          Vel_Mag   = max(0.0, Vel_Mag);
          Velocity2 = Vel_Mag*Vel_Mag;

          /*--- Compute speed of sound from total speed of sound eqn. ---*/

          SoundSpeed2 = SoundSpeed_Total2 - 0.5*Gamma_Minus_One*Velocity2;

          /*--- Mach squared (cut between 0-1), use to adapt velocity ---*/

          Mach2 = Velocity2/SoundSpeed2;
          Mach2 = min(1.0, Mach2);
          Velocity2   = Mach2*SoundSpeed2;
          Vel_Mag     = sqrt(Velocity2);
          SoundSpeed2 = SoundSpeed_Total2 - 0.5*Gamma_Minus_One*Velocity2;

          /*--- Compute new velocity vector at the inlet ---*/

          for (iDim = 0; iDim < nDim; iDim++)
            Velocity[iDim] = Vel_Mag*Flow_Dir[iDim];

          /*--- Static temperature from the speed of sound relation ---*/

          Temperature = SoundSpeed2/(Gamma*Gas_Constant);

          /*--- Static pressure using isentropic relation at a point ---*/

          Pressure = P_Total*pow((Temperature/T_Total), Gamma/Gamma_Minus_One);

          /*--- Density at the inlet from the gas law ---*/

          Density = Pressure/(Gas_Constant*Temperature);

          /*--- Using pressure, density, & velocity, compute the energy ---*/

          Energy = Pressure/(Density*Gamma_Minus_One) + 0.5*Velocity2;
          if (tkeNeeded) Energy += GetTke_Inf();

          /*--- Primitive variables, using the derived quantities ---*/

          V_inlet[0] = Temperature;
          for (iDim = 0; iDim < nDim; iDim++)
            V_inlet[iDim+1] = Velocity[iDim];
          V_inlet[nDim+1] = Pressure;
          V_inlet[nDim+2] = Density;
          V_inlet[nDim+3] = Energy + Pressure/Density;

          break;

          /*--- Mass flow has been specified at the inlet. ---*/

        case MASS_FLOW:

          /*--- Retrieve the specified mass flow for the inlet. ---*/

          Density  = Inlet_Ttotal[val_marker][iVertex];
          Vel_Mag  = Inlet_Ptotal[val_marker][iVertex];
          Flow_Dir = Inlet_FlowDir[val_marker][iVertex];

          /*--- Non-dim. the inputs if necessary. ---*/

          Density /= config->GetDensity_Ref();
          Vel_Mag /= config->GetVelocity_Ref();

          /*--- Get primitives from current inlet state. ---*/

          for (iDim = 0; iDim < nDim; iDim++)
            Velocity[iDim] = nodes->GetVelocity(iPoint,iDim);
          Pressure    = nodes->GetPressure(iPoint);
          SoundSpeed2 = Gamma*Pressure/V_domain[nDim+2];

          /*--- Compute the acoustic Riemann invariant that is extrapolated
             from the domain interior. ---*/

          Riemann = Two_Gamma_M1*sqrt(SoundSpeed2);
          for (iDim = 0; iDim < nDim; iDim++)
            Riemann += Velocity[iDim]*UnitNormal[iDim];

          /*--- Speed of sound squared for fictitious inlet state ---*/

          SoundSpeed2 = Riemann;
          for (iDim = 0; iDim < nDim; iDim++)
            SoundSpeed2 -= Vel_Mag*Flow_Dir[iDim]*UnitNormal[iDim];

          SoundSpeed2 = max(0.0,0.5*Gamma_Minus_One*SoundSpeed2);
          SoundSpeed2 = SoundSpeed2*SoundSpeed2;

          /*--- Pressure for the fictitious inlet state ---*/

          Pressure = SoundSpeed2*Density/Gamma;

          /*--- Energy for the fictitious inlet state ---*/

          Energy = Pressure/(Density*Gamma_Minus_One) + 0.5*Vel_Mag*Vel_Mag;
          if (tkeNeeded) Energy += GetTke_Inf();

          /*--- Primitive variables, using the derived quantities ---*/

          V_inlet[0] = Pressure / ( Gas_Constant * Density);
          for (iDim = 0; iDim < nDim; iDim++)
            V_inlet[iDim+1] = Vel_Mag*Flow_Dir[iDim];
          V_inlet[nDim+1] = Pressure;
          V_inlet[nDim+2] = Density;
          V_inlet[nDim+3] = Energy + Pressure/Density;

          break;
      }

      /*--- Set various quantities in the solver class ---*/

      conv_numerics->SetPrimitive(V_domain, V_inlet);

      if (dynamic_grid)
        conv_numerics->SetGridVel(geometry->nodes->GetGridVel(iPoint), geometry->nodes->GetGridVel(iPoint));

      /*--- Compute the residual using an upwind scheme ---*/

      auto residual = conv_numerics->ComputeResidual(config);

      /*--- Update residual value ---*/

      LinSysRes.AddBlock(iPoint, residual);

      /*--- Jacobian contribution for implicit integration ---*/

      if (implicit)
        Jacobian.AddBlock2Diag(iPoint, residual.jacobian_i);

//      /*--- Viscous contribution, commented out because serious convergence problems ---*/
//
//      if (viscous) {
//
//        /*--- Set laminar and eddy viscosity at the infinity ---*/
//
//        V_inlet[nDim+5] = nodes->GetLaminarViscosity(iPoint);
//        V_inlet[nDim+6] = nodes->GetEddyViscosity(iPoint);
//
//        /*--- Set the normal vector and the coordinates ---*/
//
//        visc_numerics->SetNormal(Normal);
//        visc_numerics->SetCoord(geometry->nodes->GetCoord(iPoint), geometry->nodes->GetCoord(Point_Normal));
//
//        /*--- Primitive variables, and gradient ---*/
//
//        visc_numerics->SetPrimitive(V_domain, V_inlet);
//        visc_numerics->SetPrimVarGradient(nodes->GetGradient_Primitive(iPoint), nodes->GetGradient_Primitive(iPoint));
//
//        /*--- Turbulent kinetic energy ---*/
//
//        if ((config->GetKind_Turb_Model() == SST) || (config->GetKind_Turb_Model() == SST_SUST))
//          visc_numerics->SetTurbKineticEnergy(solver_container[TURB_SOL]->GetNodes()->GetSolution(iPoint,0),
//                                              solver_container[TURB_SOL]->GetNodes()->GetSolution(iPoint,0));
//
//        /*--- Set the wall shear stress values (wall functions) to -1 (no evaluation using wall functions) ---*/
//
//        visc_numerics->SetTauWall(-1.0, -1.0);
//
//        /*--- Compute and update residual ---*/
//
//        auto residual = visc_numerics->ComputeResidual(config);
//        LinSysRes.SubtractBlock(iPoint, residual);
//
//        /*--- Jacobian contribution for implicit integration ---*/
//
//        if (implicit)
//          Jacobian.SubtractBlock2Diag(iPoint, residual.jacobian_i);
//
//      }

    }
  }

  /*--- Free locally allocated memory ---*/

  delete [] Normal;

}

void CEulerSolver::BC_Outlet(CGeometry *geometry, CSolver **solver_container,
                             CNumerics *conv_numerics, CNumerics *visc_numerics,
                             CConfig *config, unsigned short val_marker) {
  unsigned short iVar, iDim;
  unsigned long iVertex, iPoint;
  su2double Pressure, P_Exit, Velocity[3],
  Velocity2, Entropy, Density, Energy, Riemann, Vn, SoundSpeed, Mach_Exit, Vn_Exit,
  Area, UnitNormal[3];
  su2double *V_outlet, *V_domain;

  bool implicit           = (config->GetKind_TimeIntScheme() == EULER_IMPLICIT);
  su2double Gas_Constant     = config->GetGas_ConstantND();
  string Marker_Tag       = config->GetMarker_All_TagBound(val_marker);
  bool gravity = (config->GetGravityForce());
  bool tkeNeeded = (config->GetKind_Turb_Model() == SST) || (config->GetKind_Turb_Model() == SST_SUST);
  su2double *Normal = new su2double[nDim];

  /*--- Loop over all the vertices on this boundary marker ---*/

  SU2_OMP_FOR_DYN(OMP_MIN_SIZE)
  for (iVertex = 0; iVertex < geometry->nVertex[val_marker]; iVertex++) {

    /*--- Allocate the value at the outlet ---*/
    V_outlet = GetCharacPrimVar(val_marker, iVertex);

    iPoint = geometry->vertex[val_marker][iVertex]->GetNode();

    /*--- Check if the node belongs to the domain (i.e., not a halo node) ---*/
    if (geometry->nodes->GetDomain(iPoint)) {

      /*--- Normal vector for this vertex (negate for outward convention) ---*/
      geometry->vertex[val_marker][iVertex]->GetNormal(Normal);
      for (iDim = 0; iDim < nDim; iDim++) Normal[iDim] = -Normal[iDim];
      conv_numerics->SetNormal(Normal);

      Area = GeometryToolbox::Norm(nDim, Normal);
      for (iDim = 0; iDim < nDim; iDim++)
        UnitNormal[iDim] = Normal[iDim]/Area;

      /*--- Current solution at this boundary node ---*/
      V_domain = nodes->GetPrimitive(iPoint);

      /*--- Build the fictitious intlet state based on characteristics ---*/

      /*--- Retrieve the specified back pressure for this outlet. ---*/
      if (gravity) P_Exit = config->GetOutlet_Pressure(Marker_Tag) - geometry->nodes->GetCoord(iPoint, nDim-1)*STANDARD_GRAVITY;
      else P_Exit = config->GetOutlet_Pressure(Marker_Tag);

      /*--- Non-dim. the inputs if necessary. ---*/
      P_Exit = P_Exit/config->GetPressure_Ref();

      /*--- Check whether the flow is supersonic at the exit. The type
         of boundary update depends on this. ---*/
      Density = V_domain[nDim+2];
      Velocity2 = 0.0; Vn = 0.0;
      for (iDim = 0; iDim < nDim; iDim++) {
        Velocity[iDim] = V_domain[iDim+1];
        Velocity2 += Velocity[iDim]*Velocity[iDim];
        Vn += Velocity[iDim]*UnitNormal[iDim];
      }
      Pressure   = V_domain[nDim+1];
      SoundSpeed = sqrt(Gamma*Pressure/Density);
      Mach_Exit  = sqrt(Velocity2)/SoundSpeed;

      if (Mach_Exit >= 1.0) {

        /*--- Supersonic exit flow: there are no incoming characteristics,
           so no boundary condition is necessary. Set outlet state to current
           state so that upwinding handles the direction of propagation. ---*/
        for (iVar = 0; iVar < nPrimVar; iVar++) V_outlet[iVar] = V_domain[iVar];

      } else {

        /*--- Subsonic exit flow: there is one incoming characteristic,
           therefore one variable can be specified (back pressure) and is used
           to update the conservative variables. Compute the entropy and the
           acoustic Riemann variable. These invariants, as well as the
           tangential velocity components, are extrapolated. Adapted from an
           original implementation in the Stanford University multi-block
           (SUmb) solver in the routine bcSubsonicOutflow.f90 by Edwin van
           der Weide, last modified 09-10-2007. ---*/

        Entropy = Pressure*pow(1.0/Density, Gamma);
        Riemann = Vn + 2.0*SoundSpeed/Gamma_Minus_One;

        /*--- Compute the new fictious state at the outlet ---*/
        Density    = pow(P_Exit/Entropy,1.0/Gamma);
        Pressure   = P_Exit;
        SoundSpeed = sqrt(Gamma*P_Exit/Density);
        Vn_Exit    = Riemann - 2.0*SoundSpeed/Gamma_Minus_One;
        Velocity2  = 0.0;
        for (iDim = 0; iDim < nDim; iDim++) {
          Velocity[iDim] = Velocity[iDim] + (Vn_Exit-Vn)*UnitNormal[iDim];
          Velocity2 += Velocity[iDim]*Velocity[iDim];
        }
        Energy = P_Exit/(Density*Gamma_Minus_One) + 0.5*Velocity2;
        if (tkeNeeded) Energy += GetTke_Inf();

        /*--- Conservative variables, using the derived quantities ---*/
        V_outlet[0] = Pressure / ( Gas_Constant * Density);
        for (iDim = 0; iDim < nDim; iDim++)
          V_outlet[iDim+1] = Velocity[iDim];
        V_outlet[nDim+1] = Pressure;
        V_outlet[nDim+2] = Density;
        V_outlet[nDim+3] = Energy + Pressure/Density;

      }

      /*--- Set various quantities in the solver class ---*/
      conv_numerics->SetPrimitive(V_domain, V_outlet);

      if (dynamic_grid)
        conv_numerics->SetGridVel(geometry->nodes->GetGridVel(iPoint), geometry->nodes->GetGridVel(iPoint));

      /*--- Compute the residual using an upwind scheme ---*/

      auto residual = conv_numerics->ComputeResidual(config);

      /*--- Add Residuals and Jacobians ---*/

      LinSysRes.AddBlock(iPoint, residual);
      if (implicit)
        Jacobian.AddBlock2Diag(iPoint, residual.jacobian_i);

//      /*--- Viscous contribution, commented out because serious convergence problems  ---*/
//
//      if (viscous) {
//
//        /*--- Set laminar and eddy viscosity at the infinity ---*/
//
//        V_outlet[nDim+5] = nodes->GetLaminarViscosity(iPoint);
//        V_outlet[nDim+6] = nodes->GetEddyViscosity(iPoint);
//
//        /*--- Set the normal vector and the coordinates ---*/
//
//        visc_numerics->SetNormal(Normal);
//        visc_numerics->SetCoord(geometry->nodes->GetCoord(iPoint), geometry->nodes->GetCoord(Point_Normal));
//
//        /*--- Primitive variables, and gradient ---*/
//
//        visc_numerics->SetPrimitive(V_domain, V_outlet);
//        visc_numerics->SetPrimVarGradient(nodes->GetGradient_Primitive(iPoint), nodes->GetGradient_Primitive(iPoint));
//
//        /*--- Turbulent kinetic energy ---*/
//
//        if ((config->GetKind_Turb_Model() == SST) || (config->GetKind_Turb_Model() == SST_SUST))
//          visc_numerics->SetTurbKineticEnergy(solver_container[TURB_SOL]->GetNodes()->GetSolution(iPoint,0),
//                                              solver_container[TURB_SOL]->GetNodes()->GetSolution(iPoint,0));
//
//        /*--- Set the wall shear stress values (wall functions) to -1 (no evaluation using wall functions) ---*/
//        visc_numerics->SetTauWall(-1.0, -1.0);
//
//        /*--- Compute and update residual ---*/
//
//        auto residual = visc_numerics->ComputeResidual(config);
//        LinSysRes.SubtractBlock(iPoint, residual);
//
//        /*--- Jacobian contribution for implicit integration ---*/
//
//        if (implicit)
//         Jacobian.SubtractBlock2Diag(iPoint, residual.acobian_i);
//
//      }

    }
  }

  /*--- Free locally allocated memory ---*/
  delete [] Normal;

}

void CEulerSolver::BC_Supersonic_Inlet(CGeometry *geometry, CSolver **solver_container,
                                       CNumerics *conv_numerics, CNumerics *visc_numerics,
                                       CConfig *config, unsigned short val_marker) {
  unsigned short iDim;
  unsigned long iVertex, iPoint;
  su2double *V_inlet, *V_domain;

  su2double Density, Energy, Velocity2;
  su2double Gas_Constant = config->GetGas_ConstantND();

  bool implicit = (config->GetKind_TimeIntScheme() == EULER_IMPLICIT);
  string Marker_Tag = config->GetMarker_All_TagBound(val_marker);
  bool tkeNeeded = (config->GetKind_Turb_Model() == SST) || (config->GetKind_Turb_Model() == SST_SUST);
  su2double *Normal = new su2double[nDim];
  su2double *Velocity = new su2double[nDim];

  /*--- Supersonic inlet flow: there are no outgoing characteristics,
   so all flow variables can be imposed at the inlet.
   First, retrieve the specified values for the primitive variables. ---*/

  auto Temperature = config->GetInlet_Temperature(Marker_Tag);
  auto Pressure    = config->GetInlet_Pressure(Marker_Tag);
  auto Vel         = config->GetInlet_Velocity(Marker_Tag);

  /*--- Non-dim. the inputs if necessary. ---*/

  Temperature /= config->GetTemperature_Ref();
  Pressure    /= config->GetPressure_Ref();
  for (iDim = 0; iDim < nDim; iDim++)
    Velocity[iDim] = Vel[iDim] / config->GetVelocity_Ref();

  /*--- Density at the inlet from the gas law ---*/

  Density = Pressure/(Gas_Constant*Temperature);

  /*--- Compute the energy from the specified state ---*/

  Velocity2 = 0.0;
  for (iDim = 0; iDim < nDim; iDim++)
    Velocity2 += Velocity[iDim]*Velocity[iDim];
  Energy = Pressure/(Density*Gamma_Minus_One)+0.5*Velocity2;
  if (tkeNeeded) Energy += GetTke_Inf();

  /*--- Loop over all the vertices on this boundary marker ---*/

  SU2_OMP_FOR_DYN(OMP_MIN_SIZE)
  for (iVertex = 0; iVertex < geometry->nVertex[val_marker]; iVertex++) {

    /*--- Allocate the value at the outlet ---*/

    V_inlet = GetCharacPrimVar(val_marker, iVertex);

    /*--- Primitive variables, using the derived quantities ---*/

    V_inlet[0] = Temperature;
    for (iDim = 0; iDim < nDim; iDim++)
      V_inlet[iDim+1] = Velocity[iDim];
    V_inlet[nDim+1] = Pressure;
    V_inlet[nDim+2] = Density;
    V_inlet[nDim+3] = Energy + Pressure/Density;

    iPoint = geometry->vertex[val_marker][iVertex]->GetNode();

    /*--- Check if the node belongs to the domain (i.e, not a halo node) ---*/

    if (geometry->nodes->GetDomain(iPoint)) {

      /*--- Current solution at this boundary node ---*/

      V_domain = nodes->GetPrimitive(iPoint);

      /*--- Normal vector for this vertex (negate for outward convention) ---*/

      geometry->vertex[val_marker][iVertex]->GetNormal(Normal);
      for (iDim = 0; iDim < nDim; iDim++) Normal[iDim] = -Normal[iDim];

      /*--- Set various quantities in the solver class ---*/

      conv_numerics->SetNormal(Normal);
      conv_numerics->SetPrimitive(V_domain, V_inlet);

      if (dynamic_grid)
        conv_numerics->SetGridVel(geometry->nodes->GetGridVel(iPoint),
                                  geometry->nodes->GetGridVel(iPoint));

      /*--- Compute the residual using an upwind scheme ---*/

      auto residual = conv_numerics->ComputeResidual(config);

      LinSysRes.AddBlock(iPoint, residual);

      /*--- Jacobian contribution for implicit integration ---*/

      if (implicit)
        Jacobian.AddBlock2Diag(iPoint, residual.jacobian_i);

//      /*--- Viscous contribution, commented out because serious convergence problems ---*/
//
//      if (viscous) {
//
//        /*--- Set laminar and eddy viscosity at the infinity ---*/
//
//        V_inlet[nDim+5] = nodes->GetLaminarViscosity(iPoint);
//        V_inlet[nDim+6] = nodes->GetEddyViscosity(iPoint);
//
//        /*--- Set the normal vector and the coordinates ---*/
//
//        visc_numerics->SetNormal(Normal);
//        visc_numerics->SetCoord(geometry->nodes->GetCoord(iPoint), geometry->nodes->GetCoord(Point_Normal));
//
//        /*--- Primitive variables, and gradient ---*/
//
//        visc_numerics->SetPrimitive(V_domain, V_inlet);
//        visc_numerics->SetPrimVarGradient(nodes->GetGradient_Primitive(iPoint), nodes->GetGradient_Primitive(iPoint));
//
//        /*--- Turbulent kinetic energy ---*/
//
//        if ((config->GetKind_Turb_Model() == SST) || (config->GetKind_Turb_Model() == SST_SUST))
//          visc_numerics->SetTurbKineticEnergy(solver_container[TURB_SOL]->GetNodes()->GetSolution(iPoint,0),
//                                              solver_container[TURB_SOL]->GetNodes()->GetSolution(iPoint,0));
//
//        /*--- Set the wall shear stress values (wall functions) to -1 (no evaluation using wall functions) ---*/
//
//        visc_numerics->SetTauWall(-1.0, -1.0);
//
//        /*--- Compute and update residual ---*/
//
//        auto residual = visc_numerics->ComputeResidual(config);
//        LinSysRes.SubtractBlock(iPoint, residual);
//
//        /*--- Jacobian contribution for implicit integration ---*/
//
//        if (implicit)
//          Jacobian.SubtractBlock2Diag(iPoint, residual.jacobian_i);
//      }

    }
  }

  /*--- Free locally allocated memory ---*/

  delete [] Normal;
  delete [] Velocity;

}

void CEulerSolver::BC_Supersonic_Outlet(CGeometry *geometry, CSolver **solver_container,
                                        CNumerics *conv_numerics, CNumerics *visc_numerics,
                                        CConfig *config, unsigned short val_marker) {
  unsigned short iDim;
  unsigned long iVertex, iPoint;
  su2double *V_outlet, *V_domain;

  bool implicit = (config->GetKind_TimeIntScheme() == EULER_IMPLICIT);
  string Marker_Tag = config->GetMarker_All_TagBound(val_marker);

  su2double *Normal = new su2double[nDim];

  /*--- Supersonic outlet flow: there are no ingoing characteristics,
   so all flow variables can should be interpolated from the domain. ---*/

  /*--- Loop over all the vertices on this boundary marker ---*/

  SU2_OMP_FOR_DYN(OMP_MIN_SIZE)
  for (iVertex = 0; iVertex < geometry->nVertex[val_marker]; iVertex++) {

    iPoint = geometry->vertex[val_marker][iVertex]->GetNode();

    /*--- Check if the node belongs to the domain (i.e, not a halo node) ---*/

    if (geometry->nodes->GetDomain(iPoint)) {

      /*--- Current solution at this boundary node ---*/

      V_domain = nodes->GetPrimitive(iPoint);

      /*--- Allocate the value at the outlet ---*/

      V_outlet = GetCharacPrimVar(val_marker, iVertex);

      /*--- Primitive variables, using the derived quantities ---*/

      V_outlet[0] = V_domain[0];
      for (iDim = 0; iDim < nDim; iDim++)
        V_outlet[iDim+1] = V_domain[iDim+1];
      V_outlet[nDim+1] = V_domain[nDim+1];
      V_outlet[nDim+2] = V_domain[nDim+2];
      V_outlet[nDim+3] = V_domain[nDim+3];

      /*--- Current solution at this boundary node ---*/

      V_domain = nodes->GetPrimitive(iPoint);

      /*--- Normal vector for this vertex (negate for outward convention) ---*/

      geometry->vertex[val_marker][iVertex]->GetNormal(Normal);
      for (iDim = 0; iDim < nDim; iDim++) Normal[iDim] = -Normal[iDim];

      /*--- Set various quantities in the solver class ---*/

      conv_numerics->SetNormal(Normal);
      conv_numerics->SetPrimitive(V_domain, V_outlet);

      if (dynamic_grid)
        conv_numerics->SetGridVel(geometry->nodes->GetGridVel(iPoint),
                                  geometry->nodes->GetGridVel(iPoint));

      /*--- Compute the residual using an upwind scheme ---*/

      auto residual = conv_numerics->ComputeResidual(config);

      LinSysRes.AddBlock(iPoint, residual);

      /*--- Jacobian contribution for implicit integration ---*/

      if (implicit)
        Jacobian.AddBlock2Diag(iPoint, residual.jacobian_i);

//      /*--- Viscous contribution, commented out because serious convergence problems ---*/
//
//      if (viscous) {
//
//        /*--- Set laminar and eddy viscosity at the infinity ---*/
//
//        V_outlet[nDim+5] = nodes->GetLaminarViscosity(iPoint);
//        V_outlet[nDim+6] = nodes->GetEddyViscosity(iPoint);
//
//        /*--- Set the normal vector and the coordinates ---*/
//
//        visc_numerics->SetNormal(Normal);
//        visc_numerics->SetCoord(geometry->nodes->GetCoord(iPoint), geometry->nodes->GetCoord(Point_Normal));
//
//        /*--- Primitive variables, and gradient ---*/
//
//        visc_numerics->SetPrimitive(V_domain, V_outlet);
//        visc_numerics->SetPrimVarGradient(nodes->GetGradient_Primitive(iPoint), nodes->GetGradient_Primitive(iPoint));
//
//        /*--- Turbulent kinetic energy ---*/
//
//        if ((config->GetKind_Turb_Model() == SST) || (config->GetKind_Turb_Model() == SST_SUST))
//          visc_numerics->SetTurbKineticEnergy(solver_container[TURB_SOL]->GetNodes()->GetSolution(iPoint,0),
//                                              solver_container[TURB_SOL]->GetNodes()->GetSolution(iPoint,0));
//
//        /*--- Set the wall shear stress values (wall functions) to -1 (no evaluation using wall functions) ---*/
//
//        visc_numerics->SetTauWall(-1.0, -1.0);
//
//        /*--- Compute and update residual ---*/
//
//        auto residual = visc_numerics->ComputeResidual(config);
//        LinSysRes.SubtractBlock(iPoint, residual);
//
//        /*--- Jacobian contribution for implicit integration ---*/
//
//        if (implicit)
//          Jacobian.SubtractBlock2Diag(iPoint, residual.jacobian_i);
//      }

    }
  }

  /*--- Free locally allocated memory ---*/

  delete [] Normal;

}

void CEulerSolver::BC_Engine_Inflow(CGeometry *geometry, CSolver **solver_container, CNumerics *conv_numerics, CNumerics *visc_numerics, CConfig *config, unsigned short val_marker) {

  unsigned short iDim;
  unsigned long iVertex, iPoint;
  su2double Pressure, Inflow_Pressure = 0.0, Velocity[3], Velocity2, Entropy, Target_Inflow_MassFlow = 0.0, Target_Inflow_Mach = 0.0, Density, Energy,
  Riemann, Area, UnitNormal[3], Vn, SoundSpeed, Vn_Exit, Inflow_Pressure_inc, Inflow_Pressure_old, Inflow_Mach_old, Inflow_MassFlow_old;
  su2double *V_inflow, *V_domain;

  su2double DampingFactor = config->GetDamp_Engine_Inflow();
  bool implicit = (config->GetKind_TimeIntScheme() == EULER_IMPLICIT);
  unsigned short Kind_Engine_Inflow = config->GetKind_Engine_Inflow();
  su2double Gas_Constant = config->GetGas_ConstantND();
  string Marker_Tag = config->GetMarker_All_TagBound(val_marker);
  bool tkeNeeded = (config->GetKind_Turb_Model() == SST) || (config->GetKind_Turb_Model() == SST_SUST);
  su2double Baseline_Press = 0.75 * config->GetPressure_FreeStreamND();
  bool Engine_HalfModel = config->GetEngine_HalfModel();

  su2double *Normal = new su2double[nDim];


  if (Kind_Engine_Inflow == FAN_FACE_MACH) {

    /*--- Retrieve the specified target fan face mach at the nacelle. ---*/

    Target_Inflow_Mach = config->GetEngineInflow_Target(Marker_Tag);

    /*--- Retrieve the old fan face pressure and mach number in the nacelle (this has been computed in a preprocessing). ---*/

    Inflow_Pressure_old = config->GetInflow_Pressure(Marker_Tag);  // Note that has been computed by the code (non-dimensional).
    Inflow_Mach_old = config->GetInflow_Mach(Marker_Tag);

    /*--- Compute the pressure increment (note that increasing pressure decreases flow speed) ---*/

    Inflow_Pressure_inc = - (1.0 - (Inflow_Mach_old/Target_Inflow_Mach)) * Baseline_Press;

    /*--- Estimate the new fan face pressure ---*/

    Inflow_Pressure = (1.0 - DampingFactor)*Inflow_Pressure_old + DampingFactor * (Inflow_Pressure_old + Inflow_Pressure_inc);

  }

  if (Kind_Engine_Inflow == FAN_FACE_MDOT) {

    /*--- Retrieve the specified target mass flow (non-dimensional) at the nacelle. ---*/

    Target_Inflow_MassFlow = config->GetEngineInflow_Target(Marker_Tag) / (config->GetDensity_Ref() * config->GetVelocity_Ref());

    if (config->GetSystemMeasurements() == US) Target_Inflow_MassFlow /= 32.174;

    if (Engine_HalfModel) Target_Inflow_MassFlow /= 2.0;

    /*--- Retrieve the old fan face pressure and mach number in the nacelle (this has been computed in a preprocessing). ---*/

    Inflow_Pressure_old = config->GetInflow_Pressure(Marker_Tag);  // Note that has been computed by the code (non-dimensional).
    Inflow_MassFlow_old = config->GetInflow_MassFlow(Marker_Tag);  // same here... it is a non dimensional value

    /*--- Compute the pressure increment (note that increasing pressure decreases flow speed) ---*/

    Inflow_Pressure_inc = - (1.0 - (Inflow_MassFlow_old/Target_Inflow_MassFlow)) * Baseline_Press;

    /*--- Estimate the new fan face pressure ---*/

    Inflow_Pressure = (1.0 - DampingFactor)*Inflow_Pressure_old + DampingFactor * (Inflow_Pressure_old + Inflow_Pressure_inc);

  }

  /*--- No iterative scheme if we provide the static pressure ---*/

  if (Kind_Engine_Inflow == FAN_FACE_PRESSURE) {

    /*--- Retrieve the specified pressure (non-dimensional) at the nacelle. ---*/

    Inflow_Pressure = config->GetEngineInflow_Target(Marker_Tag) / config->GetPressure_Ref();

  }


  /*--- Loop over all the vertices on this boundary marker ---*/

  SU2_OMP_FOR_DYN(OMP_MIN_SIZE)
  for (iVertex = 0; iVertex < geometry->nVertex[val_marker]; iVertex++) {

    /*--- Allocate the value at the outlet ---*/

    V_inflow = GetCharacPrimVar(val_marker, iVertex);

    iPoint = geometry->vertex[val_marker][iVertex]->GetNode();

    /*--- Check if the node belongs to the domain (i.e, not a halo node) ---*/

    if (geometry->nodes->GetDomain(iPoint)) {

      /*--- Normal vector for this vertex (negate for outward convention) ---*/

      geometry->vertex[val_marker][iVertex]->GetNormal(Normal);
      for (iDim = 0; iDim < nDim; iDim++) Normal[iDim] = -Normal[iDim];

      Area = GeometryToolbox::Norm(nDim, Normal);
      for (iDim = 0; iDim < nDim; iDim++)
        UnitNormal[iDim] = Normal[iDim]/Area;

      /*--- Current solution at this boundary node ---*/

      V_domain = nodes->GetPrimitive(iPoint);

      /*--- Subsonic nacelle inflow: there is one incoming characteristic,
       therefore one variable can be specified (back pressure) and is used
       to update the conservative variables.

       Compute the entropy and the acoustic variable. These
       riemann invariants, as well as the tangential velocity components,
       are extrapolated. ---*/

      Density = V_domain[nDim+2];
      Velocity2 = 0.0; Vn = 0.0;
      for (iDim = 0; iDim < nDim; iDim++) {
        Velocity[iDim] = V_domain[iDim+1];
        Velocity2 += Velocity[iDim]*Velocity[iDim];
        Vn += Velocity[iDim]*UnitNormal[iDim];
      }
      Pressure   = V_domain[nDim+1];
      SoundSpeed = sqrt(Gamma*Pressure/Density);
      Entropy = Pressure*pow(1.0/Density, Gamma);
      Riemann = Vn + 2.0*SoundSpeed/Gamma_Minus_One;

      /*--- Compute the new fictious state at the outlet ---*/

      Density    = pow(Inflow_Pressure/Entropy,1.0/Gamma);
      Pressure   = Inflow_Pressure;
      SoundSpeed = sqrt(Gamma*Inflow_Pressure/Density);
      Vn_Exit    = Riemann - 2.0*SoundSpeed/Gamma_Minus_One;
      Velocity2  = 0.0;
      for (iDim = 0; iDim < nDim; iDim++) {
        Velocity[iDim] = Velocity[iDim] + (Vn_Exit-Vn)*UnitNormal[iDim];
        Velocity2 += Velocity[iDim]*Velocity[iDim];
      }

      Energy = Inflow_Pressure/(Density*Gamma_Minus_One) + 0.5*Velocity2;
      if (tkeNeeded) Energy += GetTke_Inf();

      /*--- Conservative variables, using the derived quantities ---*/

      V_inflow[0] = Pressure / ( Gas_Constant * Density);
      for (iDim = 0; iDim < nDim; iDim++)
        V_inflow[iDim+1] = Velocity[iDim];
      V_inflow[nDim+1] = Pressure;
      V_inflow[nDim+2] = Density;
      V_inflow[nDim+3] = Energy + Pressure/Density;
      V_inflow[nDim+4] = SoundSpeed;

      /*--- Set various quantities in the solver class ---*/

      conv_numerics->SetNormal(Normal);
      conv_numerics->SetPrimitive(V_domain, V_inflow);

      /*--- Set grid movement ---*/

      if (dynamic_grid)
        conv_numerics->SetGridVel(geometry->nodes->GetGridVel(iPoint), geometry->nodes->GetGridVel(iPoint));

      /*--- Compute the residual using an upwind scheme ---*/

      auto residual = conv_numerics->ComputeResidual(config);

      LinSysRes.AddBlock(iPoint, residual);

      /*--- Jacobian contribution for implicit integration ---*/

      if (implicit)
        Jacobian.AddBlock2Diag(iPoint, residual.jacobian_i);

//      /*--- Viscous contribution, commented out because serious convergence problems ---*/
//
//      if (viscous) {
//
//        /*--- Set laminar and eddy viscosity at the infinity ---*/
//
//        V_inflow[nDim+5] = nodes->GetLaminarViscosity(iPoint);
//        V_inflow[nDim+6] = nodes->GetEddyViscosity(iPoint);
//
//        /*--- Set the normal vector and the coordinates ---*/
//
//        visc_numerics->SetNormal(Normal);
//        visc_numerics->SetCoord(geometry->nodes->GetCoord(iPoint), geometry->nodes->GetCoord(Point_Normal));
//
//        /*--- Primitive variables, and gradient ---*/
//
//        visc_numerics->SetPrimitive(V_domain, V_inflow);
//        visc_numerics->SetPrimVarGradient(nodes->GetGradient_Primitive(iPoint), nodes->GetGradient_Primitive(iPoint));
//
//        /*--- Turbulent kinetic energy ---*/
//
//        if ((config->GetKind_Turb_Model() == SST) || (config->GetKind_Turb_Model() == SST_SUST))
//          visc_numerics->SetTurbKineticEnergy(solver_container[TURB_SOL]->GetNodes()->GetSolution(iPoint,0),
//                                              solver_container[TURB_SOL]->GetNodes()->GetSolution(iPoint,0));
//
//        /*--- Set the wall shear stress values (wall functions) to -1 (no evaluation using wall functions) ---*/
//
//        visc_numerics->SetTauWall(-1.0, -1.0);
//
//        /*--- Compute and update residual ---*/
//
//        auto residual = visc_numerics->ComputeResidual(config);
//        LinSysRes.SubtractBlock(iPoint, residual);
//
//        /*--- Jacobian contribution for implicit integration ---*/
//
//        if (implicit)
//          Jacobian.SubtractBlock2Diag(iPoint, residual.jacobian_i);
//
//      }

    }
  }

  delete [] Normal;

}

void CEulerSolver::BC_Engine_Exhaust(CGeometry *geometry, CSolver **solver_container, CNumerics *conv_numerics, CNumerics *visc_numerics, CConfig *config, unsigned short val_marker) {

  unsigned short iDim;
  unsigned long iVertex, iPoint;
  su2double Exhaust_Pressure, Exhaust_Temperature, Velocity[3], Velocity2, H_Exhaust, Temperature, Riemann, Area, UnitNormal[3], Pressure, Density, Energy, Mach2, SoundSpeed2, SoundSpeed_Exhaust2, Vel_Mag, alpha, aa, bb, cc, dd, Flow_Dir[3];
  su2double *V_exhaust, *V_domain, Target_Exhaust_Pressure, Exhaust_Pressure_old, Exhaust_Pressure_inc;

  su2double Gas_Constant = config->GetGas_ConstantND();
  bool implicit = (config->GetKind_TimeIntScheme() == EULER_IMPLICIT);
  string Marker_Tag = config->GetMarker_All_TagBound(val_marker);
  bool tkeNeeded = (config->GetKind_Turb_Model() == SST) || (config->GetKind_Turb_Model() == SST_SUST);
  su2double DampingFactor = config->GetDamp_Engine_Exhaust();
  su2double Baseline_Press = 0.75 * config->GetPressure_FreeStreamND();

  su2double *Normal = new su2double[nDim];

  /*--- Retrieve the specified exhaust pressure in the engine (non-dimensional). ---*/

  Target_Exhaust_Pressure = config->GetExhaust_Pressure_Target(Marker_Tag) / config->GetPressure_Ref();

  /*--- Retrieve the old exhaust pressure in the engine exhaust (this has been computed in a preprocessing). ---*/

  Exhaust_Pressure_old = config->GetExhaust_Pressure(Marker_Tag);

  /*--- Compute the Pressure increment ---*/

  Exhaust_Pressure_inc = (1.0 - (Exhaust_Pressure_old/Target_Exhaust_Pressure)) * Baseline_Press;

  /*--- Estimate the new exhaust pressure ---*/

  Exhaust_Pressure = (1.0 - DampingFactor) * Exhaust_Pressure_old + DampingFactor * (Exhaust_Pressure_old + Exhaust_Pressure_inc);

  /*--- The temperature is given (no iteration is required) ---*/

  Exhaust_Temperature  = config->GetExhaust_Temperature_Target(Marker_Tag);
  Exhaust_Temperature /= config->GetTemperature_Ref();

  /*--- The pressure is given (no iteration is required) ---*/

  Exhaust_Pressure  = config->GetExhaust_Pressure_Target(Marker_Tag);
  Exhaust_Pressure /= config->GetPressure_Ref();

  /*--- Loop over all the vertices on this boundary marker ---*/

  SU2_OMP_FOR_DYN(OMP_MIN_SIZE)
  for (iVertex = 0; iVertex < geometry->nVertex[val_marker]; iVertex++) {

    /*--- Allocate the value at the exhaust ---*/

    V_exhaust = GetCharacPrimVar(val_marker, iVertex);

    iPoint = geometry->vertex[val_marker][iVertex]->GetNode();

    /*--- Check if the node belongs to the domain (i.e, not a halo node) ---*/

    if (geometry->nodes->GetDomain(iPoint)) {

      /*--- Normal vector for this vertex (negate for outward convention) ---*/

      geometry->vertex[val_marker][iVertex]->GetNormal(Normal);
      for (iDim = 0; iDim < nDim; iDim++) Normal[iDim] = -Normal[iDim];

      Area = GeometryToolbox::Norm(nDim, Normal);
      for (iDim = 0; iDim < nDim; iDim++)
        UnitNormal[iDim] = Normal[iDim]/Area;

      /*--- Current solution at this boundary node ---*/

      V_domain = nodes->GetPrimitive(iPoint);

      /*--- Subsonic inflow: there is one outgoing characteristic (u-c),
       therefore we can specify all but one state variable at the inlet.
       The outgoing Riemann invariant provides the final piece of info. ---*/

      /*--- Store primitives and set some variables for clarity. ---*/

      Density = V_domain[nDim+2];
      Velocity2 = 0.0;
      for (iDim = 0; iDim < nDim; iDim++) {
        Velocity[iDim] = V_domain[iDim+1];
        Velocity2 += Velocity[iDim]*Velocity[iDim];
      }
      Energy      = V_domain[nDim+3] - V_domain[nDim+1]/V_domain[nDim+2];
      Pressure    = V_domain[nDim+1];
      H_Exhaust   = (Gamma*Gas_Constant/Gamma_Minus_One)*Exhaust_Temperature;
      SoundSpeed2 = Gamma*Pressure/Density;

      /*--- Compute the acoustic Riemann invariant that is extrapolated
       from the domain interior. ---*/

      Riemann   = 2.0*sqrt(SoundSpeed2)/Gamma_Minus_One;
      for (iDim = 0; iDim < nDim; iDim++)
        Riemann += Velocity[iDim]*UnitNormal[iDim];

      /*--- Total speed of sound ---*/

      SoundSpeed_Exhaust2 = Gamma_Minus_One*(H_Exhaust - (Energy + Pressure/Density)+0.5*Velocity2) + SoundSpeed2;

      /*--- The flow direction is defined by the surface normal ---*/

      for (iDim = 0; iDim < nDim; iDim++)
        Flow_Dir[iDim] = -UnitNormal[iDim];

      /*--- Dot product of normal and flow direction. This should
       be negative due to outward facing boundary normal convention. ---*/

      alpha = 0.0;
      for (iDim = 0; iDim < nDim; iDim++)
        alpha += UnitNormal[iDim]*Flow_Dir[iDim];

      /*--- Coefficients in the quadratic equation for the velocity ---*/

      aa =  1.0 + 0.5*Gamma_Minus_One*alpha*alpha;
      bb = -1.0*Gamma_Minus_One*alpha*Riemann;
      cc =  0.5*Gamma_Minus_One*Riemann*Riemann - 2.0*SoundSpeed_Exhaust2/Gamma_Minus_One;

      /*--- Solve quadratic equation for velocity magnitude. Value must
       be positive, so the choice of root is clear. ---*/

      dd      = bb*bb - 4.0*aa*cc;
      dd      = sqrt(max(0.0, dd));
      Vel_Mag = (-bb + dd)/(2.0*aa);

      if (Vel_Mag >= 0.0) {

        Velocity2 = Vel_Mag*Vel_Mag;

        /*--- Compute speed of sound from total speed of sound eqn. ---*/

        SoundSpeed2 = SoundSpeed_Exhaust2 - 0.5*Gamma_Minus_One*Velocity2;
        Mach2       = Velocity2/SoundSpeed2;
        Velocity2   = Mach2*SoundSpeed2;
        Vel_Mag     = sqrt(Velocity2);
        SoundSpeed2 = SoundSpeed_Exhaust2 - 0.5*Gamma_Minus_One*Velocity2;

        /*--- Compute new velocity vector at the inlet ---*/

        for (iDim = 0; iDim < nDim; iDim++)
          Velocity[iDim] = Vel_Mag*Flow_Dir[iDim];

        /*--- Static temperature from the speed of sound relation ---*/

        Temperature = SoundSpeed2/(Gamma*Gas_Constant);

        /*--- Static pressure using isentropic relation at a point ---*/

        Pressure = Exhaust_Pressure*pow((Temperature/Exhaust_Temperature), Gamma/Gamma_Minus_One);

        /*--- Density at the exhaust from the gas law ---*/

        Density = Pressure/(Gas_Constant*Temperature);

        /*--- Using pressure, density, & velocity, compute the energy ---*/

        Energy = Pressure/(Density*Gamma_Minus_One) + 0.5*Velocity2;
        if (tkeNeeded) Energy += GetTke_Inf();

        /*--- Primitive variables, using the derived quantities ---*/

        V_exhaust[0] = Temperature;
        for (iDim = 0; iDim < nDim; iDim++)
          V_exhaust[iDim+1] = Velocity[iDim];
        V_exhaust[nDim+1] = Pressure;
        V_exhaust[nDim+2] = Density;
        V_exhaust[nDim+3] = Energy + Pressure/Density;
        V_exhaust[nDim+4] = sqrt(SoundSpeed2);

      }
      /*--- The flow goes in the wrong direction ---*/

      else {

        V_exhaust[0] = V_domain[0];
        for (iDim = 0; iDim < nDim; iDim++)
          V_exhaust[iDim+1] = V_domain[iDim+1];
        V_exhaust[nDim+1] = V_domain[nDim+1];
        V_exhaust[nDim+2] = V_domain[nDim+2];
        V_exhaust[nDim+3] = V_domain[nDim+3];
        V_exhaust[nDim+4] = V_domain[nDim+4];

      }

      /*--- Set various quantities in the solver class ---*/

      conv_numerics->SetNormal(Normal);
      conv_numerics->SetPrimitive(V_domain, V_exhaust);

      /*--- Set grid movement ---*/

      if (dynamic_grid)
        conv_numerics->SetGridVel(geometry->nodes->GetGridVel(iPoint), geometry->nodes->GetGridVel(iPoint));

      /*--- Compute the residual using an upwind scheme ---*/

      auto residual = conv_numerics->ComputeResidual(config);

      LinSysRes.AddBlock(iPoint, residual);

      /*--- Jacobian contribution for implicit integration ---*/

      if (implicit)
        Jacobian.AddBlock2Diag(iPoint, residual.jacobian_i);

//      /*--- Viscous contribution, commented out because serious convergence problems ---*/
//
//      if (viscous) {
//
//        /*--- Set laminar and eddy viscosity at the infinity ---*/
//
//        V_exhaust[nDim+5] = nodes->GetLaminarViscosity(iPoint);
//        V_exhaust[nDim+6] = nodes->GetEddyViscosity(iPoint);
//
//        /*--- Set the normal vector and the coordinates ---*/
//
//        visc_numerics->SetNormal(Normal);
//        visc_numerics->SetCoord(geometry->nodes->GetCoord(iPoint), geometry->nodes->GetCoord(Point_Normal));
//
//        /*--- Primitive variables, and gradient ---*/
//
//        visc_numerics->SetPrimitive(V_domain, V_exhaust);
//        visc_numerics->SetPrimVarGradient(nodes->GetGradient_Primitive(iPoint), nodes->GetGradient_Primitive(iPoint));
//
//        /*--- Turbulent kinetic energy ---*/
//
//        if ((config->GetKind_Turb_Model() == SST) || (config->GetKind_Turb_Model() == SST_SUST))
//          visc_numerics->SetTurbKineticEnergy(solver_container[TURB_SOL]->GetNodes()->GetSolution(iPoint,0),
//                                              solver_container[TURB_SOL]->GetNodes()->GetSolution(iPoint,0));
//
//        /*--- Set the wall shear stress values (wall functions) to -1 (no evaluation using wall functions) ---*/
//
//        visc_numerics->SetTauWall(-1.0, -1.0);
//
//        /*--- Compute and update residual ---*/
//
//        auto residual = visc_numerics->ComputeResidual(config)
//        LinSysRes.SubtractBlock(iPoint, residual);
//
//        /*--- Jacobian contribution for implicit integration ---*/
//
//        if (implicit)
//          Jacobian.SubtractBlock2Diag(iPoint, residual.jacobian_i);
//
//      }

    }
  }

  delete [] Normal;

}

void CEulerSolver::BC_Interface_Boundary(CGeometry *geometry, CSolver **solver_container, CNumerics *numerics,
                                         CConfig *config, unsigned short val_marker) {

  unsigned long iVertex, iPoint, GlobalIndex_iPoint, GlobalIndex_jPoint;
  unsigned short iDim, iVar;

  bool implicit = (config->GetKind_TimeIntScheme() == EULER_IMPLICIT);

  su2double *Normal = new su2double[nDim];
  su2double *PrimVar_i = new su2double[nPrimVar];
  su2double *PrimVar_j = new su2double[nPrimVar];

  /*--- Do the send process, by the moment we are sending each
   node individually, this must be changed ---*/

  SU2_OMP_FOR_DYN(OMP_MIN_SIZE)
  for (iVertex = 0; iVertex < geometry->nVertex[val_marker]; iVertex++) {

    iPoint = geometry->vertex[val_marker][iVertex]->GetNode();
    GlobalIndex_iPoint = geometry->nodes->GetGlobalIndex(iPoint);
    GlobalIndex_jPoint = GetDonorGlobalIndex(val_marker, iVertex);

    if ((geometry->nodes->GetDomain(iPoint)) && (GlobalIndex_iPoint != GlobalIndex_jPoint)) {

      /*--- Store the solution for both points ---*/

      for (iVar = 0; iVar < nPrimVar; iVar++) {
        PrimVar_i[iVar] = nodes->GetPrimitive(iPoint,iVar);
        PrimVar_j[iVar] = DonorPrimVar[val_marker][iVertex][iVar];
      }

      /*--- Set Conservative Variables ---*/

      numerics->SetPrimitive(PrimVar_i, PrimVar_j);

      /*--- Set Normal ---*/

      geometry->vertex[val_marker][iVertex]->GetNormal(Normal);
      for (iDim = 0; iDim < nDim; iDim++) Normal[iDim] = -Normal[iDim];
      numerics->SetNormal(Normal);

      /*--- Compute the convective residual using an upwind scheme ---*/


      auto residual = numerics->ComputeResidual(config);

      /*--- Add Residuals and Jacobians ---*/

      LinSysRes.AddBlock(iPoint, residual);
      if (implicit) Jacobian.AddBlock2Diag(iPoint, residual.jacobian_i);

    }

  }

  /*--- Free locally allocated memory ---*/

  delete [] Normal;
  delete [] PrimVar_i;
  delete [] PrimVar_j;

}

void CEulerSolver::BC_NearField_Boundary(CGeometry *geometry, CSolver **solver_container, CNumerics *numerics,
                                         CConfig *config, unsigned short val_marker) {

  unsigned long iVertex, iPoint, GlobalIndex_iPoint, GlobalIndex_jPoint;
  unsigned short iDim, iVar;

  bool implicit = (config->GetKind_TimeIntScheme() == EULER_IMPLICIT);

  su2double *Normal = new su2double[nDim];
  su2double *PrimVar_i = new su2double[nPrimVar];
  su2double *PrimVar_j = new su2double[nPrimVar];

  /*--- Do the send process, by the moment we are sending each
   node individually, this must be changed ---*/

  SU2_OMP_FOR_DYN(OMP_MIN_SIZE)
  for (iVertex = 0; iVertex < geometry->nVertex[val_marker]; iVertex++) {

    iPoint = geometry->vertex[val_marker][iVertex]->GetNode();
    GlobalIndex_iPoint = geometry->nodes->GetGlobalIndex(iPoint);
    GlobalIndex_jPoint = GetDonorGlobalIndex(val_marker, iVertex);

    if ((geometry->nodes->GetDomain(iPoint)) && (GlobalIndex_iPoint != GlobalIndex_jPoint)) {

      /*--- Store the solution for both points ---*/

      for (iVar = 0; iVar < nPrimVar; iVar++) {
        PrimVar_i[iVar] = nodes->GetPrimitive(iPoint,iVar);
        PrimVar_j[iVar] = DonorPrimVar[val_marker][iVertex][iVar];
      }

      /*--- Set Conservative Variables ---*/

      numerics->SetPrimitive(PrimVar_i, PrimVar_j);

      /*--- Set Normal ---*/

      geometry->vertex[val_marker][iVertex]->GetNormal(Normal);
      for (iDim = 0; iDim < nDim; iDim++) Normal[iDim] = -Normal[iDim];
      numerics->SetNormal(Normal);

      /*--- Compute the convective residual using an upwind scheme ---*/

      auto residual = numerics->ComputeResidual(config);

      /*--- Add Residuals and Jacobians ---*/

      LinSysRes.AddBlock(iPoint, residual);

      if (implicit)
        Jacobian.AddBlock2Diag(iPoint, residual.jacobian_i);
    }

  }

  /*--- Free locally allocated memory ---*/

  delete [] Normal;
  delete [] PrimVar_i;
  delete [] PrimVar_j;

}

void CEulerSolver::BC_ActDisk_Inlet(CGeometry *geometry, CSolver **solver_container, CNumerics *conv_numerics, CNumerics *visc_numerics,
                                    CConfig *config, unsigned short val_marker) {

  unsigned short Kind_ActDisk = config->GetKind_ActDisk();

  if(Kind_ActDisk == VARIABLE_LOAD){
    BC_ActDisk_VariableLoad(geometry, solver_container, conv_numerics, visc_numerics, config, val_marker, true);
  }
  else{
    BC_ActDisk(geometry, solver_container, conv_numerics, visc_numerics, config, val_marker, true);
  }

}

void CEulerSolver::BC_ActDisk_Outlet(CGeometry *geometry, CSolver **solver_container, CNumerics *conv_numerics, CNumerics *visc_numerics,
                                     CConfig *config, unsigned short val_marker) {

  unsigned short Kind_ActDisk = config->GetKind_ActDisk();

  if(Kind_ActDisk == VARIABLE_LOAD){
    BC_ActDisk_VariableLoad(geometry, solver_container, conv_numerics, visc_numerics, config, val_marker, false);
  }
  else{
    BC_ActDisk(geometry, solver_container, conv_numerics, visc_numerics, config, val_marker, false);
  }

}

void CEulerSolver::BC_ActDisk(CGeometry *geometry, CSolver **solver_container, CNumerics *conv_numerics, CNumerics *visc_numerics,
                              CConfig *config, unsigned short val_marker, bool val_inlet_surface) {

  unsigned short iDim;
  unsigned long iVertex, iPoint, GlobalIndex_donor, GlobalIndex;
  su2double Pressure, Velocity[3], Target_Press_Jump, Target_Temp_Jump,
  Velocity2, Entropy, Density, Energy, Riemann, Vn, SoundSpeed, Vn_Inlet, Mach_Outlet,
  Area, UnitNormal[3], *V_outlet, *V_domain, *V_inlet, P_Total, T_Total, H_Total, Temperature,
  Mach2, SoundSpeed2, SoundSpeed_Total2, Vel_Mag, alpha, aa, bb, cc, dd;
  su2double Factor, P_static, T_static, SoS_outlet, Rho_outlet, Rho_inlet;
  su2double Vel_normal_inlet[3], Vel_tangent_inlet[3], Vel_inlet[3];
  su2double Vel_normal_outlet[3], Vel_tangent_outlet[3], Vel_outlet[3];
  su2double Vel_normal_inlet_, Vel_tangent_inlet_, Vel_inlet_;
  su2double Vel_normal_outlet_, Vel_outlet_;

  su2double Pressure_out, Density_out, SoundSpeed_out, Velocity2_out,
  Mach_out, Pressure_in, Density_in, SoundSpeed_in, Velocity2_in,
  Mach_in, PressureAdj, TemperatureAdj;

  bool implicit           = (config->GetKind_TimeIntScheme() == EULER_IMPLICIT);
  su2double Gas_Constant  = config->GetGas_ConstantND();
  bool tkeNeeded          = (config->GetKind_Turb_Model() == SST) || (config->GetKind_Turb_Model() == SST_SUST);
  bool ratio              = (config->GetActDisk_Jump() == RATIO);
  su2double SecondaryFlow = config->GetSecondaryFlow_ActDisk();

  su2double *Normal = new su2double[nDim];
  su2double *Flow_Dir = new su2double[nDim];

  /*--- Loop over all the vertices on this boundary marker ---*/

  SU2_OMP_FOR_DYN(OMP_MIN_SIZE)
  for (iVertex = 0; iVertex < geometry->nVertex[val_marker]; iVertex++) {

    iPoint = geometry->vertex[val_marker][iVertex]->GetNode();
    GlobalIndex = geometry->nodes->GetGlobalIndex(iPoint);
    GlobalIndex_donor = GetDonorGlobalIndex(val_marker, iVertex);

    /*--- Check if the node belongs to the domain (i.e., not a halo node) ---*/

    if ((geometry->nodes->GetDomain(iPoint)) &&
        (GlobalIndex != GlobalIndex_donor)) {

      /*--- Normal vector for this vertex (negative for outward convention) ---*/

      geometry->vertex[val_marker][iVertex]->GetNormal(Normal);
      for (iDim = 0; iDim < nDim; iDim++) Normal[iDim] = -Normal[iDim];
      conv_numerics->SetNormal(Normal);

      Area = GeometryToolbox::Norm(nDim, Normal);
      for (iDim = 0; iDim < nDim; iDim++)
        UnitNormal[iDim] = Normal[iDim]/Area;

      /*--- Current solution at this boundary node and jumps values ---*/

      V_domain = nodes->GetPrimitive(iPoint);
      Target_Press_Jump = ActDisk_DeltaP[val_marker][iVertex];
      Target_Temp_Jump = ActDisk_DeltaT[val_marker][iVertex];

      if (val_inlet_surface) {
        V_inlet  = nodes->GetPrimitive(iPoint);
        V_outlet = DonorPrimVar[val_marker][iVertex];

        Pressure_out    = V_outlet[nDim+1];
        Density_out     = V_outlet[nDim+2];
        SoundSpeed_out  = sqrt(Gamma*Pressure_out/Density_out);

        Pressure_in    = V_inlet[nDim+1];
        Density_in     = V_inlet[nDim+2];
        SoundSpeed_in  = sqrt(Gamma*Pressure_in/Density_in);

        Velocity2_out = 0.0; Velocity2_in = 0.0;
        for (iDim = 0; iDim < nDim; iDim++) {
          Velocity2_out += V_outlet[iDim+1]*V_outlet[iDim+1];
          Velocity2_in  += V_inlet[iDim+1]*V_inlet[iDim+1];
        }

        PressureAdj = 1.0; TemperatureAdj = 1.0;
        if ((Velocity2_out > 0.0) && (Velocity2_in > 0.0)) {

          Mach_out = sqrt(Velocity2_out)/SoundSpeed_out;
          Mach_in  = sqrt(Velocity2_in)/SoundSpeed_in;

          PressureAdj    = pow( 1.0 + Mach_out * Mach_out * 0.5 * (Gamma - 1.0), Gamma / (Gamma - 1.0)) /
          pow( 1.0 + Mach_in * Mach_in * 0.5 * (Gamma - 1.0), Gamma / (Gamma - 1.0));
          TemperatureAdj = (1.0 + Mach_out * Mach_out * 0.5 * (Gamma - 1.0)) /
          (1.0 + Mach_in * Mach_in * 0.5 * (Gamma - 1.0));

        }

        if (ratio) {
          P_static = V_outlet[nDim+1] / (Target_Press_Jump/PressureAdj);
          T_static = V_outlet[0] / (Target_Temp_Jump/TemperatureAdj);
        }
        else { P_static = V_outlet[nDim+1] - Target_Press_Jump; T_static = V_outlet[0] - Target_Temp_Jump; }
      }
      else {
        V_outlet = nodes->GetPrimitive(iPoint);
        V_inlet  = DonorPrimVar[val_marker][iVertex];

        Pressure_out    = V_outlet[nDim+1];
        Density_out     = V_outlet[nDim+2];
        SoundSpeed_out  = sqrt(Gamma*Pressure_out/Density_out);

        Pressure_in    = V_inlet[nDim+1];
        Density_in     = V_inlet[nDim+2];
        SoundSpeed_in  = sqrt(Gamma*Pressure_in/Density_in);

        Velocity2_out = 0.0; Velocity2_in = 0.0;
        for (iDim = 0; iDim < nDim; iDim++) {
          Velocity2_out += V_outlet[iDim+1]*V_outlet[iDim+1];
          Velocity2_in  += V_inlet[iDim+1]*V_inlet[iDim+1];
        }

        PressureAdj = 1.0; TemperatureAdj = 1.0;
        if ((Velocity2_out > 0.0) && (Velocity2_in > 0.0)) {

          Mach_out = sqrt(Velocity2_out)/SoundSpeed_out;
          Mach_in  = sqrt(Velocity2_in)/SoundSpeed_in;

          PressureAdj    = pow( 1.0 + Mach_out * Mach_out * 0.5 * (Gamma - 1.0), Gamma / (Gamma - 1.0)) /
          pow( 1.0 + Mach_in * Mach_in * 0.5 * (Gamma - 1.0), Gamma / (Gamma - 1.0));
          TemperatureAdj = (1.0 + Mach_out * Mach_out * 0.5 * (Gamma - 1.0)) /
          (1.0 + Mach_in * Mach_in * 0.5 * (Gamma - 1.0));
        }

        if (ratio) {
          P_static = V_inlet[nDim+1] * (Target_Press_Jump/PressureAdj);
          T_static = V_inlet[0] * (Target_Temp_Jump/TemperatureAdj);
        }
        else       { P_static = V_inlet[nDim+1] + Target_Press_Jump; T_static = V_inlet[0] + Target_Temp_Jump; }
      }

      /*--- Subsonic inlet ---*/

      if (val_inlet_surface) {

        /*--- Build the fictitious intlet state based on characteristics.
         Retrieve the specified back pressure for this inlet ---*/

        Density = V_domain[nDim+2];
        Velocity2 = 0.0; Vn = 0.0;
        for (iDim = 0; iDim < nDim; iDim++) {
          Velocity[iDim] = V_domain[iDim+1];
          Velocity2 += Velocity[iDim]*Velocity[iDim];
          Vn += Velocity[iDim]*UnitNormal[iDim];
        }
        Pressure   = V_domain[nDim+1];
        SoundSpeed = sqrt(Gamma*Pressure/Density);

        Entropy = Pressure*pow(1.0/Density, Gamma);
        Riemann = Vn + 2.0*SoundSpeed/Gamma_Minus_One;

        /*--- Compute the new fictious state at the outlet ---*/

        Pressure   = P_static;
        Density    = pow(Pressure/Entropy,1.0/Gamma);
        SoundSpeed = sqrt(Gamma*Pressure/Density);
        Vn_Inlet    = Riemann - 2.0*SoundSpeed/Gamma_Minus_One;

        Velocity2  = 0.0;
        for (iDim = 0; iDim < nDim; iDim++) {
          Velocity[iDim] = Velocity[iDim] + (Vn_Inlet-Vn)*UnitNormal[iDim];
          Velocity2 += Velocity[iDim]*Velocity[iDim];
        }
        Energy = Pressure/(Density*Gamma_Minus_One) + 0.5*Velocity2;
        if (tkeNeeded) Energy += GetTke_Inf();

        /*--- Conservative variables, using the derived quantities ---*/

        V_inlet[0] = Pressure / ( Gas_Constant * Density);
        for (iDim = 0; iDim < nDim; iDim++)
          V_inlet[iDim+1] = Velocity[iDim];
        V_inlet[nDim+1] = Pressure;
        V_inlet[nDim+2] = Density;
        V_inlet[nDim+3] = Energy + Pressure/Density;
        V_inlet[nDim+4] = SoundSpeed;
        conv_numerics->SetPrimitive(V_domain, V_inlet);

      }

      /*--- Subsonic outlet ---*/

      else {

        GetFluidModel()->SetTDState_PT(P_static, T_static);
        SoS_outlet = GetFluidModel()->GetSoundSpeed();
        Rho_outlet = GetFluidModel()->GetDensity();

        /*--- We use the velocity and the density from the flow inlet
         to evaluate flow direction and mass flow ---*/

        Rho_inlet = V_inlet[nDim+2];
        for (iDim = 0; iDim < nDim; iDim++)
          Vel_inlet[iDim] = V_inlet[iDim+1];

        Vel_normal_inlet_ = 0.0; Vel_inlet_ = 0.0;
        for (iDim = 0; iDim < nDim; iDim++) {
          Vel_normal_inlet[iDim] = -Vel_inlet[iDim]*UnitNormal[iDim];
          Vel_normal_inlet_ += Vel_normal_inlet[iDim]*Vel_normal_inlet[iDim];
          Vel_inlet_+= Vel_inlet[iDim]*Vel_inlet[iDim];
        }
        Vel_inlet_ = sqrt(Vel_inlet_);
        Vel_normal_inlet_ = sqrt(Vel_normal_inlet_);

        Vel_tangent_inlet_ = 0.0;
        for (iDim = 0; iDim < nDim; iDim++) {
          Vel_tangent_inlet[iDim] = Vel_inlet[iDim] - Vel_normal_inlet[iDim];
          Vel_tangent_inlet_ += Vel_tangent_inlet[iDim]*Vel_tangent_inlet[iDim];
        }
        Vel_tangent_inlet_ = sqrt(Vel_tangent_inlet_);

        /*--- Mass flow conservation (normal direction) and
         no jump in the tangential velocity ---*/

        Vel_normal_outlet_ = (1.0-SecondaryFlow/100.0)*(Rho_inlet*Vel_normal_inlet_)/Rho_outlet;

        Vel_outlet_ = 0.0;
        for (iDim = 0; iDim < nDim; iDim++) {
          Vel_normal_outlet[iDim] = -Vel_normal_outlet_*UnitNormal[iDim];
          Vel_tangent_outlet[iDim] = Vel_tangent_inlet[iDim];
          Vel_outlet[iDim] = Vel_normal_outlet[iDim] + Vel_tangent_outlet[iDim];
          Vel_outlet_ += Vel_outlet[iDim]*Vel_outlet[iDim];
        }
        Vel_outlet_ = sqrt(Vel_outlet_);

        Mach_Outlet = min(Vel_outlet_/SoS_outlet, 1.0);

        /*--- Reevaluate the Total Pressure and Total Temperature using the
         Fan Face Mach number and the static values from the jum condition ---*/

        Factor = 1.0 + 0.5*Mach_Outlet*Mach_Outlet*Gamma_Minus_One;
        P_Total = P_static * pow(Factor, Gamma/Gamma_Minus_One);
        T_Total = T_static * Factor;

        /*--- Flow direction using the velocity direction at the outlet  ---*/

        if (Vel_outlet_ != 0.0) {
          for (iDim = 0; iDim < nDim; iDim++) Flow_Dir[iDim] = Vel_outlet[iDim]/Vel_outlet_;
        }
        else {
          for (iDim = 0; iDim < nDim; iDim++) Flow_Dir[iDim] = 0.0;
        }

        /*--- Store primitives and set some variables for clarity. ---*/

        Density = V_domain[nDim+2];
        Velocity2 = 0.0;
        for (iDim = 0; iDim < nDim; iDim++) {
          Velocity[iDim] = V_domain[iDim+1];
          Velocity2 += Velocity[iDim]*Velocity[iDim];
        }
        Energy      = V_domain[nDim+3] - V_domain[nDim+1]/V_domain[nDim+2];
        Pressure    = V_domain[nDim+1];
        H_Total     = (Gamma*Gas_Constant/Gamma_Minus_One)*T_Total;
        SoundSpeed2 = Gamma*Pressure/Density;

        /*--- Compute the acoustic Riemann invariant that is extrapolated
         from the domain interior. ---*/

        Riemann   = 2.0*sqrt(SoundSpeed2)/Gamma_Minus_One;
        for (iDim = 0; iDim < nDim; iDim++)
          Riemann += Velocity[iDim]*UnitNormal[iDim];

        /*--- Total speed of sound ---*/

        SoundSpeed_Total2 = Gamma_Minus_One*(H_Total - (Energy + Pressure/Density)+0.5*Velocity2) + SoundSpeed2;

        /*--- Dot product of normal and flow direction. This should
         be negative due to outward facing boundary normal convention. ---*/

        alpha = 0.0;
        for (iDim = 0; iDim < nDim; iDim++)
          alpha += UnitNormal[iDim]*Flow_Dir[iDim];

        /*--- Coefficients in the quadratic equation for the velocity ---*/

        aa =  1.0 + 0.5*Gamma_Minus_One*alpha*alpha;
        bb = -1.0*Gamma_Minus_One*alpha*Riemann;
        cc =  0.5*Gamma_Minus_One*Riemann*Riemann - 2.0*SoundSpeed_Total2/Gamma_Minus_One;

        /*--- Solve quadratic equation for velocity magnitude. Value must
         be positive, so the choice of root is clear. ---*/

        dd = bb*bb - 4.0*aa*cc;
        dd = sqrt(max(0.0, dd));
        Vel_Mag   = (-bb + dd)/(2.0*aa);
        Vel_Mag   = max(0.0, Vel_Mag);
        Velocity2 = Vel_Mag*Vel_Mag;

        /*--- Compute speed of sound from total speed of sound eqn. ---*/

        SoundSpeed2 = SoundSpeed_Total2 - 0.5*Gamma_Minus_One*Velocity2;

        /*--- Mach squared (cut between 0-1), use to adapt velocity ---*/

        Mach2 = min(1.0, Velocity2/SoundSpeed2);
        Velocity2   = Mach2*SoundSpeed2;
        Vel_Mag     = sqrt(Velocity2);
        SoundSpeed2 = SoundSpeed_Total2 - 0.5*Gamma_Minus_One*Velocity2;

        /*--- Compute new velocity vector at the exit ---*/

        for (iDim = 0; iDim < nDim; iDim++)
          Velocity[iDim] = Vel_Mag*Flow_Dir[iDim];

        /*--- Static temperature from the speed of sound relation ---*/

        Temperature = SoundSpeed2/(Gamma*Gas_Constant);

        /*--- Static pressure using isentropic relation at a point ---*/

        Pressure = P_Total*pow((Temperature/T_Total), Gamma/Gamma_Minus_One);

        /*--- Density at the inlet from the gas law ---*/

        Density = Pressure/(Gas_Constant*Temperature);

        /*--- Using pressure, density, & velocity, compute the energy ---*/

        Energy = Pressure/(Density*Gamma_Minus_One) + 0.5*Velocity2;
        if (tkeNeeded) Energy += GetTke_Inf();

        /*--- Primitive variables, using the derived quantities ---*/

        V_outlet[0] = Temperature;
        for (iDim = 0; iDim < nDim; iDim++)
          V_outlet[iDim+1] = Velocity[iDim];
        V_outlet[nDim+1] = Pressure;
        V_outlet[nDim+2] = Density;
        V_outlet[nDim+3] = Energy + Pressure/Density;
        V_outlet[nDim+4] = sqrt(SoundSpeed2);
        conv_numerics->SetPrimitive(V_domain, V_outlet);

      }

      /*--- Grid Movement ---*/

      if (dynamic_grid)
        conv_numerics->SetGridVel(geometry->nodes->GetGridVel(iPoint), geometry->nodes->GetGridVel(iPoint));

      /*--- Compute the residual using an upwind scheme ---*/

      auto residual = conv_numerics->ComputeResidual(config);

      /*--- Update residual value ---*/

      LinSysRes.AddBlock(iPoint, residual);

      /*--- Jacobian contribution for implicit integration ---*/

      if (implicit) Jacobian.AddBlock2Diag(iPoint, residual.jacobian_i);

//      /*--- Viscous contribution, commented out because serious convergence problems ---*/
//
//      if (viscous) {
//
//        /*--- Set laminar and eddy viscosity at the infinity ---*/
//
//        if (val_inlet_surface) {
//          V_inlet[nDim+5] = nodes->GetLaminarViscosity(iPoint);
//          V_inlet[nDim+6] = nodes->GetEddyViscosity(iPoint);
//        }
//        else {
//          V_outlet[nDim+5] = nodes->GetLaminarViscosity(iPoint);
//          V_outlet[nDim+6] = nodes->GetEddyViscosity(iPoint);
//        }
//
//        /*--- Set the normal vector and the coordinates ---*/
//
//        visc_numerics->SetNormal(Normal);
//        visc_numerics->SetCoord(geometry->nodes->GetCoord(iPoint), geometry->node[iPoint_Normal]->GetCoord());
//
//        /*--- Primitive variables, and gradient ---*/
//
//        if (val_inlet_surface) visc_numerics->SetPrimitive(V_domain, V_inlet);
//        else visc_numerics->SetPrimitive(V_domain, V_outlet);
//
//        visc_numerics->SetPrimVarGradient(nodes->GetGradient_Primitive(iPoint), nodes->GetGradient_Primitive(iPoint));
//
//        /*--- Turbulent kinetic energy ---*/
//
//        if ((config->GetKind_Turb_Model() == SST) || (config->GetKind_Turb_Model() == SST_SUST))
//          visc_numerics->SetTurbKineticEnergy(solver_container[TURB_SOL]->GetNodes()->GetSolution(iPoint,0),
//                                              solver_container[TURB_SOL]->GetNodes()->GetSolution(iPoint,0));
//
//        /*--- Set the wall shear stress values (wall functions) to -1 (no evaluation using wall functions) ---*/
//
//        visc_numerics->SetTauWall(-1.0, -1.0);
//
//        /*--- Compute and update residual ---*/
//
//        auto residual = visc_numerics->ComputeResidual(config);
//        LinSysRes.SubtractBlock(iPoint, residual);
//
//        /*--- Jacobian contribution for implicit integration ---*/
//
//        if (implicit) Jacobian.SubtractBlock2Diag(iPoint, residual.jacobian_i);
//
//      }

    }

  }

  /*--- Free locally allocated memory ---*/

  delete [] Normal;
  delete [] Flow_Dir;

}

void CEulerSolver::BC_ActDisk_VariableLoad(CGeometry *geometry, CSolver **solver_container, CNumerics *conv_numerics, CNumerics *visc_numerics,
                              CConfig *config, unsigned short val_marker, bool val_inlet_surface) {

  /*!
   * \function BC_ActDisk_VariableLoad
   * \brief Actuator disk model with variable load along disk radius.
   * \author: E. Saetta, L. Russo, R. Tognaccini (GitHub references EttoreSaetta, lorenzorusso07, rtogna).
   * Theoretical and Applied Aerodynamics Research Group (TAARG), University of Naples Federico II.
   * \version 7.0.6 “Blackbird”
   * First release date : July 1st 2020
   * modified on:
   *
   * Force coefficients distribution given in an input file. Actuator disk data initialized in function SetActDisk_BCThrust.
   * Entropy, acoustic Riemann invariant R+ and  tangential velocity extrapolated  from upstream flow;
   * acoustic Riemann invariant R- is extrapolated from downstream.
   * Hovering condition simulation not available yet: freestream velocity must be different than zero.
   */

  unsigned short iDim;
  unsigned long iVertex, iPoint, GlobalIndex_donor, GlobalIndex;
  su2double Pressure, Velocity[MAXNDIM],
  Velocity2, Entropy, Density, Energy, Riemann, Vn, SoundSpeed, Vn_Inlet,
  Area, UnitNormal[MAXNDIM] = {0.0}, *V_outlet, *V_domain, *V_inlet;

  su2double Pressure_out, Density_out,
  Pressure_in, Density_in;

  su2double Prop_Axis[MAXNDIM];
  su2double Fa, Fx, Fy, Fz;
  su2double u_in, v_in, w_in, u_out, v_out, w_out, uJ, vJ, wJ;
  su2double Temperature_out, H_in, H_out;
  su2double FQ, Q_out, Density_Disk;
  su2double SoSextr, Vnextr[MAXNDIM], Vnextr_, RiemannExtr, QdMnorm[MAXNDIM], QdMnorm2, appo2, SoS_out;
  su2double Normal[MAXNDIM];

  const bool implicit = (config->GetKind_TimeIntScheme() == EULER_IMPLICIT);
  const auto Gas_Constant = config->GetGas_ConstantND();
  const bool tkeNeeded = (config->GetKind_Turb_Model() == SST) || (config->GetKind_Turb_Model() == SST_SUST);

  /*--- Get the actuator disk center and axis coordinates for the current marker. ---*/
  for (iDim = 0; iDim < nDim; iDim++){
    Prop_Axis[iDim] = ActDisk_Axis(val_marker, iDim);
  }

  /*--- Loop over all the vertices on this boundary marker. ---*/
  SU2_OMP_FOR_DYN(OMP_MIN_SIZE)
  for (iVertex = 0; iVertex < geometry->nVertex[val_marker]; iVertex++) {

    iPoint = geometry->vertex[val_marker][iVertex]->GetNode();
    GlobalIndex = geometry->nodes->GetGlobalIndex(iPoint);
    GlobalIndex_donor = GetDonorGlobalIndex(val_marker, iVertex);

    /*--- Check if the node belongs to the domain (i.e., not a halo node) ---*/

    if ((geometry->nodes->GetDomain(iPoint)) &&
       (GlobalIndex != GlobalIndex_donor)) {

      /*--- Normal vector for this vertex (negative for outward convention) ---*/

      geometry->vertex[val_marker][iVertex]->GetNormal(Normal);
      for (iDim = 0; iDim < nDim; iDim++) Normal[iDim] = -Normal[iDim];
      conv_numerics->SetNormal(Normal);

      Area = GeometryToolbox::Norm(nDim, Normal);
      for (iDim = 0; iDim < nDim; iDim++)
            UnitNormal[iDim] = Normal[iDim]/Area;

      /*--- Current solution at this boundary node. ---*/

      V_domain = nodes->GetPrimitive(iPoint);

      /*--- Get the values of Fa (axial force per unit area), Fx, Fy and Fz (x, y and z components of the tangential and
            radial forces per unit area resultant). ---*/
      Fa = ActDisk_Fa[val_marker][iVertex];
      Fx = ActDisk_Fx[val_marker][iVertex];
      Fy = ActDisk_Fy[val_marker][iVertex];
      Fz = ActDisk_Fz[val_marker][iVertex];

      /*--- Get the primitive variables and the extrapolated variables. ---*/
      if (val_inlet_surface){
        V_inlet = nodes->GetPrimitive(iPoint);
        V_outlet = DonorPrimVar[val_marker][iVertex];}
      else{
        V_outlet = nodes->GetPrimitive(iPoint);
        V_inlet = DonorPrimVar[val_marker][iVertex];}

      /*--- u, v and w are the three momentum components. ---*/
      Pressure_out    = V_outlet[nDim+1];
      Density_out     = V_outlet[nDim+2];
      u_out = V_outlet[1]*V_outlet[nDim+2];
      v_out = V_outlet[2]*V_outlet[nDim+2];
      w_out = V_outlet[3]*V_outlet[nDim+2];

      Pressure_in    = V_inlet[nDim+1];
      Density_in     = V_inlet[nDim+2];
      u_in = V_inlet[1]*Density_in;
      v_in = V_inlet[2]*Density_in;
      w_in = V_inlet[3]*Density_in;
      H_in = V_inlet[nDim+3]*Density_in;

      /*--- Density on the disk is computed as an everage value between the inlet and outlet values. ---*/
      Density_Disk = 0.5*(Density_in + Density_out);

      /*--- Computation of the normal momentum flowing through the disk. ---*/
      Q_out = 0.5*((u_in + u_out)*Prop_Axis[0] + (v_in + v_out)*Prop_Axis[1] + (w_in + w_out)*Prop_Axis[2]);

      FQ = Q_out/Density_Disk;

      /*--- Computation of the momentum jumps due to the tnagential and radial forces per unit area. ---*/
      if (FQ < EPS){
        uJ = 0.0;
        vJ = 0.0;
        wJ = 0.0;}
      else{
        uJ = Fx/FQ;
        vJ = Fy/FQ;
        wJ = Fz/FQ;}

      if (val_inlet_surface) {
        /*--- Build the fictitious intlet state based on characteristics.
              Retrieve the specified back pressure for this inlet ---*/

        Density = V_domain[nDim+2];
        Velocity2 = 0.0; Vn = 0.0;
        for (iDim = 0; iDim < nDim; iDim++) {
          Velocity[iDim] = V_domain[iDim+1];
          Velocity2 += Velocity[iDim]*Velocity[iDim];
          Vn += Velocity[iDim]*UnitNormal[iDim];
        }
        Pressure   = V_domain[nDim+1];
        SoundSpeed = sqrt(Gamma*Pressure/Density);

        Entropy = Pressure*pow(1.0/Density, Gamma);
        Riemann = Vn + 2.0*SoundSpeed/Gamma_Minus_One;

        /*--- Compute the new fictious state at the outlet ---*/

        Pressure   = Pressure_out - Fa;
        Density    = pow(Pressure/Entropy,1.0/Gamma);
        SoundSpeed = sqrt(Gamma*Pressure/Density);
        Vn_Inlet    = Riemann - 2.0*SoundSpeed/Gamma_Minus_One;

        Velocity2  = 0.0;
        for (iDim = 0; iDim < nDim; iDim++) {
          Velocity[iDim] = Velocity[iDim] + (Vn_Inlet-Vn)*UnitNormal[iDim];
          Velocity2 += Velocity[iDim]*Velocity[iDim];
        }
        Energy = Pressure/(Density*Gamma_Minus_One) + 0.5*Velocity2;
        if (tkeNeeded) Energy += GetTke_Inf();

        /*--- Conservative variables, using the derived quantities ---*/

        V_inlet[0] = Pressure / ( Gas_Constant * Density);
        for (iDim = 0; iDim < nDim; iDim++) V_inlet[iDim+1] = Velocity[iDim];
        V_inlet[nDim+1] = Pressure;
        V_inlet[nDim+2] = Density;
        V_inlet[nDim+3] = Energy + Pressure/Density;
        V_inlet[nDim+4] = SoundSpeed;
        conv_numerics->SetPrimitive(V_domain, V_inlet);
      }
      else {
        /*--- Acoustic Riemann invariant extrapolation form the interior domain. ---*/
        SoSextr = V_domain[nDim+4];

        Vnextr_ = 0.0;
        for (iDim = 0; iDim < nDim; iDim++){
          Vnextr[iDim] = V_domain[iDim+1]*Prop_Axis[iDim];
          Vnextr_ += Vnextr[iDim]*Vnextr[iDim];
        }
        Vnextr_ = sqrt(max(0.0,Vnextr_));
        RiemannExtr = Vnextr_ - ((2*SoSextr)/(Gamma_Minus_One));

        /*--- Assigning the momentum in tangential direction jump and the pressure jump. ---*/
        Velocity[0] = u_in + uJ;
        Velocity[1] = v_in + vJ;
        Velocity[2] = w_in + wJ;
        Pressure_out = Pressure_in + Fa;

        /*--- Computation of the momentum normal to the disk plane. ---*/
        QdMnorm[0] = u_in*Prop_Axis[0];
        QdMnorm[1] = v_in*Prop_Axis[1];
        QdMnorm[2] = w_in*Prop_Axis[2];

        QdMnorm2 = 0.0;
        for (iDim = 0; iDim < nDim; iDim++) QdMnorm2 += QdMnorm[iDim]*QdMnorm[iDim];

        /*--- Resolving the second grade equation for the density. ---*/
        appo2 = -((2*sqrt(QdMnorm2)*RiemannExtr)+((4*Gamma*Pressure_out)/(pow(Gamma_Minus_One,2))));
        Density_out = (-appo2+sqrt(max(0.0,pow(appo2,2)-4*QdMnorm2*pow(RiemannExtr,2))))/(2*pow(RiemannExtr,2));

        Velocity2 = 0;
        for (iDim = 0; iDim < nDim; iDim++) Velocity2 += (Velocity[iDim]*Velocity[iDim]);

        /*--- Computation of the enthalpy, total energy, temperature and speed of sound. ---*/
        H_out = H_in/Density_in + Fa/Density_out;
        Energy = H_out - Pressure_out/Density_out;
        if (tkeNeeded) Energy += GetTke_Inf();
        Temperature_out = (Energy-0.5*Velocity2/(pow(Density_out,2)))*(Gamma_Minus_One/Gas_Constant);

        SoS_out = sqrt(Gamma*Gas_Constant*Temperature_out);

        /*--- Set the primitive variables. ---*/
        V_outlet[0] = Temperature_out;
        for (iDim = 0; iDim < nDim; iDim++)
          V_outlet[iDim+1] = Velocity[iDim]/Density_out;
        V_outlet[nDim+1] = Pressure_out;
        V_outlet[nDim+2] = Density_out;
        V_outlet[nDim+3] = H_out;
        V_outlet[nDim+4] = SoS_out;
        conv_numerics->SetPrimitive(V_domain, V_outlet);
      }

      /*--- Grid Movement (NOT TESTED!)---*/

      if (dynamic_grid)
        conv_numerics->SetGridVel(geometry->nodes->GetGridVel(iPoint), geometry->nodes->GetGridVel(iPoint));

      /*--- Compute the residual using an upwind scheme ---*/

      auto residual = conv_numerics->ComputeResidual(config);

      /*--- Update residual value ---*/

      LinSysRes.AddBlock(iPoint, residual);

      /*--- Jacobian contribution for implicit integration ---*/

      if (implicit) Jacobian.AddBlock2Diag(iPoint, residual.jacobian_i);
    }
  }
}

void CEulerSolver::PrintVerificationError(const CConfig *config) const {

  if ((rank != MASTER_NODE) || (MGLevel != MESH_0)) return;

  if (config && !config->GetDiscrete_Adjoint()) {

    cout.precision(5);
    cout.setf(ios::scientific, ios::floatfield);

    cout << endl   << "------------------------ Global Error Analysis --------------------------" << endl;

    cout << setw(20) << "RMS Error  [Rho]: " << setw(12) << VerificationSolution->GetError_RMS(0) << "     | ";
    cout << setw(20) << "Max Error  [Rho]: " << setw(12) << VerificationSolution->GetError_Max(0);
    cout << endl;

    cout << setw(20) << "RMS Error [RhoU]: " << setw(12) << VerificationSolution->GetError_RMS(1) << "     | ";
    cout << setw(20) << "Max Error [RhoU]: " << setw(12) << VerificationSolution->GetError_Max(1);
    cout << endl;

    cout << setw(20) << "RMS Error [RhoV]: " << setw(12) << VerificationSolution->GetError_RMS(2) << "     | ";
    cout << setw(20) << "Max Error [RhoV]: " << setw(12) << VerificationSolution->GetError_Max(2);
    cout << endl;

    if (nDim == 3) {
      cout << setw(20) << "RMS Error [RhoW]: " << setw(12) << VerificationSolution->GetError_RMS(3) << "     | ";
      cout << setw(20) << "Max Error [RhoW]: " << setw(12) << VerificationSolution->GetError_Max(3);
      cout << endl;
    }

    cout << setw(20) << "RMS Error [RhoE]: " << setw(12) << VerificationSolution->GetError_RMS(nDim+1) << "     | ";
    cout << setw(20) << "Max Error [RhoE]: " << setw(12) << VerificationSolution->GetError_Max(nDim+1);
    cout << endl;

    cout << "-------------------------------------------------------------------------" << endl << endl;
    cout.unsetf(ios_base::floatfield);
  }
}

void CEulerSolver::SetFreeStream_Solution(const CConfig *config) {

  unsigned long iPoint;
  unsigned short iDim;

  SU2_OMP_FOR_STAT(omp_chunk_size)
  for (iPoint = 0; iPoint < nPoint; iPoint++) {
    nodes->SetSolution(iPoint,0, Density_Inf);
    for (iDim = 0; iDim < nDim; iDim++) {
      nodes->SetSolution(iPoint,iDim+1, Density_Inf*Velocity_Inf[iDim]);
    }
    nodes->SetSolution(iPoint,nVar-1, Density_Inf*Energy_Inf);
  }
}

void CEulerSolver::SetFreeStream_TurboSolution(CConfig *config) {

  unsigned long iPoint;
  unsigned short iDim;
  unsigned short iZone  =  config->GetiZone();
  su2double *turboVelocity, *cartVelocity;

  su2double Alpha            = config->GetAoA()*PI_NUMBER/180.0;
  su2double Mach             = config->GetMach();
  su2double SoundSpeed;

  turboVelocity   = new su2double[nDim];
  cartVelocity    = new su2double[nDim];

  auto turboNormal = config->GetFreeStreamTurboNormal();

  GetFluidModel()->SetTDState_Prho(Pressure_Inf, Density_Inf);
  SoundSpeed = GetFluidModel()->GetSoundSpeed();

  /*--- Compute the Free Stream velocity, using the Mach number ---*/
  turboVelocity[0] = cos(Alpha)*Mach*SoundSpeed;
  turboVelocity[1] = sin(Alpha)*Mach*SoundSpeed;


  if (nDim == 3) {
    turboVelocity[2] = 0.0;
  }

  ComputeBackVelocity(turboVelocity, turboNormal, cartVelocity, INFLOW, config->GetKind_TurboMachinery(iZone));

  for (iPoint = 0; iPoint < nPoint; iPoint++) {
    nodes->SetSolution(iPoint,0, Density_Inf);
    for (iDim = 0; iDim < nDim; iDim++) {
      nodes->SetSolution(iPoint,iDim+1, Density_Inf*cartVelocity[iDim]);
    }
    nodes->SetSolution(iPoint,nVar-1, Density_Inf*Energy_Inf);

    nodes->SetPrimVar(iPoint, GetFluidModel());
    nodes->SetSecondaryVar(iPoint, GetFluidModel());
  }

  delete [] turboVelocity;
  delete [] cartVelocity;


}



void CEulerSolver::PreprocessAverage(CSolver **solver, CGeometry *geometry, CConfig *config, unsigned short marker_flag) {

  unsigned long iVertex, iPoint;
  unsigned short iDim, iMarker, iMarkerTP, iSpan;
  su2double Pressure = 0.0, Density = 0.0, *Velocity = nullptr, *TurboVelocity,
      Area, TotalArea, TotalAreaPressure, TotalAreaDensity, *TotalAreaVelocity, *UnitNormal, *TurboNormal;
  string Marker_Tag, Monitoring_Tag;
  unsigned short  iZone     = config->GetiZone();
  const su2double  *AverageTurboNormal;
  su2double VelSq;

  /*-- Variables declaration and allocation ---*/
  Velocity           = new su2double[nDim];
  UnitNormal         = new su2double[nDim];
  TurboNormal        = new su2double[nDim];
  TurboVelocity      = new su2double[nDim];
  TotalAreaVelocity  = new su2double[nDim];


  for (iSpan= 0; iSpan < nSpanWiseSections; iSpan++){

    for (iDim=0; iDim<nDim; iDim++) {
      TotalAreaVelocity[iDim] = 0.0;
    }

    TotalAreaPressure = 0.0;
    TotalAreaDensity  = 0.0;

    for (iMarker = 0; iMarker < config->GetnMarker_All(); iMarker++){
      for (iMarkerTP=1; iMarkerTP < config->GetnMarker_Turbomachinery()+1; iMarkerTP++){
        if (config->GetMarker_All_Turbomachinery(iMarker) == iMarkerTP){
          if (config->GetMarker_All_TurbomachineryFlag(iMarker) == marker_flag){

            /*--- Retrieve Old Solution ---*/

            /*--- Loop over the vertices to sum all the quantities pithc-wise ---*/
            for (iVertex = 0; iVertex < geometry->GetnVertexSpan(iMarker,iSpan); iVertex++) {
              iPoint = geometry->turbovertex[iMarker][iSpan][iVertex]->GetNode();
              if (geometry->nodes->GetDomain(iPoint)){
                /*--- Compute the integral fluxes for the boundaries ---*/

                Pressure = nodes->GetPressure(iPoint);
                Density = nodes->GetDensity(iPoint);

                /*--- Normal vector for this vertex (negate for outward convention) ---*/
                geometry->turbovertex[iMarker][iSpan][iVertex]->GetNormal(UnitNormal);
                geometry->turbovertex[iMarker][iSpan][iVertex]->GetTurboNormal(TurboNormal);
                Area = geometry->turbovertex[iMarker][iSpan][iVertex]->GetArea();

                VelSq = 0.0;
                for (iDim = 0; iDim < nDim; iDim++) {
                  Velocity[iDim] = nodes->GetVelocity(iPoint,iDim);
                  VelSq += Velocity[iDim]*Velocity[iDim];
                }

                ComputeTurboVelocity(Velocity, TurboNormal , TurboVelocity, marker_flag, config->GetKind_TurboMachinery(iZone));

                /*--- Compute different integral quantities for the boundary of interest ---*/

                TotalAreaPressure += Area*Pressure;
                TotalAreaDensity  += Area*Density;
                for (iDim = 0; iDim < nDim; iDim++)
                  TotalAreaVelocity[iDim] += Area*Velocity[iDim];
              }
            }
          }
        }
      }
    }


#ifdef HAVE_MPI

    /*--- Add information using all the nodes ---*/

    su2double MyTotalAreaDensity = TotalAreaDensity;
    su2double MyTotalAreaPressure  = TotalAreaPressure;

    SU2_MPI::Allreduce(&MyTotalAreaDensity, &TotalAreaDensity, 1, MPI_DOUBLE, MPI_SUM, SU2_MPI::GetComm());
    SU2_MPI::Allreduce(&MyTotalAreaPressure, &TotalAreaPressure, 1, MPI_DOUBLE, MPI_SUM, SU2_MPI::GetComm());

    su2double* MyTotalAreaVelocity = new su2double[nDim];

    for (iDim = 0; iDim < nDim; iDim++) {
      MyTotalAreaVelocity[iDim] = TotalAreaVelocity[iDim];
    }

    SU2_MPI::Allreduce(MyTotalAreaVelocity, TotalAreaVelocity, nDim, MPI_DOUBLE, MPI_SUM, SU2_MPI::GetComm());

    delete [] MyTotalAreaVelocity;

#endif

    /*--- initialize spanwise average quantities ---*/


    for (iMarker = 0; iMarker < config->GetnMarker_All(); iMarker++){
      for (iMarkerTP=1; iMarkerTP < config->GetnMarker_Turbomachinery()+1; iMarkerTP++){
        if (config->GetMarker_All_Turbomachinery(iMarker) == iMarkerTP){
          if (config->GetMarker_All_TurbomachineryFlag(iMarker) == marker_flag){

            TotalArea           = geometry->GetSpanArea(iMarker,iSpan);
            AverageTurboNormal  = geometry->GetAverageTurboNormal(iMarker,iSpan);

            /*--- Compute the averaged value for the boundary of interest for the span of interest ---*/

            AverageDensity[iMarker][iSpan]           = TotalAreaDensity / TotalArea;
            AveragePressure[iMarker][iSpan]          = TotalAreaPressure / TotalArea;
            for (iDim = 0; iDim < nDim; iDim++)
              AverageVelocity[iMarker][iSpan][iDim]  = TotalAreaVelocity[iDim] / TotalArea;

            /* --- compute static averaged quantities ---*/
            ComputeTurboVelocity(AverageVelocity[iMarker][iSpan], AverageTurboNormal , AverageTurboVelocity[iMarker][iSpan], marker_flag, config->GetKind_TurboMachinery(iZone));

            OldAverageDensity[iMarker][iSpan]               = AverageDensity[iMarker][iSpan];
            OldAveragePressure[iMarker][iSpan]              = AveragePressure[iMarker][iSpan];
            for(iDim = 0; iDim < nDim;iDim++)
              OldAverageTurboVelocity[iMarker][iSpan][iDim] = AverageTurboVelocity[iMarker][iSpan][iDim];

          }
        }
      }
    }
  }

  /*--- initialize 1D average quantities ---*/

  for (iMarker = 0; iMarker < config->GetnMarker_All(); iMarker++){
    for (iMarkerTP=1; iMarkerTP < config->GetnMarker_Turbomachinery()+1; iMarkerTP++){
      if (config->GetMarker_All_Turbomachinery(iMarker) == iMarkerTP){
        if (config->GetMarker_All_TurbomachineryFlag(iMarker) == marker_flag){

          AverageTurboNormal  = geometry->GetAverageTurboNormal(iMarker,nSpanWiseSections);

          /*--- Compute the averaged value for the boundary of interest for the span of interest ---*/

          AverageDensity[iMarker][nSpanWiseSections]          = AverageDensity[iMarker][nSpanWiseSections/2];
          AveragePressure[iMarker][nSpanWiseSections]         = AveragePressure[iMarker][nSpanWiseSections/2];
          for (iDim = 0; iDim < nDim; iDim++)
            AverageVelocity[iMarker][nSpanWiseSections][iDim] = AverageVelocity[iMarker][nSpanWiseSections/2][iDim];

          /* --- compute static averaged quantities ---*/
          ComputeTurboVelocity(AverageVelocity[iMarker][nSpanWiseSections], AverageTurboNormal , AverageTurboVelocity[iMarker][nSpanWiseSections], marker_flag, config->GetKind_TurboMachinery(iZone));

          OldAverageDensity[iMarker][nSpanWiseSections]               = AverageDensity[iMarker][nSpanWiseSections];
          OldAveragePressure[iMarker][nSpanWiseSections]              = AveragePressure[iMarker][nSpanWiseSections];
          for(iDim = 0; iDim < nDim;iDim++)
            OldAverageTurboVelocity[iMarker][nSpanWiseSections][iDim] = AverageTurboVelocity[iMarker][nSpanWiseSections][iDim];

        }
      }
    }
  }


  /*--- Free locally allocated memory ---*/
  delete [] Velocity;
  delete [] UnitNormal;
  delete [] TurboNormal;
  delete [] TurboVelocity;
  delete [] TotalAreaVelocity;

}


void CEulerSolver::TurboAverageProcess(CSolver **solver, CGeometry *geometry, CConfig *config, unsigned short marker_flag) {

  unsigned long iVertex, iPoint, nVert;
  unsigned short iDim, iVar, iMarker, iMarkerTP, iSpan, jSpan;
  unsigned short average_process = config->GetKind_AverageProcess();
  unsigned short performance_average_process = config->GetKind_PerformanceAverageProcess();
  su2double Pressure = 0.0, Density = 0.0, Enthalpy = 0.0,  *Velocity = nullptr, *TurboVelocity,
      Area, TotalArea, Radius1, Radius2, Vt2, TotalAreaPressure, TotalAreaDensity, *TotalAreaVelocity, *UnitNormal, *TurboNormal,
      TotalMassPressure, TotalMassDensity, *TotalMassVelocity;
  string Marker_Tag, Monitoring_Tag;
  su2double val_init_pressure;
  unsigned short  iZone     = config->GetiZone();
  su2double TotalDensity, TotalPressure, *TotalVelocity, *TotalFluxes;
  const su2double *AverageTurboNormal;
  su2double TotalNu, TotalOmega, TotalKine, TotalMassNu, TotalMassOmega, TotalMassKine, TotalAreaNu, TotalAreaOmega, TotalAreaKine;
  su2double Nu, Kine, Omega;
  su2double MachTest, soundSpeed;
  bool turbulent = (config->GetKind_Turb_Model() != NONE);
  bool spalart_allmaras = (config->GetKind_Turb_Model() == SA);
  bool menter_sst       = ((config->GetKind_Turb_Model() == SST) || (config->GetKind_Turb_Model() == SST_SUST));

  /*-- Variables declaration and allocation ---*/
  Velocity            = new su2double[nDim];
  UnitNormal          = new su2double[nDim];
  TurboNormal         = new su2double[nDim];
  TurboVelocity       = new su2double[nDim];
  TotalVelocity       = new su2double[nDim];
  TotalAreaVelocity   = new su2double[nDim];
  TotalMassVelocity   = new su2double[nDim];
  TotalFluxes         = new su2double[nVar];

  su2double avgDensity, *avgVelocity, avgPressure, avgKine, avgOmega, avgNu, avgAreaDensity, *avgAreaVelocity, avgAreaPressure,
  avgAreaKine, avgAreaOmega, avgAreaNu, avgMassDensity, *avgMassVelocity, avgMassPressure, avgMassKine, avgMassOmega, avgMassNu,
  avgMixDensity, *avgMixVelocity, *avgMixTurboVelocity, avgMixPressure, avgMixKine, avgMixOmega, avgMixNu;

  avgVelocity         = new su2double[nDim];
  avgAreaVelocity     = new su2double[nDim];
  avgMassVelocity     = new su2double[nDim];
  avgMixVelocity      = new su2double[nDim];
  avgMixTurboVelocity = new su2double[nDim];


  for (iSpan= 0; iSpan < nSpanWiseSections + 1; iSpan++){

    /*--- Forces initialization for contenitors ---*/
    for (iVar=0;iVar<nVar;iVar++)
      TotalFluxes[iVar]= 0.0;
    for (iDim=0; iDim<nDim; iDim++) {
      TotalVelocity[iDim]     = 0.0;
      TotalAreaVelocity[iDim] = 0.0;
      TotalMassVelocity[iDim] = 0.0;
    }

    TotalDensity      = 0.0;
    TotalPressure     = 0.0;
    TotalAreaPressure = 0.0;
    TotalAreaDensity  = 0.0;
    TotalMassPressure = 0.0;
    TotalMassDensity  = 0.0;
    TotalNu           = 0.0;
    TotalOmega        = 0.0;
    TotalKine         = 0.0;
    TotalMassNu       = 0.0;
    TotalMassOmega    = 0.0;
    TotalMassKine     = 0.0;
    TotalAreaNu       = 0.0;
    TotalAreaOmega    = 0.0;
    TotalAreaKine     = 0.0;

    Nu    = 0.0;
    Omega = 0.0;
    Kine  = 0.0;

    for (iMarker = 0; iMarker < config->GetnMarker_All(); iMarker++){
      for (iMarkerTP=1; iMarkerTP < config->GetnMarker_Turbomachinery()+1; iMarkerTP++){
        if (config->GetMarker_All_Turbomachinery(iMarker) == iMarkerTP){
          if (config->GetMarker_All_TurbomachineryFlag(iMarker) == marker_flag){

            /*--- Retrieve Old Solution ---*/

            /*--- Loop over the vertices to sum all the quantities pithc-wise ---*/
            if(iSpan < nSpanWiseSections){
              for (iVertex = 0; iVertex < geometry->GetnVertexSpan(iMarker,iSpan); iVertex++) {
                iPoint = geometry->turbovertex[iMarker][iSpan][iVertex]->GetNode();

                /*--- Compute the integral fluxes for the boundaries ---*/
                Pressure = nodes->GetPressure(iPoint);
                Density  = nodes->GetDensity(iPoint);
                Enthalpy = nodes->GetEnthalpy(iPoint);

                /*--- Normal vector for this vertex (negate for outward convention) ---*/
                geometry->turbovertex[iMarker][iSpan][iVertex]->GetNormal(UnitNormal);
                geometry->turbovertex[iMarker][iSpan][iVertex]->GetTurboNormal(TurboNormal);
                Area = geometry->turbovertex[iMarker][iSpan][iVertex]->GetArea();
                su2double VelNormal = 0.0, VelSq = 0.0;

                for (iDim = 0; iDim < nDim; iDim++) {
                  Velocity[iDim] = nodes->GetVelocity(iPoint,iDim);
                  VelNormal += UnitNormal[iDim]*Velocity[iDim];
                  VelSq += Velocity[iDim]*Velocity[iDim];
                }

                ComputeTurboVelocity(Velocity, TurboNormal , TurboVelocity, marker_flag, config->GetKind_TurboMachinery(iZone));

                /*--- Compute different integral quantities for the boundary of interest ---*/

                TotalDensity          += Density;
                TotalPressure         += Pressure;
                for (iDim = 0; iDim < nDim; iDim++)
                  TotalVelocity[iDim] += Velocity[iDim];

                TotalAreaPressure         += Area*Pressure;
                TotalAreaDensity          += Area*Density;
                for (iDim = 0; iDim < nDim; iDim++)
                  TotalAreaVelocity[iDim] += Area*Velocity[iDim];

                TotalMassPressure         += Area*(Density*TurboVelocity[0] )*Pressure;
                TotalMassDensity          += Area*(Density*TurboVelocity[0] )*Density;
                for (iDim = 0; iDim < nDim; iDim++)
                  TotalMassVelocity[iDim] += Area*(Density*TurboVelocity[0] )*Velocity[iDim];

                TotalFluxes[0]      += Area*(Density*TurboVelocity[0]);
                TotalFluxes[1]      += Area*(Density*TurboVelocity[0]*TurboVelocity[0] + Pressure);
                for (iDim = 2; iDim < nDim+1; iDim++)
                  TotalFluxes[iDim] += Area*(Density*TurboVelocity[0]*TurboVelocity[iDim -1]);
                TotalFluxes[nDim+1] += Area*(Density*TurboVelocity[0]*Enthalpy);


                /*--- Compute turbulent integral quantities for the boundary of interest ---*/

                if(turbulent){
                  if(menter_sst){
                    Kine = solver[TURB_SOL]->GetNodes()->GetSolution(iPoint,0);
                    Omega = solver[TURB_SOL]->GetNodes()->GetSolution(iPoint,1);
                  }
                  if(spalart_allmaras){
                    Nu = solver[TURB_SOL]->GetNodes()->GetSolution(iPoint,0);
                  }

                  TotalKine   += Kine;
                  TotalOmega  += Omega;
                  TotalNu     += Nu;

                  TotalAreaKine    += Area*Kine;
                  TotalAreaOmega   += Area*Omega;
                  TotalAreaNu      += Area*Nu;

                  TotalMassKine    += Area*(Density*TurboVelocity[0] )*Kine;
                  TotalMassOmega   += Area*(Density*TurboVelocity[0] )*Omega;
                  TotalMassNu      += Area*(Density*TurboVelocity[0] )*Nu;


                }
              }
            }
            else{
              for (jSpan= 0; jSpan < nSpanWiseSections; jSpan++){
                for (iVertex = 0; iVertex < geometry->GetnVertexSpan(iMarker,jSpan); iVertex++) {
                  iPoint = geometry->turbovertex[iMarker][jSpan][iVertex]->GetNode();

                  /*--- Compute the integral fluxes for the boundaries ---*/
                  Pressure = nodes->GetPressure(iPoint);
                  Density  = nodes->GetDensity(iPoint);
                  Enthalpy = nodes->GetEnthalpy(iPoint);

                  /*--- Normal vector for this vertex (negate for outward convention) ---*/
                  geometry->turbovertex[iMarker][jSpan][iVertex]->GetNormal(UnitNormal);
                  geometry->turbovertex[iMarker][jSpan][iVertex]->GetTurboNormal(TurboNormal);
                  Area = geometry->turbovertex[iMarker][jSpan][iVertex]->GetArea();
                  su2double VelNormal = 0.0, VelSq = 0.0;

                  for (iDim = 0; iDim < nDim; iDim++) {
                    Velocity[iDim] = nodes->GetVelocity(iPoint,iDim);
                    VelNormal += UnitNormal[iDim]*Velocity[iDim];
                    VelSq += Velocity[iDim]*Velocity[iDim];
                  }

                  ComputeTurboVelocity(Velocity, TurboNormal , TurboVelocity, marker_flag, config->GetKind_TurboMachinery(iZone));

                  /*--- Compute different integral quantities for the boundary of interest ---*/

                  TotalDensity          += Density;
                  TotalPressure         += Pressure;
                  for (iDim = 0; iDim < nDim; iDim++)
                    TotalVelocity[iDim] += Velocity[iDim];

                  TotalAreaPressure         += Area*Pressure;
                  TotalAreaDensity          += Area*Density;
                  for (iDim = 0; iDim < nDim; iDim++)
                    TotalAreaVelocity[iDim] += Area*Velocity[iDim];

                  TotalMassPressure         += Area*(Density*TurboVelocity[0] )*Pressure;
                  TotalMassDensity          += Area*(Density*TurboVelocity[0] )*Density;
                  for (iDim = 0; iDim < nDim; iDim++)
                    TotalMassVelocity[iDim] += Area*(Density*TurboVelocity[0] )*Velocity[iDim];

                  TotalFluxes[0]      += Area*(Density*TurboVelocity[0]);
                  TotalFluxes[1]      += Area*(Density*TurboVelocity[0]*TurboVelocity[0] + Pressure);
                  for (iDim = 2; iDim < nDim+1; iDim++)
                    TotalFluxes[iDim] += Area*(Density*TurboVelocity[0]*TurboVelocity[iDim -1]);
                  TotalFluxes[nDim+1] += Area*(Density*TurboVelocity[0]*Enthalpy);


                  /*--- Compute turbulent integral quantities for the boundary of interest ---*/

                  if(turbulent){
                    if(menter_sst){
                      Kine  = solver[TURB_SOL]->GetNodes()->GetSolution(iPoint,0);
                      Omega = solver[TURB_SOL]->GetNodes()->GetSolution(iPoint,1);
                    }
                    if(spalart_allmaras){
                      Nu    = solver[TURB_SOL]->GetNodes()->GetSolution(iPoint,0);
                    }

                    TotalKine   += Kine;
                    TotalOmega  += Omega;
                    TotalNu     += Nu;

                    TotalAreaKine   += Area*Kine;
                    TotalAreaOmega  += Area*Omega;
                    TotalAreaNu     += Area*Nu;

                    TotalMassKine    += Area*(Density*TurboVelocity[0] )*Kine;
                    TotalMassOmega   += Area*(Density*TurboVelocity[0] )*Omega;
                    TotalMassNu      += Area*(Density*TurboVelocity[0] )*Nu;

                  }
                }
              }
            }
          }
        }
      }
    }

#ifdef HAVE_MPI

    /*--- Add information using all the nodes ---*/

    auto Allreduce = [](su2double x) {
      su2double tmp = x; x = 0.0;
      SU2_MPI::Allreduce(&tmp, &x, 1, MPI_DOUBLE, MPI_SUM, SU2_MPI::GetComm());
      return x;
    };

    TotalDensity = Allreduce(TotalDensity);
    TotalPressure = Allreduce(TotalPressure);
    TotalAreaDensity = Allreduce(TotalAreaDensity);
    TotalAreaPressure = Allreduce(TotalAreaPressure);
    TotalMassDensity = Allreduce(TotalMassDensity);
    TotalMassPressure = Allreduce(TotalMassPressure);

    TotalNu = Allreduce(TotalNu);
    TotalKine = Allreduce(TotalKine);
    TotalOmega = Allreduce(TotalOmega);
    TotalAreaNu = Allreduce(TotalAreaNu);
    TotalAreaKine = Allreduce(TotalAreaKine);
    TotalAreaOmega = Allreduce(TotalAreaOmega);

    TotalMassNu = Allreduce(TotalMassNu);
    TotalMassKine = Allreduce(TotalMassKine);
    TotalMassOmega = Allreduce(TotalMassOmega);

    su2double* buffer = new su2double[max(nVar,nDim)];

    auto Allreduce_inplace = [buffer](int size, su2double* x) {
      SU2_MPI::Allreduce(x, buffer, size, MPI_DOUBLE, MPI_SUM, SU2_MPI::GetComm());
      for(int i=0; i<size; ++i) x[i] = buffer[i];
    };

    Allreduce_inplace(nVar, TotalFluxes);
    Allreduce_inplace(nDim, TotalVelocity);
    Allreduce_inplace(nDim, TotalAreaVelocity);
    Allreduce_inplace(nDim, TotalMassVelocity);

    delete [] buffer;

#endif

    for (iMarker = 0; iMarker < config->GetnMarker_All(); iMarker++){
      for (iMarkerTP=1; iMarkerTP < config->GetnMarker_Turbomachinery()+1; iMarkerTP++){
        if (config->GetMarker_All_Turbomachinery(iMarker) == iMarkerTP){
          if (config->GetMarker_All_TurbomachineryFlag(iMarker) == marker_flag){

            TotalArea           = geometry->GetSpanArea(iMarker,iSpan);
            AverageTurboNormal  = geometry->GetAverageTurboNormal(iMarker,iSpan);
            nVert               = geometry->GetnTotVertexSpan(iMarker,iSpan);

            /*--- compute normal Mach number as a check for massflow average and mixedout average ---*/
            GetFluidModel()->SetTDState_Prho(TotalAreaPressure/TotalArea, TotalAreaDensity / TotalArea);
            soundSpeed = GetFluidModel()->GetSoundSpeed();
            MachTest   = TotalFluxes[0]/(TotalAreaDensity*soundSpeed);

            /*--- Compute the averaged value for the boundary of interest for the span of interest ---*/

            /*--- compute algebraic average ---*/
            avgDensity        = TotalDensity / nVert;
            avgPressure       = TotalPressure / nVert;
            for (iDim = 0; iDim < nDim; iDim++) avgVelocity[iDim] = TotalVelocity[iDim] / nVert;
            avgKine           = TotalKine/nVert;
            avgOmega          = TotalOmega/nVert;
            avgNu             = TotalNu/nVert;

            /*--- compute area average ---*/
            avgAreaDensity     = TotalAreaDensity / TotalArea;
            avgAreaPressure    = TotalAreaPressure / TotalArea;
            for (iDim = 0; iDim < nDim; iDim++) avgAreaVelocity[iDim] = TotalAreaVelocity[iDim] / TotalArea;
            avgAreaKine        = TotalAreaKine / TotalArea;
            avgAreaOmega       = TotalAreaOmega / TotalArea;
            avgAreaNu          = TotalAreaNu / TotalArea;

            /*--- compute mass-flow average ---*/
            if (abs(MachTest)< config->GetAverageMachLimit()) {
              avgMassDensity   = avgAreaDensity;
              avgMassPressure  = avgAreaPressure;
              for (iDim = 0; iDim < nDim; iDim++) avgMassVelocity[iDim] = avgAreaVelocity[iDim];
              avgMassKine      = avgAreaKine;
              avgMassOmega     = avgAreaOmega;
              avgMassNu        = avgAreaNu;
            }else{
              avgMassDensity     = TotalMassDensity / TotalFluxes[0];
              avgMassPressure    = TotalMassPressure / TotalFluxes[0];
              for (iDim = 0; iDim < nDim; iDim++) avgMassVelocity[iDim] = TotalMassVelocity[iDim] / TotalFluxes[0];
              avgMassKine        = TotalMassKine / TotalFluxes[0];
              avgMassOmega       = TotalMassOmega / TotalFluxes[0];
              avgMassNu          = TotalMassNu / TotalFluxes[0];
            }
            /*--- compute mixed-out average ---*/
            for (iVar = 0; iVar<nVar; iVar++){
              AverageFlux[iMarker][iSpan][iVar]   = TotalFluxes[iVar]/TotalArea;
              SpanTotalFlux[iMarker][iSpan][iVar] = TotalFluxes[iVar];
            }
            val_init_pressure = OldAveragePressure[iMarker][iSpan];

            if (abs(MachTest)< config->GetAverageMachLimit()) {
              avgMixDensity    = avgAreaDensity;
              avgMixPressure   = avgAreaPressure;
              for (iDim = 0; iDim < nDim; iDim++)
                avgMixVelocity[iDim] = avgAreaVelocity[iDim];
              ComputeTurboVelocity(avgMixVelocity, AverageTurboNormal , avgMixTurboVelocity, marker_flag, config->GetKind_TurboMachinery(iZone));
              avgMixKine       = avgAreaKine;
              avgMixOmega      = avgAreaOmega;
              avgMixNu         = avgAreaNu;
            }else {
              MixedOut_Average (config, val_init_pressure, AverageFlux[iMarker][iSpan], AverageTurboNormal, avgMixPressure, avgMixDensity);
              avgMixTurboVelocity[0]         = ( AverageFlux[iMarker][iSpan][1] - avgMixPressure) / AverageFlux[iMarker][iSpan][0];
              for (iDim = 2; iDim < nDim +1;iDim++)
                avgMixTurboVelocity[iDim-1]  = AverageFlux[iMarker][iSpan][iDim] / AverageFlux[iMarker][iSpan][0];

              if (avgMixDensity!= avgMixDensity || avgMixPressure!= avgMixPressure || avgMixPressure < 0.0 || avgMixDensity < 0.0 ){
                val_init_pressure = avgAreaPressure;
                MixedOut_Average (config, val_init_pressure, AverageFlux[iMarker][iSpan], AverageTurboNormal, avgMixPressure, avgMixDensity);
                avgMixTurboVelocity[0]          = ( AverageFlux[iMarker][iSpan][1] - avgMixPressure) / AverageFlux[iMarker][iSpan][0];
                for (iDim = 2; iDim < nDim +1;iDim++)
                  avgMixTurboVelocity[iDim-1]   = AverageFlux[iMarker][iSpan][iDim] / AverageFlux[iMarker][iSpan][0];
              }
              avgMixKine       = avgMassKine;
              avgMixOmega      = avgMassOmega;
              avgMixNu         = avgMassNu;
            }

            /*--- Store averaged value for the selected average method ---*/
            switch(average_process){
            case ALGEBRAIC:
              AverageDensity[iMarker][iSpan]  = avgDensity;
              AveragePressure[iMarker][iSpan] = avgPressure;
              ComputeTurboVelocity(avgVelocity, AverageTurboNormal , AverageTurboVelocity[iMarker][iSpan], marker_flag, config->GetKind_TurboMachinery(iZone));
              AverageKine[iMarker][iSpan]     = avgKine;
              AverageOmega[iMarker][iSpan]    = avgOmega;
              AverageNu[iMarker][iSpan]       = avgNu;
              break;

            case AREA:
              AverageDensity[iMarker][iSpan]  = avgAreaDensity;
              AveragePressure[iMarker][iSpan] = avgAreaPressure;
              ComputeTurboVelocity(avgAreaVelocity, AverageTurboNormal , AverageTurboVelocity[iMarker][iSpan], marker_flag, config->GetKind_TurboMachinery(iZone));
              AverageKine[iMarker][iSpan]     = avgAreaKine;
              AverageOmega[iMarker][iSpan]    = avgAreaOmega;
              AverageNu[iMarker][iSpan]       = avgAreaNu;
              break;

            case MASSFLUX:
              AverageDensity[iMarker][iSpan]  = avgMassDensity;
              AveragePressure[iMarker][iSpan] = avgMassPressure;
              ComputeTurboVelocity(avgAreaVelocity, AverageTurboNormal , AverageTurboVelocity[iMarker][iSpan], marker_flag, config->GetKind_TurboMachinery(iZone));
              AverageKine[iMarker][iSpan]     = avgMassKine;
              AverageOmega[iMarker][iSpan]    = avgMassOmega;
              AverageNu[iMarker][iSpan]       = avgMassNu;
              break;

            case MIXEDOUT:
              AverageDensity[iMarker][iSpan] = avgMixDensity;
              AveragePressure[iMarker][iSpan] = avgMixPressure;
              for (iDim = 0; iDim < nDim; iDim++) AverageTurboVelocity[iMarker][iSpan][iDim] = avgMixTurboVelocity[iDim];
              AverageKine[iMarker][iSpan]     = avgMixKine;
              AverageOmega[iMarker][iSpan]    = avgMixOmega;
              AverageNu[iMarker][iSpan]       = avgMixNu;
              break;

            default:
              SU2_MPI::Error(" Invalid AVERAGE PROCESS input!", CURRENT_FUNCTION);
              break;
            }

            /* --- check if averaged quantities are correct otherwise reset the old quantities ---*/
            if (AverageDensity[iMarker][iSpan]!= AverageDensity[iMarker][iSpan] || AveragePressure[iMarker][iSpan]!= AveragePressure[iMarker][iSpan]){
              cout<<"nan in mixing process routine for iSpan: " << iSpan<< " in marker " << config->GetMarker_All_TagBound(iMarker)<< endl;
              AverageDensity[iMarker][iSpan]               = OldAverageDensity[iMarker][iSpan];
              AveragePressure[iMarker][iSpan]              = OldAveragePressure[iMarker][iSpan];
              for(iDim = 0; iDim < nDim;iDim++)
                AverageTurboVelocity[iMarker][iSpan][iDim] = OldAverageTurboVelocity[iMarker][iSpan][iDim];
            }


            if (AverageDensity[iMarker][iSpan] < 0.0 || AveragePressure[iMarker][iSpan] < 0.0){
              cout << " negative density or pressure in mixing process routine for iSpan: " << iSpan<< " in marker " << config->GetMarker_All_TagBound(iMarker)<< endl;
              AverageDensity[iMarker][iSpan]               = OldAverageDensity[iMarker][iSpan];
              AveragePressure[iMarker][iSpan]              = OldAveragePressure[iMarker][iSpan];
              for(iDim = 0; iDim < nDim;iDim++)
                AverageTurboVelocity[iMarker][iSpan][iDim] = OldAverageTurboVelocity[iMarker][iSpan][iDim];
            }

            /* --- update old average solution ---*/
            OldAverageDensity[iMarker][iSpan]               = AverageDensity[iMarker][iSpan];
            OldAveragePressure[iMarker][iSpan]              = AveragePressure[iMarker][iSpan];
            for(iDim = 0; iDim < nDim;iDim++)
              OldAverageTurboVelocity[iMarker][iSpan][iDim] = AverageTurboVelocity[iMarker][iSpan][iDim];

            /*--- to avoid back flow ---*/
            if (AverageTurboVelocity[iMarker][iSpan][0] < 0.0){
              AverageTurboVelocity[iMarker][iSpan][0]       = soundSpeed*config->GetAverageMachLimit();
            }

            /*--- compute cartesian average Velocity ---*/
            ComputeBackVelocity(AverageTurboVelocity[iMarker][iSpan], AverageTurboNormal , AverageVelocity[iMarker][iSpan], marker_flag, config->GetKind_TurboMachinery(iZone));


            /*--- Store averaged performance value for the selected average method ---*/
            switch(performance_average_process){
            case ALGEBRAIC:
              if(marker_flag == INFLOW){
                DensityIn[iMarkerTP - 1][iSpan]   = avgDensity;
                PressureIn[iMarkerTP - 1][iSpan]  = avgPressure;
                ComputeTurboVelocity(avgVelocity, AverageTurboNormal , TurboVelocityIn[iMarkerTP -1][iSpan], marker_flag, config->GetKind_TurboMachinery(iZone));
                KineIn[iMarkerTP - 1][iSpan]      = avgKine;
                OmegaIn[iMarkerTP - 1][iSpan]     = avgOmega;
                NuIn[iMarkerTP - 1][iSpan]        = avgNu;
              }
              else{
                DensityOut[iMarkerTP - 1][iSpan]  = avgDensity;
                PressureOut[iMarkerTP - 1][iSpan] = avgPressure;
                ComputeTurboVelocity(avgVelocity, AverageTurboNormal , TurboVelocityOut[iMarkerTP -1][iSpan], marker_flag, config->GetKind_TurboMachinery(iZone));
                KineOut[iMarkerTP - 1][iSpan]     = avgKine;
                OmegaOut[iMarkerTP - 1][iSpan]    = avgOmega;
                NuOut[iMarkerTP - 1][iSpan]       = avgNu;
              }

              break;
            case AREA:
              if(marker_flag == INFLOW){
                DensityIn[iMarkerTP - 1][iSpan]   = avgAreaDensity;
                PressureIn[iMarkerTP - 1][iSpan]  = avgAreaPressure;
                ComputeTurboVelocity(avgAreaVelocity, AverageTurboNormal , TurboVelocityIn[iMarkerTP -1][iSpan], marker_flag, config->GetKind_TurboMachinery(iZone));
                KineIn[iMarkerTP - 1][iSpan]      = avgAreaKine;
                OmegaIn[iMarkerTP - 1][iSpan]     = avgAreaOmega;
                NuIn[iMarkerTP - 1][iSpan]        = avgAreaNu;
              }
              else{
                DensityOut[iMarkerTP - 1][iSpan]  = avgAreaDensity;
                PressureOut[iMarkerTP - 1][iSpan] = avgAreaPressure;
                ComputeTurboVelocity(avgAreaVelocity, AverageTurboNormal , TurboVelocityOut[iMarkerTP -1][iSpan], marker_flag, config->GetKind_TurboMachinery(iZone));
                KineOut[iMarkerTP - 1][iSpan]     = avgAreaKine;
                OmegaOut[iMarkerTP - 1][iSpan]    = avgAreaOmega;
                NuOut[iMarkerTP - 1][iSpan]       = avgAreaNu/TotalArea;
              }
              break;

            case MASSFLUX:
              if(marker_flag == INFLOW){
                DensityIn[iMarkerTP - 1][iSpan]   = avgMassDensity;
                PressureIn[iMarkerTP - 1][iSpan]  = avgMassPressure;
                ComputeTurboVelocity(avgMassVelocity, AverageTurboNormal , TurboVelocityIn[iMarkerTP -1][iSpan], marker_flag, config->GetKind_TurboMachinery(iZone));
                KineIn[iMarkerTP - 1][iSpan]      = avgMassKine;
                OmegaIn[iMarkerTP - 1][iSpan]     = avgMassOmega;
                NuIn[iMarkerTP - 1][iSpan]        = avgMassNu;
              }
              else{
                DensityOut[iMarkerTP - 1][iSpan]  = avgMassDensity;
                PressureOut[iMarkerTP - 1][iSpan] = avgMassPressure;
                ComputeTurboVelocity(avgMassVelocity, AverageTurboNormal , TurboVelocityOut[iMarkerTP -1][iSpan], marker_flag, config->GetKind_TurboMachinery(iZone));
                KineOut[iMarkerTP - 1][iSpan]     = avgMassKine;
                OmegaOut[iMarkerTP - 1][iSpan]    = avgMassOmega;
                NuOut[iMarkerTP - 1][iSpan]       = avgMassNu;
              }

              break;

            case MIXEDOUT:
              if (marker_flag == INFLOW){
                DensityIn[iMarkerTP - 1][iSpan]  = avgMixDensity;
                PressureIn[iMarkerTP - 1][iSpan] = avgMixPressure;
                for (iDim = 0; iDim < nDim; iDim++) TurboVelocityIn[iMarkerTP -1][iSpan][iDim] = avgMixTurboVelocity[iDim];
                KineIn[iMarkerTP - 1][iSpan]     = avgMixKine;
                OmegaIn[iMarkerTP - 1][iSpan]    = avgMixOmega;
                NuIn[iMarkerTP - 1][iSpan]       = avgMixNu;
              }
              else{
                DensityOut[iMarkerTP - 1][iSpan]  = avgMixDensity;
                PressureOut[iMarkerTP - 1][iSpan] = avgMixPressure;
                for (iDim = 0; iDim < nDim; iDim++) TurboVelocityOut[iMarkerTP -1][iSpan][iDim] = avgMixTurboVelocity[iDim];
                KineOut[iMarkerTP - 1][iSpan]     = avgMixKine;
                OmegaOut[iMarkerTP - 1][iSpan]    = avgMixOmega;
                NuOut[iMarkerTP - 1][iSpan]       = avgMixNu;
              }
              break;

            default:
              SU2_MPI::Error(" Invalid MIXING_PROCESS input!", CURRENT_FUNCTION);
              break;
            }
          }
        }
      }
    }
  }

  /*--- Compute Outlet Static Pressure if Radial equilibrium is imposed ---*/

  for (iMarker = 0; iMarker < config->GetnMarker_All(); iMarker++){
    for (iMarkerTP=1; iMarkerTP < config->GetnMarker_Turbomachinery()+1; iMarkerTP++){
      if (config->GetMarker_All_Turbomachinery(iMarker) == iMarkerTP){
        if (config->GetMarker_All_TurbomachineryFlag(iMarker) == marker_flag){
          Marker_Tag         = config->GetMarker_All_TagBound(iMarker);
          if(config->GetBoolGiles() || config->GetBoolRiemann()){
            if(config->GetBoolRiemann()){
              if(config->GetKind_Data_Riemann(Marker_Tag) == RADIAL_EQUILIBRIUM){
                RadialEquilibriumPressure[iMarker][nSpanWiseSections/2] = config->GetRiemann_Var1(Marker_Tag)/config->GetPressure_Ref();
                for (iSpan= nSpanWiseSections/2; iSpan < nSpanWiseSections-1; iSpan++){
                  Radius2    = geometry->GetTurboRadius(iMarker,iSpan+1);
                  Radius1    = geometry->GetTurboRadius(iMarker,iSpan);
                  Vt2        = AverageTurboVelocity[iMarker][iSpan +1][1]*AverageTurboVelocity[iMarker][iSpan +1][1];
                  RadialEquilibriumPressure[iMarker][iSpan +1] =  RadialEquilibriumPressure[iMarker][iSpan] + AverageDensity[iMarker][iSpan +1]*Vt2/Radius2*(Radius2 - Radius1);
                }
                for (iSpan= nSpanWiseSections/2; iSpan > 0; iSpan--){
                  Radius2    = geometry->GetTurboRadius(iMarker,iSpan);
                  Radius1    = geometry->GetTurboRadius(iMarker,iSpan-1);
                  Vt2        = AverageTurboVelocity[iMarker][iSpan - 1][1]*AverageTurboVelocity[iMarker][iSpan - 1][1];
                  Radius1    = (Radius1 > EPS)? Radius1 : Radius2;
                  RadialEquilibriumPressure[iMarker][iSpan -1] =  RadialEquilibriumPressure[iMarker][iSpan] - AverageDensity[iMarker][iSpan -1]*Vt2/Radius1*(Radius2 - Radius1);
                }
              }
            }
            else{
              if(config->GetKind_Data_Giles(Marker_Tag) == RADIAL_EQUILIBRIUM){
                RadialEquilibriumPressure[iMarker][nSpanWiseSections/2] = config->GetGiles_Var1(Marker_Tag)/config->GetPressure_Ref();
                for (iSpan= nSpanWiseSections/2; iSpan < nSpanWiseSections-1; iSpan++){
                  Radius2    = geometry->GetTurboRadius(iMarker,iSpan+1);
                  Radius1    = geometry->GetTurboRadius(iMarker,iSpan);
                  Vt2        = AverageTurboVelocity[iMarker][iSpan +1][1]*AverageTurboVelocity[iMarker][iSpan +1][1];
                  RadialEquilibriumPressure[iMarker][iSpan +1] =  RadialEquilibriumPressure[iMarker][iSpan] + AverageDensity[iMarker][iSpan +1]*Vt2/Radius2*(Radius2 - Radius1);
                }
                for (iSpan= nSpanWiseSections/2; iSpan > 0; iSpan--){
                  Radius2    = geometry->GetTurboRadius(iMarker,iSpan);
                  Radius1    = geometry->GetTurboRadius(iMarker,iSpan-1);
                  Vt2        = AverageTurboVelocity[iMarker][iSpan -1][1]*AverageTurboVelocity[iMarker][iSpan - 1][1];
                  Radius1    = (Radius1 > EPS)? Radius1 : Radius2;
                  RadialEquilibriumPressure[iMarker][iSpan -1] =  RadialEquilibriumPressure[iMarker][iSpan] - AverageDensity[iMarker][iSpan -1]*Vt2/Radius1*(Radius2 - Radius1);
                }
              }
            }
          }
        }
      }
    }
  }

  /*--- Free locally allocated memory ---*/
  delete [] Velocity;
  delete [] UnitNormal;
  delete [] TurboNormal;
  delete [] TurboVelocity;
  delete [] TotalVelocity;
  delete [] TotalAreaVelocity;
  delete [] TotalFluxes;
  delete [] TotalMassVelocity;
  delete [] avgVelocity;
  delete [] avgAreaVelocity;
  delete [] avgMassVelocity;
  delete [] avgMixVelocity;
  delete [] avgMixTurboVelocity;

}

void CEulerSolver::MixedOut_Average (CConfig *config, su2double val_init_pressure, const su2double *val_Averaged_Flux,
                                     const su2double *val_normal, su2double& pressure_mix, su2double& density_mix) {

  su2double dx, f, df, resdl = 1.0E+05;
  unsigned short iter = 0, iDim;
  su2double relax_factor = config->GetMixedout_Coeff(0);
  su2double toll = config->GetMixedout_Coeff(1);
  unsigned short maxiter = SU2_TYPE::Int(config->GetMixedout_Coeff(2));
  su2double dhdP, dhdrho, enthalpy_mix, velsq, *vel;

  vel = new su2double[nDim];

  pressure_mix = val_init_pressure;

  /*--- Newton-Raphson's method with central difference formula ---*/

  while ( iter <= maxiter ) {

    density_mix = val_Averaged_Flux[0]*val_Averaged_Flux[0]/(val_Averaged_Flux[1] - pressure_mix);
    GetFluidModel()->SetTDState_Prho(pressure_mix, density_mix);
    enthalpy_mix = GetFluidModel()->GetStaticEnergy() + (pressure_mix)/(density_mix);

    GetFluidModel()->ComputeDerivativeNRBC_Prho(pressure_mix, density_mix);
    dhdP   = GetFluidModel()->GetdhdP_rho();
    dhdrho = GetFluidModel()->Getdhdrho_P();

    vel[0]  = (val_Averaged_Flux[1] - pressure_mix) / val_Averaged_Flux[0];
    for (iDim = 1; iDim < nDim; iDim++) {
      vel[iDim]  = val_Averaged_Flux[iDim+1] / val_Averaged_Flux[0];
    }

    velsq = 0.0;
    for (unsigned short iDim = 0; iDim < nDim; iDim++) {
      velsq += vel[iDim]*vel[iDim];
    }
    f = val_Averaged_Flux[nDim+1] - val_Averaged_Flux[0]*(enthalpy_mix + velsq/2);
    df = -val_Averaged_Flux[0]*(dhdP - 1/density_mix) - dhdrho*density_mix*density_mix/val_Averaged_Flux[0];
    dx = -f/df;
    resdl = dx/val_init_pressure;
    pressure_mix += relax_factor*dx;

    iter += 1;
    if ( abs(resdl) <= toll ) {
      break;
    }

  }

  density_mix = val_Averaged_Flux[0]*val_Averaged_Flux[0]/(val_Averaged_Flux[1] - pressure_mix);

  delete [] vel;

}

void CEulerSolver::GatherInOutAverageValues(CConfig *config, CGeometry *geometry){

  unsigned short iMarker, iMarkerTP;
  unsigned short iSpan;
  int markerTP;
  su2double     densityIn, pressureIn, normalVelocityIn, tangVelocityIn, radialVelocityIn;
  su2double     densityOut, pressureOut, normalVelocityOut, tangVelocityOut, radialVelocityOut;
  su2double     kineIn, omegaIn, nuIn, kineOut, omegaOut, nuOut;
  //TODO (turbo) implement interpolation so that Inflow and Outflow spanwise section can be different

  for (iSpan= 0; iSpan < nSpanWiseSections + 1 ; iSpan++) {

#ifdef HAVE_MPI
    unsigned short i, n1, n2, n1t,n2t;
    su2double *TurbPerfIn= NULL,*TurbPerfOut= NULL;
    su2double *TotTurbPerfIn = NULL,*TotTurbPerfOut = NULL;
    int *TotMarkerTP = NULL;

    n1          = 8;
    n2          = 8;
    n1t         = n1*size;
    n2t         = n2*size;
    TurbPerfIn  = new su2double[n1];
    TurbPerfOut = new su2double[n2];

    for (i=0;i<n1;i++)
      TurbPerfIn[i]    = -1.0;
    for (i=0;i<n2;i++)
      TurbPerfOut[i]   = -1.0;
#endif

    densityIn            = -1.0;
    pressureIn           = -1.0;
    normalVelocityIn     = -1.0;
    tangVelocityIn       = -1.0;
    radialVelocityIn     = -1.0;
    densityOut           = -1.0;
    pressureOut          = -1.0;
    normalVelocityOut    = -1.0;
    tangVelocityOut      = -1.0;
    radialVelocityOut    = -1.0;
    kineIn               = -1.0;
    omegaIn              = -1.0;
    nuIn                 = -1.0;
    kineOut              = -1.0;
    omegaOut             = -1.0;
    nuOut                = -1.0;

    markerTP             = -1;

    for (iMarker = 0; iMarker < config->GetnMarker_All(); iMarker++){
      for (iMarkerTP = 1; iMarkerTP < config->GetnMarker_Turbomachinery()+1; iMarkerTP++){
        if (config->GetMarker_All_Turbomachinery(iMarker) == iMarkerTP){
          if (config->GetMarker_All_TurbomachineryFlag(iMarker) == INFLOW){
            markerTP            = iMarkerTP;
            densityIn           = DensityIn[iMarkerTP -1][iSpan];
            pressureIn          = PressureIn[iMarkerTP -1][iSpan];
            normalVelocityIn    = TurboVelocityIn[iMarkerTP -1][iSpan][0];
            tangVelocityIn      = TurboVelocityIn[iMarkerTP -1][iSpan][1];
            if (nDim ==3){
              radialVelocityIn  = TurboVelocityIn[iMarkerTP -1][iSpan][2];
            }
            kineIn              = KineIn[iMarkerTP -1][iSpan];
            omegaIn             = OmegaIn[iMarkerTP -1][iSpan];
            nuIn                = NuIn[iMarkerTP -1][iSpan];

#ifdef HAVE_MPI
            TurbPerfIn[0]  = densityIn;
            TurbPerfIn[1]  = pressureIn;
            TurbPerfIn[2]  = normalVelocityIn;
            TurbPerfIn[3]  = tangVelocityIn;
            TurbPerfIn[4]  = radialVelocityIn;
            TurbPerfIn[5]  = kineIn;
            TurbPerfIn[6]  = omegaIn;
            TurbPerfIn[7]  = nuIn;
#endif
          }

          /*--- retrieve outlet information ---*/
          if (config->GetMarker_All_TurbomachineryFlag(iMarker) == OUTFLOW){
            densityOut           = DensityOut[iMarkerTP -1][iSpan];
            pressureOut          = PressureOut[iMarkerTP -1][iSpan];
            normalVelocityOut    = TurboVelocityOut[iMarkerTP -1][iSpan][0];
            tangVelocityOut      = TurboVelocityOut[iMarkerTP -1][iSpan][1];
            if (nDim ==3){
              radialVelocityOut  = TurboVelocityOut[iMarkerTP -1][iSpan][2];
            }
            kineOut              = KineOut[iMarkerTP -1][iSpan];
            omegaOut             = OmegaOut[iMarkerTP -1][iSpan];
            nuOut                = NuOut[iMarkerTP -1][iSpan];

#ifdef HAVE_MPI
            TurbPerfOut[0]  = densityOut;
            TurbPerfOut[1]  = pressureOut;
            TurbPerfOut[2]  = normalVelocityOut;
            TurbPerfOut[3]  = tangVelocityOut;
            TurbPerfOut[4]  = radialVelocityOut;
            TurbPerfOut[5]  = kineOut;
            TurbPerfOut[6]  = omegaOut;
            TurbPerfOut[7]  = nuOut;
#endif
          }
        }
      }
    }

#ifdef HAVE_MPI
    if (rank == MASTER_NODE){
      TotTurbPerfIn       = new su2double[n1t];
      TotTurbPerfOut      = new su2double[n2t];
      for (i=0;i<n1t;i++)
        TotTurbPerfIn[i]  = -1.0;
      for (i=0;i<n2t;i++)
        TotTurbPerfOut[i] = -1.0;
      TotMarkerTP = new int[size];
      for(i=0; i<size; i++){
        TotMarkerTP[i]    = -1;
      }
    }
    SU2_MPI::Gather(TurbPerfIn, n1, MPI_DOUBLE, TotTurbPerfIn, n1, MPI_DOUBLE, MASTER_NODE, SU2_MPI::GetComm());
    SU2_MPI::Gather(TurbPerfOut, n2, MPI_DOUBLE,TotTurbPerfOut, n2, MPI_DOUBLE, MASTER_NODE, SU2_MPI::GetComm());
    SU2_MPI::Gather(&markerTP, 1, MPI_INT,TotMarkerTP, 1, MPI_INT, MASTER_NODE, SU2_MPI::GetComm());
    if (rank == MASTER_NODE){
      delete [] TurbPerfIn, delete [] TurbPerfOut;
    }

    if (rank == MASTER_NODE){
      for (i=0;i<size;i++){
        if(TotTurbPerfIn[n1*i] > 0.0){
          densityIn        = TotTurbPerfIn[n1*i];
          pressureIn       = TotTurbPerfIn[n1*i+1];
          normalVelocityIn = TotTurbPerfIn[n1*i+2];
          tangVelocityIn   = TotTurbPerfIn[n1*i+3];
          radialVelocityIn = TotTurbPerfIn[n1*i+4];
          kineIn           = TotTurbPerfIn[n1*i+5];
          omegaIn          = TotTurbPerfIn[n1*i+6];
          nuIn             = TotTurbPerfIn[n1*i+7];
          markerTP         = TotMarkerTP[i];
        }

        if(TotTurbPerfOut[n2*i] > 0.0){
          densityOut        = TotTurbPerfOut[n1*i];
          pressureOut       = TotTurbPerfOut[n1*i+1];
          normalVelocityOut = TotTurbPerfOut[n1*i+2];
          tangVelocityOut   = TotTurbPerfOut[n1*i+3];
          radialVelocityOut = TotTurbPerfOut[n1*i+4];
          kineOut           = TotTurbPerfOut[n1*i+5];
          omegaOut          = TotTurbPerfOut[n1*i+6];
          nuOut             = TotTurbPerfOut[n1*i+7];
        }
      }

      delete [] TotTurbPerfIn, delete [] TotTurbPerfOut; delete [] TotMarkerTP;
    }

#endif

    if (rank == MASTER_NODE && markerTP > -1){
      /*----Quantities needed for computing the turbomachinery performance -----*/
      DensityIn[markerTP -1][iSpan]              = densityIn;
      PressureIn[markerTP -1][iSpan]             = pressureIn;
      TurboVelocityIn[markerTP -1][iSpan][0]     = normalVelocityIn;
      TurboVelocityIn[markerTP -1][iSpan][1]     = tangVelocityIn;
      if (nDim == 3)
        TurboVelocityIn[markerTP -1][iSpan][2]   = radialVelocityIn;
      KineIn[markerTP -1][iSpan]                 = kineIn;
      OmegaIn[markerTP -1][iSpan]                = omegaIn;
      NuIn[markerTP -1][iSpan]                   = nuIn;

      DensityOut[markerTP -1][iSpan]             = densityOut;
      PressureOut[markerTP -1][iSpan]            = pressureOut;
      TurboVelocityOut[markerTP -1][iSpan][0]    = normalVelocityOut;
      TurboVelocityOut[markerTP -1][iSpan][1]    = tangVelocityOut;
      if (nDim == 3)
        TurboVelocityOut[markerTP -1][iSpan][2]  = radialVelocityOut;
      KineOut[markerTP -1][iSpan]                = kineOut;
      OmegaOut[markerTP -1][iSpan]               = omegaOut;
      NuOut[markerTP -1][iSpan]                  = nuOut;
    }
  }
}<|MERGE_RESOLUTION|>--- conflicted
+++ resolved
@@ -2214,20 +2214,11 @@
 void CEulerSolver::Preprocessing(CGeometry *geometry, CSolver **solver_container, CConfig *config, unsigned short iMesh,
                                  unsigned short iRKStep, unsigned short RunTime_EqSystem, bool Output) {
 
-<<<<<<< HEAD
-  const unsigned long InnerIter = config->GetInnerIter();
-  const bool cont_adjoint     = config->GetContinuous_Adjoint();
-  const bool muscl            = (config->GetMUSCL_Flow() || (cont_adjoint && config->GetKind_ConvNumScheme_AdjFlow() == ROE));
-  const bool limiter          = (config->GetKind_SlopeLimit_Flow() != NO_LIMITER) && (InnerIter <= config->GetLimiterIter());
-  const bool center           = (config->GetKind_ConvNumScheme_Flow() == SPACE_CENTERED) || (cont_adjoint && config->GetKind_ConvNumScheme_AdjFlow() == SPACE_CENTERED);
-  const bool edge_limiter     = config->GetEdgeLimiter_Flow();
-=======
   const auto InnerIter = config->GetInnerIter();
   const bool muscl = config->GetMUSCL_Flow() && (iMesh == MESH_0);
   const bool center = (config->GetKind_ConvNumScheme_Flow() == SPACE_CENTERED);
   const bool limiter = (config->GetKind_SlopeLimit_Flow() != NO_LIMITER) && (InnerIter <= config->GetLimiterIter());
-  const bool van_albada = (config->GetKind_SlopeLimit_Flow() == VAN_ALBADA_EDGE);
->>>>>>> 61c856d2
+  const bool edge_limiter = config->GetEdgeLimiter_Flow();
 
   /*--- Common preprocessing steps. ---*/
 
@@ -2250,12 +2241,7 @@
 
     /*--- Limiter computation ---*/
 
-<<<<<<< HEAD
-    if (limiter && (iMesh == MESH_0) && !Output && !edge_limiter)
-      SetPrimitive_Limiter(geometry, config);
-=======
-    if (limiter && !van_albada) SetPrimitive_Limiter(geometry, config);
->>>>>>> 61c856d2
+    if (limiter && !edge_limiter) SetPrimitive_Limiter(geometry, config);
   }
 }
 
@@ -2344,305 +2330,6 @@
     EdgeFluxResidual(geometry, solver_container, config);
     return;
   }
-
-  const auto InnerIter        = config->GetInnerIter();
-  const bool implicit         = (config->GetKind_TimeIntScheme() == EULER_IMPLICIT);
-  const bool ideal_gas        = (config->GetKind_FluidModel() == STANDARD_AIR) ||
-                                (config->GetKind_FluidModel() == IDEAL_GAS);
-
-  const bool roe_turkel       = (config->GetKind_Upwind_Flow() == TURKEL);
-  const bool low_mach_corr    = config->Low_Mach_Correction();
-  const auto kind_dissipation = config->GetKind_RoeLowDiss();
-
-  const bool muscl            = (config->GetMUSCL_Flow() && (iMesh == MESH_0));
-  const bool limiter          = (config->GetKind_SlopeLimit_Flow() != NO_LIMITER) &&
-                                (InnerIter <= config->GetLimiterIter());
-  const bool van_albada       = (config->GetKind_SlopeLimit_Flow() == VAN_ALBADA_EDGE);
-
-  /*--- Non-physical counter. ---*/
-  unsigned long counter_local = 0;
-  SU2_OMP_MASTER
-  ErrorCounter = 0;
-
-  /*--- Pick one numerics object per thread. ---*/
-  CNumerics* numerics = numerics_container[CONV_TERM + omp_get_thread_num()*MAX_TERMS];
-
-  /*--- Static arrays of MUSCL-reconstructed primitives and secondaries (thread safety). ---*/
-  su2double Primitive_i[MAXNVAR] = {0.0}, Primitive_j[MAXNVAR] = {0.0};
-  su2double Secondary_i[MAXNVAR] = {0.0}, Secondary_j[MAXNVAR] = {0.0};
-
-  /*--- Loop over edge colors. ---*/
-  for (auto color : EdgeColoring)
-  {
-  /*--- Chunk size is at least OMP_MIN_SIZE and a multiple of the color group size. ---*/
-  SU2_OMP_FOR_DYN(nextMultiple(OMP_MIN_SIZE, color.groupSize))
-  for(auto k = 0ul; k < color.size; ++k) {
-
-    auto iEdge = color.indices[k];
-
-    unsigned short iDim, iVar;
-
-    /*--- Points in edge and normal vectors ---*/
-
-    auto iPoint = geometry->edges->GetNode(iEdge,0);
-    auto jPoint = geometry->edges->GetNode(iEdge,1);
-
-    numerics->SetNormal(geometry->edges->GetNormal(iEdge));
-
-    auto Coord_i = geometry->nodes->GetCoord(iPoint);
-    auto Coord_j = geometry->nodes->GetCoord(jPoint);
-
-    /*--- Roe Turkel preconditioning ---*/
-
-    if (roe_turkel) {
-      numerics->SetVelocity2_Inf(GeometryToolbox::SquaredNorm(nDim, config->GetVelocity_FreeStream()));
-    }
-
-    /*--- Grid movement ---*/
-
-    if (dynamic_grid) {
-      numerics->SetGridVel(geometry->nodes->GetGridVel(iPoint),
-                           geometry->nodes->GetGridVel(jPoint));
-    }
-
-    /*--- Get primitive and secondary variables ---*/
-
-    auto V_i = nodes->GetPrimitive(iPoint); auto V_j = nodes->GetPrimitive(jPoint);
-    auto S_i = nodes->GetSecondary(iPoint); auto S_j = nodes->GetSecondary(jPoint);
-
-    /*--- Set them with or without high order reconstruction using MUSCL strategy. ---*/
-
-    if (!muscl) {
-
-      numerics->SetPrimitive(V_i, V_j);
-      numerics->SetSecondary(S_i, S_j);
-
-    }
-    else {
-      /*--- Reconstruction ---*/
-
-      su2double Vector_ij[MAXNDIM] = {0.0};
-      for (iDim = 0; iDim < nDim; iDim++) {
-        Vector_ij[iDim] = 0.5*(Coord_j[iDim] - Coord_i[iDim]);
-      }
-
-      auto Gradient_i = nodes->GetGradient_Reconstruction(iPoint);
-      auto Gradient_j = nodes->GetGradient_Reconstruction(jPoint);
-
-      su2double *Limiter_i = nullptr, *Limiter_j = nullptr;
-
-      if (limiter) {
-        Limiter_i = nodes->GetLimiter_Primitive(iPoint);
-        Limiter_j = nodes->GetLimiter_Primitive(jPoint);
-      }
-
-      for (iVar = 0; iVar < nPrimVarGrad; iVar++) {
-
-        su2double Project_Grad_i = 0.0;
-        su2double Project_Grad_j = 0.0;
-
-        for (iDim = 0; iDim < nDim; iDim++) {
-          Project_Grad_i += Vector_ij[iDim]*Gradient_i[iVar][iDim];
-          Project_Grad_j -= Vector_ij[iDim]*Gradient_j[iVar][iDim];
-        }
-
-<<<<<<< HEAD
-        if(viscous) {
-          Local_Delta_Time_Visc = nodes->GetLocalCFL(iPoint)*K_v*Vol*Vol/ nodes->GetMax_Lambda_Visc(iPoint);
-          Local_Delta_Time = min(Local_Delta_Time, Local_Delta_Time_Visc);
-        }
-
-        minDt = min(minDt, Local_Delta_Time);
-        maxDt = max(maxDt, Local_Delta_Time);
-
-        nodes->SetDelta_Time(iPoint, min(Local_Delta_Time, config->GetMax_DeltaTime()));
-      }
-      else {
-        nodes->SetDelta_Time(iPoint,0.0);
-      }
-    }
-    /*--- Min/max over threads. ---*/
-    SU2_OMP_CRITICAL
-    {
-      Min_Delta_Time = min(Min_Delta_Time, minDt);
-      Max_Delta_Time = max(Max_Delta_Time, maxDt);
-      Global_Delta_Time = Min_Delta_Time;
-    }
-    SU2_OMP_BARRIER
-  }
-
-  /*--- Compute the min/max dt (in parallel, now over mpi ranks). ---*/
-
-  SU2_OMP_MASTER
-  if (config->GetComm_Level() == COMM_FULL) {
-    su2double rbuf_time;
-    SU2_MPI::Allreduce(&Min_Delta_Time, &rbuf_time, 1, MPI_DOUBLE, MPI_MIN, MPI_COMM_WORLD);
-    Min_Delta_Time = rbuf_time;
-
-    SU2_MPI::Allreduce(&Max_Delta_Time, &rbuf_time, 1, MPI_DOUBLE, MPI_MAX, MPI_COMM_WORLD);
-    Max_Delta_Time = rbuf_time;
-  }
-  SU2_OMP_BARRIER
-
-  /*--- For exact time solution use the minimum delta time of the whole mesh. ---*/
-  if (time_stepping) {
-
-    /*--- If the unsteady CFL is set to zero, it uses the defined unsteady time step,
-     *    otherwise it computes the time step based on the unsteady CFL. ---*/
-
-    SU2_OMP_MASTER
-    {
-      if (config->GetUnst_CFL() == 0.0) {
-        Global_Delta_Time = config->GetDelta_UnstTime();
-      }
-      else {
-        Global_Delta_Time = Min_Delta_Time;
-      }
-      Max_Delta_Time = Global_Delta_Time;
-
-      config->SetDelta_UnstTimeND(Global_Delta_Time);
-    }
-    SU2_OMP_BARRIER
-
-    /*--- Sets the regular CFL equal to the unsteady CFL. ---*/
-
-    SU2_OMP_FOR_STAT(omp_chunk_size)
-    for (iPoint = 0; iPoint < nPointDomain; iPoint++) {
-      nodes->SetLocalCFL(iPoint, config->GetUnst_CFL());
-      nodes->SetDelta_Time(iPoint, Global_Delta_Time);
-    }
-
-  }
-
-  /*--- Recompute the unsteady time step for the dual time strategy if the unsteady CFL is diferent from 0. ---*/
-
-  if ((dual_time) && (Iteration == 0) && (config->GetUnst_CFL() != 0.0) && (iMesh == MESH_0)) {
-
-    /*--- Thread-local variable for reduction. ---*/
-    su2double glbDtND = 1e30;
-
-    SU2_OMP(for schedule(static,omp_chunk_size) nowait)
-    for (iPoint = 0; iPoint < nPointDomain; iPoint++) {
-      glbDtND = min(glbDtND, config->GetUnst_CFL()*Global_Delta_Time / nodes->GetLocalCFL(iPoint));
-    }
-    SU2_OMP_CRITICAL
-    Global_Delta_UnstTimeND = min(Global_Delta_UnstTimeND, glbDtND);
-    SU2_OMP_BARRIER
-
-    SU2_OMP_MASTER
-    {
-      SU2_MPI::Allreduce(&Global_Delta_UnstTimeND, &glbDtND, 1, MPI_DOUBLE, MPI_MIN, MPI_COMM_WORLD);
-      Global_Delta_UnstTimeND = glbDtND;
-
-      config->SetDelta_UnstTimeND(Global_Delta_UnstTimeND);
-    }
-    SU2_OMP_BARRIER
-  }
-
-  /*--- The pseudo local time (explicit integration) cannot be greater than the physical time ---*/
-
-  if (dual_time && !implicit) {
-    SU2_OMP_FOR_STAT(omp_chunk_size)
-    for (iPoint = 0; iPoint < nPointDomain; iPoint++) {
-      Local_Delta_Time = min((2.0/3.0)*config->GetDelta_UnstTimeND(), nodes->GetDelta_Time(iPoint));
-      nodes->SetDelta_Time(iPoint, Local_Delta_Time);
-    }
-  }
-
-}
-
-void CEulerSolver::Centered_Residual(CGeometry *geometry, CSolver **solver_container, CNumerics **numerics_container,
-                                     CConfig *config, unsigned short iMesh, unsigned short iRKStep) {
-
-  /*--- If possible use the vectorized numerics instead. ---*/
-  if (edgeNumerics) { EdgeFluxResidual(geometry, config); return; }
-
-  const bool implicit = (config->GetKind_TimeIntScheme() == EULER_IMPLICIT);
-  const bool jst_scheme = (config->GetKind_Centered_Flow() == JST) && (iMesh == MESH_0);
-  const bool jst_ke_scheme = (config->GetKind_Centered_Flow() == JST_KE) && (iMesh == MESH_0);
-
-  /*--- Pick one numerics object per thread. ---*/
-  CNumerics* numerics = numerics_container[CONV_TERM + omp_get_thread_num()*MAX_TERMS];
-
-  /*--- Loop over edge colors. ---*/
-  for (auto color : EdgeColoring)
-  {
-  /*--- Chunk size is at least OMP_MIN_SIZE and a multiple of the color group size. ---*/
-  SU2_OMP_FOR_DYN(nextMultiple(OMP_MIN_SIZE, color.groupSize))
-  for(auto k = 0ul; k < color.size; ++k) {
-
-    auto iEdge = color.indices[k];
-
-    /*--- Points in edge, set normal vectors, and number of neighbors ---*/
-
-    auto iPoint = geometry->edges->GetNode(iEdge,0);
-    auto jPoint = geometry->edges->GetNode(iEdge,1);
-
-    numerics->SetNormal(geometry->edges->GetNormal(iEdge));
-    numerics->SetNeighbor(geometry->nodes->GetnNeighbor(iPoint), geometry->nodes->GetnNeighbor(jPoint));
-
-    /*--- Set primitive variables w/o reconstruction ---*/
-
-    numerics->SetPrimitive(nodes->GetPrimitive(iPoint), nodes->GetPrimitive(jPoint));
-
-    /*--- Set the largest convective eigenvalue ---*/
-
-    numerics->SetLambda(nodes->GetLambda(iPoint), nodes->GetLambda(jPoint));
-
-    /*--- Set undivided laplacian an pressure based sensor ---*/
-
-    if (jst_scheme) {
-      numerics->SetUndivided_Laplacian(nodes->GetUndivided_Laplacian(iPoint),
-                                       nodes->GetUndivided_Laplacian(jPoint));
-    }
-    if (jst_scheme || jst_ke_scheme) {
-      numerics->SetSensor(nodes->GetSensor(iPoint), nodes->GetSensor(jPoint));
-    }
-
-    /*--- Grid movement ---*/
-
-    if (dynamic_grid) {
-      numerics->SetGridVel(geometry->nodes->GetGridVel(iPoint), geometry->nodes->GetGridVel(jPoint));
-    }
-
-    /*--- Compute residuals, and Jacobians ---*/
-
-    auto residual = numerics->ComputeResidual(config);
-
-    /*--- Update convective and artificial dissipation residuals. ---*/
-
-    if (ReducerStrategy) {
-      EdgeFluxes.SetBlock(iEdge, residual);
-      if (implicit)
-        Jacobian.SetBlocks(iEdge, residual.jacobian_i, residual.jacobian_j);
-    }
-    else {
-      LinSysRes.AddBlock(iPoint, residual);
-      LinSysRes.SubtractBlock(jPoint, residual);
-      if (implicit)
-        Jacobian.UpdateBlocks(iEdge, iPoint, jPoint, residual.jacobian_i, residual.jacobian_j);
-    }
-
-    /*--- Viscous contribution. ---*/
-
-    Viscous_Residual(iEdge, geometry, solver_container,
-                     numerics_container[VISC_TERM + omp_get_thread_num()*MAX_TERMS], config);
-  }
-  } // end color loop
-
-  if (ReducerStrategy) {
-    SumEdgeFluxes(geometry);
-    if (implicit)
-      Jacobian.SetDiagonalAsColumnSum();
-  }
-
-}
-
-void CEulerSolver::Upwind_Residual(CGeometry *geometry, CSolver **solver_container,
-                                   CNumerics **numerics_container, CConfig *config, unsigned short iMesh) {
-
-  /*--- If possible use the vectorized numerics instead. ---*/
-  if (edgeNumerics) { EdgeFluxResidual(geometry, config); return; }
 
   const auto InnerIter        = config->GetInnerIter();
   const bool implicit         = (config->GetKind_TimeIntScheme() == EULER_IMPLICIT);
@@ -2772,21 +2459,6 @@
               Limiter_j[iVar] = LimiterHelpers::pipernoFunction(Project_Grad_j, V_ij);
               break;
           }
-=======
-        if (limiter) {
-          if (van_albada) {
-            su2double V_ij = V_j[iVar] - V_i[iVar];
-            Limiter_i[iVar] = V_ij*( 2.0*Project_Grad_i + V_ij) / (4*pow(Project_Grad_i, 2) + pow(V_ij, 2) + EPS);
-            Limiter_j[iVar] = V_ij*(-2.0*Project_Grad_j + V_ij) / (4*pow(Project_Grad_j, 2) + pow(V_ij, 2) + EPS);
-          }
-          Primitive_i[iVar] = V_i[iVar] + Limiter_i[iVar]*Project_Grad_i;
-          Primitive_j[iVar] = V_j[iVar] + Limiter_j[iVar]*Project_Grad_j;
-        }
-        else {
-          Primitive_i[iVar] = V_i[iVar] + Project_Grad_i;
-          Primitive_j[iVar] = V_j[iVar] + Project_Grad_j;
-        }
->>>>>>> 61c856d2
 
           /*--- Limit projection ---*/
 
