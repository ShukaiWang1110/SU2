--- conflicted
+++ resolved
@@ -332,7 +332,6 @@
       auxFluidModel->SetTDState_T(Temperature_FreeStream, config->GetSpecies_Init());
       break;
 
-<<<<<<< HEAD
     case FLUID_FLAMELET:
 
       config->SetGas_Constant(UNIVERSAL_GAS_CONSTANT / (config->GetMolecular_Weight() / 1000.0));
@@ -345,8 +344,6 @@
       //redefine_fluid_model = false;
       break;
       
-=======
->>>>>>> bec052f6
     case DATADRIVEN_FLUID:
     
       auxFluidModel = new CDataDrivenFluid(config);
@@ -506,7 +503,7 @@
         break;
 
       case FLUID_FLAMELET:
-        fluidModel = new CFluidFlamelet(config, Pressure_Thermodynamic);
+        fluidModel = new CFluidFlamelet(config, Pressure_Thermodynamic, true);
         fluidModel->SetTDState_T(Temperature_FreeStreamND, config->GetSpecies_Init());
         break;
 
@@ -523,11 +520,7 @@
         break;
 
       case DATADRIVEN_FLUID:
-<<<<<<< HEAD
-        fluidModel = new CDataDrivenFluid(config);
-=======
         fluidModel = new CDataDrivenFluid(config, false);
->>>>>>> bec052f6
         fluidModel->SetTDState_T(Temperature_FreeStreamND);
         break;
 
