/*!
 * \file CDiscAdjSolver.cpp
 * \brief Main subroutines for solving the discrete adjoint problem.
 * \author T. Albring
 * \version 7.2.1 "Blackbird"
 *
 * SU2 Project Website: https://su2code.github.io
 *
 * The SU2 Project is maintained by the SU2 Foundation
 * (http://su2foundation.org)
 *
 * Copyright 2012-2021, SU2 Contributors (cf. AUTHORS.md)
 *
 * SU2 is free software; you can redistribute it and/or
 * modify it under the terms of the GNU Lesser General Public
 * License as published by the Free Software Foundation; either
 * version 2.1 of the License, or (at your option) any later version.
 *
 * SU2 is distributed in the hope that it will be useful,
 * but WITHOUT ANY WARRANTY; without even the implied warranty of
 * MERCHANTABILITY or FITNESS FOR A PARTICULAR PURPOSE. See the GNU
 * Lesser General Public License for more details.
 *
 * You should have received a copy of the GNU Lesser General Public
 * License along with SU2. If not, see <http://www.gnu.org/licenses/>.
 */

#include "../../include/solvers/CDiscAdjSolver.hpp"
#include "../../../Common/include/toolboxes/geometry_toolbox.hpp"
#include "../../../Common/include/parallelization/omp_structure.hpp"

CDiscAdjSolver::CDiscAdjSolver(CGeometry *geometry, CConfig *config, CSolver *direct_solver,
                               unsigned short Kind_Solver, unsigned short iMesh)  : CSolver() {

  adjoint = true;

  nVar = direct_solver->GetnVar();
  nDim = geometry->GetnDim();

  /*--- Initialize arrays to NULL ---*/

  /*-- Store some information about direct solver ---*/
  this->KindDirect_Solver = Kind_Solver;
  this->direct_solver = direct_solver;

  nMarker      = config->GetnMarker_All();
  nPoint       = geometry->GetnPoint();
  nPointDomain = geometry->GetnPointDomain();

  omp_chunk_size = computeStaticChunkSize(nPoint, omp_get_max_threads(), OMP_MAX_SIZE);

  /*--- Define some auxiliary vectors related to the residual ---*/

  Residual_RMS.resize(nVar,1.0);
  Residual_Max.resize(nVar,1.0);
  Point_Max.resize(nVar,0);
  Point_Max_Coord.resize(nVar,nDim) = su2double(0.0);

  /*--- Define some auxiliary vectors related to the residual for problems with a BGS strategy---*/

  if (config->GetMultizone_Residual()){

    Residual_BGS.resize(nVar,1.0);
    Residual_Max_BGS.resize(nVar,1.0);
    Point_Max_BGS.resize(nVar,0);
    Point_Max_Coord_BGS.resize(nVar,nDim) = su2double(0.0);
  }

  /*--- Sensitivity definition and coefficient in all the markers ---*/

  CSensitivity.resize(nMarker);
  for (auto iMarker = 0ul; iMarker < nMarker; iMarker++) {
    const auto nVertex = geometry->nVertex[iMarker];
    CSensitivity[iMarker].resize(nVertex, 0.0);
  }

  Sens_Geo.resize(config->GetnMarker_Monitoring(), 0.0);

  /*--- Initialize the discrete adjoint solution to zero everywhere. ---*/

  if (nVar > MAXNVAR) {
    SU2_MPI::Error("Oops! The CDiscAdjSolver static array sizes are not large enough.",CURRENT_FUNCTION);
  }

  vector<su2double> Solution(nVar,1e-16);
  nodes = new CDiscAdjVariable(Solution.data(), nPoint, nDim, nVar, config);
  SetBaseClassPointerToNodes();

  switch(KindDirect_Solver){
  case RUNTIME_FLOW_SYS:
    SolverName = "ADJ.FLOW";
    break;
  case RUNTIME_HEAT_SYS:
    SolverName = "ADJ.HEAT";
    break;
  case RUNTIME_TURB_SYS:
    SolverName = "ADJ.TURB";
    break;
  case RUNTIME_SPECIES_SYS:
    SolverName = "ADJ.SPECIES";
    break;
  case RUNTIME_RADIATION_SYS:
    SolverName = "ADJ.RAD";
    break;
  default:
    SolverName = "ADJ.SOL";
    break;
  }
}

CDiscAdjSolver::~CDiscAdjSolver(void) { delete nodes; }

void CDiscAdjSolver::SetRecording(CGeometry* geometry, CConfig *config){

  const bool time_n1_needed = config->GetTime_Marching() == TIME_MARCHING::DT_STEPPING_2ND;
  const bool time_n_needed = (config->GetTime_Marching() == TIME_MARCHING::DT_STEPPING_1ST) || time_n1_needed;

  /*--- Reset the solution to the initial (converged) solution ---*/

  SU2_OMP_FOR_STAT(omp_chunk_size)
  for (auto iPoint = 0ul; iPoint < nPoint; iPoint++) {
    direct_solver->GetNodes()->SetSolution(iPoint, nodes->GetSolution_Direct(iPoint));
  }
  END_SU2_OMP_FOR

  if (time_n_needed) {
    SU2_OMP_FOR_STAT(omp_chunk_size)
    for (auto iPoint = 0ul; iPoint < nPoint; iPoint++) {
      for (auto iVar = 0u; iVar < nVar; iVar++) {
        AD::ResetInput(direct_solver->GetNodes()->GetSolution_time_n(iPoint)[iVar]);
      }
    }
    END_SU2_OMP_FOR
  }
  if (time_n1_needed) {
    SU2_OMP_FOR_STAT(omp_chunk_size)
    for (auto iPoint = 0ul; iPoint < nPoint; iPoint++) {
      for (auto iVar = 0u; iVar < nVar; iVar++) {
        AD::ResetInput(direct_solver->GetNodes()->GetSolution_time_n1(iPoint)[iVar]);
      }
    }
    END_SU2_OMP_FOR
  }

  /*--- Set the Jacobian to zero since this is not done inside the fluid iteration
   * when running the discrete adjoint solver. ---*/

  direct_solver->Jacobian.SetValZero();

  /*--- Set indices to zero ---*/

  RegisterVariables(geometry, config, true);

}

void CDiscAdjSolver::RegisterSolution(CGeometry *geometry, CConfig *config) {

  const bool time_n1_needed = (config->GetTime_Marching() == TIME_MARCHING::DT_STEPPING_2ND);
  const bool time_n_needed  = (config->GetTime_Marching() == TIME_MARCHING::DT_STEPPING_1ST) || time_n1_needed;

  /*--- Register solution at all necessary time instances and other variables on the tape ---*/

  /*--- Boolean true indicates that an input is registered ---*/
  direct_solver->GetNodes()->RegisterSolution(true);

  if (time_n_needed)
    direct_solver->GetNodes()->RegisterSolution_time_n();

  if (time_n1_needed)
    direct_solver->GetNodes()->RegisterSolution_time_n1();
}

void CDiscAdjSolver::RegisterVariables(CGeometry *geometry, CConfig *config, bool reset) {

  SU2_OMP_MASTER {

  /*--- Register farfield values as input ---*/

  if((config->GetKind_Regime() == ENUM_REGIME::COMPRESSIBLE) && (KindDirect_Solver == RUNTIME_FLOW_SYS && !config->GetBoolTurbomachinery())) {

    su2double Velocity_Ref = config->GetVelocity_Ref();
    Alpha                  = config->GetAoA()*PI_NUMBER/180.0;
    Beta                   = config->GetAoS()*PI_NUMBER/180.0;
    Mach                   = config->GetMach();
    Pressure               = config->GetPressure_FreeStreamND();
    Temperature            = config->GetTemperature_FreeStreamND();

    su2double SoundSpeed = 0.0;

    if (nDim == 2) { SoundSpeed = config->GetVelocity_FreeStreamND()[0]*Velocity_Ref/(cos(Alpha)*Mach); }
    if (nDim == 3) { SoundSpeed = config->GetVelocity_FreeStreamND()[0]*Velocity_Ref/(cos(Alpha)*cos(Beta)*Mach); }

    if (!reset) {
      AD::RegisterInput(Mach);
      AD::RegisterInput(Alpha);
      AD::RegisterInput(Temperature);
      AD::RegisterInput(Pressure);
    }

    /*--- Recompute the free stream velocity ---*/

    if (nDim == 2) {
      config->GetVelocity_FreeStreamND()[0] = cos(Alpha)*Mach*SoundSpeed/Velocity_Ref;
      config->GetVelocity_FreeStreamND()[1] = sin(Alpha)*Mach*SoundSpeed/Velocity_Ref;
    }
    if (nDim == 3) {
      config->GetVelocity_FreeStreamND()[0] = cos(Alpha)*cos(Beta)*Mach*SoundSpeed/Velocity_Ref;
      config->GetVelocity_FreeStreamND()[1] = sin(Beta)*Mach*SoundSpeed/Velocity_Ref;
      config->GetVelocity_FreeStreamND()[2] = sin(Alpha)*cos(Beta)*Mach*SoundSpeed/Velocity_Ref;
    }

    config->SetTemperature_FreeStreamND(Temperature);
    direct_solver->SetTemperature_Inf(Temperature);
    config->SetPressure_FreeStreamND(Pressure);
    direct_solver->SetPressure_Inf(Pressure);

  }

  if ((config->GetKind_Regime() == ENUM_REGIME::COMPRESSIBLE) && (KindDirect_Solver == RUNTIME_FLOW_SYS) && config->GetBoolTurbomachinery()){

    BPressure = config->GetPressureOut_BC();
    Temperature = config->GetTotalTemperatureIn_BC();

    if (!reset){
      AD::RegisterInput(BPressure);
      AD::RegisterInput(Temperature);
    }

    config->SetPressureOut_BC(BPressure);
    config->SetTotalTemperatureIn_BC(Temperature);
  }

  /*--- Register incompressible initialization values as input ---*/

  if ((config->GetKind_Regime() == ENUM_REGIME::INCOMPRESSIBLE) &&
      ((KindDirect_Solver == RUNTIME_FLOW_SYS &&
        (!config->GetBoolTurbomachinery())))) {

    /*--- Access the velocity (or pressure) and temperature at the
     inlet BC and the back pressure at the outlet. Note that we are
     assuming that have internal flow, which will be true for the
     majority of cases. External flows with far-field BCs will report
     zero for these sensitivities. ---*/

    ModVel    = config->GetIncInlet_BC();
    BPressure = config->GetIncPressureOut_BC();
    Temperature = config->GetIncTemperature_BC();

    /*--- Register the variables for AD. ---*/

    if (!reset) {
      AD::RegisterInput(ModVel);
      AD::RegisterInput(BPressure);
      AD::RegisterInput(Temperature);
    }

    /*--- Set the BC values in the config class. ---*/

    config->SetIncInlet_BC(ModVel);
    config->SetIncPressureOut_BC(BPressure);
    config->SetIncTemperature_BC(Temperature);

  }

  /*--- Register incompressible radiation values as input ---*/

  if ((config->GetKind_Regime() == ENUM_REGIME::INCOMPRESSIBLE) &&
      ((KindDirect_Solver == RUNTIME_RADIATION_SYS &&
        (!config->GetBoolTurbomachinery())))) {

    /*--- Access the nondimensional freestream temperature. ---*/

    TemperatureRad = config->GetTemperature_FreeStreamND();

    /*--- Register the variables for AD. ---*/

    if (!reset) {
      AD::RegisterInput(TemperatureRad);
    }

    /*--- Set the temperature at infinity in the direct solver class. ---*/

    direct_solver->SetTemperature_Inf(TemperatureRad);

  }

  /*--- Here it is possible to register other variables as input that influence the flow solution
   * and thereby also the objective function. The adjoint values (i.e. the derivatives) can be
   * extracted in the ExtractAdjointVariables routine. ---*/

  }
  END_SU2_OMP_MASTER
  SU2_OMP_BARRIER
}

void CDiscAdjSolver::RegisterOutput(CGeometry *geometry, CConfig *config) {

  /*--- Register variables as output of the solver iteration. Boolean false indicates that an output is registered ---*/

  direct_solver->GetNodes()->RegisterSolution(false);
}

void CDiscAdjSolver::ExtractAdjoint_Solution(CGeometry *geometry, CConfig *config, bool CrossTerm) {

  const bool time_n1_needed = config->GetTime_Marching() == TIME_MARCHING::DT_STEPPING_2ND;
  const bool time_n_needed = (config->GetTime_Marching() == TIME_MARCHING::DT_STEPPING_1ST) || time_n1_needed;

  const su2double relax = (config->GetInnerIter()==0) ? 1.0 : config->GetRelaxation_Factor_Adjoint();
<<<<<<< HEAD

  /*--- Thread-local residual variables. ---*/
=======
>>>>>>> 1249f9f6

  /*--- Thread-local residual variables. ---*/
  su2double resMax[MAXNVAR] = {0.0}, resRMS[MAXNVAR] = {0.0};
  unsigned long idxMax[MAXNVAR] = {0};

  /*--- Set the old solution and compute residuals. ---*/

  if (!config->GetMultizone_Problem()) nodes->Set_OldSolution();

  SU2_OMP_FOR_STAT(omp_chunk_size)
  for (auto iPoint = 0ul; iPoint < nPoint; iPoint++) {

    /*--- Extract the adjoint solution ---*/

    su2double Solution[MAXNVAR] = {0.0};
    direct_solver->GetNodes()->GetAdjointSolution(iPoint,Solution);

    /*--- Relax and store the adjoint solution, compute the residuals. ---*/

    for (auto iVar = 0u; iVar < nVar; iVar++) {
      su2double residual = Solution[iVar]-nodes->GetSolution_Old(iPoint,iVar);
      nodes->AddSolution(iPoint, iVar, relax*residual);

      if (iPoint < nPointDomain) {
        /*--- "Add" residual at (iPoint,iVar) to local residual variables. ---*/
        ResidualReductions_PerThread(iPoint,iVar,residual,resRMS,resMax,idxMax);
      }
    }
  }
  END_SU2_OMP_FOR

  /*--- Residuals and time_n terms are not needed when evaluating multizone cross terms. ---*/
  if (CrossTerm) return;
<<<<<<< HEAD

  SetResToZero();

  /*--- Reduce residual information over all threads in this rank. ---*/
  SU2_OMP_CRITICAL
  for (auto iVar = 0u; iVar < nVar; iVar++) {
    Residual_RMS[iVar] += resRMS[iVar];
    AddRes_Max(iVar, resMax[iVar], geometry->nodes->GetGlobalIndex(idxMax[iVar]), coordMax[iVar]);
  }
  END_SU2_OMP_CRITICAL
  SU2_OMP_BARRIER
=======
>>>>>>> 1249f9f6

  /*--- "Add" residuals from all threads to global residual variables. ---*/
  ResidualReductions_FromAllThreads(geometry, config, resRMS,resMax,idxMax);

  SU2_OMP_MASTER {
    SetIterLinSolver(direct_solver->System.GetIterations());
    SetResLinSolver(direct_solver->System.GetResidual());
  }
  END_SU2_OMP_MASTER

  /*--- Extract and store the adjoint of the primal solution at time n ---*/
  if (time_n_needed) {
    SU2_OMP_FOR_STAT(omp_chunk_size)
    for (auto iPoint = 0ul; iPoint < nPoint; iPoint++) {
      su2double Solution[MAXNVAR] = {0.0};
      direct_solver->GetNodes()->GetAdjointSolution_time_n(iPoint,Solution);
      nodes->Set_Solution_time_n(iPoint,Solution);
    }
    END_SU2_OMP_FOR
  }

  /*--- Extract and store the adjoint of the primal solution at time n-1 ---*/
  if (time_n1_needed) {
    SU2_OMP_FOR_STAT(omp_chunk_size)
    for (auto iPoint = 0ul; iPoint < nPoint; iPoint++) {
      su2double Solution[MAXNVAR] = {0.0};
      direct_solver->GetNodes()->GetAdjointSolution_time_n1(iPoint,Solution);
      nodes->Set_Solution_time_n1(iPoint,Solution);
    }
    END_SU2_OMP_FOR
  }

}

void CDiscAdjSolver::ExtractAdjoint_Variables(CGeometry *geometry, CConfig *config) {

  SU2_OMP_MASTER {

  /*--- Extract the adjoint values of the farfield values ---*/

  if ((config->GetKind_Regime() == ENUM_REGIME::COMPRESSIBLE) && (KindDirect_Solver == RUNTIME_FLOW_SYS) && !config->GetBoolTurbomachinery()) {
    su2double Local_Sens_Press, Local_Sens_Temp, Local_Sens_AoA, Local_Sens_Mach;

    Local_Sens_Mach  = SU2_TYPE::GetDerivative(Mach);
    Local_Sens_AoA   = SU2_TYPE::GetDerivative(Alpha);
    Local_Sens_Temp  = SU2_TYPE::GetDerivative(Temperature);
    Local_Sens_Press = SU2_TYPE::GetDerivative(Pressure);

    SU2_MPI::Allreduce(&Local_Sens_Mach,  &Total_Sens_Mach,  1, MPI_DOUBLE, MPI_SUM, SU2_MPI::GetComm());
    SU2_MPI::Allreduce(&Local_Sens_AoA,   &Total_Sens_AoA,   1, MPI_DOUBLE, MPI_SUM, SU2_MPI::GetComm());
    SU2_MPI::Allreduce(&Local_Sens_Temp,  &Total_Sens_Temp,  1, MPI_DOUBLE, MPI_SUM, SU2_MPI::GetComm());
    SU2_MPI::Allreduce(&Local_Sens_Press, &Total_Sens_Press, 1, MPI_DOUBLE, MPI_SUM, SU2_MPI::GetComm());
  }

  if ((config->GetKind_Regime() == ENUM_REGIME::COMPRESSIBLE) && (KindDirect_Solver == RUNTIME_FLOW_SYS) && config->GetBoolTurbomachinery()){
    su2double Local_Sens_BPress, Local_Sens_Temperature;

    Local_Sens_BPress = SU2_TYPE::GetDerivative(BPressure);
    Local_Sens_Temperature = SU2_TYPE::GetDerivative(Temperature);

    SU2_MPI::Allreduce(&Local_Sens_BPress,   &Total_Sens_BPress,   1, MPI_DOUBLE, MPI_SUM, SU2_MPI::GetComm());
    SU2_MPI::Allreduce(&Local_Sens_Temperature,   &Total_Sens_Temp,   1, MPI_DOUBLE, MPI_SUM, SU2_MPI::GetComm());
  }

  if ((config->GetKind_Regime() == ENUM_REGIME::INCOMPRESSIBLE) &&
      (KindDirect_Solver == RUNTIME_FLOW_SYS &&
       (!config->GetBoolTurbomachinery()))) {

    su2double Local_Sens_ModVel, Local_Sens_BPress, Local_Sens_Temp;

    Local_Sens_ModVel = SU2_TYPE::GetDerivative(ModVel);
    Local_Sens_BPress = SU2_TYPE::GetDerivative(BPressure);
    Local_Sens_Temp   = SU2_TYPE::GetDerivative(Temperature);

    SU2_MPI::Allreduce(&Local_Sens_ModVel, &Total_Sens_ModVel, 1, MPI_DOUBLE, MPI_SUM, SU2_MPI::GetComm());
    SU2_MPI::Allreduce(&Local_Sens_BPress, &Total_Sens_BPress, 1, MPI_DOUBLE, MPI_SUM, SU2_MPI::GetComm());
    SU2_MPI::Allreduce(&Local_Sens_Temp,   &Total_Sens_Temp,   1, MPI_DOUBLE, MPI_SUM, SU2_MPI::GetComm());
  }

  if ((config->GetKind_Regime() == ENUM_REGIME::INCOMPRESSIBLE) &&
      (KindDirect_Solver == RUNTIME_RADIATION_SYS &&
       (!config->GetBoolTurbomachinery()))) {

    su2double Local_Sens_Temp_Rad;
    Local_Sens_Temp_Rad   = SU2_TYPE::GetDerivative(TemperatureRad);

    SU2_MPI::Allreduce(&Local_Sens_Temp_Rad, &Total_Sens_Temp_Rad, 1, MPI_DOUBLE, MPI_SUM, SU2_MPI::GetComm());

    /*--- Store it in the Total_Sens_Temp container so it's accessible without the need of a new method ---*/
    Total_Sens_Temp = Total_Sens_Temp_Rad;

  }

  /*--- Extract here the adjoint values of everything else that is registered as input in RegisterInput. ---*/

  }
  END_SU2_OMP_MASTER
  SU2_OMP_BARRIER
}

void CDiscAdjSolver::SetAdjoint_Output(CGeometry *geometry, CConfig *config) {

  const bool dual_time = (config->GetTime_Marching() == TIME_MARCHING::DT_STEPPING_1ST ||
                          config->GetTime_Marching() == TIME_MARCHING::DT_STEPPING_2ND);
  const bool multizone = config->GetMultizone_Problem();

  /*--- Local container to manipulate the adjoint solution. ---*/
  su2double Solution[MAXNVAR] = {0.0};

  SU2_OMP_FOR_STAT(omp_chunk_size)
  for (auto iPoint = 0ul; iPoint < nPoint; iPoint++) {

    /*--- Get and store the adjoint solution of a point. ---*/
    for (auto iVar = 0u; iVar < nVar; iVar++) {
      Solution[iVar] = nodes->GetSolution(iPoint,iVar);
    }

    /*--- Add dual time contributions to the adjoint solution. Two terms stored for DT-2nd-order. ---*/
    if (dual_time && !multizone) {
      for (auto iVar = 0u; iVar < nVar; iVar++) {
        Solution[iVar] += nodes->GetDual_Time_Derivative(iPoint,iVar);
      }
    }

    /*--- Set the adjoint values of the primal solution. ---*/

    direct_solver->GetNodes()->SetAdjointSolution(iPoint,Solution);
  }
  END_SU2_OMP_FOR
}

void CDiscAdjSolver::SetSensitivity(CGeometry *geometry, CConfig *config, CSolver*) {

  SU2_OMP_PARALLEL {

  const bool time_stepping = (config->GetTime_Marching() != TIME_MARCHING::STEADY);
  const su2double eps = config->GetAdjSharp_LimiterCoeff()*config->GetRefElemLength();

  SU2_OMP_FOR_STAT(omp_chunk_size)
  for (auto iPoint = 0ul; iPoint < nPoint; iPoint++) {

    auto Coord = geometry->nodes->GetCoord(iPoint);

    for (auto iDim = 0u; iDim < nDim; iDim++) {

      su2double Sensitivity = geometry->nodes->GetAdjointSolution(iPoint, iDim);
      AD::ResetInput(Coord[iDim]);

      /*--- If sharp edge, set the sensitivity to 0 on that region ---*/

      if (config->GetSens_Remove_Sharp() && geometry->nodes->GetSharpEdge_Distance(iPoint) < eps) {
        Sensitivity = 0.0;
      }
      if (!time_stepping) {
        nodes->SetSensitivity(iPoint,iDim, Sensitivity);
      } else {
        nodes->SetSensitivity(iPoint,iDim, nodes->GetSensitivity(iPoint,iDim) + Sensitivity);
      }
    }
  }
  END_SU2_OMP_FOR

  SetSurface_Sensitivity(geometry, config);

  }
  END_SU2_OMP_PARALLEL
}

void CDiscAdjSolver::SetSurface_Sensitivity(CGeometry *geometry, CConfig *config) {

  SU2_OMP_MASTER
  for (auto& x : Sens_Geo) x = 0.0;
  END_SU2_OMP_MASTER

  /*--- Loop over boundary markers to select those for Euler walls and NS walls ---*/

  for (auto iMarker = 0ul; iMarker < nMarker; iMarker++) {

    if (!config->GetSolid_Wall(iMarker)) continue;

    su2double Sens = 0.0;

    SU2_OMP_FOR_STAT(OMP_MIN_SIZE)
    for (auto iVertex = 0ul; iVertex < geometry->GetnVertex(iMarker); iVertex++) {

      /*--- Projection of the gradient calculated with AD onto the normal vector of the surface ---*/

      const auto iPoint = geometry->vertex[iMarker][iVertex]->GetNode();
      const auto Normal = geometry->vertex[iMarker][iVertex]->GetNormal();

      su2double Sens_Vertex = 0.0;
      for (auto iDim = 0u; iDim < nDim; iDim++) {
        Sens_Vertex += Normal[iDim] * nodes->GetSensitivity(iPoint,iDim);
      }
      Sens_Vertex /= GeometryToolbox::Norm(nDim, Normal);

      CSensitivity[iMarker][iVertex] = -Sens_Vertex;
      Sens += pow(Sens_Vertex,2);
    }
    END_SU2_OMP_FOR

    if (config->GetMarker_All_Monitoring(iMarker) == NO) continue;

    /*--- Compute sensitivity for each surface point ---*/

    const auto Marker_Tag = config->GetMarker_All_TagBound(iMarker);

    for (size_t iMarker_Mon = 0; iMarker_Mon < Sens_Geo.size(); iMarker_Mon++) {
      if (Marker_Tag == config->GetMarker_Monitoring_TagBound(iMarker_Mon)) {
        atomicAdd(Sens, Sens_Geo[iMarker_Mon]);
        break;
      }
    }
  }

  SU2_OMP_BARRIER
  SU2_OMP_MASTER {
    auto local = Sens_Geo;
    SU2_MPI::Allreduce(local.data(), Sens_Geo.data(), Sens_Geo.size(), MPI_DOUBLE, MPI_SUM, SU2_MPI::GetComm());

    Total_Sens_Geo = 0.0;
    for (auto& x : Sens_Geo) {
      x = sqrt(x);
      Total_Sens_Geo += x;
    }
  }
  END_SU2_OMP_MASTER
  SU2_OMP_BARRIER

}

void CDiscAdjSolver::Preprocessing(CGeometry *geometry, CSolver **solver_container, CConfig *config, unsigned short iMesh,
                                   unsigned short iRKStep, unsigned short RunTime_EqSystem, bool Output) {

  const bool dual_time = (config->GetTime_Marching() == TIME_MARCHING::DT_STEPPING_1ST) ||
                         (config->GetTime_Marching() == TIME_MARCHING::DT_STEPPING_2ND);

  if (!dual_time) return;

  SU2_OMP_FOR_STAT(omp_chunk_size)
  for (auto iPoint = 0ul; iPoint<geometry->GetnPoint(); iPoint++) {
    const auto solution_n = nodes->GetSolution_time_n(iPoint);
    const auto solution_n1 = nodes->GetSolution_time_n1(iPoint);

    for (auto iVar = 0u; iVar < nVar; iVar++) {
      nodes->SetDual_Time_Derivative(iPoint, iVar, solution_n[iVar]+nodes->GetDual_Time_Derivative_n(iPoint, iVar));
      nodes->SetDual_Time_Derivative_n(iPoint,iVar, solution_n1[iVar]);
    }
  }
  END_SU2_OMP_FOR
}

void CDiscAdjSolver::LoadRestart(CGeometry **geometry, CSolver ***solver, CConfig *config, int val_iter, bool val_update_geo) {

  /*--- Restart the solution from file information ---*/

  auto filename = config->GetSolution_AdjFileName();
  auto restart_filename = config->GetObjFunc_Extension(filename);
  restart_filename = config->GetFilename(restart_filename, "", val_iter);

  const bool rans = (config->GetKind_Turb_Model() != TURB_MODEL::NONE);

  /*--- Skip coordinates ---*/
  unsigned short skipVars = geometry[MESH_0]->GetnDim();

  /*--- Skip flow adjoint variables ---*/
  if (KindDirect_Solver == RUNTIME_TURB_SYS) {
    skipVars += nDim + 2;
  }

  if (KindDirect_Solver == RUNTIME_SPECIES_SYS) {
    // Skip the number of Flow Vars and Turb Vars to get to the adjoint species vars
    skipVars += nDim + 2;
    if (rans) skipVars += solver[MESH_0][TURB_SOL]->GetnVar();
  }

  /*--- Skip flow adjoint and turbulent variables ---*/
  if (KindDirect_Solver == RUNTIME_RADIATION_SYS) {
    skipVars += nDim + 2;
    if (rans) skipVars += solver[MESH_0][TURB_SOL]->GetnVar();
  }

  BasicLoadRestart(geometry[MESH_0], config, restart_filename, skipVars);

  /*--- Interpolate solution on coarse grids ---*/

  for (auto iMesh = 1u; iMesh <= config->GetnMGLevels(); iMesh++) {

    const auto& fineSol = solver[iMesh-1][ADJFLOW_SOL]->GetNodes()->GetSolution();

    for (auto iPoint = 0ul; iPoint < geometry[iMesh]->GetnPoint(); iPoint++) {
      su2double Solution[MAXNVAR] = {0.0};
      const su2double Area_Parent = geometry[iMesh]->nodes->GetVolume(iPoint);

      for (auto iChildren = 0u; iChildren < geometry[iMesh]->nodes->GetnChildren_CV(iPoint); iChildren++) {
        const auto Point_Fine = geometry[iMesh]->nodes->GetChildren_CV(iPoint, iChildren);
        const su2double weight = geometry[iMesh-1]->nodes->GetVolume(Point_Fine) / Area_Parent;

        for (auto iVar = 0u; iVar < nVar; iVar++) Solution[iVar] += weight * fineSol(Point_Fine, iVar);
      }
      solver[iMesh][ADJFLOW_SOL]->GetNodes()->SetSolution(iPoint, Solution);
    }
  }
}<|MERGE_RESOLUTION|>--- conflicted
+++ resolved
@@ -306,11 +306,6 @@
   const bool time_n_needed = (config->GetTime_Marching() == TIME_MARCHING::DT_STEPPING_1ST) || time_n1_needed;
 
   const su2double relax = (config->GetInnerIter()==0) ? 1.0 : config->GetRelaxation_Factor_Adjoint();
-<<<<<<< HEAD
-
-  /*--- Thread-local residual variables. ---*/
-=======
->>>>>>> 1249f9f6
 
   /*--- Thread-local residual variables. ---*/
   su2double resMax[MAXNVAR] = {0.0}, resRMS[MAXNVAR] = {0.0};
@@ -344,20 +339,6 @@
 
   /*--- Residuals and time_n terms are not needed when evaluating multizone cross terms. ---*/
   if (CrossTerm) return;
-<<<<<<< HEAD
-
-  SetResToZero();
-
-  /*--- Reduce residual information over all threads in this rank. ---*/
-  SU2_OMP_CRITICAL
-  for (auto iVar = 0u; iVar < nVar; iVar++) {
-    Residual_RMS[iVar] += resRMS[iVar];
-    AddRes_Max(iVar, resMax[iVar], geometry->nodes->GetGlobalIndex(idxMax[iVar]), coordMax[iVar]);
-  }
-  END_SU2_OMP_CRITICAL
-  SU2_OMP_BARRIER
-=======
->>>>>>> 1249f9f6
 
   /*--- "Add" residuals from all threads to global residual variables. ---*/
   ResidualReductions_FromAllThreads(geometry, config, resRMS,resMax,idxMax);
