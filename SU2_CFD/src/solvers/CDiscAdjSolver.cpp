--- conflicted
+++ resolved
@@ -648,13 +648,8 @@
 
     /*--- Extract the adjoint solution ---*/
 
-<<<<<<< HEAD
     if (multizone)
-      geometry->node[iPoint]->GetAdjointCoord_LocalIndex(Solution_Geometry);
-=======
-    if (config->GetMultizone_Problem())
       geometry->nodes->GetAdjointCoord_LocalIndex(iPoint, Solution_Geometry);
->>>>>>> 34d48d60
     else
       geometry->nodes->GetAdjointCoord(iPoint, Solution_Geometry);
 
@@ -767,13 +762,8 @@
 
     for (iDim = 0; iDim < nDim; iDim++) {
 
-<<<<<<< HEAD
       if(multizone) {
-        Sensitivity = geometry->node[iPoint]->GetAdjointSolution(iDim);
-=======
-      if(config->GetMultizone_Problem()) {
         Sensitivity = geometry->nodes->GetAdjointSolution(iPoint, iDim);
->>>>>>> 34d48d60
       }
       else {
         Sensitivity = SU2_TYPE::GetDerivative(Coord[iDim]);
