--- conflicted
+++ resolved
@@ -33,12 +33,14 @@
 
 CBaselineSolver_FEM::CBaselineSolver_FEM(CGeometry *geometry, CConfig *config) {
 
-<<<<<<< HEAD
-  SU2_MPI::Error("Not implemented yet", CURRENT_FUNCTION);
-=======
   /*--- Define geometry constants in the solver structure ---*/
 
   nDim = geometry->GetnDim();
+
+  const bool compressible = (config->GetKind_Regime() == COMPRESSIBLE);
+
+  if( compressible ) nVar = nDim + 2;
+  else               nVar = nDim + 1;
 
   /*--- Create an object of the class CMeshFEM_DG and retrieve the necessary
    geometrical information for the FEM DG solver. If necessary, it is
@@ -59,10 +61,12 @@
   /*--- Determine the total number of DOFs stored on this rank and allocate the memory
    to store the conservative variables. ---*/
   nDOFsLocOwned = 0;
-  for(unsigned long i=0; i<nVolElemOwned; ++i) nDOFsLocOwned += volElem[i].nDOFsSol;
+  for(unsigned long i=0; i<nVolElemOwned; ++i)
+    nDOFsLocOwned += volElem[i].standardElemFlow->GetNDOFs();
 
   nDOFsLocTot = nDOFsLocOwned;
-  for(unsigned long i=nVolElemOwned; i<nVolElemTot; ++i) nDOFsLocTot += volElem[i].nDOFsSol;
+  for(unsigned long i=nVolElemOwned; i<nVolElemTot; ++i)
+    nDOFsLocTot += volElem[i].standardElemFlow->GetNDOFs();
 
   VecSolDOFs.resize(nVar*nDOFsLocTot);
 
@@ -85,15 +89,10 @@
       VecSolDOFs[ii] = 0.0;
     }
   }
-
->>>>>>> ea77689d
 }
 
 void CBaselineSolver_FEM::SetOutputVariables(CGeometry *geometry, CConfig *config) {
 
-<<<<<<< HEAD
-  SU2_MPI::Error("Not implemented yet", CURRENT_FUNCTION);
-=======
   /*--- Open the restart file and extract the nVar and field names. ---*/
 
   string Tag, text_line, AdjExt, UnstExt;
@@ -315,14 +314,10 @@
 
   }
 
->>>>>>> ea77689d
 }
 
 void CBaselineSolver_FEM::LoadRestart(CGeometry **geometry, CSolver ***solver, CConfig *config, int val_iter, bool val_update_geo) {
 
-<<<<<<< HEAD
-  SU2_MPI::Error("Not implemented yet", CURRENT_FUNCTION);
-=======
   /*--- Restart the solution from file information ---*/
   unsigned short iVar;
   unsigned long index;
@@ -394,7 +389,6 @@
   delete [] Restart_Data;
   Restart_Vars = nullptr; Restart_Data = nullptr;
 
->>>>>>> ea77689d
 }
 
 CBaselineSolver_FEM::~CBaselineSolver_FEM(void) { }