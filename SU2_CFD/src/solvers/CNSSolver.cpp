/*!
 * \file CNSSolver.cpp
 * \brief Main subrotuines for solving Finite-Volume Navier-Stokes flow problems.
 * \author F. Palacios, T. Economon
 * \version 7.1.1 "Blackbird"
 *
 * SU2 Project Website: https://su2code.github.io
 *
 * The SU2 Project is maintained by the SU2 Foundation
 * (http://su2foundation.org)
 *
 * Copyright 2012-2021, SU2 Contributors (cf. AUTHORS.md)
 *
 * SU2 is free software; you can redistribute it and/or
 * modify it under the terms of the GNU Lesser General Public
 * License as published by the Free Software Foundation; either
 * version 2.1 of the License, or (at your option) any later version.
 *
 * SU2 is distributed in the hope that it will be useful,
 * but WITHOUT ANY WARRANTY; without even the implied warranty of
 * MERCHANTABILITY or FITNESS FOR A PARTICULAR PURPOSE. See the GNU
 * Lesser General Public License for more details.
 *
 * You should have received a copy of the GNU Lesser General Public
 * License along with SU2. If not, see <http://www.gnu.org/licenses/>.
 */

#include "../../include/solvers/CNSSolver.hpp"
#include "../../include/variables/CNSVariable.hpp"
#include "../../../Common/include/toolboxes/printing_toolbox.hpp"
#include "../../../Common/include/toolboxes/geometry_toolbox.hpp"
#include "../../include/solvers/CFVMFlowSolverBase.inl"

/*--- Explicit instantiation of the parent class of CEulerSolver,
 *    to spread the compilation over two cpp files. ---*/
template class CFVMFlowSolverBase<CEulerVariable, ENUM_REGIME::COMPRESSIBLE>;


CNSSolver::CNSSolver(CGeometry *geometry, CConfig *config, unsigned short iMesh) :
           CEulerSolver(geometry, config, iMesh, true) {

  /*--- This constructor only allocates/inits what is extra to CEulerSolver. ---*/

  /*--- Buffet sensor in all the markers and coefficients ---*/

  Buffet_Sensor.resize(nMarker);
  for (unsigned long i = 0; i< nMarker; ++i) Buffet_Sensor[i].resize(nVertex[i], 0.0);
  Buffet_Metric.resize(nMarker, 0.0);
  Surface_Buffet_Metric.resize(config->GetnMarker_Monitoring(), 0.0);

  /*--- Read farfield conditions from config ---*/

  Viscosity_Inf   = config->GetViscosity_FreeStreamND();
  Prandtl_Lam     = config->GetPrandtl_Lam();
  Prandtl_Turb    = config->GetPrandtl_Turb();
  Tke_Inf         = config->GetTke_FreeStreamND();

  /*--- Initialize the seed values for forward mode differentiation. ---*/

  switch(config->GetDirectDiff()) {
    case D_VISCOSITY:
      SU2_TYPE::SetDerivative(Viscosity_Inf, 1.0);
      break;
    default:
      /*--- Already done upstream. ---*/
      break;
  }

}

void CNSSolver::Preprocessing(CGeometry *geometry, CSolver **solver_container, CConfig *config, unsigned short iMesh,
                              unsigned short iRKStep, unsigned short RunTime_EqSystem, bool Output) {

  const auto InnerIter = config->GetInnerIter();
  const bool muscl = config->GetMUSCL_Flow() && (iMesh == MESH_0);
  const bool center = (config->GetKind_ConvNumScheme_Flow() == SPACE_CENTERED);
  const bool limiter = (config->GetKind_SlopeLimit_Flow() != NO_LIMITER) && (InnerIter <= config->GetLimiterIter());
  const bool van_albada = (config->GetKind_SlopeLimit_Flow() == VAN_ALBADA_EDGE);
  const bool wall_functions = config->GetWall_Functions();

  /*--- Common preprocessing steps (implemented by CEulerSolver) ---*/

  CommonPreprocessing(geometry, solver_container, config, iMesh, iRKStep, RunTime_EqSystem, Output);

  /*--- Compute gradient for MUSCL reconstruction, for output (i.e. the
   turbulence solver, and post) only temperature and velocity are needed ---*/

  const auto nPrimVarGrad_bak = nPrimVarGrad;
  if (Output) ompMasterAssignBarrier(nPrimVarGrad, 1+nDim);

  if (config->GetReconstructionGradientRequired() && muscl && !center) {
    switch (config->GetKind_Gradient_Method_Recon()) {
      case GREEN_GAUSS:
        SetPrimitive_Gradient_GG(geometry, config, true); break;
      case LEAST_SQUARES:
      case WEIGHTED_LEAST_SQUARES:
        SetPrimitive_Gradient_LS(geometry, config, true); break;
      default: break;
    }
  }

  /*--- Compute gradient of the primitive variables ---*/

  if (config->GetKind_Gradient_Method() == GREEN_GAUSS) {
    SetPrimitive_Gradient_GG(geometry, config);
  }
  else if (config->GetKind_Gradient_Method() == WEIGHTED_LEAST_SQUARES) {
    SetPrimitive_Gradient_LS(geometry, config);
  }

  if (Output) ompMasterAssignBarrier(nPrimVarGrad, nPrimVarGrad_bak);

  /*--- Compute the limiters ---*/

  if (muscl && !center && limiter && !van_albada && !Output) {
    SetPrimitive_Limiter(geometry, config);
  }

  ComputeVorticityAndStrainMag<1>(*config, iMesh);

  /*--- Compute the TauWall from the wall functions ---*/

  if (wall_functions) {
    SetTauWall_WF(geometry, solver_container, config);
  }

}

unsigned long CNSSolver::SetPrimitive_Variables(CSolver **solver_container, const CConfig *config) {

  /*--- Number of non-physical points, local to the thread, needs
   *    further reduction if function is called in parallel ---*/
  unsigned long nonPhysicalPoints = 0;

  const unsigned short turb_model = config->GetKind_Turb_Model();
  const bool tkeNeeded = (turb_model == SST) || (turb_model == SST_SUST);

  SU2_OMP_FOR_STAT(omp_chunk_size)
  for (unsigned long iPoint = 0; iPoint < nPoint; iPoint ++) {

    /*--- Retrieve the value of the kinetic energy (if needed). ---*/

    su2double eddy_visc = 0.0, turb_ke = 0.0;

    if (turb_model != NONE && solver_container[TURB_SOL] != nullptr) {
      eddy_visc = solver_container[TURB_SOL]->GetNodes()->GetmuT(iPoint);
      if (tkeNeeded) turb_ke = solver_container[TURB_SOL]->GetNodes()->GetSolution(iPoint,0);

      if (config->GetKind_HybridRANSLES() != NO_HYBRIDRANSLES) {
        su2double DES_LengthScale = solver_container[TURB_SOL]->GetNodes()->GetDES_LengthScale(iPoint);
        nodes->SetDES_LengthScale(iPoint, DES_LengthScale);
      }
    }

    /*--- Compressible flow, primitive variables nDim+5, (T, vx, vy, vz, P, rho, h, c, lamMu, eddyMu, ThCond, Cp) ---*/

    bool physical = static_cast<CNSVariable*>(nodes)->SetPrimVar(iPoint, eddy_visc, turb_ke, GetFluidModel());
    nodes->SetSecondaryVar(iPoint, GetFluidModel());

    /*--- Check for non-realizable states for reporting. ---*/

    nonPhysicalPoints += !physical;

  }
  END_SU2_OMP_FOR

  return nonPhysicalPoints;
}

void CNSSolver::Viscous_Residual(unsigned long iEdge, CGeometry *geometry, CSolver **solver_container,
                                 CNumerics *numerics, CConfig *config) {

  Viscous_Residual_impl(iEdge, geometry, solver_container, numerics, config);
}

void CNSSolver::Buffet_Monitoring(const CGeometry *geometry, const CConfig *config) {

  unsigned long iVertex;
  unsigned short iMarker, iMarker_Monitoring;
  const su2double* Vel_FS = Velocity_Inf;
  const su2double k = config->GetBuffet_k(), lam = config->GetBuffet_lambda(), Sref = config->GetRefArea();

  const su2double VelMag_FS = GeometryToolbox::Norm(nDim, Vel_FS);

  /*-- Variables initialization ---*/

  Total_Buffet_Metric = 0.0;

  for (iMarker_Monitoring = 0; iMarker_Monitoring < config->GetnMarker_Monitoring(); iMarker_Monitoring++) {
    Surface_Buffet_Metric[iMarker_Monitoring] = 0.0;
  }

  /*--- Loop over the Euler and Navier-Stokes markers ---*/

  for (iMarker = 0; iMarker < nMarker; iMarker++) {

    Buffet_Metric[iMarker] = 0.0;

    const auto Monitoring = config->GetMarker_All_Monitoring(iMarker);

    if (config->GetViscous_Wall(iMarker)) {

      /*--- Loop over the vertices to compute the buffet sensor ---*/

      for (iVertex = 0; iVertex < geometry->nVertex[iMarker]; iVertex++) {

        /*--- Perform dot product of skin friction with freestream velocity ---*/

        const su2double SkinFrictionMag = GeometryToolbox::Norm(nDim, CSkinFriction[iMarker][iVertex]);
        su2double SkinFrictionDot = GeometryToolbox::DotProduct(nDim, CSkinFriction[iMarker][iVertex], Vel_FS);

        /*--- Normalize the dot product ---*/

        SkinFrictionDot /= SkinFrictionMag*VelMag_FS;

        /*--- Compute Heaviside function ---*/

        Buffet_Sensor[iMarker][iVertex] = 1./(1. + exp(2.*k*(SkinFrictionDot + lam)));

        /*--- Integrate buffet sensor ---*/

        if (Monitoring == YES){

          auto Normal = geometry->vertex[iMarker][iVertex]->GetNormal();
          su2double Area = GeometryToolbox::Norm(nDim, Normal);

          Buffet_Metric[iMarker] += Buffet_Sensor[iMarker][iVertex]*Area/Sref;

        }

      }

      if (Monitoring == YES){

        Total_Buffet_Metric += Buffet_Metric[iMarker];

        /*--- Per surface buffet metric ---*/

        for (iMarker_Monitoring = 0; iMarker_Monitoring < config->GetnMarker_Monitoring(); iMarker_Monitoring++) {
          auto Monitoring_Tag = config->GetMarker_Monitoring_TagBound(iMarker_Monitoring);
          auto Marker_Tag = config->GetMarker_All_TagBound(iMarker);
          if (Marker_Tag == Monitoring_Tag)
            Surface_Buffet_Metric[iMarker_Monitoring] = Buffet_Metric[iMarker];
        }

      }

    }

  }

  /*--- Add buffet metric information using all the nodes ---*/

  su2double MyTotal_Buffet_Metric = Total_Buffet_Metric;
  SU2_MPI::Allreduce(&MyTotal_Buffet_Metric, &Total_Buffet_Metric, 1, MPI_DOUBLE, MPI_SUM, SU2_MPI::GetComm());

  /*--- Add the buffet metric on the surfaces using all the nodes ---*/

  auto local_copy = Surface_Buffet_Metric;
  SU2_MPI::Allreduce(local_copy.data(), Surface_Buffet_Metric.data(), local_copy.size(), MPI_DOUBLE, MPI_SUM, SU2_MPI::GetComm());

}

void CNSSolver::Evaluate_ObjFunc(const CConfig *config) {

  unsigned short iMarker_Monitoring, Kind_ObjFunc;
  su2double Weight_ObjFunc;

  /*--- Evaluate objective functions common to Euler and NS solvers ---*/

  CEulerSolver::Evaluate_ObjFunc(config);

  /*--- Evaluate objective functions specific to NS solver ---*/

  for (iMarker_Monitoring = 0; iMarker_Monitoring < config->GetnMarker_Monitoring(); iMarker_Monitoring++) {

    Weight_ObjFunc = config->GetWeight_ObjFunc(iMarker_Monitoring);
    Kind_ObjFunc = config->GetKind_ObjFunc(iMarker_Monitoring);

    switch(Kind_ObjFunc) {
      case BUFFET_SENSOR:
          Total_ComboObj +=Weight_ObjFunc*Surface_Buffet_Metric[iMarker_Monitoring];
          break;
      default:
          break;
    }
  }

}

void CNSSolver::SetRoe_Dissipation(CGeometry *geometry, CConfig *config){

  const unsigned short kind_roe_dissipation = config->GetKind_RoeLowDiss();

  SU2_OMP_FOR_STAT(omp_chunk_size)
  for (unsigned long iPoint = 0; iPoint < nPoint; iPoint++) {

    if (kind_roe_dissipation == FD || kind_roe_dissipation == FD_DUCROS){

      su2double wall_distance = geometry->nodes->GetWall_Distance(iPoint);

      nodes->SetRoe_Dissipation_FD(iPoint, wall_distance);

    } else if (kind_roe_dissipation == NTS || kind_roe_dissipation == NTS_DUCROS) {

      const su2double delta = geometry->nodes->GetMaxLength(iPoint);
      assert(delta > 0 && "Delta must be initialized and non-negative");
      nodes->SetRoe_Dissipation_NTS(iPoint, delta, config->GetConst_DES());
    }
  }
  END_SU2_OMP_FOR

}

void CNSSolver::AddDynamicGridResidualContribution(unsigned long iPoint, unsigned long Point_Normal,
                                                   CGeometry* geometry,  const su2double* UnitNormal,
                                                   su2double Area, const su2double* GridVel,
                                                   su2double** Jacobian_i, su2double& Res_Conv,
                                                   su2double& Res_Visc) const {

  su2double ProjGridVel = Area * GeometryToolbox::DotProduct(nDim, GridVel, UnitNormal);

  /*--- Retrieve other primitive quantities and viscosities ---*/

  su2double Density = nodes->GetDensity(iPoint);
  su2double Pressure = nodes->GetPressure(iPoint);
  su2double laminar_viscosity = nodes->GetLaminarViscosity(iPoint);
  su2double eddy_viscosity = nodes->GetEddyViscosity(iPoint);
  su2double total_viscosity = laminar_viscosity + eddy_viscosity;

  /*--- Compute the viscous stress tensor ---*/

  su2double tau[MAXNDIM][MAXNDIM] = {{0.0}};
  CNumerics::ComputeStressTensor(nDim, tau, nodes->GetGradient_Primitive(iPoint)+1, total_viscosity);

  /*--- Dot product of the stress tensor with the grid velocity ---*/

  su2double tau_vel[MAXNDIM] = {0.0};
  for (auto iDim = 0u; iDim < nDim; iDim++)
    tau_vel[iDim] = GeometryToolbox::DotProduct(nDim, tau[iDim], GridVel);

  /*--- Compute the convective and viscous residuals (energy eqn.) ---*/

  Res_Conv += Pressure*ProjGridVel;
  Res_Visc += GeometryToolbox::DotProduct(nDim, tau_vel, UnitNormal) * Area;

  /*--- Implicit Jacobian contributions due to moving walls ---*/

  if (Jacobian_i != nullptr) {

    /*--- Jacobian contribution related to the pressure term ---*/

    su2double GridVel2 = GeometryToolbox::SquaredNorm(nDim, GridVel);

    Jacobian_i[nDim+1][0] += 0.5*(Gamma-1.0)*GridVel2*ProjGridVel;

    for (auto jDim = 0u; jDim < nDim; jDim++)
      Jacobian_i[nDim+1][jDim+1] += -(Gamma-1.0)*GridVel[jDim]*ProjGridVel;

    Jacobian_i[nDim+1][nDim+1] += (Gamma-1.0)*ProjGridVel;

    /*--- Now the Jacobian contribution related to the shear stress ---*/

    /*--- Get coordinates of i & nearest normal and compute distance ---*/

    const auto Coord_i = geometry->nodes->GetCoord(iPoint);
    const auto Coord_j = geometry->nodes->GetCoord(Point_Normal);

    su2double dist_ij = GeometryToolbox::Distance(nDim, Coord_i, Coord_j);

    const su2double theta2 = 1.0;

    su2double factor = total_viscosity*Area/(Density*dist_ij);

    if (nDim == 2) {
      su2double thetax = theta2 + UnitNormal[0]*UnitNormal[0]/3.0;
      su2double thetay = theta2 + UnitNormal[1]*UnitNormal[1]/3.0;

      su2double etaz = UnitNormal[0]*UnitNormal[1]/3.0;

      su2double pix = GridVel[0]*thetax + GridVel[1]*etaz;
      su2double piy = GridVel[0]*etaz   + GridVel[1]*thetay;

      Jacobian_i[nDim+1][0] += factor*(-pix*GridVel[0]+piy*GridVel[1]);
      Jacobian_i[nDim+1][1] += factor*pix;
      Jacobian_i[nDim+1][2] += factor*piy;
    }
    else {
      su2double thetax = theta2 + UnitNormal[0]*UnitNormal[0]/3.0;
      su2double thetay = theta2 + UnitNormal[1]*UnitNormal[1]/3.0;
      su2double thetaz = theta2 + UnitNormal[2]*UnitNormal[2]/3.0;

      su2double etaz = UnitNormal[0]*UnitNormal[1]/3.0;
      su2double etax = UnitNormal[1]*UnitNormal[2]/3.0;
      su2double etay = UnitNormal[0]*UnitNormal[2]/3.0;

      su2double pix = GridVel[0]*thetax + GridVel[1]*etaz   + GridVel[2]*etay;
      su2double piy = GridVel[0]*etaz   + GridVel[1]*thetay + GridVel[2]*etax;
      su2double piz = GridVel[0]*etay   + GridVel[1]*etax   + GridVel[2]*thetaz;

      Jacobian_i[nDim+1][0] += factor*(-pix*GridVel[0]+piy*GridVel[1]+piz*GridVel[2]);
      Jacobian_i[nDim+1][1] += factor*pix;
      Jacobian_i[nDim+1][2] += factor*piy;
      Jacobian_i[nDim+1][3] += factor*piz;
    }
  }
}

void CNSSolver::BC_HeatFlux_Wall(CGeometry *geometry, CSolver **solver_container, CNumerics *conv_numerics,
                                 CNumerics *visc_numerics, CConfig *config, unsigned short val_marker) {

  /*--- Identify the boundary by string name and get the specified wall
   heat flux from config as well as the wall function treatment. ---*/

  const bool implicit = (config->GetKind_TimeIntScheme() == EULER_IMPLICIT);
  const auto Marker_Tag = config->GetMarker_All_TagBound(val_marker);
  su2double Wall_HeatFlux = config->GetWall_HeatFlux(Marker_Tag)/config->GetHeat_Flux_Ref();

//  Wall_Function = config->GetWallFunction_Treatment(Marker_Tag);
//  if (Wall_Function != WALL_FUNCTION::NONE) {
//    SU2_MPI::Error("Wall function treament not implemented yet", CURRENT_FUNCTION);
//  }

  /*--- Jacobian, initialized to zero if needed. ---*/
  su2double **Jacobian_i = nullptr;
  if (dynamic_grid && implicit) {
    Jacobian_i = new su2double* [nVar];
    for (auto iVar = 0u; iVar < nVar; iVar++)
      Jacobian_i[iVar] = new su2double [nVar] ();
  }

  /*--- Loop over all of the vertices on this boundary marker ---*/

  SU2_OMP_FOR_DYN(OMP_MIN_SIZE)
  for (auto iVertex = 0u; iVertex < geometry->nVertex[val_marker]; iVertex++) {

    const auto iPoint = geometry->vertex[val_marker][iVertex]->GetNode();

    /*--- Check if the node belongs to the domain (i.e, not a halo node) ---*/

    if (!geometry->nodes->GetDomain(iPoint)) continue;

    /*--- If it is a customizable patch, retrieve the specified wall heat flux. ---*/

    if (config->GetMarker_All_PyCustom(val_marker))
      Wall_HeatFlux = geometry->GetCustomBoundaryHeatFlux(val_marker, iVertex);

    /*--- Compute dual-grid area and boundary normal ---*/

    const auto Normal = geometry->vertex[val_marker][iVertex]->GetNormal();

    su2double Area = GeometryToolbox::Norm(nDim, Normal);

    su2double UnitNormal[MAXNDIM] = {0.0};
    for (auto iDim = 0u; iDim < nDim; iDim++)
      UnitNormal[iDim] = -Normal[iDim]/Area;

    /*--- Apply a weak boundary condition for the energy equation.
     Compute the residual due to the prescribed heat flux.
     The convective part will be zero if the grid is not moving. ---*/

    su2double Res_Conv = 0.0;
    su2double Res_Visc = Wall_HeatFlux * Area;

    /*--- Impose the value of the velocity as a strong boundary
     condition (Dirichlet). Fix the velocity and remove any
     contribution to the residual at this node. ---*/

    if (dynamic_grid) {
      nodes->SetVelocity_Old(iPoint, geometry->nodes->GetGridVel(iPoint));
    }
    else {
      su2double zero[MAXNDIM] = {0.0};
      nodes->SetVelocity_Old(iPoint, zero);
    }

    for (auto iDim = 0u; iDim < nDim; iDim++)
      LinSysRes(iPoint, iDim+1) = 0.0;
    nodes->SetVel_ResTruncError_Zero(iPoint);

    /*--- If the wall is moving, there are additional residual contributions
     due to pressure (p v_wall.n) and shear stress (tau.v_wall.n). ---*/

    if (dynamic_grid) {
      if (implicit) {
        for (auto iVar = 0u; iVar < nVar; ++iVar)
          Jacobian_i[nDim+1][iVar] = 0.0;
      }

      const auto Point_Normal = geometry->vertex[val_marker][iVertex]->GetNormal_Neighbor();

      AddDynamicGridResidualContribution(iPoint, Point_Normal, geometry, UnitNormal,
                                         Area, geometry->nodes->GetGridVel(iPoint),
                                         Jacobian_i, Res_Conv, Res_Visc);
    }

    /*--- Convective and viscous contributions to the residual at the wall ---*/

    LinSysRes(iPoint, nDim+1) += Res_Conv - Res_Visc;

    /*--- Enforce the no-slip boundary condition in a strong way by
     modifying the velocity-rows of the Jacobian (1 on the diagonal).
     And add the contributions to the Jacobian due to energy. ---*/

    if (implicit) {
      if (dynamic_grid) {
        Jacobian.AddBlock2Diag(iPoint, Jacobian_i);
      }

      for (auto iVar = 1u; iVar <= nDim; iVar++) {
        auto total_index = iPoint*nVar+iVar;
        Jacobian.DeleteValsRowi(total_index);
      }
    }
  }
  END_SU2_OMP_FOR

  if (Jacobian_i)
    for (auto iVar = 0u; iVar < nVar; iVar++)
      delete [] Jacobian_i[iVar];
  delete [] Jacobian_i;

}

su2double CNSSolver::GetCHTWallTemperature(const CConfig* config, unsigned short val_marker,
                                           unsigned long iVertex, su2double thermal_conductivity,
                                           su2double dist_ij, su2double There,
                                           su2double Temperature_Ref) const {

  /*--- Compute the normal gradient in temperature using Twall ---*/

  const su2double Tconjugate = GetConjugateHeatVariable(val_marker, iVertex, 0) / Temperature_Ref;

  su2double Twall = 0.0;

  if ((config->GetKind_CHT_Coupling() == CHT_COUPLING::AVERAGED_TEMPERATURE_NEUMANN_HEATFLUX) ||
      (config->GetKind_CHT_Coupling() == CHT_COUPLING::AVERAGED_TEMPERATURE_ROBIN_HEATFLUX)) {

    /*--- Compute wall temperature from both temperatures ---*/

    su2double HF_FactorHere = thermal_conductivity*config->GetViscosity_Ref()/dist_ij;
    su2double HF_FactorConjugate = GetConjugateHeatVariable(val_marker, iVertex, 2);

    Twall = (There*HF_FactorHere + Tconjugate*HF_FactorConjugate)/(HF_FactorHere + HF_FactorConjugate);
  }
  else if ((config->GetKind_CHT_Coupling() == CHT_COUPLING::DIRECT_TEMPERATURE_NEUMANN_HEATFLUX) ||
           (config->GetKind_CHT_Coupling() == CHT_COUPLING::DIRECT_TEMPERATURE_ROBIN_HEATFLUX)) {

    /*--- (Directly) Set wall temperature to conjugate temperature. ---*/

    Twall = Tconjugate;
  }
  else {
    SU2_MPI::Error("Unknown CHT coupling method.", CURRENT_FUNCTION);
  }

  return Twall;
}

void CNSSolver::BC_Isothermal_Wall_Generic(CGeometry *geometry, CSolver **solver_container,
                                           CNumerics *conv_numerics, CNumerics *visc_numerics,
                                           CConfig *config, unsigned short val_marker, bool cht_mode) {

  const bool implicit = (config->GetKind_TimeIntScheme() == EULER_IMPLICIT);
  const su2double Temperature_Ref = config->GetTemperature_Ref();
  const su2double Prandtl_Lam = config->GetPrandtl_Lam();
  const su2double Prandtl_Turb = config->GetPrandtl_Turb();
  const su2double Gas_Constant = config->GetGas_ConstantND();
  const su2double Cp = (Gamma / Gamma_Minus_One) * Gas_Constant;

  /*--- Identify the boundary and retrieve the specified wall temperature from
   the config (for non-CHT problems) as well as the wall function treatment. ---*/

  const auto Marker_Tag = config->GetMarker_All_TagBound(val_marker);
  su2double Twall = 0.0;
  if (!cht_mode) {
    Twall = config->GetIsothermal_Temperature(Marker_Tag) / Temperature_Ref;
  }

//  Wall_Function = config->GetWallFunction_Treatment(Marker_Tag);
//  if (Wall_Function != WALL_FUNCTION::NONE) {
//    SU2_MPI::Error("Wall function treament not implemented yet", CURRENT_FUNCTION);
//  }

  su2double **Jacobian_i = nullptr;
  if (implicit) {
    Jacobian_i = new su2double* [nVar];
    for (auto iVar = 0u; iVar < nVar; iVar++)
      Jacobian_i[iVar] = new su2double [nVar] ();
  }

  /*--- Loop over boundary points ---*/

  SU2_OMP_FOR_DYN(OMP_MIN_SIZE)
  for (auto iVertex = 0u; iVertex < geometry->nVertex[val_marker]; iVertex++) {

    const auto iPoint = geometry->vertex[val_marker][iVertex]->GetNode();

    if (!geometry->nodes->GetDomain(iPoint)) continue;

    /*--- Compute dual-grid area and boundary normal ---*/

    const auto Normal = geometry->vertex[val_marker][iVertex]->GetNormal();

    su2double Area = GeometryToolbox::Norm(nDim, Normal);

    su2double UnitNormal[MAXNDIM] = {0.0};
    for (auto iDim = 0u; iDim < nDim; iDim++)
      UnitNormal[iDim] = -Normal[iDim]/Area;

    /*--- Compute closest normal neighbor ---*/

    const auto Point_Normal = geometry->vertex[val_marker][iVertex]->GetNormal_Neighbor();

    /*--- Get coordinates of i & nearest normal and compute distance ---*/

    const auto Coord_i = geometry->nodes->GetCoord(iPoint);
    const auto Coord_j = geometry->nodes->GetCoord(Point_Normal);

    su2double dist_ij = GeometryToolbox::Distance(nDim, Coord_i, Coord_j);

    /*--- Store the corrected velocity at the wall which will
     be zero (v = 0), unless there is grid motion (v = u_wall)---*/

    if (dynamic_grid) {
      nodes->SetVelocity_Old(iPoint, geometry->nodes->GetGridVel(iPoint));
    }
    else {
      su2double zero[MAXNDIM] = {0.0};
      nodes->SetVelocity_Old(iPoint, zero);
    }

    for (auto iDim = 0u; iDim < nDim; iDim++)
      LinSysRes(iPoint, iDim+1) = 0.0;
    nodes->SetVel_ResTruncError_Zero(iPoint);

    /*--- Get transport coefficients ---*/

    su2double laminar_viscosity    = nodes->GetLaminarViscosity(iPoint);
    su2double eddy_viscosity       = nodes->GetEddyViscosity(iPoint);
    su2double thermal_conductivity = Cp * (laminar_viscosity/Prandtl_Lam + eddy_viscosity/Prandtl_Turb);

    // work in progress on real-gases...
    //thermal_conductivity = nodes->GetThermalConductivity(iPoint);
    //Cp = nodes->GetSpecificHeatCp(iPoint);
    //thermal_conductivity += Cp*eddy_viscosity/Prandtl_Turb;

    /*--- If it is a customizable or CHT patch, retrieve the specified wall temperature. ---*/

    const su2double There = nodes->GetTemperature(Point_Normal);

    if (cht_mode) {
      Twall = GetCHTWallTemperature(config, val_marker, iVertex, dist_ij,
                                    thermal_conductivity, There, Temperature_Ref);
    }
    else if (config->GetMarker_All_PyCustom(val_marker)) {
      Twall = geometry->GetCustomBoundaryTemperature(val_marker, iVertex);
    }

    /*--- Compute the normal gradient in temperature using Twall ---*/

    su2double dTdn = -(There - Twall)/dist_ij;

    /*--- Apply a weak boundary condition for the energy equation.
     Compute the residual due to the prescribed heat flux. ---*/

    su2double Res_Conv = 0.0;
    su2double Res_Visc = thermal_conductivity * dTdn * Area;

    /*--- Calculate Jacobian for implicit time stepping ---*/

    if (implicit) {

      /*--- Add contributions to the Jacobian from the weak enforcement of the energy equations. ---*/

      su2double Density = nodes->GetDensity(iPoint);
      su2double Vel2 = GeometryToolbox::SquaredNorm(nDim, &nodes->GetPrimitive(iPoint)[1]);
      su2double dTdrho = 1.0/Density * ( -Twall + (Gamma-1.0)/Gas_Constant*(Vel2/2.0) );

      Jacobian_i[nDim+1][0] = thermal_conductivity/dist_ij * dTdrho * Area;

      for (auto jDim = 0u; jDim < nDim; jDim++)
        Jacobian_i[nDim+1][jDim+1] = 0.0;

      Jacobian_i[nDim+1][nDim+1] = thermal_conductivity/dist_ij * (Gamma-1.0)/(Gas_Constant*Density) * Area;
    }

    /*--- If the wall is moving, there are additional residual contributions
     due to pressure (p v_wall.n) and shear stress (tau.v_wall.n). ---*/

    if (dynamic_grid) {
      AddDynamicGridResidualContribution(iPoint, Point_Normal, geometry, UnitNormal,
                                         Area, geometry->nodes->GetGridVel(iPoint),
                                         Jacobian_i, Res_Conv, Res_Visc);
    }

    /*--- Convective and viscous contributions to the residual at the wall ---*/

    LinSysRes(iPoint, nDim+1) += Res_Conv - Res_Visc;

    /*--- Enforce the no-slip boundary condition in a strong way by
     modifying the velocity-rows of the Jacobian (1 on the diagonal).
     And add the contributions to the Jacobian due to energy. ---*/

    if (implicit) {
      Jacobian.AddBlock2Diag(iPoint, Jacobian_i);

      for (auto iVar = 1u; iVar <= nDim; iVar++) {
        auto total_index = iPoint*nVar+iVar;
        Jacobian.DeleteValsRowi(total_index);
      }
    }
  }
  END_SU2_OMP_FOR

  if (Jacobian_i)
    for (auto iVar = 0u; iVar < nVar; iVar++)
      delete [] Jacobian_i[iVar];
  delete [] Jacobian_i;

}

void CNSSolver::BC_Isothermal_Wall(CGeometry *geometry, CSolver **solver_container, CNumerics *conv_numerics,
                                   CNumerics *visc_numerics, CConfig *config, unsigned short val_marker) {
  BC_Isothermal_Wall_Generic(geometry, solver_container, conv_numerics, visc_numerics, config, val_marker);
}

void CNSSolver::BC_ConjugateHeat_Interface(CGeometry *geometry, CSolver **solver_container, CNumerics *conv_numerics,
                                           CConfig *config, unsigned short val_marker) {
  BC_Isothermal_Wall_Generic(geometry, solver_container, conv_numerics, nullptr, config, val_marker, true);
}

void CNSSolver::SetTauWall_WF(CGeometry *geometry, CSolver **solver_container, const CConfig *config) {
  /*---
<<<<<<< HEAD
   The wall function implemented herein is based on Nichols and Nelson, AIAA J. v32 n6 2004.
=======
   The wall function implemented herein is based on Nichols and Nelson AIAAJ v32 n6 2004.
   At this moment, the wall function is only available for adiabatic flows.
>>>>>>> 350fee94
   ---*/

  unsigned long notConvergedCounter = 0, skipCounter = 0;
  const su2double Gas_Constant = config->GetGas_ConstantND();
  const su2double Cp = (Gamma / Gamma_Minus_One) * Gas_Constant;

<<<<<<< HEAD
  const unsigned short max_iter = config->GetwallModelMaxIter() ;  /*--- maximum number of iterations for the Newton Solver---*/
  const su2double tol = 1e-12;                          /*--- convergence criterium for the Newton solver, note that 1e-10 is too large ---*/
  const su2double relax = config->GetwallModelRelFac(); /*--- relaxation factor for the Newton solver ---*/
=======
  constexpr unsigned short max_iter = 200; /*--- maximum number of iterations for the Newton Solver---*/
  const su2double tol = 1e-12;             /*--- convergence criterium for the Newton solver, note that 1e-10 is too large ---*/
  const su2double relax = 0.5;             /*--- relaxation factor for the Newton solver ---*/
>>>>>>> 350fee94

  /*--- Compute the recovery factor ---*/
  // Molecular (Laminar) Prandtl number (see Nichols & Nelson, nomenclature )
  const su2double Recovery = pow(config->GetPrandtl_Lam(), (1.0/3.0));

  /*--- Typical constants from boundary layer theory ---*/

  const su2double kappa = config->GetwallModelKappa();
  const su2double B = config->GetwallModelB();

  for (auto iMarker = 0u; iMarker < config->GetnMarker_All(); iMarker++) {

    if (!config->GetViscous_Wall(iMarker)) continue;

    /*--- Identify the boundary by string name ---*/

    const auto Marker_Tag = config->GetMarker_All_TagBound(iMarker);

    /*--- Jump to another BC if it is not wall function ---*/
<<<<<<< HEAD

    if (config->GetWallFunction_Treatment(Marker_Tag) != WALL_FUNCTIONS::STANDARD_FUNCTION)
      continue;
=======

    if (config->GetWallFunction_Treatment(Marker_Tag) != WALL_FUNCTIONS::STANDARD_FUNCTION)
      continue;

    /*--- Get the specified wall heat flux from config ---*/
      // note that we can get the heat flux from the temperature gradient
    su2double q_w = 0.0;
    if (config->GetMarker_All_KindBC(iMarker) == HEAT_FLUX)
      q_w = config->GetWall_HeatFlux(Marker_Tag);

    // heat flux from temperature: q_w = h*(T_wall - T_fluid)
>>>>>>> 350fee94

    /*--- Loop over all of the vertices on this boundary marker ---*/

    SU2_OMP_FOR_DYN(OMP_MIN_SIZE)
    for (auto iVertex = 0u; iVertex < geometry->nVertex[iMarker]; iVertex++) {

      const auto iPoint = geometry->vertex[iMarker][iVertex]->GetNode();
      const auto Point_Normal = geometry->vertex[iMarker][iVertex]->GetNormal_Neighbor();

      /*--- Check if the node belongs to the domain (i.e, not a halo node)
       and the neighbor is not part of the physical boundary ---*/

      if (!geometry->nodes->GetDomain(iPoint)) continue;

      /*--- Get coordinates of the current vertex and nearest normal point ---*/

      const auto Coord = geometry->nodes->GetCoord(iPoint);
      const auto Coord_Normal = geometry->nodes->GetCoord(Point_Normal);

      /*--- Compute dual-grid area and boundary normal ---*/

      const auto Normal = geometry->vertex[iMarker][iVertex]->GetNormal();

      su2double Area = GeometryToolbox::Norm(nDim, Normal);

      su2double UnitNormal[MAXNDIM] = {0.0};
      for (auto iDim = 0u; iDim < nDim; iDim++)
        UnitNormal[iDim] = -Normal[iDim]/Area;

      /*--- Get the velocity, pressure, and temperature at the nearest
       (normal) interior point. ---*/

      su2double Vel[MAXNDIM] = {0.0};
      for (auto iDim = 0u; iDim < nDim; iDim++)
        Vel[iDim] = nodes->GetVelocity(Point_Normal,iDim);

      su2double P_Normal = nodes->GetPressure(Point_Normal);
      su2double T_Normal = nodes->GetTemperature(Point_Normal);

      /*--- Compute the wall-parallel velocity at first point off the wall ---*/

      su2double VelNormal = GeometryToolbox::DotProduct(int(MAXNDIM), Vel, UnitNormal);

      su2double VelTang[MAXNDIM] = {0.0};
      for (auto iDim = 0u; iDim < nDim; iDim++)
        VelTang[iDim] = Vel[iDim] - VelNormal*UnitNormal[iDim];

      su2double VelTangMod = GeometryToolbox::Norm(int(MAXNDIM), VelTang);

      /*--- Compute normal distance of the interior point from the wall ---*/

      su2double WallDist[MAXNDIM] = {0.0};
      GeometryToolbox::Distance(nDim, Coord, Coord_Normal, WallDist);

      su2double WallDistMod = GeometryToolbox::Norm(int(MAXNDIM), WallDist);

      /*--- Compute the wall temperature using the Crocco-Buseman equation ---*/

<<<<<<< HEAD
      //T_Wall = T_Normal * (1.0 + 0.5*Gamma_Minus_One*Recovery*M_Normal*M_Normal);
      //su2double T_Wall = T_Normal + Recovery*pow(VelTangMod,2.0)/(2.0*Cp);

      /*--- initial value for wall temperature ---*/
      su2double T_Wall = nodes->GetTemperature(iPoint);

      su2double q_w = 0.0;

      if (config->GetMarker_All_KindBC(iMarker) == HEAT_FLUX) {
        q_w = config->GetWall_HeatFlux(Marker_Tag);  
        T_Wall = T_Normal + Recovery*pow(VelTangMod,2.0)/(2.0*Cp);
      } 
=======
      //Mach2_Normal = pow(VelTangMod,2) / (Gamma * Gas_Constant * T_Normal);
      //T_Wall = T_Normal * (1.0 + 0.5*Gamma_Minus_One*Recovery*Mach2_Normal);
      su2double T_Wall = T_Normal + Recovery*pow(VelTangMod,2.0)/(2.0*Cp);
>>>>>>> 350fee94

      /*--- Extrapolate the pressure from the interior & compute the
       wall density using the equation of state ---*/

      /*--- compressible formulation ---*/
      su2double P_Wall = P_Normal;
      su2double Density_Wall = P_Wall/(Gas_Constant*T_Wall);
<<<<<<< HEAD
      su2double Lam_Visc_Normal = nodes->GetLaminarViscosity(Point_Normal);
      su2double Conductivity_Wall = nodes->GetThermalConductivity(iPoint);
=======
      su2double Conductivity_Wall = nodes->GetThermalConductivity(iPoint);
      su2double Lam_Visc_Normal = nodes->GetLaminarViscosity(Point_Normal);
>>>>>>> 350fee94


      /*--- Compute the shear stress at the wall in the regular fashion
       *    by using the stress tensor on the surface ---*/

      su2double tau[MAXNDIM][MAXNDIM] = {{0.0}};
      su2double Lam_Visc_Wall = nodes->GetLaminarViscosity(iPoint);
<<<<<<< HEAD
      su2double Eddy_Visc_Wall = nodes->GetEddyViscosity(iPoint);

=======
>>>>>>> 350fee94
      CNumerics::ComputeStressTensor(nDim, tau, nodes->GetGradient_Primitive(iPoint)+1, Lam_Visc_Wall);

      su2double TauTangent[MAXNDIM] = {0.0};
      GeometryToolbox::TangentProjection(nDim, tau, UnitNormal, TauTangent);

      su2double WallShearStress = GeometryToolbox::Norm(int(MAXNDIM), TauTangent);

      /*--- Calculate the quantities from boundary layer theory and
       *    iteratively solve for a new wall shear stress. Use the current wall
       *    shear stress as a starting guess for the wall function. ---*/

      unsigned long counter = 0;
      su2double diff = 1.0, Eddy_Visc = 1.0;
      su2double U_Tau = sqrt(WallShearStress/Density_Wall);
      su2double Y_Plus = 5.0;

<<<<<<< HEAD
      su2double Y_Plus_Start = Density_Wall * U_Tau * WallDistMod / Lam_Visc_Wall;

      /*--- Automatic switch off when y+ < 5.0 according to Nichols & Nelson (2004) ---*/
=======
      unsigned long counter = 0;
      su2double diff = 1.0, Eddy_Visc = 1.0;
      su2double U_Tau = sqrt(WallShearStress/Density_Wall);
      su2double Y_Plus = 5.0;

      su2double Y_Plus_Start = Density_Wall * U_Tau * WallDistMod / Lam_Visc_Wall;

      /*--- Automatic switch off when y+ < 5 according to Nichols & Nelson (2004) ---*/

      if (Y_Plus_Start < Y_Plus) {
        skipCounter++;
      }
      else while (fabs(diff) > tol) {
>>>>>>> 350fee94

      if (Y_Plus_Start < config->GetwallModelMinYPlus() ) {
        skipCounter++;
      }
      else while (fabs(diff) > tol) {

        su2double U_Plus = VelTangMod/U_Tau;

        /*--- Gamma, Beta, Q, and Phi, defined by Nichols & Nelson (2004) page 1110 ---*/

        su2double Gam  = Recovery*U_Tau*U_Tau/(2.0*Cp*T_Wall);
<<<<<<< HEAD
        su2double Beta = q_w*Lam_Visc_Wall/(Density_Wall*T_Wall*Conductivity_Wall*U_Tau); 
        su2double Q    = sqrt(Beta*Beta + 4.0*Gam);
        su2double Phi  = asin(-1.0*Beta/Q);

        /*--- Crocco-Busemann equation for wall temperature (eq. 11 of Nichols and Nelson) ---*/

        su2double denum = (1.0 + Beta*U_Plus - Gam*U_Plus*U_Plus); 

        /*--- update T_Wall due to aerodynamic heating, unless the wall is isothermal ---*/

        if (config->GetMarker_All_KindBC(iMarker) != ISOTHERMAL) {
          su2double denum = (1.0 + Beta*U_Plus - Gam*U_Plus*U_Plus); 
          if (abs(denum)>EPS) 
            T_Wall = T_Normal / denum; 
        }

        /*--- update of wall density ---*/

        Density_Wall = P_Wall/(Gas_Constant*T_Wall);

=======
            /*--- nijso: heated wall needs validation testcase! ---*/
        su2double Beta = q_w*Lam_Visc_Wall/(Density_Wall*T_Wall*Conductivity_Wall*U_Tau); // TODO: nonzero heatflux needs validation case
        su2double Q    = sqrt(Beta*Beta + 4.0*Gam);
        su2double Phi  = asin(-1.0*Beta/Q);

>>>>>>> 350fee94
        /*--- Y+ defined by White & Christoph (compressibility and heat transfer) negative value for (2.0*Gam*U_Plus - Beta)/Q ---*/

        su2double Y_Plus_White = exp((kappa/sqrt(Gam))*(asin((2.0*Gam*U_Plus - Beta)/Q) - Phi))*exp(-1.0*kappa*B);

        /*--- Spalding's universal form for the BL velocity with the
         *    outer velocity form of White & Christoph above. ---*/
 
        su2double kUp = kappa*U_Plus;
        su2double Y_Plus = U_Plus + Y_Plus_White - (exp(-1.0*kappa*B)* (1.0 + kUp + 0.5*kUp*kUp + kUp*kUp*kUp/6.0));

        su2double dypw_dyp = 2.0*Y_Plus_White*(kappa*sqrt(Gam)/Q)*sqrt(1.0 - pow(2.0*Gam*U_Plus - Beta,2.0)/(Q*Q));

<<<<<<< HEAD
        Eddy_Visc_Wall = Lam_Visc_Wall*(1.0 + dypw_dyp - kappa*exp(-1.0*kappa*B)*
                                             (1.0 + kappa*U_Plus + kappa*kappa*U_Plus*U_Plus/2.0)
                                             - Lam_Visc_Normal/Lam_Visc_Wall);
        Eddy_Visc_Wall = max(1.0e-6, Eddy_Visc_Wall);
=======
        Eddy_Visc = Lam_Visc_Wall*(1.0 + dypw_dyp - kappa*exp(-1.0*kappa*B)*
                                             (1.0 + kappa*U_Plus + kappa*kappa*U_Plus*U_Plus/2.0)
                                             - Lam_Visc_Normal/Lam_Visc_Wall);
        Eddy_Visc = max(1.0e-6, Eddy_Visc);
>>>>>>> 350fee94

        /* --- Define function for Newton method to zero --- */

        diff = (Density_Wall * U_Tau * WallDistMod / Lam_Visc_Wall) - Y_Plus;

        /* --- Gradient of function defined above --- */

        su2double grad_diff = Density_Wall * WallDistMod / Lam_Visc_Wall + VelTangMod / (U_Tau * U_Tau) +
                  kappa /(U_Tau * sqrt(Gam)) * asin(U_Plus * sqrt(Gam)) * Y_Plus_White -
                  exp(-1.0 * B * kappa) * (0.5 * pow(VelTangMod * kappa / U_Tau, 3) +
                  pow(VelTangMod * kappa / U_Tau, 2) + VelTangMod * kappa / U_Tau) / U_Tau;

        /* --- Newton Step --- */

        U_Tau = U_Tau - relax*(diff / grad_diff);

        counter++;

<<<<<<< HEAD
 
=======
>>>>>>> 350fee94
        if (counter > max_iter) {
          notConvergedCounter++;
          // use some safe values for convergence
          Y_Plus = 30.0;
<<<<<<< HEAD
          Eddy_Visc_Wall = 1.0;
=======
          Eddy_Visc = 1.0;
>>>>>>> 350fee94
          U_Tau = 1.0;
          break;
        }
      }

      /*--- Calculate an updated value for the wall shear stress
        using the y+ value, the definition of y+, and the definition of
        the friction velocity. ---*/
<<<<<<< HEAD
      YPlus[iMarker][iVertex] = Y_Plus;
      EddyViscWall[iMarker][iVertex] = Eddy_Visc_Wall;
=======

      YPlus[iMarker][iVertex] = Y_Plus;
      EddyViscWall[iMarker][iVertex] = Eddy_Visc;
>>>>>>> 350fee94
      UTau[iMarker][iVertex] = U_Tau;

      // wall model value
      su2double Tau_Wall = (1.0/Density_Wall)*pow(Y_Plus*Lam_Visc_Wall/WallDistMod,2.0);

<<<<<<< HEAD
      // done in CFVMFlowSolverBase.inl
      //for (auto iDim = 0u; iDim < nDim; iDim++)
      //  CSkinFriction[iMarker](iVertex,iDim) = (Tau_Wall/WallShearStress)*TauTangent[iDim] / DynamicPressureRef;
=======
      for (auto iDim = 0u; iDim < nDim; iDim++)
        CSkinFriction[iMarker](iVertex,iDim) = (Tau_Wall/WallShearStress)*TauTangent[iDim] / DynamicPressureRef;
>>>>>>> 350fee94

      /*--- Store this value for the wall shear stress at the node.  ---*/

      nodes->SetTauWall(iPoint, Tau_Wall);

    }

  }
  END_SU2_OMP_FOR

  if (config->GetComm_Level() == COMM_FULL) {
    static unsigned long globalCounter1, globalCounter2;

    ompMasterAssignBarrier(globalCounter1,0, globalCounter2,0);

    SU2_OMP_ATOMIC
    globalCounter1 += notConvergedCounter;

    SU2_OMP_ATOMIC
    globalCounter2 += skipCounter;

    SU2_OMP_BARRIER
    SU2_OMP_MASTER {
      SU2_MPI::Allreduce(&globalCounter1, &notConvergedCounter, 1, MPI_UNSIGNED_LONG, MPI_SUM, SU2_MPI::GetComm());
      SU2_MPI::Allreduce(&globalCounter2, &skipCounter, 1, MPI_UNSIGNED_LONG, MPI_SUM, SU2_MPI::GetComm());

      if (rank == MASTER_NODE) {
        if (notConvergedCounter)
          cout << "Warning: Computation of wall coefficients (y+) did not converge in "
               << notConvergedCounter << " points." << endl;

        if (skipCounter)
          cout << "Warning: y+ < 5.0 in " << skipCounter
               << " points, for which the wall model is not active." << endl;
      }
    }
    END_SU2_OMP_MASTER
  }

}<|MERGE_RESOLUTION|>--- conflicted
+++ resolved
@@ -732,27 +732,16 @@
 
 void CNSSolver::SetTauWall_WF(CGeometry *geometry, CSolver **solver_container, const CConfig *config) {
   /*---
-<<<<<<< HEAD
    The wall function implemented herein is based on Nichols and Nelson, AIAA J. v32 n6 2004.
-=======
-   The wall function implemented herein is based on Nichols and Nelson AIAAJ v32 n6 2004.
-   At this moment, the wall function is only available for adiabatic flows.
->>>>>>> 350fee94
    ---*/
 
   unsigned long notConvergedCounter = 0, skipCounter = 0;
   const su2double Gas_Constant = config->GetGas_ConstantND();
   const su2double Cp = (Gamma / Gamma_Minus_One) * Gas_Constant;
 
-<<<<<<< HEAD
   const unsigned short max_iter = config->GetwallModelMaxIter() ;  /*--- maximum number of iterations for the Newton Solver---*/
   const su2double tol = 1e-12;                          /*--- convergence criterium for the Newton solver, note that 1e-10 is too large ---*/
   const su2double relax = config->GetwallModelRelFac(); /*--- relaxation factor for the Newton solver ---*/
-=======
-  constexpr unsigned short max_iter = 200; /*--- maximum number of iterations for the Newton Solver---*/
-  const su2double tol = 1e-12;             /*--- convergence criterium for the Newton solver, note that 1e-10 is too large ---*/
-  const su2double relax = 0.5;             /*--- relaxation factor for the Newton solver ---*/
->>>>>>> 350fee94
 
   /*--- Compute the recovery factor ---*/
   // Molecular (Laminar) Prandtl number (see Nichols & Nelson, nomenclature )
@@ -772,23 +761,9 @@
     const auto Marker_Tag = config->GetMarker_All_TagBound(iMarker);
 
     /*--- Jump to another BC if it is not wall function ---*/
-<<<<<<< HEAD
 
     if (config->GetWallFunction_Treatment(Marker_Tag) != WALL_FUNCTIONS::STANDARD_FUNCTION)
       continue;
-=======
-
-    if (config->GetWallFunction_Treatment(Marker_Tag) != WALL_FUNCTIONS::STANDARD_FUNCTION)
-      continue;
-
-    /*--- Get the specified wall heat flux from config ---*/
-      // note that we can get the heat flux from the temperature gradient
-    su2double q_w = 0.0;
-    if (config->GetMarker_All_KindBC(iMarker) == HEAT_FLUX)
-      q_w = config->GetWall_HeatFlux(Marker_Tag);
-
-    // heat flux from temperature: q_w = h*(T_wall - T_fluid)
->>>>>>> 350fee94
 
     /*--- Loop over all of the vertices on this boundary marker ---*/
 
@@ -847,7 +822,6 @@
 
       /*--- Compute the wall temperature using the Crocco-Buseman equation ---*/
 
-<<<<<<< HEAD
       //T_Wall = T_Normal * (1.0 + 0.5*Gamma_Minus_One*Recovery*M_Normal*M_Normal);
       //su2double T_Wall = T_Normal + Recovery*pow(VelTangMod,2.0)/(2.0*Cp);
 
@@ -860,11 +834,6 @@
         q_w = config->GetWall_HeatFlux(Marker_Tag);  
         T_Wall = T_Normal + Recovery*pow(VelTangMod,2.0)/(2.0*Cp);
       } 
-=======
-      //Mach2_Normal = pow(VelTangMod,2) / (Gamma * Gas_Constant * T_Normal);
-      //T_Wall = T_Normal * (1.0 + 0.5*Gamma_Minus_One*Recovery*Mach2_Normal);
-      su2double T_Wall = T_Normal + Recovery*pow(VelTangMod,2.0)/(2.0*Cp);
->>>>>>> 350fee94
 
       /*--- Extrapolate the pressure from the interior & compute the
        wall density using the equation of state ---*/
@@ -872,13 +841,8 @@
       /*--- compressible formulation ---*/
       su2double P_Wall = P_Normal;
       su2double Density_Wall = P_Wall/(Gas_Constant*T_Wall);
-<<<<<<< HEAD
       su2double Lam_Visc_Normal = nodes->GetLaminarViscosity(Point_Normal);
       su2double Conductivity_Wall = nodes->GetThermalConductivity(iPoint);
-=======
-      su2double Conductivity_Wall = nodes->GetThermalConductivity(iPoint);
-      su2double Lam_Visc_Normal = nodes->GetLaminarViscosity(Point_Normal);
->>>>>>> 350fee94
 
 
       /*--- Compute the shear stress at the wall in the regular fashion
@@ -886,11 +850,8 @@
 
       su2double tau[MAXNDIM][MAXNDIM] = {{0.0}};
       su2double Lam_Visc_Wall = nodes->GetLaminarViscosity(iPoint);
-<<<<<<< HEAD
       su2double Eddy_Visc_Wall = nodes->GetEddyViscosity(iPoint);
 
-=======
->>>>>>> 350fee94
       CNumerics::ComputeStressTensor(nDim, tau, nodes->GetGradient_Primitive(iPoint)+1, Lam_Visc_Wall);
 
       su2double TauTangent[MAXNDIM] = {0.0};
@@ -907,25 +868,9 @@
       su2double U_Tau = sqrt(WallShearStress/Density_Wall);
       su2double Y_Plus = 5.0;
 
-<<<<<<< HEAD
       su2double Y_Plus_Start = Density_Wall * U_Tau * WallDistMod / Lam_Visc_Wall;
 
       /*--- Automatic switch off when y+ < 5.0 according to Nichols & Nelson (2004) ---*/
-=======
-      unsigned long counter = 0;
-      su2double diff = 1.0, Eddy_Visc = 1.0;
-      su2double U_Tau = sqrt(WallShearStress/Density_Wall);
-      su2double Y_Plus = 5.0;
-
-      su2double Y_Plus_Start = Density_Wall * U_Tau * WallDistMod / Lam_Visc_Wall;
-
-      /*--- Automatic switch off when y+ < 5 according to Nichols & Nelson (2004) ---*/
-
-      if (Y_Plus_Start < Y_Plus) {
-        skipCounter++;
-      }
-      else while (fabs(diff) > tol) {
->>>>>>> 350fee94
 
       if (Y_Plus_Start < config->GetwallModelMinYPlus() ) {
         skipCounter++;
@@ -937,7 +882,6 @@
         /*--- Gamma, Beta, Q, and Phi, defined by Nichols & Nelson (2004) page 1110 ---*/
 
         su2double Gam  = Recovery*U_Tau*U_Tau/(2.0*Cp*T_Wall);
-<<<<<<< HEAD
         su2double Beta = q_w*Lam_Visc_Wall/(Density_Wall*T_Wall*Conductivity_Wall*U_Tau); 
         su2double Q    = sqrt(Beta*Beta + 4.0*Gam);
         su2double Phi  = asin(-1.0*Beta/Q);
@@ -951,20 +895,14 @@
         if (config->GetMarker_All_KindBC(iMarker) != ISOTHERMAL) {
           su2double denum = (1.0 + Beta*U_Plus - Gam*U_Plus*U_Plus); 
           if (abs(denum)>EPS) 
-            T_Wall = T_Normal / denum; 
+        // nijso TODO FIXME 
+        //    T_Wall = T_Normal / denum; 
         }
 
         /*--- update of wall density ---*/
-
-        Density_Wall = P_Wall/(Gas_Constant*T_Wall);
-
-=======
-            /*--- nijso: heated wall needs validation testcase! ---*/
-        su2double Beta = q_w*Lam_Visc_Wall/(Density_Wall*T_Wall*Conductivity_Wall*U_Tau); // TODO: nonzero heatflux needs validation case
-        su2double Q    = sqrt(Beta*Beta + 4.0*Gam);
-        su2double Phi  = asin(-1.0*Beta/Q);
-
->>>>>>> 350fee94
+        // nijso TODO FIXME
+        //Density_Wall = P_Wall/(Gas_Constant*T_Wall);
+
         /*--- Y+ defined by White & Christoph (compressibility and heat transfer) negative value for (2.0*Gam*U_Plus - Beta)/Q ---*/
 
         su2double Y_Plus_White = exp((kappa/sqrt(Gam))*(asin((2.0*Gam*U_Plus - Beta)/Q) - Phi))*exp(-1.0*kappa*B);
@@ -977,17 +915,10 @@
 
         su2double dypw_dyp = 2.0*Y_Plus_White*(kappa*sqrt(Gam)/Q)*sqrt(1.0 - pow(2.0*Gam*U_Plus - Beta,2.0)/(Q*Q));
 
-<<<<<<< HEAD
         Eddy_Visc_Wall = Lam_Visc_Wall*(1.0 + dypw_dyp - kappa*exp(-1.0*kappa*B)*
                                              (1.0 + kappa*U_Plus + kappa*kappa*U_Plus*U_Plus/2.0)
                                              - Lam_Visc_Normal/Lam_Visc_Wall);
         Eddy_Visc_Wall = max(1.0e-6, Eddy_Visc_Wall);
-=======
-        Eddy_Visc = Lam_Visc_Wall*(1.0 + dypw_dyp - kappa*exp(-1.0*kappa*B)*
-                                             (1.0 + kappa*U_Plus + kappa*kappa*U_Plus*U_Plus/2.0)
-                                             - Lam_Visc_Normal/Lam_Visc_Wall);
-        Eddy_Visc = max(1.0e-6, Eddy_Visc);
->>>>>>> 350fee94
 
         /* --- Define function for Newton method to zero --- */
 
@@ -1006,19 +937,11 @@
 
         counter++;
 
-<<<<<<< HEAD
- 
-=======
->>>>>>> 350fee94
         if (counter > max_iter) {
           notConvergedCounter++;
           // use some safe values for convergence
           Y_Plus = 30.0;
-<<<<<<< HEAD
           Eddy_Visc_Wall = 1.0;
-=======
-          Eddy_Visc = 1.0;
->>>>>>> 350fee94
           U_Tau = 1.0;
           break;
         }
@@ -1027,27 +950,18 @@
       /*--- Calculate an updated value for the wall shear stress
         using the y+ value, the definition of y+, and the definition of
         the friction velocity. ---*/
-<<<<<<< HEAD
+
       YPlus[iMarker][iVertex] = Y_Plus;
       EddyViscWall[iMarker][iVertex] = Eddy_Visc_Wall;
-=======
-
-      YPlus[iMarker][iVertex] = Y_Plus;
-      EddyViscWall[iMarker][iVertex] = Eddy_Visc;
->>>>>>> 350fee94
       UTau[iMarker][iVertex] = U_Tau;
 
       // wall model value
       su2double Tau_Wall = (1.0/Density_Wall)*pow(Y_Plus*Lam_Visc_Wall/WallDistMod,2.0);
 
-<<<<<<< HEAD
       // done in CFVMFlowSolverBase.inl
-      //for (auto iDim = 0u; iDim < nDim; iDim++)
-      //  CSkinFriction[iMarker](iVertex,iDim) = (Tau_Wall/WallShearStress)*TauTangent[iDim] / DynamicPressureRef;
-=======
+      // nijso TODO FIXME
       for (auto iDim = 0u; iDim < nDim; iDim++)
         CSkinFriction[iMarker](iVertex,iDim) = (Tau_Wall/WallShearStress)*TauTangent[iDim] / DynamicPressureRef;
->>>>>>> 350fee94
 
       /*--- Store this value for the wall shear stress at the node.  ---*/
 
