﻿/*!
 * \file solver_adjoint_discrete.cpp
 * \brief Main subroutines for solving the discrete adjoint problem.
 * \author T. Albring
 * \version 6.2.0 "Falcon"
 *
 * The current SU2 release has been coordinated by the
 * SU2 International Developers Society <www.su2devsociety.org>
 * with selected contributions from the open-source community.
 *
 * The main research teams contributing to the current release are:
 *  - Prof. Juan J. Alonso's group at Stanford University.
 *  - Prof. Piero Colonna's group at Delft University of Technology.
 *  - Prof. Nicolas R. Gauger's group at Kaiserslautern University of Technology.
 *  - Prof. Alberto Guardone's group at Polytechnic University of Milan.
 *  - Prof. Rafael Palacios' group at Imperial College London.
 *  - Prof. Vincent Terrapon's group at the University of Liege.
 *  - Prof. Edwin van der Weide's group at the University of Twente.
 *  - Lab. of New Concepts in Aeronautics at Tech. Institute of Aeronautics.
 *
 * Copyright 2012-2019, Francisco D. Palacios, Thomas D. Economon,
 *                      Tim Albring, and the SU2 contributors.
 *
 * SU2 is free software; you can redistribute it and/or
 * modify it under the terms of the GNU Lesser General Public
 * License as published by the Free Software Foundation; either
 * version 2.1 of the License, or (at your option) any later version.
 *
 * SU2 is distributed in the hope that it will be useful,
 * but WITHOUT ANY WARRANTY; without even the implied warranty of
 * MERCHANTABILITY or FITNESS FOR A PARTICULAR PURPOSE. See the GNU
 * Lesser General Public License for more details.
 *
 * You should have received a copy of the GNU Lesser General Public
 * License along with SU2. If not, see <http://www.gnu.org/licenses/>.
 */

#include "../include/solver_structure.hpp"
#include "../include/variables/CDiscAdjVariable.hpp"

CDiscAdjSolver::CDiscAdjSolver(void) : CSolver () {

}

CDiscAdjSolver::CDiscAdjSolver(CGeometry *geometry, CConfig *config)  : CSolver() {}

CDiscAdjSolver::CDiscAdjSolver(CGeometry *geometry, CConfig *config, CSolver *direct_solver, unsigned short Kind_Solver, unsigned short iMesh)  : CSolver() {

  unsigned short iVar, iMarker, iDim;
  unsigned long iVertex;
  string text_line, mesh_filename;
  ifstream restart_file;
  string filename, AdjExt;

  adjoint = true;

  nVar = direct_solver->GetnVar();
  nDim = geometry->GetnDim();

  /*--- Initialize arrays to NULL ---*/

  CSensitivity = NULL;

  /*-- Store some information about direct solver ---*/
  this->KindDirect_Solver = Kind_Solver;
  this->direct_solver = direct_solver;


  nMarker      = config->GetnMarker_All();
  nPoint       = geometry->GetnPoint();
  nPointDomain = geometry->GetnPointDomain();

  /*--- Define some auxiliary vectors related to the residual ---*/

  Residual      = new su2double[nVar];         for (iVar = 0; iVar < nVar; iVar++) Residual[iVar]      = 1.0;
  Residual_RMS  = new su2double[nVar];         for (iVar = 0; iVar < nVar; iVar++) Residual_RMS[iVar]  = 1.0;
  Residual_Max  = new su2double[nVar];         for (iVar = 0; iVar < nVar; iVar++) Residual_Max[iVar]  = 1.0;

  /*--- Define some auxiliary vectors related to the geometry adjoint (nDim) ---*/
  Solution_Geometry = new su2double[nDim];     for (iDim = 0; iDim < nDim; iDim++) Solution_Geometry[iDim] = 1.0;

  /*--- Define some auxiliary vectors related to the residual for problems with a BGS strategy---*/

  if (config->GetMultizone_Residual()){

    Residual_BGS      = new su2double[nVar];     for (iVar = 0; iVar < nVar; iVar++) Residual_BGS[iVar]      = 1.0;
    Residual_Max_BGS  = new su2double[nVar];     for (iVar = 0; iVar < nVar; iVar++) Residual_Max_BGS[iVar]  = 1.0;

    /*--- Define some structures for locating max residuals ---*/

    Point_Max_BGS       = new unsigned long[nVar];  for (iVar = 0; iVar < nVar; iVar++) Point_Max_BGS[iVar] = 0;
    Point_Max_Coord_BGS = new su2double*[nVar];
    for (iVar = 0; iVar < nVar; iVar++) {
      Point_Max_Coord_BGS[iVar] = new su2double[nDim];
      for (iDim = 0; iDim < nDim; iDim++) Point_Max_Coord_BGS[iVar][iDim] = 0.0;
    }

  }

  /*--- Define some structures for locating max residuals ---*/

  Point_Max     = new unsigned long[nVar];  for (iVar = 0; iVar < nVar; iVar++) Point_Max[iVar]     = 0;
  Point_Max_Coord = new su2double*[nVar];
  for (iVar = 0; iVar < nVar; iVar++) {
    Point_Max_Coord[iVar] = new su2double[nDim];
    for (iDim = 0; iDim < nDim; iDim++) Point_Max_Coord[iVar][iDim] = 0.0;
  }

  /*--- Define some auxiliary vectors related to the solution ---*/

  Solution   = new su2double[nVar];

  for (iVar = 0; iVar < nVar; iVar++) Solution[iVar]   = 1e-16;

  /*--- Sensitivity definition and coefficient in all the markers ---*/

  CSensitivity = new su2double* [nMarker];

  for (iMarker = 0; iMarker < nMarker; iMarker++) {
    CSensitivity[iMarker]        = new su2double [geometry->nVertex[iMarker]];
  }

  for (iMarker = 0; iMarker < nMarker; iMarker++) {
    for (iVertex = 0; iVertex < geometry->nVertex[iMarker]; iVertex++) {
      CSensitivity[iMarker][iVertex] = 0.0;
    }
  }

  /*--- Initialize the discrete adjoint solution to zero everywhere. ---*/

  nodes = new CDiscAdjVariable(Solution, nPoint, nDim, nVar, config);
  SetBaseClassPointerToNodes();

  switch(KindDirect_Solver){
  case RUNTIME_FLOW_SYS:
    SolverName = "ADJ.FLOW";
    break;
  case RUNTIME_HEAT_SYS:
    SolverName = "ADJ.HEAT";
    break;
  case RUNTIME_TURB_SYS:
    SolverName = "ADJ.TURB";
    break;
  default:
    SolverName = "ADJ.SOL";
    break;
  }
}

CDiscAdjSolver::~CDiscAdjSolver(void) { 

  unsigned short iMarker;

  if (CSensitivity != NULL) {
    for (iMarker = 0; iMarker < nMarker; iMarker++) {
      delete [] CSensitivity[iMarker];
    }
    delete [] CSensitivity;
  }

  if (nodes != nullptr) delete nodes;
}

void CDiscAdjSolver::SetRecording(CGeometry* geometry, CConfig *config){


  bool time_n_needed  = ((config->GetTime_Marching() == DT_STEPPING_1ST) ||
      (config->GetTime_Marching() == DT_STEPPING_2ND)),
  time_n1_needed = config->GetTime_Marching() == DT_STEPPING_2ND;

  unsigned long iPoint;
  unsigned short iVar;

  /*--- Reset the solution to the initial (converged) solution ---*/

  for (iPoint = 0; iPoint < nPoint; iPoint++) {
    direct_solver->GetNodes()->SetSolution(iPoint, nodes->GetSolution_Direct(iPoint));
  }

  if (time_n_needed) {
    for (iPoint = 0; iPoint < nPoint; iPoint++) {
      for (iVar = 0; iVar < nVar; iVar++) {
        AD::ResetInput(direct_solver->GetNodes()->GetSolution_time_n(iPoint)[iVar]);
      }
    }
  }
  if (time_n1_needed) {
    for (iPoint = 0; iPoint < nPoint; iPoint++) {
      for (iVar = 0; iVar < nVar; iVar++) {
        AD::ResetInput(direct_solver->GetNodes()->GetSolution_time_n1(iPoint)[iVar]);
      }
    }
  }

  /*--- Set the Jacobian to zero since this is not done inside the fluid iteration
   * when running the discrete adjoint solver. ---*/

  direct_solver->Jacobian.SetValZero();

  /*--- Set indices to zero ---*/

  RegisterVariables(geometry, config, true);

}

void CDiscAdjSolver::SetMesh_Recording(CGeometry** geometry, CVolumetricMovement *grid_movement, CConfig *config) {


//  bool time_n_needed  = ((config->GetUnsteady_Simulation() == DT_STEPPING_1ST) ||
//      (config->GetUnsteady_Simulation() == DT_STEPPING_2ND)),
//  time_n1_needed = config->GetUnsteady_Simulation() == DT_STEPPING_2ND;

//  unsigned long ExtIter = config->GetExtIter();

  unsigned long iPoint;
  unsigned short iDim;

  /*--- Reset the solution to the initial (converged) position ---*/

  for (iPoint = 0; iPoint < nPoint; iPoint++){
    for (iDim = 0; iDim < nDim; iDim++){
      geometry[MESH_0]->node[iPoint]->SetCoord(iDim,nodes->GetGeometry_Direct(iPoint,iDim));
    }
  }

  /*--- After moving all nodes, update the dual mesh. Recompute the edges and
   dual mesh control volumes in the domain and on the boundaries. ---*/

  grid_movement->UpdateDualGrid(geometry[MESH_0], config);

  /*--- After updating the dual mesh, compute the grid velocities (only dynamic problems). ---*/
//  if (time_n_needed){
//    geometry[MESH_0]->SetGridVelocity(config, ExtIter);
//  }

  /*--- Update the multigrid structure after moving the finest grid,
   including computing the grid velocities on the coarser levels. ---*/

  grid_movement->UpdateMultiGrid(geometry, config);

//  if (time_n_needed){
//    for (iPoint = 0; iPoint < nPoint; iPoint++){
//      for (iVar = 0; iVar < nVar; iVar++){
//        AD::ResetInput(direct_solver->GetNodes()->GetSolution_time_n(iPoint,iVar));
//      }
//    }
//  }
//  if (time_n1_needed){
//    for (iPoint = 0; iPoint < nPoint; iPoint++){
//      for (iVar = 0; iVar < nVar; iVar++){
//        AD::ResetInput(direct_solver->GetNodes()->GetSolution_time_n1(iPoint,iVar));
//      }
//    }
//  }

}

void CDiscAdjSolver::RegisterSolution(CGeometry *geometry, CConfig *config) {

  bool time_n1_needed = (config->GetTime_Marching() == DT_STEPPING_2ND);
  bool time_n_needed  = (config->GetTime_Marching() == DT_STEPPING_1ST) || time_n1_needed;
  bool input          = true;
  bool push_index     = true;

  if(config->GetMultizone_Problem()) push_index = false;

  /*--- Register solution at all necessary time instances and other variables on the tape ---*/

  direct_solver->GetNodes()->RegisterSolution(input, push_index);

  if (time_n_needed)
    direct_solver->GetNodes()->RegisterSolution_time_n();

  if (time_n1_needed)
    direct_solver->GetNodes()->RegisterSolution_time_n1();
}

void CDiscAdjSolver::RegisterVariables(CGeometry *geometry, CConfig *config, bool reset) {

  /*--- Register farfield values as input ---*/

  if((config->GetKind_Regime() == COMPRESSIBLE) && (KindDirect_Solver == RUNTIME_FLOW_SYS || KindDirect_Solver == RUNTIME_TNE2_SYS)
      && !config->GetBoolTurbomachinery()) {

    su2double Velocity_Ref = config->GetVelocity_Ref();
    Alpha                  = config->GetAoA()*PI_NUMBER/180.0;
    Beta                   = config->GetAoS()*PI_NUMBER/180.0;
    Mach                   = config->GetMach();
    Pressure               = config->GetPressure_FreeStreamND();
    Temperature            = config->GetTemperature_FreeStreamND();

    su2double SoundSpeed = 0.0;
    if (nDim == 2) { SoundSpeed = config->GetVelocity_FreeStreamND()[0]*Velocity_Ref/(cos(Alpha)*Mach); }
    if (nDim == 3) { SoundSpeed = config->GetVelocity_FreeStreamND()[0]*Velocity_Ref/(cos(Alpha)*cos(Beta)*Mach); }

    if (!reset) {
      AD::RegisterInput(Mach);
      AD::RegisterInput(Alpha);
      AD::RegisterInput(Temperature);
      AD::RegisterInput(Pressure);
    }

    /*--- Recompute the free stream velocity ---*/

    if (nDim == 2) {
      config->GetVelocity_FreeStreamND()[0] = cos(Alpha)*Mach*SoundSpeed/Velocity_Ref;
      config->GetVelocity_FreeStreamND()[1] = sin(Alpha)*Mach*SoundSpeed/Velocity_Ref;
    }
    if (nDim == 3) {
      config->GetVelocity_FreeStreamND()[0] = cos(Alpha)*cos(Beta)*Mach*SoundSpeed/Velocity_Ref;
      config->GetVelocity_FreeStreamND()[1] = sin(Beta)*Mach*SoundSpeed/Velocity_Ref;
      config->GetVelocity_FreeStreamND()[2] = sin(Alpha)*cos(Beta)*Mach*SoundSpeed/Velocity_Ref;
    }

    config->SetTemperature_FreeStreamND(Temperature);
    direct_solver->SetTemperature_Inf(Temperature);
    config->SetPressure_FreeStreamND(Pressure);
    direct_solver->SetPressure_Inf(Pressure);

  }

  if ((config->GetKind_Regime() == COMPRESSIBLE) && (KindDirect_Solver == RUNTIME_FLOW_SYS)
      && config->GetBoolTurbomachinery()){

    BPressure = config->GetPressureOut_BC();
    Temperature = config->GetTotalTemperatureIn_BC();

    if (!reset){
      AD::RegisterInput(BPressure);
      AD::RegisterInput(Temperature);
    }

    config->SetPressureOut_BC(BPressure);
    config->SetTotalTemperatureIn_BC(Temperature);
  }

  /*--- Register incompressible initialization values as input ---*/

  if ((config->GetKind_Regime() == INCOMPRESSIBLE) &&
      ((KindDirect_Solver == RUNTIME_FLOW_SYS &&
        (!config->GetBoolTurbomachinery())))) {

    /*--- Access the velocity (or pressure) and temperature at the
     inlet BC and the back pressure at the outlet. Note that we are
     assuming that have internal flow, which will be true for the
     majority of cases. External flows with far-field BCs will report
     zero for these sensitivities. ---*/

    ModVel    = config->GetIncInlet_BC();
    BPressure = config->GetIncPressureOut_BC();
    Temperature = config->GetIncTemperature_BC();

    /*--- Register the variables for AD. ---*/

    if (!reset) {
      AD::RegisterInput(ModVel);
      AD::RegisterInput(BPressure);
      AD::RegisterInput(Temperature);
    }

    /*--- Set the BC values in the config class. ---*/

    config->SetIncInlet_BC(ModVel);
    config->SetIncPressureOut_BC(BPressure);
    config->SetIncTemperature_BC(Temperature);

  }

  /*--- Here it is possible to register other variables as input that influence the flow solution
   * and thereby also the objective function. The adjoint values (i.e. the derivatives) can be
   * extracted in the ExtractAdjointVariables routine. ---*/
}

void CDiscAdjSolver::RegisterOutput(CGeometry *geometry, CConfig *config) {

  bool input        = false;
  bool push_index   = true;

  if(config->GetMultizone_Problem()) push_index = false;

  /*--- Register variables as output of the solver iteration ---*/

  direct_solver->GetNodes()->RegisterSolution(input, push_index);
}

void CDiscAdjSolver::RegisterObj_Func(CConfig *config) {

  /*--- Here we can add new (scalar) objective functions ---*/
  if (config->GetnObj()==1) {
    switch (config->GetKind_ObjFunc()) {
    case DRAG_COEFFICIENT:
      ObjFunc_Value = direct_solver->GetTotal_CD();
      if (config->GetFixed_CL_Mode()) ObjFunc_Value -= config->GetdCD_dCL() * direct_solver->GetTotal_CL();
      if (config->GetFixed_CM_Mode()) ObjFunc_Value -= config->GetdCD_dCMy() * direct_solver->GetTotal_CMy();
      break;
    case LIFT_COEFFICIENT:
      ObjFunc_Value = direct_solver->GetTotal_CL();
      break;
    case SIDEFORCE_COEFFICIENT:
      ObjFunc_Value = direct_solver->GetTotal_CSF();
      break;
    case EFFICIENCY:
      ObjFunc_Value = direct_solver->GetTotal_CEff();
      break;
    case MOMENT_X_COEFFICIENT:
      ObjFunc_Value = direct_solver->GetTotal_CMx();
      break;
    case MOMENT_Y_COEFFICIENT:
      ObjFunc_Value = direct_solver->GetTotal_CMy();
      break;
    case MOMENT_Z_COEFFICIENT:
      ObjFunc_Value = direct_solver->GetTotal_CMz();
      break;
    case EQUIVALENT_AREA:
      ObjFunc_Value = direct_solver->GetTotal_CEquivArea();
      break;
    case BUFFET_SENSOR:
      ObjFunc_Value = direct_solver->GetTotal_Buffet_Metric();
      break;
    }

    /*--- Template for new objective functions where TemplateObjFunction()
     *  is the routine that returns the obj. function value. The computation
     * must be done while the tape is active, i.e. between AD::StartRecording() and
     * AD::StopRecording() in DiscAdjMeanFlowIteration::Iterate(). The best place is somewhere
     * inside MeanFlowIteration::Iterate().
     *
     * case TEMPLATE_OBJECTIVE:
     *    ObjFunc_Value = TemplateObjFunction();
     *    break;
     * ---*/
  }
  else{
    ObjFunc_Value = direct_solver->GetTotal_ComboObj();
  }
  if (rank == MASTER_NODE) {
    AD::RegisterOutput(ObjFunc_Value);
  }
}

void CDiscAdjSolver::SetAdj_ObjFunc(CGeometry *geometry, CConfig *config) {

  bool time_stepping = config->GetTime_Marching() != STEADY;
  unsigned long IterAvg_Obj = config->GetIter_Avg_Objective();
  unsigned long TimeIter = config->GetTimeIter();
  su2double seeding = 1.0;

  if (time_stepping) {
    if (TimeIter < IterAvg_Obj) {
      seeding = 1.0/((su2double)IterAvg_Obj);
    }
    else {
      seeding = 0.0;
    }
  }

  if (rank == MASTER_NODE) {
    SU2_TYPE::SetDerivative(ObjFunc_Value, SU2_TYPE::GetValue(seeding));
  } else {
    SU2_TYPE::SetDerivative(ObjFunc_Value, 0.0);
  }
}

void CDiscAdjSolver::ExtractAdjoint_Solution(CGeometry *geometry, CConfig *config){

<<<<<<< HEAD
  bool time_n_needed  = ((config->GetUnsteady_Simulation() == DT_STEPPING_1ST) ||
                         (config->GetUnsteady_Simulation() == DT_STEPPING_2ND));
=======
  bool time_n_needed  = ((config->GetTime_Marching() == DT_STEPPING_1ST) ||
      (config->GetTime_Marching() == DT_STEPPING_2ND));
>>>>>>> ced897be

  bool time_n1_needed = config->GetTime_Marching() == DT_STEPPING_2ND;

  unsigned short iVar;
  unsigned long iPoint;
  su2double residual;

  /*--- Set Residuals to zero ---*/

  for (iVar = 0; iVar < nVar; iVar++) {
    SetRes_RMS(iVar,0.0);
    SetRes_Max(iVar,0.0,0);
  }

  /*--- Set the old solution ---*/

  nodes->Set_OldSolution();

  for (iPoint = 0; iPoint < nPoint; iPoint++) {

    /*--- Extract the adjoint solution ---*/
    
    if(config->GetMultizone_Problem()) {
      direct_solver->GetNodes()->GetAdjointSolution_LocalIndex(iPoint,Solution);
    }
    else {
      direct_solver->GetNodes()->GetAdjointSolution(iPoint,Solution);
    }

    /*--- Store the adjoint solution ---*/

    nodes->SetSolution(iPoint,Solution);
  }

  if (time_n_needed) {
    for (iPoint = 0; iPoint < nPoint; iPoint++) {

      /*--- Extract the adjoint solution at time n ---*/

      direct_solver->GetNodes()->GetAdjointSolution_time_n(iPoint,Solution);

      /*--- Store the adjoint solution at time n ---*/

      nodes->Set_Solution_time_n(iPoint,Solution);
    }
  }
  if (time_n1_needed) {
    for (iPoint = 0; iPoint < nPoint; iPoint++) {

      /*--- Extract the adjoint solution at time n-1 ---*/

      direct_solver->GetNodes()->GetAdjointSolution_time_n1(iPoint,Solution);

      /*--- Store the adjoint solution at time n-1 ---*/

      nodes->Set_Solution_time_n1(iPoint,Solution);
    }
  }

  /*--- Set the residuals ---*/

  for (iPoint = 0; iPoint < nPointDomain; iPoint++) {
      for (iVar = 0; iVar < nVar; iVar++) {
          residual = nodes->GetSolution(iPoint,iVar) - nodes->GetSolution_Old(iPoint,iVar);

          AddRes_RMS(iVar,residual*residual);
          AddRes_Max(iVar,fabs(residual),geometry->node[iPoint]->GetGlobalIndex(),geometry->node[iPoint]->GetCoord());
      }
  }

  SetResidual_RMS(geometry, config);

}

void CDiscAdjSolver::ExtractAdjoint_Variables(CGeometry *geometry, CConfig *config) {
  
  /*--- Extract the adjoint values of the farfield values ---*/

  if ((config->GetKind_Regime() == COMPRESSIBLE) && (KindDirect_Solver == RUNTIME_FLOW_SYS  || KindDirect_Solver == RUNTIME_TNE2_SYS)
      && !config->GetBoolTurbomachinery()) {
    su2double Local_Sens_Press, Local_Sens_Temp, Local_Sens_AoA, Local_Sens_Mach;

    Local_Sens_Mach  = SU2_TYPE::GetDerivative(Mach);
    Local_Sens_AoA   = SU2_TYPE::GetDerivative(Alpha);
    Local_Sens_Temp  = SU2_TYPE::GetDerivative(Temperature);
    Local_Sens_Press = SU2_TYPE::GetDerivative(Pressure);

#ifdef HAVE_MPI
    SU2_MPI::Allreduce(&Local_Sens_Mach,  &Total_Sens_Mach,  1, MPI_DOUBLE, MPI_SUM, MPI_COMM_WORLD);
    SU2_MPI::Allreduce(&Local_Sens_AoA,   &Total_Sens_AoA,   1, MPI_DOUBLE, MPI_SUM, MPI_COMM_WORLD);
    SU2_MPI::Allreduce(&Local_Sens_Temp,  &Total_Sens_Temp,  1, MPI_DOUBLE, MPI_SUM, MPI_COMM_WORLD);
    SU2_MPI::Allreduce(&Local_Sens_Press, &Total_Sens_Press, 1, MPI_DOUBLE, MPI_SUM, MPI_COMM_WORLD);
#else
    Total_Sens_Mach  = Local_Sens_Mach;
    Total_Sens_AoA   = Local_Sens_AoA;
    Total_Sens_Temp  = Local_Sens_Temp;
    Total_Sens_Press = Local_Sens_Press;
#endif
  }

  if ((config->GetKind_Regime() == COMPRESSIBLE) && (KindDirect_Solver == RUNTIME_FLOW_SYS) && config->GetBoolTurbomachinery()){
    su2double Local_Sens_BPress, Local_Sens_Temperature;

    Local_Sens_BPress = SU2_TYPE::GetDerivative(BPressure);
    Local_Sens_Temperature = SU2_TYPE::GetDerivative(Temperature);

#ifdef HAVE_MPI
    SU2_MPI::Allreduce(&Local_Sens_BPress,   &Total_Sens_BPress,   1, MPI_DOUBLE, MPI_SUM, MPI_COMM_WORLD);
    SU2_MPI::Allreduce(&Local_Sens_Temperature,   &Total_Sens_Temp,   1, MPI_DOUBLE, MPI_SUM, MPI_COMM_WORLD);

#else
    Total_Sens_BPress = Local_Sens_BPress;
    Total_Sens_Temp = Local_Sens_Temperature;
#endif

  }

  if ((config->GetKind_Regime() == INCOMPRESSIBLE) &&
      (KindDirect_Solver == RUNTIME_FLOW_SYS &&
       (!config->GetBoolTurbomachinery()))) {

    su2double Local_Sens_ModVel, Local_Sens_BPress, Local_Sens_Temp;

    Local_Sens_ModVel = SU2_TYPE::GetDerivative(ModVel);
    Local_Sens_BPress = SU2_TYPE::GetDerivative(BPressure);
    Local_Sens_Temp   = SU2_TYPE::GetDerivative(Temperature);

#ifdef HAVE_MPI
    SU2_MPI::Allreduce(&Local_Sens_ModVel, &Total_Sens_ModVel, 1, MPI_DOUBLE, MPI_SUM, MPI_COMM_WORLD);
    SU2_MPI::Allreduce(&Local_Sens_BPress, &Total_Sens_BPress, 1, MPI_DOUBLE, MPI_SUM, MPI_COMM_WORLD);
    SU2_MPI::Allreduce(&Local_Sens_Temp,   &Total_Sens_Temp,   1, MPI_DOUBLE, MPI_SUM, MPI_COMM_WORLD);
#else
    Total_Sens_ModVel = Local_Sens_ModVel;
    Total_Sens_BPress = Local_Sens_BPress;
    Total_Sens_Temp   = Local_Sens_Temp;
#endif

  }

  /*--- Extract here the adjoint values of everything else that is registered as input in RegisterInput. ---*/

}

void CDiscAdjSolver::ExtractAdjoint_Geometry(CGeometry *geometry, CConfig *config) {

//  bool time_n_needed  = ((config->GetUnsteady_Simulation() == DT_STEPPING_1ST) ||
//      (config->GetUnsteady_Simulation() == DT_STEPPING_2ND));

//  bool time_n1_needed = config->GetUnsteady_Simulation() == DT_STEPPING_2ND;

//  unsigned short iVar;
  unsigned long iPoint;

  /*--- Set Residuals to zero ---*/

//  for (iVar = 0; iVar < nVar; iVar++){
//      SetRes_RMS(iVar,0.0);
//      SetRes_Max(iVar,0.0,0);
//  }

  /*--- Set the old solution ---*/

  nodes->Set_OldSolution_Geometry();

  for (iPoint = 0; iPoint < nPoint; iPoint++){

    /*--- Extract the adjoint solution ---*/

    if (config->GetMultizone_Problem())
      geometry->node[iPoint]->GetAdjointCoord_LocalIndex(Solution_Geometry);
    else
      geometry->node[iPoint]->GetAdjointCoord(Solution_Geometry);

    /*--- Store the adjoint solution ---*/

    nodes->SetSolution_Geometry(iPoint,Solution_Geometry);

  }

//  if (time_n_needed){
//    for (iPoint = 0; iPoint < nPoint; iPoint++){
//
//      /*--- Extract the adjoint solution at time n ---*/
//
//      direct_solver->GetNodes()->GetAdjointSolution_time_n(iPoint,Solution);
//
//      /*--- Store the adjoint solution at time n ---*/
//
//      nodes->Set_Solution_time_n(iPoint,Solution);
//    }
//  }
//  if (time_n1_needed){
//    for (iPoint = 0; iPoint < nPoint; iPoint++){
//
//      /*--- Extract the adjoint solution at time n-1 ---*/
//
//      direct_solver->GetNodes()->GetAdjointSolution_time_n1(iPoint,Solution);
//
//      /*--- Store the adjoint solution at time n-1 ---*/
//
//      nodes->Set_Solution_time_n1(iPoint,Solution);
//    }
//  }

  /*--- Set the residuals ---*/

//  for (iPoint = 0; iPoint < nPointDomain; iPoint++){
//      for (iVar = 0; iVar < nVar; iVar++){
//          residual = node[iPoint]->GetSolution_Geometry(iVar) - node[iPoint]->Get_OldSolution_Geometry(iVar);
//
//          AddRes_RMS(iVar,residual*residual);
//          AddRes_Max(iVar,fabs(residual),geometry->node[iPoint]->GetGlobalIndex(),geometry->node[iPoint]->GetCoord());
//      }
//  }
//
//  SetResidual_RMS(geometry, config);
}

void CDiscAdjSolver::ExtractAdjoint_CrossTerm(CGeometry *geometry, CConfig *config) {

  unsigned short iVar;
  unsigned long iPoint;

  for (iPoint = 0; iPoint < nPoint; iPoint++){

    /*--- Extract the adjoint solution ---*/

    direct_solver->GetNodes()->GetAdjointSolution_LocalIndex(iPoint,Solution);

    for (iVar = 0; iVar < nVar; iVar++) nodes->SetCross_Term_Derivative(iPoint,iVar, Solution[iVar]);

  }

}

void CDiscAdjSolver::ExtractAdjoint_CrossTerm_Geometry(CGeometry *geometry, CConfig *config) {

  unsigned short iDim;
  unsigned long iPoint;


  for (iPoint = 0; iPoint < nPoint; iPoint++){

    /*--- Extract the adjoint solution ---*/

    if (config->GetMultizone_Problem())
      geometry->node[iPoint]->GetAdjointCoord_LocalIndex(Solution_Geometry);
    else
      geometry->node[iPoint]->GetAdjointCoord(Solution_Geometry);

    for (iDim = 0; iDim < nDim; iDim++) nodes->SetGeometry_CrossTerm_Derivative(iPoint,iDim, Solution_Geometry[iDim]);

  }

}

void CDiscAdjSolver::ExtractAdjoint_CrossTerm_Geometry_Flow(CGeometry *geometry, CConfig *config){

  unsigned short iDim;
  unsigned long iPoint;


  for (iPoint = 0; iPoint < nPoint; iPoint++){

    /*--- Extract the adjoint solution ---*/

    if (config->GetMultizone_Problem())
      geometry->node[iPoint]->GetAdjointCoord_LocalIndex(Solution_Geometry);
    else
      geometry->node[iPoint]->GetAdjointCoord(Solution_Geometry);

    for (iDim = 0; iDim < nDim; iDim++) nodes->SetGeometry_CrossTerm_Derivative_Flow(iPoint,iDim, Solution_Geometry[iDim]);

  }

}

void CDiscAdjSolver::SetAdjoint_Output(CGeometry *geometry, CConfig *config) {

  bool dual_time = (config->GetTime_Marching() == DT_STEPPING_1ST ||
      config->GetTime_Marching() == DT_STEPPING_2ND);
  bool fsi = config->GetFSI_Simulation();

  unsigned short iVar;
  unsigned long iPoint;

  for (iPoint = 0; iPoint < nPoint; iPoint++) {
    for (iVar = 0; iVar < nVar; iVar++) {
      if(config->GetMultizone_Problem() && !fsi) {
        Solution[iVar] = nodes->Get_BGSSolution_k(iPoint,iVar);
      }
      else {
        Solution[iVar] = nodes->GetSolution(iPoint,iVar);
      }
    }
    if (fsi) {
      for (iVar = 0; iVar < nVar; iVar++) {
        Solution[iVar] += nodes->GetCross_Term_Derivative(iPoint,iVar);
      }
    }
    if (dual_time) {
      for (iVar = 0; iVar < nVar; iVar++) {
        Solution[iVar] += nodes->GetDual_Time_Derivative(iPoint,iVar);
      }
    }
    if(config->GetMultizone_Problem()) {
      direct_solver->GetNodes()->SetAdjointSolution_LocalIndex(iPoint,Solution);
    }
    else {
      direct_solver->GetNodes()->SetAdjointSolution(iPoint,Solution);
    }
  }
}

void CDiscAdjSolver::SetAdjoint_OutputMesh(CGeometry *geometry, CConfig *config){

//  bool dual_time = (config->GetUnsteady_Simulation() == DT_STEPPING_1ST ||
//      config->GetUnsteady_Simulation() == DT_STEPPING_2ND);

  bool fsi = config->GetFSI_Simulation();

  unsigned short iDim;
  unsigned long iPoint;

  for (iPoint = 0; iPoint < nPoint; iPoint++){
    for (iDim = 0; iDim < nDim; iDim++){
      Solution_Geometry[iDim] = 0.0;
    }
    if (fsi){
      for (iDim = 0; iDim < nDim; iDim++){
        Solution_Geometry[iDim] += nodes->GetGeometry_CrossTerm_Derivative(iPoint,iDim);
      }
      for (iDim = 0; iDim < nDim; iDim++){
        Solution_Geometry[iDim] += nodes->GetGeometry_CrossTerm_Derivative_Flow(iPoint,iDim);
      }
    }
//    if (dual_time){
//      for (iDim = 0; iDim < nVar; iDim++){
//        Solution_Geometry[iDim] += nodes->GetDual_Time_Derivative_Geometry(iPoint,iDim);
//      }
//    }
    for (iDim = 0; iDim < nDim; iDim++){
      nodes->SetSensitivity(iPoint,iDim, Solution_Geometry[iDim]);
    }
    geometry->node[iPoint]->SetAdjointCoord(Solution_Geometry);
  }

}

void CDiscAdjSolver::SetSensitivity(CGeometry *geometry, CSolver **solver, CConfig *config) {

  unsigned long iPoint;
  unsigned short iDim;
  su2double *Coord, Sensitivity, eps;

  bool time_stepping = (config->GetTime_Marching() != STEADY);

  for (iPoint = 0; iPoint < nPoint; iPoint++) {
    Coord = geometry->node[iPoint]->GetCoord();

    for (iDim = 0; iDim < nDim; iDim++) {

      if(config->GetMultizone_Problem()) {
        Sensitivity = geometry->node[iPoint]->GetAdjointSolution(iDim);
      }
      else {
        Sensitivity = SU2_TYPE::GetDerivative(Coord[iDim]);
      }

      /*--- Set the index manually to zero. ---*/

      AD::ResetInput(Coord[iDim]);

      /*--- If sharp edge, set the sensitivity to 0 on that region ---*/

      if (config->GetSens_Remove_Sharp()) {
        eps = config->GetVenkat_LimiterCoeff()*config->GetRefElemLength();
        if ( geometry->node[iPoint]->GetSharpEdge_Distance() < config->GetAdjSharp_LimiterCoeff()*eps )
          Sensitivity = 0.0;
      }
      if (!time_stepping) {
        nodes->SetSensitivity(iPoint,iDim, Sensitivity);
      } else {
        nodes->SetSensitivity(iPoint, iDim, nodes->GetSensitivity(iPoint,iDim) + Sensitivity);
      }
    }
  }
  SetSurface_Sensitivity(geometry, config);
}

void CDiscAdjSolver::SetSurface_Sensitivity(CGeometry *geometry, CConfig *config) {
  unsigned short iMarker, iDim, iMarker_Monitoring;
  unsigned long iVertex, iPoint;
  su2double *Normal, Prod, Sens = 0.0, SensDim, Area, Sens_Vertex, *Sens_Geo;
  Total_Sens_Geo = 0.0;
  string Monitoring_Tag, Marker_Tag;

  Sens_Geo = new su2double[config->GetnMarker_Monitoring()];
  for (iMarker_Monitoring = 0; iMarker_Monitoring < config->GetnMarker_Monitoring(); iMarker_Monitoring++) {
    Sens_Geo[iMarker_Monitoring] = 0.0;
  }
  
  for (iMarker = 0; iMarker < nMarker; iMarker++) {

    /*--- Loop over boundary markers to select those for Euler walls and NS walls ---*/

    if(config->GetMarker_All_KindBC(iMarker) == EULER_WALL
       || config->GetMarker_All_KindBC(iMarker) == HEAT_FLUX
       || config->GetMarker_All_KindBC(iMarker) == ISOTHERMAL
       || config->GetMarker_All_KindBC(iMarker) == CHT_WALL_INTERFACE) {

      Sens = 0.0;

      for (iVertex = 0; iVertex < geometry->GetnVertex(iMarker); iVertex++) {

        iPoint = geometry->vertex[iMarker][iVertex]->GetNode();
        Normal = geometry->vertex[iMarker][iVertex]->GetNormal();
        Prod = 0.0;
        Area = 0.0;
        for (iDim = 0; iDim < nDim; iDim++) {
          /*--- retrieve the gradient calculated with AD -- */
          SensDim = nodes->GetSensitivity(iPoint,iDim);

          /*--- calculate scalar product for projection onto the normal vector ---*/
          Prod += Normal[iDim]*SensDim;

          Area += Normal[iDim]*Normal[iDim];
        }

        Area = sqrt(Area);

        /*--- Projection of the gradient calculated with AD onto the normal vector of the surface ---*/

        Sens_Vertex = Prod/Area;
        CSensitivity[iMarker][iVertex] = -Sens_Vertex;
        Sens += Sens_Vertex*Sens_Vertex;
      }

      if (config->GetMarker_All_Monitoring(iMarker) == YES){

        /*--- Compute sensitivity for each surface point ---*/

        for (iMarker_Monitoring = 0; iMarker_Monitoring < config->GetnMarker_Monitoring(); iMarker_Monitoring++) {
          Monitoring_Tag = config->GetMarker_Monitoring_TagBound(iMarker_Monitoring);
          Marker_Tag = config->GetMarker_All_TagBound(iMarker);
          if (Marker_Tag == Monitoring_Tag) {
            Sens_Geo[iMarker_Monitoring] = Sens;
          }
        }
      }
    }
  }

#ifdef HAVE_MPI
  su2double *MySens_Geo;
  MySens_Geo = new su2double[config->GetnMarker_Monitoring()];

  for (iMarker_Monitoring = 0; iMarker_Monitoring < config->GetnMarker_Monitoring(); iMarker_Monitoring++) {
    MySens_Geo[iMarker_Monitoring] = Sens_Geo[iMarker_Monitoring];
    Sens_Geo[iMarker_Monitoring]   = 0.0;
  }

  SU2_MPI::Allreduce(MySens_Geo, Sens_Geo, config->GetnMarker_Monitoring(), MPI_DOUBLE, MPI_SUM, MPI_COMM_WORLD);
  delete [] MySens_Geo;
#endif

  for (iMarker_Monitoring = 0; iMarker_Monitoring < config->GetnMarker_Monitoring(); iMarker_Monitoring++) {
    Sens_Geo[iMarker_Monitoring] = sqrt(Sens_Geo[iMarker_Monitoring]);
    Total_Sens_Geo   += Sens_Geo[iMarker_Monitoring];
  }
  
  delete [] Sens_Geo;

}

void CDiscAdjSolver::Preprocessing(CGeometry *geometry, CSolver **solver_container, CConfig *config_container, unsigned short iMesh, unsigned short iRKStep, unsigned short RunTime_EqSystem, bool Output) {
  bool dual_time_1st = (config_container->GetTime_Marching() == DT_STEPPING_1ST);
  bool dual_time_2nd = (config_container->GetTime_Marching() == DT_STEPPING_2ND);
  bool dual_time = (dual_time_1st || dual_time_2nd);
  su2double *solution_n, *solution_n1;
  unsigned long iPoint;
  unsigned short iVar;
  if (dual_time) {
      for (iPoint = 0; iPoint<geometry->GetnPoint(); iPoint++) {
          solution_n = nodes->GetSolution_time_n(iPoint);
          solution_n1 = nodes->GetSolution_time_n1(iPoint);
          for (iVar=0; iVar < nVar; iVar++) {
              nodes->SetDual_Time_Derivative(iPoint, iVar, solution_n[iVar]+nodes->GetDual_Time_Derivative_n(iPoint, iVar));
              nodes->SetDual_Time_Derivative_n(iPoint,iVar, solution_n1[iVar]);
            }
        }
    }
}

void CDiscAdjSolver::LoadRestart(CGeometry **geometry, CSolver ***solver, CConfig *config, int val_iter, bool val_update_geo) {

  unsigned short iVar, iMesh;
  unsigned long iPoint, index, iChildren, Point_Fine, counter;
  su2double Area_Children, Area_Parent, *Solution_Fine;
  string restart_filename, filename;

  bool compressible = (config->GetKind_Regime() == COMPRESSIBLE);
  bool incompressible = (config->GetKind_Regime() == INCOMPRESSIBLE);
  
  /*--- Restart the solution from file information ---*/

  filename = config->GetSolution_AdjFileName();
  restart_filename = config->GetObjFunc_Extension(filename);
  
  restart_filename = config->GetFilename(restart_filename, "", val_iter);
  

  /*--- Read and store the restart metadata. ---*/

//  Read_SU2_Restart_Metadata(geometry[MESH_0], config, true, restart_filename);

  /*--- Read the restart data from either an ASCII or binary SU2 file. ---*/

  if (config->GetRead_Binary_Restart()) {
    Read_SU2_Restart_Binary(geometry[MESH_0], config, restart_filename);
  } else {
    Read_SU2_Restart_ASCII(geometry[MESH_0], config, restart_filename);
  }

  /*--- Read all lines in the restart file ---*/

  long iPoint_Local; unsigned long iPoint_Global = 0; unsigned long iPoint_Global_Local = 0;
  unsigned short rbuf_NotMatching = 0, sbuf_NotMatching = 0;

  /*--- Skip coordinates ---*/
  unsigned short skipVars = geometry[MESH_0]->GetnDim();

  /*--- Skip flow adjoint variables ---*/
  if (KindDirect_Solver== RUNTIME_TURB_SYS) {
    if (compressible) {
      skipVars += nDim + 2;
    }
    if (incompressible) {
      skipVars += nDim + 2;
    }
  }

  /*--- Load data from the restart into correct containers. ---*/

  counter = 0;
  for (iPoint_Global = 0; iPoint_Global < geometry[MESH_0]->GetGlobal_nPointDomain(); iPoint_Global++ ) {

    /*--- Retrieve local index. If this node from the restart file lives
     on the current processor, we will load and instantiate the vars. ---*/

    iPoint_Local = geometry[MESH_0]->GetGlobal_to_Local_Point(iPoint_Global);

    if (iPoint_Local > -1) {

      /*--- We need to store this point's data, so jump to the correct
       offset in the buffer of data from the restart file and load it. ---*/

      index = counter*Restart_Vars[1] + skipVars;
      for (iVar = 0; iVar < nVar; iVar++) Solution[iVar] = Restart_Data[index+iVar];
      nodes->SetSolution(iPoint_Local,Solution);
      iPoint_Global_Local++;

      /*--- Increment the overall counter for how many points have been loaded. ---*/
      counter++;
    }

  }

  /*--- Detect a wrong solution file ---*/

  if (iPoint_Global_Local < nPointDomain) { sbuf_NotMatching = 1; }
#ifndef HAVE_MPI
  rbuf_NotMatching = sbuf_NotMatching;
#else
  SU2_MPI::Allreduce(&sbuf_NotMatching, &rbuf_NotMatching, 1, MPI_UNSIGNED_SHORT, MPI_SUM, MPI_COMM_WORLD);
#endif
  if (rbuf_NotMatching != 0) {
    SU2_MPI::Error(string("The solution file ") + filename + string(" doesn't match with the mesh file!\n") +
                   string("It could be empty lines at the end of the file."), CURRENT_FUNCTION);
  }

  /*--- Communicate the loaded solution on the fine grid before we transfer
   it down to the coarse levels. ---*/

  for (iMesh = 1; iMesh <= config->GetnMGLevels(); iMesh++) {
    for (iPoint = 0; iPoint < geometry[iMesh]->GetnPoint(); iPoint++) {
      Area_Parent = geometry[iMesh]->node[iPoint]->GetVolume();
      for (iVar = 0; iVar < nVar; iVar++) Solution[iVar] = 0.0;
      for (iChildren = 0; iChildren < geometry[iMesh]->node[iPoint]->GetnChildren_CV(); iChildren++) {
        Point_Fine = geometry[iMesh]->node[iPoint]->GetChildren_CV(iChildren);
        Area_Children = geometry[iMesh-1]->node[Point_Fine]->GetVolume();
        Solution_Fine = solver[iMesh-1][ADJFLOW_SOL]->GetNodes()->GetSolution(Point_Fine);
        for (iVar = 0; iVar < nVar; iVar++) {
          Solution[iVar] += Solution_Fine[iVar]*Area_Children/Area_Parent;
        }
      }
      solver[iMesh][ADJFLOW_SOL]->GetNodes()->SetSolution(iPoint, Solution);
    }
  }

  /*--- Delete the class memory that is used to load the restart. ---*/

  if (Restart_Vars != NULL) delete [] Restart_Vars;
  if (Restart_Data != NULL) delete [] Restart_Data;
  Restart_Vars = NULL; Restart_Data = NULL;

}

void CDiscAdjSolver::ComputeResidual_Multizone(CGeometry *geometry, CConfig *config){

  unsigned short iVar;
  unsigned long iPoint;
  su2double residual, bgs_sol;

  /*--- Set Residuals to zero ---*/

  for (iVar = 0; iVar < nVar; iVar++){
    SetRes_BGS(iVar,0.0);
    SetRes_Max_BGS(iVar,0.0,0);
  }

  /*--- Compute the BGS solution (adding the cross term) ---*/
  for (iPoint = 0; iPoint < nPointDomain; iPoint++){
    for (iVar = 0; iVar < nVar; iVar++){
      if(config->GetMultizone_Problem() && !config->GetFSI_Simulation()) {
        bgs_sol = nodes->GetSolution(iPoint,iVar);
      }
      else {
        bgs_sol = nodes->GetSolution(iPoint,iVar) + nodes->GetCross_Term_Derivative(iPoint,iVar);
      }
      nodes->Set_BGSSolution(iPoint, iVar, bgs_sol);
    }
  }

  /*--- Set the residuals ---*/

  for (iPoint = 0; iPoint < nPointDomain; iPoint++){
    for (iVar = 0; iVar < nVar; iVar++){
<<<<<<< HEAD
      residual = node[iPoint]->Get_BGSSolution(iVar) - node[iPoint]->Get_BGSSolution_k(iVar);

=======
      residual = nodes->Get_BGSSolution(iPoint,iVar) - nodes->Get_BGSSolution_k(iPoint,iVar);
>>>>>>> ced897be
      AddRes_BGS(iVar,residual*residual);
      AddRes_Max_BGS(iVar,fabs(residual),geometry->node[iPoint]->GetGlobalIndex(),geometry->node[iPoint]->GetCoord());
    }
  }

  SetResidual_BGS(geometry, config);

}

void CDiscAdjSolver::UpdateSolution_BGS(CGeometry *geometry, CConfig *config){

  unsigned long iPoint;
  unsigned short iVar;

  /*--- To nPoint: The solution must be communicated beforehand ---*/
  /*--- As there might be crossed dependencies, we need to use the full BGS solution and not just the node Solution ---*/
  for (iPoint = 0; iPoint < nPoint; iPoint++){
    for (iVar = 0; iVar < nVar; iVar++)
        nodes->Set_BGSSolution_k(iPoint, iVar, nodes->Get_BGSSolution(iPoint, iVar));
  }

}
<|MERGE_RESOLUTION|>--- conflicted
+++ resolved
@@ -1,4 +1,4 @@
-﻿/*!
+/*!
  * \file solver_adjoint_discrete.cpp
  * \brief Main subroutines for solving the discrete adjoint problem.
  * \author T. Albring
@@ -42,7 +42,9 @@
 
 }
 
-CDiscAdjSolver::CDiscAdjSolver(CGeometry *geometry, CConfig *config)  : CSolver() {}
+CDiscAdjSolver::CDiscAdjSolver(CGeometry *geometry, CConfig *config)  : CSolver() {
+
+}
 
 CDiscAdjSolver::CDiscAdjSolver(CGeometry *geometry, CConfig *config, CSolver *direct_solver, unsigned short Kind_Solver, unsigned short iMesh)  : CSolver() {
 
@@ -97,6 +99,7 @@
 
   }
 
+
   /*--- Define some structures for locating max residuals ---*/
 
   Point_Max     = new unsigned long[nVar];  for (iVar = 0; iVar < nVar; iVar++) Point_Max[iVar]     = 0;
@@ -117,13 +120,13 @@
   CSensitivity = new su2double* [nMarker];
 
   for (iMarker = 0; iMarker < nMarker; iMarker++) {
-    CSensitivity[iMarker]        = new su2double [geometry->nVertex[iMarker]];
+      CSensitivity[iMarker]        = new su2double [geometry->nVertex[iMarker]];
   }
 
   for (iMarker = 0; iMarker < nMarker; iMarker++) {
-    for (iVertex = 0; iVertex < geometry->nVertex[iMarker]; iVertex++) {
-      CSensitivity[iMarker][iVertex] = 0.0;
-    }
+      for (iVertex = 0; iVertex < geometry->nVertex[iMarker]; iVertex++) {
+          CSensitivity[iMarker][iVertex] = 0.0;
+      }
   }
 
   /*--- Initialize the discrete adjoint solution to zero everywhere. ---*/
@@ -279,8 +282,7 @@
 
   /*--- Register farfield values as input ---*/
 
-  if((config->GetKind_Regime() == COMPRESSIBLE) && (KindDirect_Solver == RUNTIME_FLOW_SYS || KindDirect_Solver == RUNTIME_TNE2_SYS)
-      && !config->GetBoolTurbomachinery()) {
+  if((config->GetKind_Regime() == COMPRESSIBLE) && (KindDirect_Solver == RUNTIME_FLOW_SYS && !config->GetBoolTurbomachinery())) {
 
     su2double Velocity_Ref = config->GetVelocity_Ref();
     Alpha                  = config->GetAoA()*PI_NUMBER/180.0;
@@ -290,6 +292,7 @@
     Temperature            = config->GetTemperature_FreeStreamND();
 
     su2double SoundSpeed = 0.0;
+    
     if (nDim == 2) { SoundSpeed = config->GetVelocity_FreeStreamND()[0]*Velocity_Ref/(cos(Alpha)*Mach); }
     if (nDim == 3) { SoundSpeed = config->GetVelocity_FreeStreamND()[0]*Velocity_Ref/(cos(Alpha)*cos(Beta)*Mach); }
 
@@ -319,8 +322,7 @@
 
   }
 
-  if ((config->GetKind_Regime() == COMPRESSIBLE) && (KindDirect_Solver == RUNTIME_FLOW_SYS)
-      && config->GetBoolTurbomachinery()){
+  if ((config->GetKind_Regime() == COMPRESSIBLE) && (KindDirect_Solver == RUNTIME_FLOW_SYS) && config->GetBoolTurbomachinery()){
 
     BPressure = config->GetPressureOut_BC();
     Temperature = config->GetTotalTemperatureIn_BC();
@@ -463,13 +465,8 @@
 
 void CDiscAdjSolver::ExtractAdjoint_Solution(CGeometry *geometry, CConfig *config){
 
-<<<<<<< HEAD
-  bool time_n_needed  = ((config->GetUnsteady_Simulation() == DT_STEPPING_1ST) ||
-                         (config->GetUnsteady_Simulation() == DT_STEPPING_2ND));
-=======
   bool time_n_needed  = ((config->GetTime_Marching() == DT_STEPPING_1ST) ||
       (config->GetTime_Marching() == DT_STEPPING_2ND));
->>>>>>> ced897be
 
   bool time_n1_needed = config->GetTime_Marching() == DT_STEPPING_2ND;
 
@@ -480,8 +477,8 @@
   /*--- Set Residuals to zero ---*/
 
   for (iVar = 0; iVar < nVar; iVar++) {
-    SetRes_RMS(iVar,0.0);
-    SetRes_Max(iVar,0.0,0);
+      SetRes_RMS(iVar,0.0);
+      SetRes_Max(iVar,0.0,0);
   }
 
   /*--- Set the old solution ---*/
@@ -548,8 +545,7 @@
   
   /*--- Extract the adjoint values of the farfield values ---*/
 
-  if ((config->GetKind_Regime() == COMPRESSIBLE) && (KindDirect_Solver == RUNTIME_FLOW_SYS  || KindDirect_Solver == RUNTIME_TNE2_SYS)
-      && !config->GetBoolTurbomachinery()) {
+  if ((config->GetKind_Regime() == COMPRESSIBLE) && (KindDirect_Solver == RUNTIME_FLOW_SYS) && !config->GetBoolTurbomachinery()) {
     su2double Local_Sens_Press, Local_Sens_Temp, Local_Sens_AoA, Local_Sens_Mach;
 
     Local_Sens_Mach  = SU2_TYPE::GetDerivative(Mach);
@@ -590,7 +586,7 @@
   if ((config->GetKind_Regime() == INCOMPRESSIBLE) &&
       (KindDirect_Solver == RUNTIME_FLOW_SYS &&
        (!config->GetBoolTurbomachinery()))) {
-
+        
     su2double Local_Sens_ModVel, Local_Sens_BPress, Local_Sens_Temp;
 
     Local_Sens_ModVel = SU2_TYPE::GetDerivative(ModVel);
@@ -612,6 +608,7 @@
   /*--- Extract here the adjoint values of everything else that is registered as input in RegisterInput. ---*/
 
 }
+
 
 void CDiscAdjSolver::ExtractAdjoint_Geometry(CGeometry *geometry, CConfig *config) {
 
@@ -1087,8 +1084,8 @@
   /*--- Set Residuals to zero ---*/
 
   for (iVar = 0; iVar < nVar; iVar++){
-    SetRes_BGS(iVar,0.0);
-    SetRes_Max_BGS(iVar,0.0,0);
+      SetRes_BGS(iVar,0.0);
+      SetRes_Max_BGS(iVar,0.0,0);
   }
 
   /*--- Compute the BGS solution (adding the cross term) ---*/
@@ -1108,12 +1105,7 @@
 
   for (iPoint = 0; iPoint < nPointDomain; iPoint++){
     for (iVar = 0; iVar < nVar; iVar++){
-<<<<<<< HEAD
-      residual = node[iPoint]->Get_BGSSolution(iVar) - node[iPoint]->Get_BGSSolution_k(iVar);
-
-=======
       residual = nodes->Get_BGSSolution(iPoint,iVar) - nodes->Get_BGSSolution_k(iPoint,iVar);
->>>>>>> ced897be
       AddRes_BGS(iVar,residual*residual);
       AddRes_Max_BGS(iVar,fabs(residual),geometry->node[iPoint]->GetGlobalIndex(),geometry->node[iPoint]->GetCoord());
     }
