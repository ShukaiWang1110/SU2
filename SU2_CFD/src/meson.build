--- conflicted
+++ resolved
@@ -5,11 +5,8 @@
 
 su2_cfd_src += files(['fluid/CFluidModel.cpp',
                       'fluid/CIdealGas.cpp',
-<<<<<<< HEAD
                       'fluid/CDataDrivenFluid.cpp',
-=======
                       'fluid/CFluidScalar.cpp',
->>>>>>> 47b456cb
                       'fluid/CPengRobinson.cpp',
                       'fluid/CVanDerWaalsGas.cpp',
                       'fluid/CNEMOGas.cpp',
@@ -152,9 +149,7 @@
                       'numerics/elasticity/CFEALinearElasticity.cpp',
                       'numerics/elasticity/CFEANonlinearElasticity.cpp',
                       'numerics/elasticity/nonlinear_models.cpp',
-                      'numerics/CGradSmoothing.cpp',
-                      'numerics/MultiLayer_Perceptron/LookUp_MLP.cpp',
-                      'numerics/MultiLayer_Perceptron/NeuralNetwork.cpp'])
+                      'numerics/CGradSmoothing.cpp'])
 
 su2_cfd_src += files(['../include/numerics_simd/CNumericsSIMD.cpp'])
 
