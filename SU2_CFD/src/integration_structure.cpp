--- conflicted
+++ resolved
@@ -88,19 +88,9 @@
   if (dual_time)
     solver_container[MainSolver]->SetResidual_DualTime(geometry, solver_container, config, iRKStep, iMesh, RunTime_EqSystem);
   
-<<<<<<< HEAD
   /*--- Boundary conditions that depend on other boundaries (they require MPI sincronization)---*/
-  
-  solver_container[MainSolver]->BC_ActDisk_Boundary(geometry, solver_container, numerics[CONV_BOUND_TERM], config);
-  
-  solver_container[MainSolver]->BC_Interface_Boundary(geometry, solver_container, numerics[CONV_BOUND_TERM], config);
-  
+
   solver_container[MainSolver]->BC_Fluid_Interface(geometry, solver_container, numerics[CONV_BOUND_TERM], config);
-
-  solver_container[MainSolver]->BC_NearField_Boundary(geometry, solver_container, numerics[CONV_BOUND_TERM], config);
-
-=======
->>>>>>> 29ab279d
   
   /*--- Weak boundary conditions ---*/
   
