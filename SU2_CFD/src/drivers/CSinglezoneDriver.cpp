/*!
 * \file driver_direct_singlezone.cpp
 * \brief The main subroutines for driving single-zone problems.
 * \author R. Sanchez
 * \version 7.5.1 "Blackbird"
 *
 * SU2 Project Website: https://su2code.github.io
 *
 * The SU2 Project is maintained by the SU2 Foundation
 * (http://su2foundation.org)
 *
 * Copyright 2012-2023, SU2 Contributors (cf. AUTHORS.md)
 *
 * SU2 is free software; you can redistribute it and/or
 * modify it under the terms of the GNU Lesser General Public
 * License as published by the Free Software Foundation; either
 * version 2.1 of the License, or (at your option) any later version.
 *
 * SU2 is distributed in the hope that it will be useful,
 * but WITHOUT ANY WARRANTY; without even the implied warranty of
 * MERCHANTABILITY or FITNESS FOR A PARTICULAR PURPOSE. See the GNU
 * Lesser General Public License for more details.
 *
 * You should have received a copy of the GNU Lesser General Public
 * License along with SU2. If not, see <http://www.gnu.org/licenses/>.
 */

#include "../../include/drivers/CSinglezoneDriver.hpp"
#include "../../include/definition_structure.hpp"
#include "../../include/output/COutput.hpp"
#include "../../include/iteration/CIteration.hpp"

CSinglezoneDriver::CSinglezoneDriver(char* confFile,
                       unsigned short val_nZone,
                       SU2_Comm MPICommunicator) : CDriver(confFile,
                                                          val_nZone,
                                                          MPICommunicator,
                                                          false) {

  /*--- Initialize the counter for TimeIter ---*/
  TimeIter = 0;
}

CSinglezoneDriver::~CSinglezoneDriver(void) {

}

void CSinglezoneDriver::StartSolver() {

  StartTime = SU2_MPI::Wtime();

  config_container[ZONE_0]->Set_StartTime(StartTime);

  /*--- Main external loop of the solver. Runs for the number of time steps required. ---*/

  if (rank == MASTER_NODE)
    cout << endl <<"------------------------------ Begin Solver -----------------------------" << endl;

  if (rank == MASTER_NODE){
    cout << endl <<"Simulation Run using the Single-zone Driver" << endl;
    if (driver_config->GetTime_Domain())
      cout << "The simulation will run for "
           << driver_config->GetnTime_Iter() - config_container[ZONE_0]->GetRestart_Iter() << " time steps." << endl;
  }

  /*--- Set the initial time iteration to the restart iteration. ---*/
  if (config_container[ZONE_0]->GetRestart() && driver_config->GetTime_Domain())
    TimeIter = config_container[ZONE_0]->GetRestart_Iter();

  /*--- Run the problem until the number of time iterations required is reached. ---*/
  while ( TimeIter < config_container[ZONE_0]->GetnTime_Iter() ) {

    /*--- Perform some preprocessing before starting the time-step simulation. ---*/

    Preprocess(TimeIter);

    /*--- Run a time-step iteration of the single-zone problem. ---*/

    Run();

    /*--- Perform some postprocessing on the solution before the update ---*/

    Postprocess();

    /*--- Update the solution for dual time stepping strategy ---*/

    Update();

    /*--- Monitor the computations after each iteration. ---*/

    Monitor(TimeIter);

    /*--- Output the solution in files. ---*/

    Output(TimeIter);

    /*--- Save iteration solution for libROM ---*/
    if (config_container[MESH_0]->GetSave_libROM()) {
      solver_container[ZONE_0][INST_0][MESH_0][FLOW_SOL]->SavelibROM(geometry_container[ZONE_0][INST_0][MESH_0],
                                                                     config_container[ZONE_0], StopCalc);
    }

    /*--- If the convergence criteria has been met, terminate the simulation. ---*/

    if (StopCalc) break;

    TimeIter++;

  }

}

void CSinglezoneDriver::Preprocess(unsigned long TimeIter) {

  /*--- Set runtime option ---*/

  Runtime_Options();

  /*--- Set the current time iteration in the config ---*/

  config_container[ZONE_0]->SetTimeIter(TimeIter);

  /*--- Store the current physical time in the config container, as
   this can be used for verification / MMS. This should also be more
   general once the drivers are more stable. ---*/

  if (config_container[ZONE_0]->GetTime_Marching() != TIME_MARCHING::STEADY)
    config_container[ZONE_0]->SetPhysicalTime(static_cast<su2double>(TimeIter)*config_container[ZONE_0]->GetDelta_UnstTimeND());
  else
    config_container[ZONE_0]->SetPhysicalTime(0.0);

  /*--- Set the initial condition for EULER/N-S/RANS ---------------------------------------------*/
  if (config_container[ZONE_0]->GetFluidProblem()) {
    solver_container[ZONE_0][INST_0][MESH_0][FLOW_SOL]->SetInitialCondition(geometry_container[ZONE_0][INST_0],
                                                                            solver_container[ZONE_0][INST_0],
                                                                            config_container[ZONE_0], TimeIter);
  }
<<<<<<< HEAD
  if (config_container[ZONE_0]->GetKind_Species_Model() == SPECIES_MODEL::FLAMELET)
    solver_container[ZONE_0][INST_0][MESH_0][SPECIES_SOL]->SetInitialCondition(geometry_container[ZONE_0][INST_0],
                                                                                solver_container[ZONE_0][INST_0],
                                                                                config_container[ZONE_0], TimeIter);

=======
  if (config_container[ZONE_0]->GetKind_Species_Model() != SPECIES_MODEL::NONE) {
    solver_container[ZONE_0][INST_0][MESH_0][SPECIES_SOL]->SetInitialCondition(geometry_container[ZONE_0][INST_0],
                                                                                solver_container[ZONE_0][INST_0],
                                                                                config_container[ZONE_0], TimeIter);
  }
>>>>>>> 29862d7a
  else if (config_container[ZONE_0]->GetHeatProblem()) {
    /*--- Set the initial condition for HEAT equation ---------------------------------------------*/
    solver_container[ZONE_0][INST_0][MESH_0][HEAT_SOL]->SetInitialCondition(geometry_container[ZONE_0][INST_0],
                                                                            solver_container[ZONE_0][INST_0],
                                                                            config_container[ZONE_0], TimeIter);
  }

  SU2_MPI::Barrier(SU2_MPI::GetComm());

  /*--- Run a predictor step ---*/
  if (config_container[ZONE_0]->GetPredictor())
    iteration_container[ZONE_0][INST_0]->Predictor(output_container[ZONE_0], integration_container, geometry_container, solver_container,
        numerics_container, config_container, surface_movement, grid_movement, FFDBox, ZONE_0, INST_0);

  /*--- Perform a dynamic mesh update if required. ---*/
  /*--- For the Disc.Adj. of a case with (rigidly) moving grid, the appropriate
          mesh cordinates are read from the restart files. ---*/
  if (!(config_container[ZONE_0]->GetGrid_Movement() && config_container[ZONE_0]->GetDiscrete_Adjoint()))
    DynamicMeshUpdate(TimeIter);

}

void CSinglezoneDriver::Run() {

  unsigned long OuterIter = 0;
  config_container[ZONE_0]->SetOuterIter(OuterIter);

  /*--- Iterate the zone as a block, either to convergence or to a max number of iterations ---*/
  iteration_container[ZONE_0][INST_0]->Solve(output_container[ZONE_0], integration_container, geometry_container, solver_container,
        numerics_container, config_container, surface_movement, grid_movement, FFDBox, ZONE_0, INST_0);

}

void CSinglezoneDriver::Postprocess() {

  iteration_container[ZONE_0][INST_0]->Postprocess(output_container[ZONE_0], integration_container, geometry_container, solver_container,
      numerics_container, config_container, surface_movement, grid_movement, FFDBox, ZONE_0, INST_0);

  /*--- A corrector step can help preventing numerical instabilities ---*/

  if (config_container[ZONE_0]->GetRelaxation())
    iteration_container[ZONE_0][INST_0]->Relaxation(output_container[ZONE_0], integration_container, geometry_container, solver_container,
        numerics_container, config_container, surface_movement, grid_movement, FFDBox, ZONE_0, INST_0);

}

void CSinglezoneDriver::Update() {
  iteration_container[ZONE_0][INST_0]->Update(output_container[ZONE_0], integration_container, geometry_container,
        solver_container, numerics_container, config_container,
        surface_movement, grid_movement, FFDBox, ZONE_0, INST_0);

}

void CSinglezoneDriver::Output(unsigned long TimeIter) {

  /*--- Time the output for performance benchmarking. ---*/

  StopTime = SU2_MPI::Wtime();

  UsedTimeCompute += StopTime-StartTime;

  StartTime = SU2_MPI::Wtime();

  bool wrote_files = output_container[ZONE_0]->SetResultFiles(geometry_container[ZONE_0][INST_0][MESH_0],
                                                               config_container[ZONE_0],
                                                               solver_container[ZONE_0][INST_0][MESH_0],
                                                               TimeIter, StopCalc);

  if (wrote_files){

    StopTime = SU2_MPI::Wtime();

    UsedTimeOutput += StopTime-StartTime;
    OutputCount++;
    BandwidthSum = config_container[ZONE_0]->GetRestart_Bandwidth_Agg();

    StartTime = SU2_MPI::Wtime();
  }

  config_container[ZONE_0]->Set_StartTime(StartTime);
}

void CSinglezoneDriver::DynamicMeshUpdate(unsigned long TimeIter) {

  auto iteration = iteration_container[ZONE_0][INST_0];

  /*--- Legacy dynamic mesh update - Only if GRID_MOVEMENT = YES ---*/
  if (config_container[ZONE_0]->GetGrid_Movement()) {
    iteration->SetGrid_Movement(geometry_container[ZONE_0][INST_0],surface_movement[ZONE_0],
                                grid_movement[ZONE_0][INST_0], solver_container[ZONE_0][INST_0],
                                config_container[ZONE_0], 0, TimeIter);
  }

  /*--- New solver - all the other routines in SetGrid_Movement should be adapted to this one ---*/
  /*--- Works if DEFORM_MESH = YES ---*/
  iteration->SetMesh_Deformation(geometry_container[ZONE_0][INST_0],
                                 solver_container[ZONE_0][INST_0][MESH_0],
                                 numerics_container[ZONE_0][INST_0][MESH_0],
                                 config_container[ZONE_0], RECORDING::CLEAR_INDICES);

  /*--- Update the wall distances if the mesh was deformed. ---*/
  if (config_container[ZONE_0]->GetGrid_Movement() ||
      config_container[ZONE_0]->GetDeform_Mesh()) {
    CGeometry::ComputeWallDistance(config_container, geometry_container);
  }
}

bool CSinglezoneDriver::Monitor(unsigned long TimeIter){

  unsigned long nInnerIter, InnerIter, nTimeIter;
  su2double MaxTime, CurTime;
  bool TimeDomain, InnerConvergence, TimeConvergence, FinalTimeReached, MaxIterationsReached;

  nInnerIter = config_container[ZONE_0]->GetnInner_Iter();
  InnerIter  = config_container[ZONE_0]->GetInnerIter();
  nTimeIter  = config_container[ZONE_0]->GetnTime_Iter();
  MaxTime    = config_container[ZONE_0]->GetMax_Time();
  CurTime    = output_container[ZONE_0]->GetHistoryFieldValue("CUR_TIME");

  TimeDomain = config_container[ZONE_0]->GetTime_Domain();


  /*--- Check whether the inner solver has converged --- */

  if (TimeDomain == NO){

    InnerConvergence     = output_container[ZONE_0]->GetConvergence();
    MaxIterationsReached = InnerIter+1 >= nInnerIter;

    if ((MaxIterationsReached || InnerConvergence) && (rank == MASTER_NODE)) {
      cout << endl << "----------------------------- Solver Exit -------------------------------" << endl;
      if (InnerConvergence) cout << "All convergence criteria satisfied." << endl;
      else cout << endl << "Maximum number of iterations reached (ITER = " << nInnerIter << ") before convergence." << endl;
      output_container[ZONE_0]->PrintConvergenceSummary();
      cout << "-------------------------------------------------------------------------" << endl;
    }

    StopCalc = MaxIterationsReached || InnerConvergence;
  }



  if (TimeDomain == YES) {

    /*--- Check whether the outer time integration has reached the final time ---*/

    TimeConvergence = GetTimeConvergence();

    FinalTimeReached     = CurTime >= MaxTime;
    MaxIterationsReached = TimeIter+1 >= nTimeIter;

    if ((FinalTimeReached || MaxIterationsReached || TimeConvergence) && (rank == MASTER_NODE)){
      cout << endl << "----------------------------- Solver Exit -------------------------------";
      if (TimeConvergence)     cout << endl << "All windowed time-averaged convergence criteria are fullfilled." << endl;
      if (FinalTimeReached)     cout << endl << "Maximum time reached (MAX_TIME = " << MaxTime << "s)." << endl;
      if (MaxIterationsReached) cout << endl << "Maximum number of time iterations reached (TIME_ITER = " << nTimeIter << ")." << endl;
      cout << "-------------------------------------------------------------------------" << endl;
    }
    StopCalc = FinalTimeReached || MaxIterationsReached|| TimeConvergence;
  }

  /*--- Reset the inner convergence --- */

  output_container[ZONE_0]->SetConvergence(false);

  /*--- Increase the total iteration count --- */

  IterCount += config_container[ZONE_0]->GetInnerIter()+1;

  return StopCalc;
}

void CSinglezoneDriver::Runtime_Options(){

  ifstream runtime_configfile;

  /*--- Try to open the runtime config file ---*/

  runtime_configfile.open(runtime_file_name, ios::in);

  /*--- If succeeded create a temporary config object ---*/

  if (runtime_configfile.good()){
    CConfig *runtime = new CConfig(runtime_file_name, config_container[ZONE_0]);
    delete runtime;
  }

}

bool CSinglezoneDriver::GetTimeConvergence() const{
  return output_container[ZONE_0]->GetCauchyCorrectedTimeConvergence(config_container[ZONE_0]);
}<|MERGE_RESOLUTION|>--- conflicted
+++ resolved
@@ -135,19 +135,11 @@
                                                                             solver_container[ZONE_0][INST_0],
                                                                             config_container[ZONE_0], TimeIter);
   }
-<<<<<<< HEAD
-  if (config_container[ZONE_0]->GetKind_Species_Model() == SPECIES_MODEL::FLAMELET)
-    solver_container[ZONE_0][INST_0][MESH_0][SPECIES_SOL]->SetInitialCondition(geometry_container[ZONE_0][INST_0],
-                                                                                solver_container[ZONE_0][INST_0],
-                                                                                config_container[ZONE_0], TimeIter);
-
-=======
   if (config_container[ZONE_0]->GetKind_Species_Model() != SPECIES_MODEL::NONE) {
     solver_container[ZONE_0][INST_0][MESH_0][SPECIES_SOL]->SetInitialCondition(geometry_container[ZONE_0][INST_0],
                                                                                 solver_container[ZONE_0][INST_0],
                                                                                 config_container[ZONE_0], TimeIter);
   }
->>>>>>> 29862d7a
   else if (config_container[ZONE_0]->GetHeatProblem()) {
     /*--- Set the initial condition for HEAT equation ---------------------------------------------*/
     solver_container[ZONE_0][INST_0][MESH_0][HEAT_SOL]->SetInitialCondition(geometry_container[ZONE_0][INST_0],
