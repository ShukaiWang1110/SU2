--- conflicted
+++ resolved
@@ -92,13 +92,9 @@
 
 
   for (iZone = 0; iZone < nZone; iZone++) {
-<<<<<<< HEAD
     
     LOG_SCOPE_F(INFO, "Zone %d", iZone);
     
-=======
-
->>>>>>> d33823fa
     /*--- Read the number of instances for each zone ---*/
 
     nInst[iZone] = config_container[iZone]->GetnTimeInstances();
@@ -583,16 +579,9 @@
   driver_config = new CConfig(config_file_name, SU2_CFD, false);
 
   for (iZone = 0; iZone < nZone; iZone++) {
-<<<<<<< HEAD
     
     SU2_INFO << "Parsing config file for zone " << iZone;
     
-=======
-
-    if (rank == MASTER_NODE){
-      cout  << endl << "Parsing config file for zone " << iZone << endl;
-    }
->>>>>>> d33823fa
     /*--- Definition of the configuration option class for all zones. In this
      constructor, the input configuration file is parsed and all options are
      read and stored. ---*/
@@ -748,13 +737,9 @@
 }
 
 void CDriver::Geometrical_Preprocessing_FVM(CConfig *config, CGeometry **&geometry) {
-<<<<<<< HEAD
   
   LOG_SCOPE_FUNCTION(INFO);
   
-=======
-
->>>>>>> d33823fa
   unsigned short iZone = config->GetiZone(), iMGlevel;
   unsigned short requestedMGlevels = config->GetnMGLevels();
   unsigned long iPoint;
@@ -801,43 +786,23 @@
          (config->GetKind_Solver() == DISC_ADJ_FEM));
 
   /*--- Compute elements surrounding points, points surrounding points ---*/
-<<<<<<< HEAD
   
   SU2_INFO << "Setting point connectivity.";
-=======
-
-  if (rank == MASTER_NODE) cout << "Setting point connectivity." << endl;
->>>>>>> d33823fa
   geometry[MESH_0]->SetPoint_Connectivity();
 
   /*--- Renumbering points using Reverse Cuthill McKee ordering ---*/
-<<<<<<< HEAD
   
  SU2_INFO << "Renumbering points (Reverse Cuthill McKee Ordering).";
-=======
-
-  if (rank == MASTER_NODE) cout << "Renumbering points (Reverse Cuthill McKee Ordering)." << endl;
->>>>>>> d33823fa
   geometry[MESH_0]->SetRCM_Ordering(config);
 
   /*--- recompute elements surrounding points, points surrounding points ---*/
-<<<<<<< HEAD
   
   SU2_INFO <<  "Recomputing point connectivity.";
-=======
-
-  if (rank == MASTER_NODE) cout << "Recomputing point connectivity." << endl;
->>>>>>> d33823fa
   geometry[MESH_0]->SetPoint_Connectivity();
 
   /*--- Compute elements surrounding elements ---*/
-<<<<<<< HEAD
   
   SU2_INFO <<  "Setting element connectivity.";
-=======
-
-  if (rank == MASTER_NODE) cout << "Setting element connectivity." << endl;
->>>>>>> d33823fa
   geometry[MESH_0]->SetElement_Connectivity();
 
   /*--- Check the orientation before computing geometrical quantities ---*/
@@ -850,34 +815,19 @@
   }
 
   /*--- Create the edge structure ---*/
-<<<<<<< HEAD
   
   SU2_INFO <<  "Identifying edges and vertices.";
-=======
-
-  if (rank == MASTER_NODE) cout << "Identifying edges and vertices." << endl;
->>>>>>> d33823fa
   geometry[MESH_0]->SetEdges();
   geometry[MESH_0]->SetVertex(config);
 
   /*--- Compute cell center of gravity ---*/
-<<<<<<< HEAD
   
   SU2_INFO << "Computing centers of gravity.";
-=======
-
-  if ((rank == MASTER_NODE) && (!fea)) cout << "Computing centers of gravity." << endl;
->>>>>>> d33823fa
   geometry[MESH_0]->SetCoord_CG();
 
   /*--- Create the control volume structures ---*/
-<<<<<<< HEAD
   
   SU2_INFO <<  "Setting the control volume structure.";
-=======
-
-  if ((rank == MASTER_NODE) && (!fea)) cout << "Setting the control volume structure." << endl;
->>>>>>> d33823fa
   geometry[MESH_0]->SetControlVolume(config, ALLOCATE);
   geometry[MESH_0]->SetBoundControlVolume(config, ALLOCATE);
 
@@ -888,43 +838,23 @@
     geometry[MESH_0]->VisualizeControlVolume(config, UPDATE);
 
   /*--- Identify closest normal neighbor ---*/
-<<<<<<< HEAD
   
   SU2_INFO << "Searching for the closest normal neighbors to the surfaces.";
-=======
-
-  if (rank == MASTER_NODE) cout << "Searching for the closest normal neighbors to the surfaces." << endl;
->>>>>>> d33823fa
   geometry[MESH_0]->FindNormal_Neighbor(config);
 
   /*--- Store the global to local mapping. ---*/
-<<<<<<< HEAD
   
   SU2_INFO << "Storing a mapping from global to local point index.";
-=======
-
-  if (rank == MASTER_NODE) cout << "Storing a mapping from global to local point index." << endl;
->>>>>>> d33823fa
   geometry[MESH_0]->SetGlobal_to_Local_Point();
 
   /*--- Compute the surface curvature ---*/
-<<<<<<< HEAD
   
   SU2_INFO << "Compute the surface curvature.";
-=======
-
-  if ((rank == MASTER_NODE) && (!fea)) cout << "Compute the surface curvature." << endl;
->>>>>>> d33823fa
   geometry[MESH_0]->ComputeSurf_Curvature(config);
 
   /*--- Check for periodicity and disable MG if necessary. ---*/
-<<<<<<< HEAD
   
   SU2_INFO << "Checking for periodicity.";
-=======
-
-  if (rank == MASTER_NODE) cout << "Checking for periodicity." << endl;
->>>>>>> d33823fa
   geometry[MESH_0]->Check_Periodicity(config);
 
   /*--- Compute mesh quality statistics on the fine grid. ---*/
@@ -937,23 +867,14 @@
 
   geometry[MESH_0]->SetMGLevel(MESH_0);
   if ((config->GetnMGLevels() != 0) && (rank == MASTER_NODE))
-<<<<<<< HEAD
     SU2_INFO << "Setting the multigrid structure.";
   
-=======
-    cout << "Setting the multigrid structure." << endl;
-
->>>>>>> d33823fa
   /*--- Loop over all the new grid ---*/
 
   for (iMGlevel = 1; iMGlevel <= config->GetnMGLevels(); iMGlevel++) {
-<<<<<<< HEAD
     
     LOG_SCOPE_F(INFO, "Mesh Level %d", iMGlevel);
     
-=======
-
->>>>>>> d33823fa
     /*--- Create main agglomeration structure ---*/
 
     geometry[iMGlevel] = new CMultiGridGeometry(geometry, config, iMGlevel);
@@ -1023,30 +944,18 @@
   /*--- Perform a few preprocessing routines and communications. ---*/
 
   for (iMGlevel = 0; iMGlevel <= config->GetnMGLevels(); iMGlevel++) {
-<<<<<<< HEAD
     
     LOG_SCOPE_F(INFO, "Mesh Level %d", iMGlevel);
     
     /*--- Compute the max length. ---*/
     
     SU2_INFO << "Finding max control volume width.";
-=======
-
-    /*--- Compute the max length. ---*/
-
-    if ((rank == MASTER_NODE) && (!fea) && (iMGlevel == MESH_0)) cout << "Finding max control volume width." << endl;
->>>>>>> d33823fa
     geometry[iMGlevel]->SetMaxLength(config);
 
     /*--- Communicate the number of neighbors. This is needed for
          some centered schemes and for multigrid in parallel. ---*/
-<<<<<<< HEAD
     
     SU2_INFO << "Communicating number of neighbors.";
-=======
-
-    if ((rank == MASTER_NODE) && (size > SINGLE_NODE) && (!fea) && (iMGlevel == MESH_0)) cout << "Communicating number of neighbors." << endl;
->>>>>>> d33823fa
     geometry[iMGlevel]->InitiateComms(geometry[iMGlevel], config, NEIGHBORS);
     geometry[iMGlevel]->CompleteComms(geometry[iMGlevel], config, NEIGHBORS);
   }
@@ -1152,13 +1061,9 @@
 }
 
 void CDriver::Solver_Preprocessing(CConfig* config, CGeometry** geometry, CSolver ***&solver) {
-<<<<<<< HEAD
   
   LOG_SCOPE_FUNCTION(INFO);
   
-=======
-
->>>>>>> d33823fa
   unsigned short iSol;
 
   if (rank == MASTER_NODE)
@@ -1270,13 +1175,9 @@
    and potential are incompatible, they use the same position in sol container ---*/
 
   for (iMGlevel = 0; iMGlevel <= config->GetnMGLevels(); iMGlevel++) {
-<<<<<<< HEAD
     
     LOG_SCOPE_F(INFO, "Mesh Level %d", iMGlevel);
     
-=======
-
->>>>>>> d33823fa
     /*--- Allocate solution for a template problem ---*/
 
     if (template_solver) {
@@ -1985,13 +1886,9 @@
 }
 
 void CDriver::Numerics_Preprocessing(CConfig *config, CGeometry **geometry, CSolver ***solver, CNumerics ****&numerics) {
-<<<<<<< HEAD
   
   LOG_SCOPE_FUNCTION(INFO);
   
-=======
-
->>>>>>> d33823fa
   if (rank == MASTER_NODE)
     cout << endl <<"------------------- Numerics Preprocessing ( Zone " << config->GetiZone() <<" ) -------------------" << endl;
 
@@ -2151,13 +2048,9 @@
 
   /*--- Solver definition for the Potential, Euler, Navier-Stokes problems ---*/
   if ((euler) || (ns)) {
-<<<<<<< HEAD
     
     SU2_INFO << "Allocating convective schemes";
     
-=======
-
->>>>>>> d33823fa
     /*--- Definition of the convective scheme for each equation and mesh level ---*/
     switch (config->GetKind_ConvNumScheme_Flow()) {
       case NO_CONVECTIVE :
@@ -2328,13 +2221,9 @@
         SU2_MPI::Error("Convective scheme not implemented (Euler and Navier-Stokes).", CURRENT_FUNCTION);
         break;
     }
-<<<<<<< HEAD
     
     SU2_INFO << "Allocating viscous schemes";
     
-=======
-
->>>>>>> d33823fa
     /*--- Definition of the viscous scheme for each equation and mesh level ---*/
     if (compressible) {
       if (ideal_gas) {
@@ -3262,13 +3151,9 @@
 }
 
 void CDriver::Iteration_Preprocessing(CConfig* config, CIteration *&iteration) {
-<<<<<<< HEAD
   
   LOG_SCOPE_FUNCTION(INFO);
     
-=======
-
->>>>>>> d33823fa
   if (rank == MASTER_NODE)
     cout << endl <<"------------------- Iteration Preprocessing ( Zone " << config->GetiZone() <<" ) ------------------" << endl;
 
@@ -3344,12 +3229,8 @@
 
 void CDriver::DynamicMesh_Preprocessing(CConfig *config, CGeometry **geometry, CSolver ***solver, CIteration* iteration,
                                         CVolumetricMovement *&grid_movement, CSurfaceMovement *&surface_movement){
-<<<<<<< HEAD
   LOG_SCOPE_FUNCTION(INFO);
   
-=======
-
->>>>>>> d33823fa
   /*--- Instantiate the geometry movement classes for the solution of unsteady
    flows on dynamic meshes, including rigid mesh transformations, dynamically
    deforming meshes, and preprocessing of harmonic balance. ---*/
