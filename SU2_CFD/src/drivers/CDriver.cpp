/*!
 * \file driver_structure.cpp
 * \brief The main subroutines for driving single or multi-zone problems.
 * \author T. Economon, H. Kline, R. Sanchez, F. Palacios
 * \version 7.0.8 "Blackbird"
 *
 * SU2 Project Website: https://su2code.github.io
 *
 * The SU2 Project is maintained by the SU2 Foundation
 * (http://su2foundation.org)
 *
 * Copyright 2012-2020, SU2 Contributors (cf. AUTHORS.md)
 *
 * SU2 is free software; you can redistribute it and/or
 * modify it under the terms of the GNU Lesser General Public
 * License as published by the Free Software Foundation; either
 * version 2.1 of the License, or (at your option) any later version.
 *
 * SU2 is distributed in the hope that it will be useful,
 * but WITHOUT ANY WARRANTY; without even the implied warranty of
 * MERCHANTABILITY or FITNESS FOR A PARTICULAR PURPOSE. See the GNU
 * Lesser General Public License for more details.
 *
 * You should have received a copy of the GNU Lesser General Public
 * License along with SU2. If not, see <http://www.gnu.org/licenses/>.
 */

#include "../../include/drivers/CDriver.hpp"
#include "../../include/definition_structure.hpp"

#include "../../../Common/include/geometry/CDummyGeometry.hpp"
#include "../../../Common/include/geometry/CPhysicalGeometry.hpp"
#include "../../../Common/include/geometry/CMultiGridGeometry.hpp"

#include "../../include/solvers/CSolverFactory.hpp"
#include "../../include/solvers/CFEM_DG_EulerSolver.hpp"

#include "../../include/output/COutputFactory.hpp"
#include "../../include/output/COutput.hpp"

#include "../../include/output/COutputLegacy.hpp"

#include "../../../Common/include/interface_interpolation/CInterpolator.hpp"
#include "../../../Common/include/interface_interpolation/CInterpolatorFactory.hpp"

#include "../../include/interfaces/cfd/CConservativeVarsInterface.hpp"
#include "../../include/interfaces/cfd/CMixingPlaneInterface.hpp"
#include "../../include/interfaces/cfd/CSlidingInterface.hpp"
#include "../../include/interfaces/cht/CConjugateHeatInterface.hpp"
#include "../../include/interfaces/fsi/CDisplacementsInterface.hpp"
#include "../../include/interfaces/fsi/CFlowTractionInterface.hpp"
#include "../../include/interfaces/fsi/CDiscAdjFlowTractionInterface.hpp"

#include "../../include/numerics/template.hpp"
#include "../../include/numerics/transition.hpp"
#include "../../include/numerics/radiation.hpp"
#include "../../include/numerics/heat.hpp"
#include "../../include/numerics/flow/convection/roe.hpp"
#include "../../include/numerics/flow/convection/fds.hpp"
#include "../../include/numerics/flow/convection/fvs.hpp"
#include "../../include/numerics/flow/convection/cusp.hpp"
#include "../../include/numerics/flow/convection/hllc.hpp"
#include "../../include/numerics/flow/convection/ausm_slau.hpp"
#include "../../include/numerics/flow/convection/centered.hpp"
#include "../../include/numerics/flow/flow_diffusion.hpp"
#include "../../include/numerics/flow/flow_sources.hpp"
#include "../../include/numerics/NEMO/convection/roe.hpp"
#include "../../include/numerics/NEMO/convection/lax.hpp"
#include "../../include/numerics/NEMO/convection/ausm.hpp"
#include "../../include/numerics/NEMO/convection/ausmplusup2.hpp"
#include "../../include/numerics/NEMO/convection/ausmpwplus.hpp"
#include "../../include/numerics/NEMO/convection/msw.hpp"
#include "../../include/numerics/NEMO/NEMO_diffusion.hpp"
#include "../../include/numerics/NEMO/NEMO_sources.hpp"
#include "../../include/numerics/continuous_adjoint/adj_convection.hpp"
#include "../../include/numerics/continuous_adjoint/adj_diffusion.hpp"
#include "../../include/numerics/continuous_adjoint/adj_sources.hpp"
#include "../../include/numerics/turbulent/turb_convection.hpp"
#include "../../include/numerics/turbulent/turb_diffusion.hpp"
#include "../../include/numerics/turbulent/turb_sources.hpp"
#include "../../include/numerics/turbulent/nemo_turb_convection.hpp"
#include "../../include/numerics/turbulent/nemo_turb_diffusion.hpp"
#include "../../include/numerics/turbulent/nemo_turb_sources.hpp"
#include "../../include/numerics/elasticity/CFEAElasticity.hpp"
#include "../../include/numerics/elasticity/CFEALinearElasticity.hpp"
#include "../../include/numerics/elasticity/CFEANonlinearElasticity.hpp"
#include "../../include/numerics/elasticity/nonlinear_models.hpp"

#include "../../include/integration/CIntegrationFactory.hpp"

#include "../../include/iteration/CIterationFactory.hpp"

#include "../../../Common/include/parallelization/omp_structure.hpp"

#include <cassert>

#ifdef VTUNEPROF
#include <ittnotify.h>
#endif
#include <fenv.h>

CDriver::CDriver(char* confFile, unsigned short val_nZone, SU2_Comm MPICommunicator, bool dummy_geo) :
  config_file_name(confFile), StartTime(0.0), StopTime(0.0), UsedTime(0.0),
  TimeIter(0), nZone(val_nZone), StopCalc(false), fsi(false), fem_solver(false), dry_run(dummy_geo) {

  /*--- Initialize Medipack (must also be here so it is initialized from python) ---*/
#ifdef HAVE_MPI
  #if defined(CODI_REVERSE_TYPE) || defined(CODI_FORWARD_TYPE)
    SU2_MPI::Init_AMPI();
  #endif
#endif

  SU2_MPI::SetComm(MPICommunicator);

  rank = SU2_MPI::GetRank();
  size = SU2_MPI::GetSize();

  /*--- Start timer to track preprocessing for benchmarking. ---*/

  StartTime = SU2_MPI::Wtime();

  /*--- Initialize containers with null --- */

  SetContainers_Null();

  /*--- Preprocessing of the config files. In this routine, the config file is read
   and it is determined whether a problem is single physics or multiphysics. . ---*/

  Input_Preprocessing(config_container, driver_config);

  /*--- Retrieve dimension from mesh file ---*/

  nDim = CConfig::GetnDim(config_container[ZONE_0]->GetMesh_FileName(),
                          config_container[ZONE_0]->GetMesh_FileFormat());

  /*--- Output preprocessing ---*/

  Output_Preprocessing(config_container, driver_config, output_container, driver_output);


  for (iZone = 0; iZone < nZone; iZone++) {

    /*--- Read the number of instances for each zone ---*/

    nInst[iZone] = config_container[iZone]->GetnTimeInstances();

    geometry_container[iZone]    = new CGeometry**    [nInst[iZone]];
    iteration_container[iZone]   = new CIteration*    [nInst[iZone]];
    solver_container[iZone]      = new CSolver***     [nInst[iZone]];
    integration_container[iZone] = new CIntegration** [nInst[iZone]];
    numerics_container[iZone]    = new CNumerics****  [nInst[iZone]];
    grid_movement[iZone]         = new CVolumetricMovement* [nInst[iZone]];

    /*--- Allocate transfer and interpolation container --- */

    interface_container[iZone]    = new CInterface*[nZone] ();
    interpolator_container[iZone].resize(nZone);

    for (iInst = 0; iInst < nInst[iZone]; iInst++){

      config_container[iZone]->SetiInst(iInst);

      geometry_container[iZone][iInst]    = nullptr;
      iteration_container[iZone][iInst]   = nullptr;
      solver_container[iZone][iInst]      = nullptr;
      integration_container[iZone][iInst] = nullptr;
      grid_movement[iZone][iInst]         = nullptr;

      /*--- Preprocessing of the geometry for all zones. In this routine, the edge-
       based data structure is constructed, i.e. node and cell neighbors are
       identified and linked, face areas and volumes of the dual mesh cells are
       computed, and the multigrid levels are created using an agglomeration procedure. ---*/

      Geometrical_Preprocessing(config_container[iZone], geometry_container[iZone][iInst], dry_run);

    }
  }

  /*--- Before we proceed with the zone loop we have to compute the wall distances.
     * This computation depends on all zones at once. ---*/
  if (rank == MASTER_NODE)
    cout << "Computing wall distances." << endl;

  CGeometry::ComputeWallDistance(config_container, geometry_container);

  for (iZone = 0; iZone < nZone; iZone++) {

    for (iInst = 0; iInst < nInst[iZone]; iInst++){

      /*--- Definition of the solver class: solver_container[#ZONES][#INSTANCES][#MG_GRIDS][#EQ_SYSTEMS].
       The solver classes are specific to a particular set of governing equations,
       and they contain the subroutines with instructions for computing each spatial
       term of the PDE, i.e. loops over the edges to compute convective and viscous
       fluxes, loops over the nodes to compute source terms, and routines for
       imposing various boundary condition type for the PDE. ---*/

      Solver_Preprocessing(config_container[iZone], geometry_container[iZone][iInst], solver_container[iZone][iInst]);

      /*--- Definition of the numerical method class:
       numerics_container[#ZONES][#INSTANCES][#MG_GRIDS][#EQ_SYSTEMS][#EQ_TERMS].
       The numerics class contains the implementation of the numerical methods for
       evaluating convective or viscous fluxes between any two nodes in the edge-based
       data structure (centered, upwind, galerkin), as well as any source terms
       (piecewise constant reconstruction) evaluated in each dual mesh volume. ---*/

      Numerics_Preprocessing(config_container[iZone], geometry_container[iZone][iInst],
                             solver_container[iZone][iInst], numerics_container[iZone][iInst]);

      /*--- Definition of the integration class: integration_container[#ZONES][#INSTANCES][#EQ_SYSTEMS].
       The integration class orchestrates the execution of the spatial integration
       subroutines contained in the solver class (including multigrid) for computing
       the residual at each node, R(U) and then integrates the equations to a
       steady state or time-accurately. ---*/

      Integration_Preprocessing(config_container[iZone], solver_container[iZone][iInst][MESH_0],
                                integration_container[iZone][iInst]);

      /*--- Instantiate the type of physics iteration to be executed within each zone. For
       example, one can execute the same physics across multiple zones (mixing plane),
       different physics in different zones (fluid-structure interaction), or couple multiple
       systems tightly within a single zone by creating a new iteration class (e.g., RANS). ---*/

      Iteration_Preprocessing(config_container[iZone], iteration_container[iZone][iInst]);

      /*--- Dynamic mesh processing.  ---*/

      DynamicMesh_Preprocessing(config_container[iZone], geometry_container[iZone][iInst], solver_container[iZone][iInst],
                                iteration_container[iZone][iInst], grid_movement[iZone][iInst], surface_movement[iZone]);
      /*--- Static mesh processing.  ---*/

      StaticMesh_Preprocessing(config_container[iZone], geometry_container[iZone][iInst], surface_movement[iZone]);

    }

  }

  /*! --- Compute the wall distance again to correctly compute the derivatives if we are running direct diff mode --- */
  if (driver_config->GetDirectDiff() == D_DESIGN){
    CGeometry::ComputeWallDistance(config_container, geometry_container);
  }


  /*--- Definition of the interface and transfer conditions between different zones.
   *--- The transfer container is defined for zones paired one to one.
   *--- This only works for a multizone FSI problem (nZone > 1).
   *--- Also, at the moment this capability is limited to two zones (nZone < 3).
   *--- This will change in the future. ---*/

  if ( nZone > 1 ) {
    if (rank == MASTER_NODE)
      cout << endl <<"------------------- Multizone Interface Preprocessing -------------------" << endl;

    Interface_Preprocessing(config_container, solver_container, geometry_container,
                            interface_types, interface_container, interpolator_container);
  }

  if(fsi && (config_container[ZONE_0]->GetRestart() || config_container[ZONE_0]->GetDiscrete_Adjoint())){
    if (rank == MASTER_NODE)cout << endl <<"Restarting Fluid and Structural Solvers." << endl;

    for (iZone = 0; iZone < nZone; iZone++) {
      for (iInst = 0; iInst < nInst[iZone]; iInst++){
        Solver_Restart(solver_container[iZone][iInst], geometry_container[iZone][iInst],
                       config_container[iZone], true);
      }
    }
  }

  if (config_container[ZONE_0]->GetBoolTurbomachinery()){
    if (rank == MASTER_NODE)cout << endl <<"---------------------- Turbomachinery Preprocessing ---------------------" << endl;
    Turbomachinery_Preprocessing(config_container, geometry_container, solver_container, interface_container);
  }


  PythonInterface_Preprocessing(config_container, geometry_container, solver_container);


  /*--- Preprocessing time is reported now, but not included in the next compute portion. ---*/

  StopTime = SU2_MPI::Wtime();

  /*--- Compute/print the total time for performance benchmarking. ---*/

  UsedTime = StopTime-StartTime;
  UsedTimePreproc    = UsedTime;
  UsedTimeCompute    = 0.0;
  UsedTimeOutput     = 0.0;
  IterCount          = 0;
  OutputCount        = 0;
  MDOFs              = 0.0;
  MDOFsDomain        = 0.0;
  Mpoints            = 0.0;
  MpointsDomain      = 0.0;
  for (iZone = 0; iZone < nZone; iZone++) {
    Mpoints       +=(su2double)geometry_container[iZone][INST_0][MESH_0]->GetGlobal_nPoint()/(1.0e6);
    MpointsDomain +=(su2double)geometry_container[iZone][INST_0][MESH_0]->GetGlobal_nPointDomain()/(1.0e6);
    MDOFs         += (su2double)DOFsPerPoint*(su2double)geometry_container[iZone][INST_0][MESH_0]->GetGlobal_nPoint()/(1.0e6);
    MDOFsDomain   += (su2double)DOFsPerPoint*(su2double)geometry_container[iZone][INST_0][MESH_0]->GetGlobal_nPointDomain()/(1.0e6);
  }

  /*--- Reset timer for compute/output performance benchmarking. ---*/

  StopTime = SU2_MPI::Wtime();

  /*--- Compute/print the total time for performance benchmarking. ---*/

  UsedTime = StopTime-StartTime;
  UsedTimePreproc = UsedTime;

  /*--- Reset timer for compute performance benchmarking. ---*/

  StartTime = SU2_MPI::Wtime();

}

void CDriver::SetContainers_Null(){

  /*--- Create pointers to all of the classes that may be used throughout
   the SU2_CFD code. In general, the pointers are instantiated down a
   hierarchy over all zones, multigrid levels, equation sets, and equation
   terms as described in the comments below. ---*/

  ConvHist_file                  = nullptr;
  iteration_container            = nullptr;
  output_container               = nullptr;
  integration_container          = nullptr;
  geometry_container             = nullptr;
  solver_container               = nullptr;
  numerics_container             = nullptr;
  config_container               = nullptr;
  surface_movement               = nullptr;
  grid_movement                  = nullptr;
  FFDBox                         = nullptr;
  interface_container            = nullptr;
  interface_types                = nullptr;
  nInst                          = nullptr;


  /*--- Definition and of the containers for all possible zones. ---*/

  iteration_container            = new CIteration**[nZone];
  solver_container               = new CSolver****[nZone];
  integration_container          = new CIntegration***[nZone];
  numerics_container             = new CNumerics*****[nZone];
  config_container               = new CConfig*[nZone];
  geometry_container             = new CGeometry***[nZone];
  surface_movement               = new CSurfaceMovement*[nZone];
  grid_movement                  = new CVolumetricMovement**[nZone];
  FFDBox                         = new CFreeFormDefBox**[nZone];
  interpolator_container.resize(nZone);
  interface_container            = new CInterface**[nZone];
  interface_types                = new unsigned short*[nZone];
  output_container               = new COutput*[nZone];
  nInst                          = new unsigned short[nZone];
  driver_config                  = nullptr;
  driver_output                  = nullptr;


  for (iZone = 0; iZone < nZone; iZone++) {
    solver_container[iZone]               = nullptr;
    integration_container[iZone]          = nullptr;
    numerics_container[iZone]             = nullptr;
    config_container[iZone]               = nullptr;
    geometry_container[iZone]             = nullptr;
    surface_movement[iZone]               = nullptr;
    grid_movement[iZone]                  = nullptr;
    FFDBox[iZone]                         = nullptr;
    interface_container[iZone]            = nullptr;
    interface_types[iZone]                = new unsigned short[nZone];
    output_container[iZone]               = nullptr;
    nInst[iZone]                          = 1;
  }

  strcpy(runtime_file_name, "runtime.dat");

}


void CDriver::Postprocessing() {

  const bool wrt_perf = config_container[ZONE_0]->GetWrt_Performance();

    /*--- Output some information to the console. ---*/

  if (rank == MASTER_NODE) {

    /*--- Print out the number of non-physical points and reconstructions ---*/

    if (config_container[ZONE_0]->GetNonphysical_Points() > 0)
      cout << "Warning: there are " << config_container[ZONE_0]->GetNonphysical_Points() << " non-physical points in the solution." << endl;
    if (config_container[ZONE_0]->GetNonphysical_Reconstr() > 0)
      cout << "Warning: " << config_container[ZONE_0]->GetNonphysical_Reconstr() << " reconstructed states for upwinding are non-physical." << endl;
  }

  if (rank == MASTER_NODE)
    cout << endl <<"------------------------- Solver Postprocessing -------------------------" << endl;

  for (iZone = 0; iZone < nZone; iZone++) {
    for (iInst = 0; iInst < nInst[iZone]; iInst++){
      Numerics_Postprocessing(numerics_container[iZone], solver_container[iZone][iInst],
          geometry_container[iZone][iInst], config_container[iZone], iInst);
    }
    delete [] numerics_container[iZone];
  }
  delete [] numerics_container;
  if (rank == MASTER_NODE) cout << "Deleted CNumerics container." << endl;

  for (iZone = 0; iZone < nZone; iZone++) {
    for (iInst = 0; iInst < nInst[iZone]; iInst++){
      Integration_Postprocessing(integration_container[iZone],
          geometry_container[iZone][iInst],
          config_container[iZone],
          iInst);
    }
    delete [] integration_container[iZone];
  }
  delete [] integration_container;
  if (rank == MASTER_NODE) cout << "Deleted CIntegration container." << endl;

  for (iZone = 0; iZone < nZone; iZone++) {
    for (iInst = 0; iInst < nInst[iZone]; iInst++){
      Solver_Postprocessing(solver_container[iZone],
          geometry_container[iZone][iInst],
          config_container[iZone],
          iInst);
    }
    delete [] solver_container[iZone];
  }
  delete [] solver_container;
  if (rank == MASTER_NODE) cout << "Deleted CSolver container." << endl;

  for (iZone = 0; iZone < nZone; iZone++) {
    for (iInst = 0; iInst < nInst[iZone]; iInst++)
      delete iteration_container[iZone][iInst];
    delete [] iteration_container[iZone];
  }
  delete [] iteration_container;
  if (rank == MASTER_NODE) cout << "Deleted CIteration container." << endl;

  if (interface_container != nullptr) {
    for (iZone = 0; iZone < nZone; iZone++) {
      if (interface_container[iZone] != nullptr) {
        for (unsigned short jZone = 0; jZone < nZone; jZone++)
          if (interface_container[iZone][jZone] != nullptr)
            delete interface_container[iZone][jZone];
        delete [] interface_container[iZone];
      }
    }
    delete [] interface_container;
    if (rank == MASTER_NODE) cout << "Deleted CInterface container." << endl;
  }

  if (interface_types != nullptr) {
    for (iZone = 0; iZone < nZone; iZone++) {
      if (interface_types[iZone] != nullptr)
      delete [] interface_types[iZone];
    }
    delete [] interface_types;
  }

  for (iZone = 0; iZone < nZone; iZone++) {
    if (geometry_container[iZone] != nullptr) {
      for (iInst = 0; iInst < nInst[iZone]; iInst++){
        for (unsigned short iMGlevel = 0; iMGlevel < config_container[iZone]->GetnMGLevels()+1; iMGlevel++) {
          if (geometry_container[iZone][iInst][iMGlevel] != nullptr) delete geometry_container[iZone][iInst][iMGlevel];
        }
        if (geometry_container[iZone][iInst] != nullptr) delete [] geometry_container[iZone][iInst];
      }
      delete [] geometry_container[iZone];
    }
  }
  delete [] geometry_container;
  if (rank == MASTER_NODE) cout << "Deleted CGeometry container." << endl;

  for (iZone = 0; iZone < nZone; iZone++) {
    delete [] FFDBox[iZone];
  }
  delete [] FFDBox;
  if (rank == MASTER_NODE) cout << "Deleted CFreeFormDefBox class." << endl;

  for (iZone = 0; iZone < nZone; iZone++) {
    delete surface_movement[iZone];
  }
  delete [] surface_movement;
  if (rank == MASTER_NODE) cout << "Deleted CSurfaceMovement class." << endl;

  for (iZone = 0; iZone < nZone; iZone++) {
    for (iInst = 0; iInst < nInst[iZone]; iInst++){
      if (grid_movement[iZone][iInst] != nullptr) delete grid_movement[iZone][iInst];
    }
    if (grid_movement[iZone] != nullptr) delete [] grid_movement[iZone];
  }
  delete [] grid_movement;
  if (rank == MASTER_NODE) cout << "Deleted CVolumetricMovement class." << endl;

  /*--- Output profiling information ---*/
  // Note that for now this is called only by a single thread, but all
  // necessary variables have been made thread private for safety (tick/tock)!!

  config_container[ZONE_0]->SetProfilingCSV();
  config_container[ZONE_0]->GEMMProfilingCSV();

  /*--- Deallocate config container ---*/
  if (config_container!= nullptr) {
    for (iZone = 0; iZone < nZone; iZone++) {
      if (config_container[iZone] != nullptr) {
        delete config_container[iZone];
      }
    }
    delete [] config_container;
  }
  delete driver_config;
  if (rank == MASTER_NODE) cout << "Deleted CConfig container." << endl;

  delete [] nInst;
  if (rank == MASTER_NODE) cout << "Deleted nInst container." << endl;

  /*--- Deallocate output container ---*/

  if (output_container!= nullptr) {
    for (iZone = 0; iZone < nZone; iZone++) {
      if (output_container[iZone] != nullptr) {
        delete output_container[iZone];
      }
    }
    delete [] output_container;
  }


  delete driver_output;


  if (rank == MASTER_NODE) cout << "Deleted COutput class." << endl;

  if (rank == MASTER_NODE) cout << "-------------------------------------------------------------------------" << endl;


  /*--- Stop the timer and output the final performance summary. ---*/

  StopTime = SU2_MPI::Wtime();

  UsedTime = StopTime-StartTime;
  UsedTimeCompute += UsedTime;

  if ((rank == MASTER_NODE) && (wrt_perf)) {
    su2double TotalTime = UsedTimePreproc + UsedTimeCompute + UsedTimeOutput;
    cout.precision(6);
    cout << endl << endl <<"-------------------------- Performance Summary --------------------------" << endl;
    cout << "Simulation totals:" << endl;
    cout << setw(25) << "Wall-clock time (hrs):" << setw(12) << (TotalTime)/(60.0*60.0) << " | ";
    cout << setw(20) << "Core-hrs:" << setw(12) << (su2double)size*(TotalTime)/(60.0*60.0) << endl;
    cout << setw(25) << "Cores:" << setw(12) << size << " | ";
    cout << setw(20) << "DOFs/point:" << setw(12) << (su2double)DOFsPerPoint << endl;
    cout << setw(25) << "Points/core:" << setw(12) << 1.0e6*MpointsDomain/(su2double)size << " | ";
    cout << setw(20) << "Ghost points/core:" << setw(12) << 1.0e6*(Mpoints-MpointsDomain)/(su2double)size << endl;
    cout << setw(25) << "Ghost/Owned Point Ratio:" << setw(12) << (Mpoints-MpointsDomain)/MpointsDomain << " | " << endl;
    cout << endl;
    cout << "Preprocessing phase:" << endl;
    cout << setw(25) << "Preproc. Time (s):"  << setw(12)<< UsedTimePreproc << " | ";
    cout << setw(20) << "Preproc. Time (%):" << setw(12)<< ((UsedTimePreproc * 100.0) / (TotalTime)) << endl;
    cout << endl;
    cout << "Compute phase:" << endl;
    cout << setw(25) << "Compute Time (s):"  << setw(12)<< UsedTimeCompute << " | ";
    cout << setw(20) << "Compute Time (%):" << setw(12)<< ((UsedTimeCompute * 100.0) / (TotalTime)) << endl;
    cout << setw(25) << "Iteration count:"  << setw(12)<< IterCount << " | ";
    if (IterCount != 0) {
      cout << setw(20) << "Avg. s/iter:" << setw(12)<< UsedTimeCompute/(su2double)IterCount << endl;
      cout << setw(25) << "Core-s/iter/Mpoints:" << setw(12)<< (su2double)size*UsedTimeCompute/(su2double)IterCount/Mpoints << " | ";
      cout << setw(20) << "Mpoints/s:" << setw(12)<< Mpoints*(su2double)IterCount/UsedTimeCompute << endl;
    } else cout << endl;
    cout << endl;
    cout << "Output phase:" << endl;
    cout << setw(25) << "Output Time (s):"  << setw(12)<< UsedTimeOutput << " | ";
    cout << setw(20) << "Output Time (%):" << setw(12)<< ((UsedTimeOutput * 100.0) / (TotalTime)) << endl;
    cout << setw(25) << "Output count:" << setw(12)<< OutputCount << " | ";
    if (OutputCount != 0) {
      cout << setw(20)<< "Avg. s/output:" << setw(12)<< UsedTimeOutput/(su2double)OutputCount << endl;
      if (BandwidthSum > 0) {
        cout << setw(25)<< "Restart Aggr. BW (MB/s):" << setw(12)<< BandwidthSum/(su2double)OutputCount << " | ";
        cout << setw(20)<< "MB/s/core:" << setw(12)<< BandwidthSum/(su2double)OutputCount/(su2double)size << endl;
      }
    } else cout << endl;
    cout << "-------------------------------------------------------------------------" << endl;
    cout << endl;
  }

  /*--- Exit the solver cleanly ---*/

  if (rank == MASTER_NODE)
    cout << endl <<"------------------------- Exit Success (SU2_CFD) ------------------------" << endl << endl;

}


void CDriver::Input_Preprocessing(CConfig **&config, CConfig *&driver_config) {

  char zone_file_name[MAX_STRING_SIZE];

  /*--- Initialize the configuration of the driver ---*/

  driver_config = new CConfig(config_file_name, SU2_CFD, false);

  for (iZone = 0; iZone < nZone; iZone++) {

    if (rank == MASTER_NODE){
      cout  << endl << "Parsing config file for zone " << iZone << endl;
    }
    /*--- Definition of the configuration option class for all zones. In this
     constructor, the input configuration file is parsed and all options are
     read and stored. ---*/

    if (driver_config->GetnConfigFiles() > 0){

      strcpy(zone_file_name, driver_config->GetConfigFilename(iZone).c_str());
      config[iZone] = new CConfig(driver_config, zone_file_name, SU2_CFD, iZone, nZone, true);
    }
    else{
      config[iZone] = new CConfig(driver_config, config_file_name, SU2_CFD, iZone, nZone, true);
    }

    /*--- Set the MPI communicator ---*/

    config[iZone]->SetMPICommunicator(SU2_MPI::GetComm());
  }


  /*--- Set the multizone part of the problem. ---*/
  if (driver_config->GetMultizone_Problem()){
    for (iZone = 0; iZone < nZone; iZone++) {
      /*--- Set the interface markers for multizone ---*/
      config_container[iZone]->SetMultizone(driver_config, config_container);
    }
  }

  /*--- Determine whether or not the FEM solver is used, which decides the type of
   *    geometry classes that are instantiated. Only adapted for single-zone problems ---*/

  fem_solver = config_container[ZONE_0]->GetFEMSolver();

  fsi = config_container[ZONE_0]->GetFSI_Simulation();
}

void CDriver::Geometrical_Preprocessing(CConfig* config, CGeometry **&geometry, bool dummy){

  if (!dummy){
    if (rank == MASTER_NODE)
      cout << endl <<"------------------- Geometry Preprocessing ( Zone " << config->GetiZone() <<" ) -------------------" << endl;

    if( fem_solver ) {
      switch( config->GetKind_FEM_Flow() ) {
        case DG: {
            Geometrical_Preprocessing_DGFEM(config, geometry);
            break;
          }
      }
    }
    else {
      Geometrical_Preprocessing_FVM(config, geometry);
    }
  } else {
    if (rank == MASTER_NODE)
      cout << endl <<"-------------------------- Using Dummy Geometry -------------------------" << endl;

    unsigned short iMGlevel;

    geometry = new CGeometry*[config->GetnMGLevels()+1];

    if (!fem_solver){
      for (iMGlevel = 0; iMGlevel <= config->GetnMGLevels(); iMGlevel++) {
        geometry[iMGlevel] = new CDummyGeometry(config);
      }
    } else {
      geometry[MESH_0] = new CDummyMeshFEM_DG(config);
    }

    nDim = geometry[MESH_0]->GetnDim();
  }

  /*--- Computation of positive surface area in the z-plane which is used for
     the calculation of force coefficient (non-dimensionalization). ---*/

  geometry[MESH_0]->SetPositive_ZArea(config);

  /*--- Set the near-field, interface and actuator disk boundary conditions, if necessary. ---*/

  for (iMesh = 0; iMesh <= config->GetnMGLevels(); iMesh++) {
    geometry[iMesh]->MatchNearField(config);
    geometry[iMesh]->MatchActuator_Disk(config);
  }

  /*--- If we have any periodic markers in this calculation, we must
       match the periodic points found on both sides of the periodic BC.
       Note that the current implementation requires a 1-to-1 matching of
       periodic points on the pair of periodic faces after the translation
       or rotation is taken into account. ---*/

  if ((config->GetnMarker_Periodic() != 0) && !fem_solver) {
    for (iMesh = 0; iMesh <= config->GetnMGLevels(); iMesh++) {

      /*--- Note that we loop over pairs of periodic markers individually
           so that repeated nodes on adjacent periodic faces are properly
           accounted for in multiple places. ---*/

      for (unsigned short iPeriodic = 1; iPeriodic <= config->GetnMarker_Periodic()/2; iPeriodic++) {
        geometry[iMesh]->MatchPeriodic(config, iPeriodic);
      }

      /*--- Initialize the communication framework for the periodic BCs. ---*/
      geometry[iMesh]->PreprocessPeriodicComms(geometry[iMesh], config);

    }
  }

  /*--- If activated by the compile directive, perform a partition analysis. ---*/
#if PARTITION
  if (!dummy){
    if( fem_solver ) Partition_Analysis_FEM(geometry[MESH_0], config);
    else Partition_Analysis(geometry[MESH_0], config);
  }
#endif

  /*--- Check if Euler & Symmetry markers are straight/plane. This information
        is used in the Euler & Symmetry boundary routines. ---*/
  if((config_container[iZone]->GetnMarker_Euler() != 0 ||
     config_container[iZone]->GetnMarker_SymWall() != 0) &&
     !fem_solver) {

    if (rank == MASTER_NODE)
      cout << "Checking if Euler & Symmetry markers are straight/plane:" << endl;

    for (iMesh = 0; iMesh <= config_container[iZone]->GetnMGLevels(); iMesh++)
      geometry_container[iZone][iInst][iMesh]->ComputeSurf_Straightness(config_container[iZone], (iMesh==MESH_0) );

  }

}

void CDriver::Geometrical_Preprocessing_FVM(CConfig *config, CGeometry **&geometry) {

  unsigned short iZone = config->GetiZone(), iMGlevel;
  unsigned short requestedMGlevels = config->GetnMGLevels();
  const bool fea = config->GetStructuralProblem();

  /*--- Definition of the geometry class to store the primal grid in the partitioning process.
   *    All ranks process the grid and call ParMETIS for partitioning ---*/

  CGeometry *geometry_aux = new CPhysicalGeometry(config, iZone, nZone);

  /*--- Set the dimension --- */

  nDim = geometry_aux->GetnDim();

  /*--- Color the initial grid and set the send-receive domains (ParMETIS) ---*/

  geometry_aux->SetColorGrid_Parallel(config);

  /*--- Allocate the memory of the current domain, and divide the grid
     between the ranks. ---*/

  geometry = new CGeometry *[config->GetnMGLevels()+1];

  /*--- Build the grid data structures using the ParMETIS coloring. ---*/

  geometry[MESH_0] = new CPhysicalGeometry(geometry_aux, config);

  /*--- Deallocate the memory of geometry_aux and solver_aux ---*/

  delete geometry_aux;

  /*--- Add the Send/Receive boundaries ---*/
  geometry[MESH_0]->SetSendReceive(config);

  /*--- Add the Send/Receive boundaries ---*/
  geometry[MESH_0]->SetBoundaries(config);

  /*--- Compute elements surrounding points, points surrounding points ---*/

  if (rank == MASTER_NODE) cout << "Setting point connectivity." << endl;
  geometry[MESH_0]->SetPoint_Connectivity();

  /*--- Renumbering points using Reverse Cuthill McKee ordering ---*/

  if (rank == MASTER_NODE) cout << "Renumbering points (Reverse Cuthill McKee Ordering)." << endl;
  geometry[MESH_0]->SetRCM_Ordering(config);

  /*--- recompute elements surrounding points, points surrounding points ---*/

  if (rank == MASTER_NODE) cout << "Recomputing point connectivity." << endl;
  geometry[MESH_0]->SetPoint_Connectivity();

  /*--- Compute elements surrounding elements ---*/

  if (rank == MASTER_NODE) cout << "Setting element connectivity." << endl;
  geometry[MESH_0]->SetElement_Connectivity();

  /*--- Check the orientation before computing geometrical quantities ---*/

  geometry[MESH_0]->SetBoundVolume();
  if (config->GetReorientElements()) {
    if (rank == MASTER_NODE) cout << "Checking the numerical grid orientation." << endl;
    geometry[MESH_0]->Check_IntElem_Orientation(config);
    geometry[MESH_0]->Check_BoundElem_Orientation(config);
  }

  /*--- Create the edge structure ---*/

  if (rank == MASTER_NODE) cout << "Identifying edges and vertices." << endl;
  geometry[MESH_0]->SetEdges();
  geometry[MESH_0]->SetVertex(config);

  /*--- Create the control volume structures ---*/

  if ((rank == MASTER_NODE) && (!fea)) cout << "Setting the control volume structure." << endl;
  SU2_OMP_PARALLEL {
    geometry[MESH_0]->SetControlVolume(config, ALLOCATE);
    geometry[MESH_0]->SetBoundControlVolume(config, ALLOCATE);
  }

  /*--- Visualize a dual control volume if requested ---*/

  if ((config->GetVisualize_CV() >= 0) &&
      (config->GetVisualize_CV() < (long)geometry[MESH_0]->GetGlobal_nPointDomain()))
    geometry[MESH_0]->VisualizeControlVolume(config);

  /*--- Identify closest normal neighbor ---*/

  if (rank == MASTER_NODE) cout << "Searching for the closest normal neighbors to the surfaces." << endl;
  geometry[MESH_0]->FindNormal_Neighbor(config);

  /*--- Store the global to local mapping. ---*/

  if (rank == MASTER_NODE) cout << "Storing a mapping from global to local point index." << endl;
  geometry[MESH_0]->SetGlobal_to_Local_Point();

  /*--- Compute the surface curvature ---*/

  if ((rank == MASTER_NODE) && (!fea)) cout << "Compute the surface curvature." << endl;
  geometry[MESH_0]->ComputeSurf_Curvature(config);

  /*--- Check for periodicity and disable MG if necessary. ---*/

  if (rank == MASTER_NODE) cout << "Checking for periodicity." << endl;
  geometry[MESH_0]->Check_Periodicity(config);

  /*--- Compute mesh quality statistics on the fine grid. ---*/

  if (!fea) {
    if (rank == MASTER_NODE)
      cout << "Computing mesh quality statistics for the dual control volumes." << endl;
    geometry[MESH_0]->ComputeMeshQualityStatistics(config);
  }

  geometry[MESH_0]->SetMGLevel(MESH_0);
  if ((config->GetnMGLevels() != 0) && (rank == MASTER_NODE))
    cout << "Setting the multigrid structure." << endl;

  /*--- Loop over all the new grid ---*/

  for (iMGlevel = 1; iMGlevel <= config->GetnMGLevels(); iMGlevel++) {

    /*--- Create main agglomeration structure ---*/

    geometry[iMGlevel] = new CMultiGridGeometry(geometry, config, iMGlevel);

    /*--- Compute points surrounding points. ---*/

    geometry[iMGlevel]->SetPoint_Connectivity(geometry[iMGlevel-1]);

    /*--- Create the edge structure ---*/

    geometry[iMGlevel]->SetEdges();
    geometry[iMGlevel]->SetVertex(geometry[iMGlevel-1], config);

    /*--- Create the control volume structures ---*/

    geometry[iMGlevel]->SetControlVolume(config, geometry[iMGlevel-1], ALLOCATE);
    geometry[iMGlevel]->SetBoundControlVolume(config, geometry[iMGlevel-1], ALLOCATE);
    geometry[iMGlevel]->SetCoord(geometry[iMGlevel-1]);

    /*--- Find closest neighbor to a surface point ---*/

    geometry[iMGlevel]->FindNormal_Neighbor(config);

    /*--- Store our multigrid index. ---*/

    geometry[iMGlevel]->SetMGLevel(iMGlevel);

    /*--- Protect against the situation that we were not able to complete
       the agglomeration for this level, i.e., there weren't enough points.
       We need to check if we changed the total number of levels and delete
       the incomplete CMultiGridGeometry object. ---*/

    if (config->GetnMGLevels() != requestedMGlevels) {
      delete geometry[iMGlevel];
      break;
    }

  }

  /*--- For unsteady simulations, initialize the grid volumes
   and coordinates for previous solutions. Loop over all zones/grids ---*/

  if (config->GetTime_Marching() && config->GetGrid_Movement()) {
    for (iMGlevel = 0; iMGlevel <= config->GetnMGLevels(); iMGlevel++) {

      /*--- Update cell volume ---*/
      geometry[iMGlevel]->nodes->SetVolume_n();
      geometry[iMGlevel]->nodes->SetVolume_nM1();

      /*--- Update point coordinates ---*/
      geometry[iMGlevel]->nodes->SetCoord_n();
      geometry[iMGlevel]->nodes->SetCoord_n1();
    }
  }


  /*--- Create the data structure for MPI point-to-point communications. ---*/

  for (iMGlevel = 0; iMGlevel <= config->GetnMGLevels(); iMGlevel++)
    geometry[iMGlevel]->PreprocessP2PComms(geometry[iMGlevel], config);


  /*--- Perform a few preprocessing routines and communications. ---*/

  for (iMGlevel = 0; iMGlevel <= config->GetnMGLevels(); iMGlevel++) {

    /*--- Compute the max length. ---*/

    if ((rank == MASTER_NODE) && (!fea) && (iMGlevel == MESH_0)) cout << "Finding max control volume width." << endl;
    geometry[iMGlevel]->SetMaxLength(config);

    /*--- Communicate the number of neighbors. This is needed for
         some centered schemes and for multigrid in parallel. ---*/

    if ((rank == MASTER_NODE) && (size > SINGLE_NODE) && (!fea) && (iMGlevel == MESH_0)) cout << "Communicating number of neighbors." << endl;
    geometry[iMGlevel]->InitiateComms(geometry[iMGlevel], config, NEIGHBORS);
    geometry[iMGlevel]->CompleteComms(geometry[iMGlevel], config, NEIGHBORS);
  }

}

void CDriver::Geometrical_Preprocessing_DGFEM(CConfig* config, CGeometry **&geometry) {

  /*--- Definition of the geometry class to store the primal grid in the partitioning process. ---*/
  /*--- All ranks process the grid and call ParMETIS for partitioning ---*/

  CGeometry *geometry_aux = new CPhysicalGeometry(config, iZone, nZone);

  /*--- Set the dimension --- */

  nDim = geometry_aux->GetnDim();

  /*--- For the FEM solver with time-accurate local time-stepping, use
       a dummy solver class to retrieve the initial flow state. ---*/

  CSolver *solver_aux = new CFEM_DG_EulerSolver(config, nDim, MESH_0);

  /*--- Color the initial grid and set the send-receive domains (ParMETIS) ---*/

  geometry_aux->SetColorFEMGrid_Parallel(config);

  /*--- Allocate the memory of the current domain, and divide the grid
     between the ranks. ---*/

  geometry = new CGeometry *[config->GetnMGLevels()+1];

  geometry[MESH_0] = new CMeshFEM_DG(geometry_aux, config);

  /*--- Deallocate the memory of geometry_aux and solver_aux ---*/

  delete geometry_aux;
  delete solver_aux;

  /*--- Add the Send/Receive boundaries ---*/
  geometry[MESH_0]->SetSendReceive(config);

  /*--- Add the Send/Receive boundaries ---*/
  geometry[MESH_0]->SetBoundaries(config);

  /*--- Carry out a dynamic cast to CMeshFEM_DG, such that it is not needed to
       define all virtual functions in the base class CGeometry. ---*/
  CMeshFEM_DG *DGMesh = dynamic_cast<CMeshFEM_DG *>(geometry[MESH_0]);

  /*--- Determine the standard elements for the volume elements. ---*/
  if (rank == MASTER_NODE) cout << "Creating standard volume elements." << endl;
  DGMesh->CreateStandardVolumeElements(config);

  /*--- Create the face information needed to compute the contour integral
       for the elements in the Discontinuous Galerkin formulation. ---*/
  if (rank == MASTER_NODE) cout << "Creating face information." << endl;
  DGMesh->CreateFaces(config);

  /*--- Compute the metric terms of the volume elements. ---*/
  if (rank == MASTER_NODE) cout << "Computing metric terms volume elements." << endl;
  DGMesh->MetricTermsVolumeElements(config);

  /*--- Compute the metric terms of the surface elements. ---*/
  if (rank == MASTER_NODE) cout << "Computing metric terms surface elements." << endl;
  DGMesh->MetricTermsSurfaceElements(config);

  /*--- Compute a length scale of the volume elements. ---*/
  if (rank == MASTER_NODE) cout << "Computing length scale volume elements." << endl;
  DGMesh->LengthScaleVolumeElements();

  /*--- Compute the coordinates of the integration points. ---*/
  if (rank == MASTER_NODE) cout << "Computing coordinates of the integration points." << endl;
  DGMesh->CoordinatesIntegrationPoints();

  /*--- Compute the coordinates of the location of the solution DOFs. This is different
            from the grid points when a different polynomial degree is used to represent the
            geometry and solution. ---*/
  if (rank == MASTER_NODE) cout << "Computing coordinates of the solution DOFs." << endl;
  DGMesh->CoordinatesSolDOFs();

  /*--- Perform the preprocessing tasks when wall functions are used. ---*/
  if (rank == MASTER_NODE) cout << "Preprocessing for the wall functions. " << endl;
  DGMesh->WallFunctionPreprocessing(config);

  /*--- Store the global to local mapping. ---*/
  if (rank == MASTER_NODE) cout << "Storing a mapping from global to local DOF index." << endl;
  geometry[MESH_0]->SetGlobal_to_Local_Point();


  /*--- Loop to create the coarser grid levels. ---*/

  for(unsigned short iMGlevel=1; iMGlevel<=config->GetnMGLevels(); iMGlevel++) {

    SU2_MPI::Error("Geometrical_Preprocessing_DGFEM: Coarse grid levels not implemented yet.",
                   CURRENT_FUNCTION);
  }

}

void CDriver::Solver_Preprocessing(CConfig* config, CGeometry** geometry, CSolver ***&solver) {

  ENUM_MAIN_SOLVER kindSolver = static_cast<ENUM_MAIN_SOLVER>(config->GetKind_Solver());

  if (rank == MASTER_NODE)
    cout << endl <<"-------------------- Solver Preprocessing ( Zone " << config->GetiZone() <<" ) --------------------" << endl;

  solver = new CSolver**[config->GetnMGLevels()+1];

  for (iMesh = 0; iMesh <= config->GetnMGLevels(); iMesh++){
    solver[iMesh] = CSolverFactory::CreateSolverContainer(kindSolver, config, geometry[iMesh], iMesh);
  }

  /*--- Count the number of DOFs per solution point. ---*/

  DOFsPerPoint = 0;

  for (unsigned int iSol = 0; iSol < MAX_SOLS; iSol++){
    if (solver[MESH_0][iSol] != nullptr){
      DOFsPerPoint += solver[MESH_0][iSol]->GetnVar();
    }
  }

  bool update_geo = true;
  if (config->GetFSI_Simulation()) update_geo = false;

  Solver_Restart(solver, geometry, config, update_geo);

  /*--- Set up any necessary inlet profiles ---*/

  Inlet_Preprocessing(solver, geometry, config);

}

void CDriver::Inlet_Preprocessing(CSolver ***solver, CGeometry **geometry,
                                  CConfig *config) const {

  bool euler, ns, turbulent,
  adj_euler, adj_ns, adj_turb,
  heat,
  fem,
  template_solver, disc_adj, disc_adj_fem, disc_adj_turb;
  int val_iter = 0;
  unsigned short iMesh;

  /*--- Initialize some useful booleans ---*/

  euler            = false;  ns              = false;  turbulent = false;
  adj_euler        = false;  adj_ns          = false;  adj_turb  = false;
  disc_adj         = false;
  fem              = false;  disc_adj_fem     = false;
  heat             = false;  disc_adj_turb    = false;
  template_solver  = false;

  /*--- Adjust iteration number for unsteady restarts. ---*/

  bool dual_time = ((config->GetTime_Marching() == DT_STEPPING_1ST) ||
                    (config->GetTime_Marching() == DT_STEPPING_2ND));
  bool time_stepping = config->GetTime_Marching() == TIME_STEPPING;
  bool adjoint = (config->GetDiscrete_Adjoint() || config->GetContinuous_Adjoint());

  if (dual_time) {
    if (adjoint) val_iter = SU2_TYPE::Int(config->GetUnst_AdjointIter())-1;
    else if (config->GetTime_Marching() == DT_STEPPING_1ST)
      val_iter = SU2_TYPE::Int(config->GetRestart_Iter())-1;
    else val_iter = SU2_TYPE::Int(config->GetRestart_Iter())-2;
  }

  if (time_stepping) {
    if (adjoint) val_iter = SU2_TYPE::Int(config->GetUnst_AdjointIter())-1;
    else val_iter = SU2_TYPE::Int(config->GetRestart_Iter())-1;
  }

  /*--- Assign booleans ---*/

  switch (config->GetKind_Solver()) {
    case TEMPLATE_SOLVER: template_solver = true; break;
    case EULER : case INC_EULER: euler = true; break;
    case NAVIER_STOKES: case INC_NAVIER_STOKES: ns = true; break;
    case RANS : case INC_RANS: ns = true; turbulent = true; break;
    case HEAT_EQUATION: heat = true; break;
    case FEM_ELASTICITY: fem = true; break;
    case ADJ_EULER : euler = true; adj_euler = true; break;
    case ADJ_NAVIER_STOKES : ns = true; turbulent = (config->GetKind_Turb_Model() != NONE); adj_ns = true; break;
    case ADJ_RANS : ns = true; turbulent = true; adj_ns = true; adj_turb = (!config->GetFrozen_Visc_Cont()); break;
    case DISC_ADJ_EULER: case DISC_ADJ_INC_EULER: euler = true; disc_adj = true; break;
    case DISC_ADJ_NAVIER_STOKES: case DISC_ADJ_INC_NAVIER_STOKES: ns = true; disc_adj = true; break;
    case DISC_ADJ_RANS: case DISC_ADJ_INC_RANS: ns = true; turbulent = true; disc_adj = true; disc_adj_turb = (!config->GetFrozen_Visc_Disc()); break;
    case DISC_ADJ_FEM: fem = true; disc_adj_fem = true; break;
  }


  /*--- Load inlet profile files for any of the active solver containers.
   Note that these routines fill the fine grid data structures for the markers
   and restrict values down to all coarser MG levels. ---*/

  if (config->GetInlet_Profile_From_File()) {

    /*--- Use LoadInletProfile() routines for the particular solver. ---*/

    if (rank == MASTER_NODE) {
      cout << endl;
      cout << "Reading inlet profile from file: ";
      cout << config->GetInlet_FileName() << endl;
    }

    bool no_profile = false;

    if (euler || ns || adj_euler || adj_ns || disc_adj) {
      solver[MESH_0][FLOW_SOL]->LoadInletProfile(geometry, solver, config, val_iter, FLOW_SOL, INLET_FLOW);
    }
    if (turbulent || adj_turb || disc_adj_turb) {
      solver[MESH_0][TURB_SOL]->LoadInletProfile(geometry, solver, config, val_iter, TURB_SOL, INLET_FLOW);
    }

    if (template_solver) {
      no_profile = true;
    }
    if (heat) {
      no_profile = true;
    }
    if (fem) {
      no_profile = true;
    }
    if (disc_adj_fem) {
      no_profile = true;
    }

    /*--- Exit if profiles were requested for a solver that is not available. ---*/

    if (no_profile) {
      SU2_MPI::Error(string("Inlet profile specification via file (C++) has not been \n") +
                     string("implemented yet for this solver.\n") +
                     string("Please set SPECIFIED_INLET_PROFILE= NO and try again."), CURRENT_FUNCTION);
    }

  } else {

    /*--- Uniform inlets or python-customized inlets ---*/

    /* --- Initialize quantities for inlet boundary
     * This routine does not check if they python wrapper is being used to
     * set custom boundary conditions.  This is intentional; the
     * default values for python custom BCs are initialized with the default
     * values specified in the config (avoiding non physical values) --- */

    for (iMesh = 0; iMesh <= config->GetnMGLevels(); iMesh++) {
      for(unsigned short iMarker=0; iMarker < config->GetnMarker_All(); iMarker++) {
        if (euler || ns || adj_euler || adj_ns || disc_adj)
          solver[iMesh][FLOW_SOL]->SetUniformInlet(config, iMarker);
        if (turbulent)
          solver[iMesh][TURB_SOL]->SetUniformInlet(config, iMarker);
      }
    }

  }

}

void CDriver::Solver_Restart(CSolver ***solver, CGeometry **geometry,
                             CConfig *config, bool update_geo) {

  bool euler, ns, turbulent,
<<<<<<< HEAD
  NEMO_euler, NEMO_ns, NEMO_turbulent,
=======
  NEMO_euler, NEMO_ns,
>>>>>>> 29c3eab9
  adj_euler, adj_ns, adj_turb,
  heat, fem, fem_euler, fem_ns, fem_dg_flow,
  template_solver, disc_adj, disc_adj_fem, disc_adj_turb, disc_adj_heat;
  int val_iter = 0;

  /*--- Initialize some useful booleans ---*/

  euler            = false;  ns           = false;  turbulent      = false;
  NEMO_euler       = false;  NEMO_ns      = false;  NEMO_turbulent = false;
  adj_euler        = false;  adj_ns       = false;  adj_turb       = false;
  fem_euler        = false;  fem_ns       = false;  fem_dg_flow    = false;
  disc_adj         = false;
  fem              = false;  disc_adj_fem     = false;
  disc_adj_turb    = false;
  heat             = false;  disc_adj_heat    = false;
  template_solver  = false;

  /*--- Check for restarts and use the LoadRestart() routines. ---*/

  bool restart      = config->GetRestart();
  bool restart_flow = config->GetRestart_Flow();
  bool no_restart   = false;

  /*--- Adjust iteration number for unsteady restarts. ---*/

  bool dual_time = ((config->GetTime_Marching() == DT_STEPPING_1ST) ||
                    (config->GetTime_Marching() == DT_STEPPING_2ND));
  bool time_stepping = config->GetTime_Marching() == TIME_STEPPING;
  bool adjoint = (config->GetDiscrete_Adjoint() || config->GetContinuous_Adjoint());
  bool time_domain = (config->GetTime_Domain()); // Dynamic simulation (FSI).

  if (dual_time) {
    if (adjoint) val_iter = SU2_TYPE::Int(config->GetUnst_AdjointIter())-1;
    else if (config->GetTime_Marching() == DT_STEPPING_1ST)
      val_iter = SU2_TYPE::Int(config->GetRestart_Iter())-1;
    else val_iter = SU2_TYPE::Int(config->GetRestart_Iter())-2;
  }

  if (time_stepping) {
    if (adjoint) val_iter = SU2_TYPE::Int(config->GetUnst_AdjointIter())-1;
    else val_iter = SU2_TYPE::Int(config->GetRestart_Iter())-1;
  }

  /*--- Assign booleans ---*/

  switch (config->GetKind_Solver()) {
    case TEMPLATE_SOLVER: template_solver = true; break;
    case EULER : case INC_EULER: euler = true; break;
    case NEMO_EULER : NEMO_euler = true; break;
    case NAVIER_STOKES: case INC_NAVIER_STOKES: ns = true; heat = config->GetWeakly_Coupled_Heat(); break;
    case NEMO_NAVIER_STOKES: NEMO_ns = true; break;
    case RANS : case INC_RANS: ns = true; turbulent = true; heat = config->GetWeakly_Coupled_Heat(); break;
    case NEMO_RANS: NEMO_ns = true; NEMO_turbulent = true; heat = config->GetWeakly_Coupled_Heat(); break;
    case FEM_EULER : fem_euler = true; break;
    case FEM_NAVIER_STOKES: fem_ns = true; break;
    case FEM_RANS : fem_ns = true; break;
    case FEM_LES : fem_ns = true; break;
    case HEAT_EQUATION: heat = true; break;
    case FEM_ELASTICITY: fem = true; break;
    case ADJ_EULER : euler = true; adj_euler = true; break;
    case ADJ_NAVIER_STOKES : ns = true; turbulent = (config->GetKind_Turb_Model() != NONE); adj_ns = true; break;
    case ADJ_RANS : ns = true; turbulent = true; adj_ns = true; adj_turb = (!config->GetFrozen_Visc_Cont()); break;
    case DISC_ADJ_EULER: case DISC_ADJ_INC_EULER: euler = true; disc_adj = true; break;
    case DISC_ADJ_NEMO_EULER: NEMO_euler = true; disc_adj = true; break;
    case DISC_ADJ_NAVIER_STOKES: case DISC_ADJ_INC_NAVIER_STOKES: ns = true; disc_adj = true; heat = config->GetWeakly_Coupled_Heat(); break;
    case DISC_ADJ_NEMO_NAVIER_STOKES: NEMO_ns = true; disc_adj = true; heat = config->GetWeakly_Coupled_Heat(); break;
    case DISC_ADJ_RANS: case DISC_ADJ_INC_RANS: ns = true; turbulent = true; disc_adj = true; disc_adj_turb = (!config->GetFrozen_Visc_Disc()); heat = config->GetWeakly_Coupled_Heat(); break;
    case DISC_ADJ_NEMO_RANS: NEMO_ns = true; NEMO_turbulent = true; disc_adj = true; disc_adj_turb = (!config->GetFrozen_Visc_Disc()); heat = config->GetWeakly_Coupled_Heat(); break;
    case DISC_ADJ_FEM_EULER: fem_euler = true; disc_adj = true; break;
    case DISC_ADJ_FEM_NS: fem_ns = true; disc_adj = true; break;
    case DISC_ADJ_FEM_RANS: fem_ns = true; turbulent = true; disc_adj = true; disc_adj_turb = (!config->GetFrozen_Visc_Disc()); break;
    case DISC_ADJ_FEM: fem = true; disc_adj_fem = true; break;
    case DISC_ADJ_HEAT: heat = true; disc_adj_heat = true; break;

  }

  /*--- Determine the kind of FEM solver used for the flow. ---*/

  switch( config->GetKind_FEM_Flow() ) {
    case DG: fem_dg_flow = true; break;
  }

  /*--- Load restarts for any of the active solver containers. Note that
   these restart routines fill the fine grid and interpolate to all MG levels. ---*/

  if (restart || restart_flow) {
    if (euler || ns) {
      SU2_OMP_PARALLEL_(if(solver[MESH_0][FLOW_SOL]->GetHasHybridParallel()))
      solver[MESH_0][FLOW_SOL]->LoadRestart(geometry, solver, config, val_iter, update_geo);
    }
    if (NEMO_euler || NEMO_ns) {
      solver[MESH_0][FLOW_SOL]->LoadRestart(geometry, solver, config, val_iter, update_geo);
    }
    if (turbulent) {
      SU2_OMP_PARALLEL_(if(solver[MESH_0][TURB_SOL]->GetHasHybridParallel()))
      solver[MESH_0][TURB_SOL]->LoadRestart(geometry, solver, config, val_iter, update_geo);
    }
    if (config->AddRadiation()) {
      solver[MESH_0][RAD_SOL]->LoadRestart(geometry, solver, config, val_iter, update_geo);
    }
    if (fem) {
      if (time_domain) val_iter = SU2_TYPE::Int(config->GetRestart_Iter())-1;
      solver[MESH_0][FEA_SOL]->LoadRestart(geometry, solver, config, val_iter, update_geo);
    }
    if (fem_euler || fem_ns) {
      if (fem_dg_flow)
        solver[MESH_0][FLOW_SOL]->LoadRestart(geometry, solver, config, val_iter, update_geo);
    }
    if (heat) {
      solver[MESH_0][HEAT_SOL]->LoadRestart(geometry, solver, config, val_iter, update_geo);
    }
  }

  if (restart) {
    if (template_solver) {
      no_restart = true;
    }
    if (heat) {
      solver[MESH_0][HEAT_SOL]->LoadRestart(geometry, solver, config, val_iter, update_geo);
    }
    if (adj_euler || adj_ns) {
      solver[MESH_0][ADJFLOW_SOL]->LoadRestart(geometry, solver, config, val_iter, update_geo);
    }
    if (adj_turb) {
      no_restart = true;
    }
    if (disc_adj) {
      solver[MESH_0][ADJFLOW_SOL]->LoadRestart(geometry, solver, config, val_iter, update_geo);
      if (disc_adj_turb)
        solver[MESH_0][ADJTURB_SOL]->LoadRestart(geometry, solver, config, val_iter, update_geo);
      if (disc_adj_heat)
        solver[MESH_0][ADJHEAT_SOL]->LoadRestart(geometry, solver, config, val_iter, update_geo);
      if (config->AddRadiation())
        solver[MESH_0][ADJRAD_SOL]->LoadRestart(geometry, solver, config, val_iter, update_geo);
    }
    if (disc_adj_fem) {
        if (time_domain) val_iter = SU2_TYPE::Int(config->GetRestart_Iter())-1;
        solver[MESH_0][ADJFEA_SOL]->LoadRestart(geometry, solver, config, val_iter, update_geo);
    }
    if (disc_adj_heat) {
      solver[MESH_0][ADJHEAT_SOL]->LoadRestart(geometry, solver, config, val_iter, update_geo);
    }
  }

  if ((restart || restart_flow) && config->GetDeform_Mesh() && update_geo){
    /*--- Always restart with the last state ---*/
    val_iter = SU2_TYPE::Int(config->GetRestart_Iter())-1;
    solver[MESH_0][MESH_SOL]->LoadRestart(geometry, solver, config, val_iter, update_geo);
  }

  /*--- Exit if a restart was requested for a solver that is not available. ---*/

  if (no_restart) {
    SU2_MPI::Error(string("A restart capability has not been implemented yet for this solver.\n") +
                   string("Please set RESTART_SOL= NO and try again."), CURRENT_FUNCTION);
  }

  /*--- Think about calls to pre / post-processing here, plus realizability checks. ---*/


}

void CDriver::Solver_Postprocessing(CSolver ****solver, CGeometry **geometry,
                                    CConfig *config, unsigned short val_iInst) {

  for (int iMGlevel = 0; iMGlevel <= config->GetnMGLevels(); iMGlevel++) {
    for (unsigned int iSol = 0; iSol < MAX_SOLS; iSol++){
      delete solver[val_iInst][iMGlevel][iSol];
    }
    delete [] solver[val_iInst][iMGlevel];
  }
  delete [] solver[val_iInst];

  CSolverFactory::ClearSolverMeta();

}

void CDriver::Integration_Preprocessing(CConfig *config, CSolver **solver, CIntegration **&integration) const {

  if (rank == MASTER_NODE)
    cout << endl <<"----------------- Integration Preprocessing ( Zone " << config->GetiZone() <<" ) ------------------" << endl;

  ENUM_MAIN_SOLVER kindMainSolver = static_cast<ENUM_MAIN_SOLVER>(config->GetKind_Solver());

  integration = CIntegrationFactory::CreateIntegrationContainer(kindMainSolver, solver);

}

void CDriver::Integration_Postprocessing(CIntegration ***integration, CGeometry **geometry, CConfig *config, unsigned short val_iInst) {

  for (unsigned int iSol = 0; iSol < MAX_SOLS; iSol++){
    delete integration[val_iInst][iSol];
  }

  delete [] integration[val_iInst];

}

void CDriver::Numerics_Preprocessing(CConfig *config, CGeometry **geometry, CSolver ***solver, CNumerics ****&numerics) const {

  if (rank == MASTER_NODE)
    cout << endl <<"------------------- Numerics Preprocessing ( Zone " << config->GetiZone() <<" ) -------------------" << endl;

  unsigned short iMGlevel, iSol,

  nVar_Template         = 0,
  nVar_Flow             = 0,
  nVar_NEMO             = 0,
  nPrimVar_NEMO         = 0,
  nPrimVarGrad_NEMO     = 0,
  nVar_Trans            = 0,
  nVar_Turb             = 0,
  nVar_Adj_Flow         = 0,
  nVar_Adj_Turb         = 0,
  nVar_FEM              = 0,
  nVar_Rad              = 0,
  nVar_Heat             = 0;

  numerics = new CNumerics***[config->GetnMGLevels()+1];

  const su2double *constants = nullptr;
  su2double kine_Inf = 0.0, omega_Inf = 0.0;

  bool compressible = false;
  bool incompressible = false;
  bool ideal_gas = (config->GetKind_FluidModel() == STANDARD_AIR) || (config->GetKind_FluidModel() == IDEAL_GAS);
  bool roe_low_dissipation = (config->GetKind_RoeLowDiss() != NO_ROELOWDISS);

  /*--- Initialize some useful booleans ---*/
  bool euler, ns, NEMO_euler, NEMO_ns, turbulent, NEMO_turbulent, adj_euler, adj_ns, adj_turb, fem_euler, fem_ns, fem_turbulent;
  bool spalart_allmaras, neg_spalart_allmaras, e_spalart_allmaras, comp_spalart_allmaras, e_comp_spalart_allmaras, menter_sst;
  bool fem, heat, transition, template_solver;

  euler = ns = NEMO_euler = NEMO_ns = NEMO_turbulent = turbulent = adj_euler = adj_ns = adj_turb = fem_euler = fem_ns = fem_turbulent = false;
  spalart_allmaras = neg_spalart_allmaras = e_spalart_allmaras = comp_spalart_allmaras = e_comp_spalart_allmaras = menter_sst = false;
  fem = heat = transition = template_solver = false;

  /*--- Assign booleans ---*/
  switch (config->GetKind_Solver()) {
    case TEMPLATE_SOLVER:
      template_solver = true; break;

    case EULER:
    case DISC_ADJ_EULER:
      euler = compressible = true; break;

    case NAVIER_STOKES:
    case DISC_ADJ_NAVIER_STOKES:
      ns = compressible = true; break;

    case NEMO_EULER:
    case DISC_ADJ_NEMO_EULER:
      NEMO_euler = compressible = true; break;

    case NEMO_NAVIER_STOKES:
<<<<<<< HEAD
    case DISC_ADJ_NEMO_NAVIER_STOKES:
      NEMO_ns = compressible = true; break;  
=======
      NEMO_ns = compressible = true; break;
>>>>>>> 29c3eab9

    case RANS:
    case DISC_ADJ_RANS:
      ns = compressible = turbulent = true;
      transition = (config->GetKind_Trans_Model() == LM); break;

    case NEMO_RANS:
    case DISC_ADJ_NEMO_RANS:
      NEMO_ns = compressible = NEMO_turbulent = true;
      transition = (config->GetKind_Trans_Model() == LM); break;

    case INC_EULER:
    case DISC_ADJ_INC_EULER:
      euler = incompressible = true; break;

    case INC_NAVIER_STOKES:
    case DISC_ADJ_INC_NAVIER_STOKES:
      ns = incompressible = true;
      heat = config->GetWeakly_Coupled_Heat(); break;

    case INC_RANS:
    case DISC_ADJ_INC_RANS:
      ns = incompressible = turbulent = true;
      heat = config->GetWeakly_Coupled_Heat();
      transition = (config->GetKind_Trans_Model() == LM); break;

    case FEM_EULER:
    case DISC_ADJ_FEM_EULER:
      fem_euler = compressible = true; break;

    case FEM_NAVIER_STOKES:
    case DISC_ADJ_FEM_NS:
      fem_ns = compressible = true; break;

    case FEM_RANS:
    case DISC_ADJ_FEM_RANS:
      fem_ns = compressible = fem_turbulent = true; break;

    case FEM_LES:
      fem_ns = compressible = true; break;

    case HEAT_EQUATION:
    case DISC_ADJ_HEAT:
      heat = true; break;

    case FEM_ELASTICITY:
    case DISC_ADJ_FEM:
      fem = true; break;

    case ADJ_EULER:
      adj_euler = euler = compressible = true; break;

    case ADJ_NAVIER_STOKES:
      adj_ns = ns = compressible = true;
      turbulent = (config->GetKind_Turb_Model() != NONE); break;

    case ADJ_RANS:
      adj_ns = ns = compressible = turbulent = true;
      adj_turb = !config->GetFrozen_Visc_Cont(); break;

  }

  /*--- Assign turbulence model booleans ---*/

  if (turbulent || fem_turbulent ||  NEMO_turbulent)
    switch (config->GetKind_Turb_Model()) {
      case SA:        spalart_allmaras = true;        break;
      case SA_NEG:    neg_spalart_allmaras = true;    break;
      case SA_E:      e_spalart_allmaras = true;      break;
      case SA_COMP:   comp_spalart_allmaras = true;   break;
      case SA_E_COMP: e_comp_spalart_allmaras = true; break;
      case SST:       menter_sst = true;              break;
      case SST_SUST:  menter_sst = true;              break;
      default:
        SU2_MPI::Error("Specified turbulence model unavailable or none selected", CURRENT_FUNCTION);
        break;
    }

  /*--- If the Menter SST model is used, store the constants of the model and determine the
        free stream values of the turbulent kinetic energy and dissipation rate. ---*/

  if (menter_sst) {
    constants = solver[MESH_0][TURB_SOL]->GetConstants();
    kine_Inf  = solver[MESH_0][TURB_SOL]->GetTke_Inf();
    omega_Inf = solver[MESH_0][TURB_SOL]->GetOmega_Inf();
  }

  /*--- Number of variables for the template ---*/

  if (template_solver) nVar_Flow = solver[MESH_0][FLOW_SOL]->GetnVar();

  /*--- Number of variables for direct problem ---*/

  if (euler)           nVar_Flow = solver[MESH_0][FLOW_SOL]->GetnVar();
  if (ns)              nVar_Flow = solver[MESH_0][FLOW_SOL]->GetnVar();
  if (NEMO_euler)      nVar_NEMO = solver[MESH_0][FLOW_SOL]->GetnVar();
  if (NEMO_ns)         nVar_NEMO = solver[MESH_0][FLOW_SOL]->GetnVar();
  if (turbulent)       nVar_Turb = solver[MESH_0][TURB_SOL]->GetnVar();
  if (NEMO_turbulent)  nVar_Turb = solver[MESH_0][TURB_SOL]->GetnVar();
  if (transition)      nVar_Trans = solver[MESH_0][TRANS_SOL]->GetnVar();
  if (fem_euler)       nVar_Flow = solver[MESH_0][FLOW_SOL]->GetnVar();
  if (fem_ns)          nVar_Flow = solver[MESH_0][FLOW_SOL]->GetnVar();
  //if (fem_turbulent)    nVar_Turb = solver_container[MESH_0][FEM_TURB_SOL]->GetnVar();

<<<<<<< HEAD
  if (fem)             nVar_FEM = solver[MESH_0][FEA_SOL]->GetnVar();
  if (heat)            nVar_Heat = solver[MESH_0][HEAT_SOL]->GetnVar();
=======
  if (fem)          nVar_FEM = solver[MESH_0][FEA_SOL]->GetnVar();
  if (heat)         nVar_Heat = solver[MESH_0][HEAT_SOL]->GetnVar();
>>>>>>> 29c3eab9

  if (config->AddRadiation())    nVar_Rad = solver[MESH_0][RAD_SOL]->GetnVar();

  /*--- Number of variables for adjoint problem ---*/

  if (adj_euler)    nVar_Adj_Flow = solver[MESH_0][ADJFLOW_SOL]->GetnVar();
  if (adj_ns)       nVar_Adj_Flow = solver[MESH_0][ADJFLOW_SOL]->GetnVar();
  if (adj_turb)     nVar_Adj_Turb = solver[MESH_0][ADJTURB_SOL]->GetnVar();

  /*--- Additional Variables required for NEMO solver ---*/

  if (NEMO_euler || NEMO_ns) nPrimVar_NEMO     = solver[MESH_0][FLOW_SOL]->GetnPrimVar();
  if (NEMO_euler || NEMO_ns) nPrimVarGrad_NEMO = solver[MESH_0][FLOW_SOL]->GetnPrimVarGrad();

  /*--- Definition of the Class for the numerical method: numerics_container[INSTANCE_LEVEL][MESH_LEVEL][EQUATION][EQ_TERM] ---*/

  for (iMGlevel = 0; iMGlevel <= config->GetnMGLevels(); iMGlevel++) {
    numerics[iMGlevel] = new CNumerics** [MAX_SOLS];
    for (iSol = 0; iSol < MAX_SOLS; iSol++)
      numerics[iMGlevel][iSol] = new CNumerics* [MAX_TERMS*omp_get_max_threads()]();
  }

  /*--- Instantiate one numerics object per thread for each required term. ---*/

  for (int thread = 0; thread < omp_get_max_threads(); ++thread)
  {
  const int offset = thread * MAX_TERMS;

  const int conv_term = CONV_TERM + offset;
  const int visc_term = VISC_TERM + offset;

  const int source_first_term = SOURCE_FIRST_TERM + offset;
  const int source_second_term = SOURCE_SECOND_TERM + offset;

  const int conv_bound_term = CONV_BOUND_TERM + offset;
  const int visc_bound_term = VISC_BOUND_TERM + offset;

  const int fea_term = FEA_TERM + offset;

  /*--- Solver definition for the template problem ---*/
  if (template_solver) {

    /*--- Definition of the convective scheme for each equation and mesh level ---*/
    switch (config->GetKind_ConvNumScheme_Template()) {
      case SPACE_CENTERED : case SPACE_UPWIND :
        for (iMGlevel = 0; iMGlevel <= config->GetnMGLevels(); iMGlevel++)
          numerics[iMGlevel][TEMPLATE_SOL][conv_term] = new CConvective_Template(nDim, nVar_Template, config);
        break;
      default:
        SU2_OMP_MASTER
        SU2_MPI::Error("Convective scheme not implemented (template_solver).", CURRENT_FUNCTION);
        break;
    }

    /*--- Definition of the viscous scheme for each equation and mesh level ---*/
    for (iMGlevel = 0; iMGlevel <= config->GetnMGLevels(); iMGlevel++)
      numerics[iMGlevel][TEMPLATE_SOL][visc_term] = new CViscous_Template(nDim, nVar_Template, config);

    /*--- Definition of the source term integration scheme for each equation and mesh level ---*/
    for (iMGlevel = 0; iMGlevel <= config->GetnMGLevels(); iMGlevel++)
      numerics[iMGlevel][TEMPLATE_SOL][source_first_term] = new CSource_Template(nDim, nVar_Template, config);

    /*--- Definition of the boundary condition method ---*/
    for (iMGlevel = 0; iMGlevel <= config->GetnMGLevels(); iMGlevel++) {
      numerics[iMGlevel][TEMPLATE_SOL][conv_bound_term] = new CConvective_Template(nDim, nVar_Template, config);
    }

  }

  /*--- Solver definition for the Potential, Euler, Navier-Stokes problems ---*/
  if ((euler) || (ns)) {

    /*--- Definition of the convective scheme for each equation and mesh level ---*/
    switch (config->GetKind_ConvNumScheme_Flow()) {
      case NO_CONVECTIVE :
        SU2_OMP_MASTER
        SU2_MPI::Error("Config file is missing the CONV_NUM_METHOD_FLOW option.", CURRENT_FUNCTION);
        break;

      case SPACE_CENTERED :
        if (compressible) {
          /*--- "conv_term" is not instantiated as all compressible centered schemes are vectorized. ---*/

          /*--- Definition of the boundary condition method ---*/
          for (iMGlevel = 0; iMGlevel <= config->GetnMGLevels(); iMGlevel++)
            numerics[iMGlevel][FLOW_SOL][conv_bound_term] = new CUpwRoe_Flow(nDim, nVar_Flow, config, false);

        }
        if (incompressible) {
          /*--- Incompressible flow, use preconditioning method ---*/
          switch (config->GetKind_Centered_Flow()) {
            case LAX : numerics[MESH_0][FLOW_SOL][conv_term] = new CCentLaxInc_Flow(nDim, nVar_Flow, config); break;
            case JST : numerics[MESH_0][FLOW_SOL][conv_term] = new CCentJSTInc_Flow(nDim, nVar_Flow, config); break;
            default:
              SU2_OMP_MASTER
              SU2_MPI::Error("Invalid centered scheme or not implemented.\n Currently, only JST and LAX-FRIEDRICH are available for incompressible flows.", CURRENT_FUNCTION);
              break;
          }
          for (iMGlevel = 1; iMGlevel <= config->GetnMGLevels(); iMGlevel++)
            numerics[iMGlevel][FLOW_SOL][conv_term] = new CCentLaxInc_Flow(nDim, nVar_Flow, config);

          /*--- Definition of the boundary condition method ---*/
          for (iMGlevel = 0; iMGlevel <= config->GetnMGLevels(); iMGlevel++)
            numerics[iMGlevel][FLOW_SOL][conv_bound_term] = new CUpwFDSInc_Flow(nDim, nVar_Flow, config);

        }
        break;
      case SPACE_UPWIND :
        if (compressible) {
          /*--- Compressible flow ---*/
          switch (config->GetKind_Upwind_Flow()) {
            case ROE:
              if (ideal_gas) {

                for (iMGlevel = 0; iMGlevel <= config->GetnMGLevels(); iMGlevel++) {
                  numerics[iMGlevel][FLOW_SOL][conv_term] = new CUpwRoe_Flow(nDim, nVar_Flow, config, roe_low_dissipation);
                  numerics[iMGlevel][FLOW_SOL][conv_bound_term] = new CUpwRoe_Flow(nDim, nVar_Flow, config, false);
                }
              } else {

                for (iMGlevel = 0; iMGlevel <= config->GetnMGLevels(); iMGlevel++) {
                  numerics[iMGlevel][FLOW_SOL][conv_term] = new CUpwGeneralRoe_Flow(nDim, nVar_Flow, config);
                  numerics[iMGlevel][FLOW_SOL][conv_bound_term] = new CUpwGeneralRoe_Flow(nDim, nVar_Flow, config);
                }
              }
              break;

            case AUSM:
              for (iMGlevel = 0; iMGlevel <= config->GetnMGLevels(); iMGlevel++) {
                numerics[iMGlevel][FLOW_SOL][conv_term] = new CUpwAUSM_Flow(nDim, nVar_Flow, config);
                numerics[iMGlevel][FLOW_SOL][conv_bound_term] = new CUpwAUSM_Flow(nDim, nVar_Flow, config);
              }
              break;

            case AUSMPLUSUP:
              for (iMGlevel = 0; iMGlevel <= config->GetnMGLevels(); iMGlevel++) {
                numerics[iMGlevel][FLOW_SOL][conv_term] = new CUpwAUSMPLUSUP_Flow(nDim, nVar_Flow, config);
                numerics[iMGlevel][FLOW_SOL][conv_bound_term] = new CUpwAUSMPLUSUP_Flow(nDim, nVar_Flow, config);
              }
              break;

            case AUSMPLUSUP2:
              for (iMGlevel = 0; iMGlevel <= config->GetnMGLevels(); iMGlevel++) {
                numerics[iMGlevel][FLOW_SOL][conv_term] = new CUpwAUSMPLUSUP2_Flow(nDim, nVar_Flow, config);
                numerics[iMGlevel][FLOW_SOL][conv_bound_term] = new CUpwAUSMPLUSUP2_Flow(nDim, nVar_Flow, config);
              }
              break;

            case TURKEL:
              for (iMGlevel = 0; iMGlevel <= config->GetnMGLevels(); iMGlevel++) {
                numerics[iMGlevel][FLOW_SOL][conv_term] = new CUpwTurkel_Flow(nDim, nVar_Flow, config);
                numerics[iMGlevel][FLOW_SOL][conv_bound_term] = new CUpwTurkel_Flow(nDim, nVar_Flow, config);
              }
              break;

            case L2ROE:
              for (iMGlevel = 0; iMGlevel <= config->GetnMGLevels(); iMGlevel++) {
                numerics[iMGlevel][FLOW_SOL][conv_term] = new CUpwL2Roe_Flow(nDim, nVar_Flow, config);
                numerics[iMGlevel][FLOW_SOL][conv_bound_term] = new CUpwL2Roe_Flow(nDim, nVar_Flow, config);
              }
              break;
            case LMROE:
              for (iMGlevel = 0; iMGlevel <= config->GetnMGLevels(); iMGlevel++) {
                numerics[iMGlevel][FLOW_SOL][conv_term] = new CUpwLMRoe_Flow(nDim, nVar_Flow, config);
                numerics[iMGlevel][FLOW_SOL][conv_bound_term] = new CUpwLMRoe_Flow(nDim, nVar_Flow, config);
              }
              break;

            case SLAU:
              for (iMGlevel = 0; iMGlevel <= config->GetnMGLevels(); iMGlevel++) {
                numerics[iMGlevel][FLOW_SOL][conv_term] = new CUpwSLAU_Flow(nDim, nVar_Flow, config, roe_low_dissipation);
                numerics[iMGlevel][FLOW_SOL][conv_bound_term] = new CUpwSLAU_Flow(nDim, nVar_Flow, config, false);
              }
              break;

            case SLAU2:
              for (iMGlevel = 0; iMGlevel <= config->GetnMGLevels(); iMGlevel++) {
                numerics[iMGlevel][FLOW_SOL][conv_term] = new CUpwSLAU2_Flow(nDim, nVar_Flow, config, roe_low_dissipation);
                numerics[iMGlevel][FLOW_SOL][conv_bound_term] = new CUpwSLAU2_Flow(nDim, nVar_Flow, config, false);
              }
              break;

            case HLLC:
              if (ideal_gas) {
                for (iMGlevel = 0; iMGlevel <= config->GetnMGLevels(); iMGlevel++) {
                  numerics[iMGlevel][FLOW_SOL][conv_term] = new CUpwHLLC_Flow(nDim, nVar_Flow, config);
                  numerics[iMGlevel][FLOW_SOL][conv_bound_term] = new CUpwHLLC_Flow(nDim, nVar_Flow, config);
                }
              }
              else {
                for (iMGlevel = 0; iMGlevel <= config->GetnMGLevels(); iMGlevel++) {
                  numerics[iMGlevel][FLOW_SOL][conv_term] = new CUpwGeneralHLLC_Flow(nDim, nVar_Flow, config);
                  numerics[iMGlevel][FLOW_SOL][conv_bound_term] = new CUpwGeneralHLLC_Flow(nDim, nVar_Flow, config);
                }
              }
              break;

            case MSW:
              for (iMGlevel = 0; iMGlevel <= config->GetnMGLevels(); iMGlevel++) {
                numerics[iMGlevel][FLOW_SOL][conv_term] = new CUpwMSW_Flow(nDim, nVar_Flow, config);
                numerics[iMGlevel][FLOW_SOL][conv_bound_term] = new CUpwMSW_Flow(nDim, nVar_Flow, config);
              }
              break;

            case CUSP:
              for (iMGlevel = 0; iMGlevel <= config->GetnMGLevels(); iMGlevel++) {
                numerics[iMGlevel][FLOW_SOL][conv_term] = new CUpwCUSP_Flow(nDim, nVar_Flow, config);
                numerics[iMGlevel][FLOW_SOL][conv_bound_term] = new CUpwCUSP_Flow(nDim, nVar_Flow, config);
              }
              break;

            default:
              SU2_OMP_MASTER
              SU2_MPI::Error("Invalid upwind scheme or not implemented.", CURRENT_FUNCTION);
              break;
          }

        }
        if (incompressible) {
          /*--- Incompressible flow, use artificial compressibility method ---*/
          switch (config->GetKind_Upwind_Flow()) {
            case FDS:
              for (iMGlevel = 0; iMGlevel <= config->GetnMGLevels(); iMGlevel++) {
                numerics[iMGlevel][FLOW_SOL][conv_term] = new CUpwFDSInc_Flow(nDim, nVar_Flow, config);
                numerics[iMGlevel][FLOW_SOL][conv_bound_term] = new CUpwFDSInc_Flow(nDim, nVar_Flow, config);
              }
              break;
            default:
              SU2_OMP_MASTER
              SU2_MPI::Error("Invalid upwind scheme or not implemented.\n Currently, only FDS is available for incompressible flows.", CURRENT_FUNCTION);
              break;
          }
        }
        break;

      default:
        SU2_OMP_MASTER
        SU2_MPI::Error("Invalid convective scheme for the Euler / Navier-Stokes equations.", CURRENT_FUNCTION);
        break;
    }

    /*--- Definition of the viscous scheme for each equation and mesh level ---*/
    if (compressible) {
      if (ideal_gas) {

        /*--- Compressible flow Ideal gas ---*/
        numerics[MESH_0][FLOW_SOL][visc_term] = new CAvgGrad_Flow(nDim, nVar_Flow, true, config);
        for (iMGlevel = 1; iMGlevel <= config->GetnMGLevels(); iMGlevel++)
          numerics[iMGlevel][FLOW_SOL][visc_term] = new CAvgGrad_Flow(nDim, nVar_Flow, false, config);

        /*--- Definition of the boundary condition method ---*/
        for (iMGlevel = 0; iMGlevel <= config->GetnMGLevels(); iMGlevel++)
          numerics[iMGlevel][FLOW_SOL][visc_bound_term] = new CAvgGrad_Flow(nDim, nVar_Flow, false, config);

      } else {

        /*--- Compressible flow Real gas ---*/
        numerics[MESH_0][FLOW_SOL][visc_term] = new CGeneralAvgGrad_Flow(nDim, nVar_Flow, true, config);
        for (iMGlevel = 1; iMGlevel <= config->GetnMGLevels(); iMGlevel++)
          numerics[iMGlevel][FLOW_SOL][visc_term] = new CGeneralAvgGrad_Flow(nDim, nVar_Flow, false, config);

        /*--- Definition of the boundary condition method ---*/
        for (iMGlevel = 0; iMGlevel <= config->GetnMGLevels(); iMGlevel++)
          numerics[iMGlevel][FLOW_SOL][visc_bound_term] = new CGeneralAvgGrad_Flow(nDim, nVar_Flow, false, config);

      }
    }
    if (incompressible) {
      /*--- Incompressible flow, use preconditioning method ---*/
      numerics[MESH_0][FLOW_SOL][visc_term] = new CAvgGradInc_Flow(nDim, nVar_Flow, true, config);
      for (iMGlevel = 1; iMGlevel <= config->GetnMGLevels(); iMGlevel++)
        numerics[iMGlevel][FLOW_SOL][visc_term] = new CAvgGradInc_Flow(nDim, nVar_Flow, false, config);

      /*--- Definition of the boundary condition method ---*/
      for (iMGlevel = 0; iMGlevel <= config->GetnMGLevels(); iMGlevel++)
        numerics[iMGlevel][FLOW_SOL][visc_bound_term] = new CAvgGradInc_Flow(nDim, nVar_Flow, false, config);
    }

    /*--- Definition of the source term integration scheme for each equation and mesh level ---*/
    for (iMGlevel = 0; iMGlevel <= config->GetnMGLevels(); iMGlevel++) {

      if (config->GetBody_Force() == YES) {
        if (incompressible)
          numerics[iMGlevel][FLOW_SOL][source_first_term] = new CSourceIncBodyForce(nDim, nVar_Flow, config);
        else
          numerics[iMGlevel][FLOW_SOL][source_first_term] = new CSourceBodyForce(nDim, nVar_Flow, config);
      }
      else if (incompressible && (config->GetKind_DensityModel() == BOUSSINESQ)) {
        numerics[iMGlevel][FLOW_SOL][source_first_term] = new CSourceBoussinesq(nDim, nVar_Flow, config);
      }
      else if (config->GetRotating_Frame() == YES) {
        if (incompressible)
          numerics[iMGlevel][FLOW_SOL][source_first_term] = new CSourceIncRotatingFrame_Flow(nDim, nVar_Flow, config);
        else
        numerics[iMGlevel][FLOW_SOL][source_first_term] = new CSourceRotatingFrame_Flow(nDim, nVar_Flow, config);
      }
      else if (config->GetAxisymmetric() == YES) {
        if (incompressible)
          numerics[iMGlevel][FLOW_SOL][source_first_term] = new CSourceIncAxisymmetric_Flow(nDim, nVar_Flow, config);
        else if (ideal_gas)
          numerics[iMGlevel][FLOW_SOL][source_first_term] = new CSourceAxisymmetric_Flow(nDim, nVar_Flow, config);
        else
          numerics[iMGlevel][FLOW_SOL][source_first_term] = new CSourceGeneralAxisymmetric_Flow(nDim, nVar_Flow, config);
      }
      else if (config->GetGravityForce() == YES) {
        numerics[iMGlevel][FLOW_SOL][source_first_term] = new CSourceGravity(nDim, nVar_Flow, config);
      }
      else if (config->GetWind_Gust() == YES) {
        numerics[iMGlevel][FLOW_SOL][source_first_term] = new CSourceWindGust(nDim, nVar_Flow, config);
      }
      else {
        numerics[iMGlevel][FLOW_SOL][source_first_term] = new CSourceNothing(nDim, nVar_Flow, config);
      }

      /*--- At the moment it is necessary to have the RHT equation in order to have a volumetric heat source. ---*/
      if (config->AddRadiation())
        numerics[iMGlevel][FLOW_SOL][source_second_term] = new CSourceRadiation(nDim, nVar_Flow, config);
      else
        numerics[iMGlevel][FLOW_SOL][source_second_term] = new CSourceNothing(nDim, nVar_Flow, config);
    }

  }

   /*--- Solver definition for the Potential, Euler, Navier-Stokes NEMO problems ---*/

  if ((NEMO_euler) || (NEMO_ns)) {

    /*--- Definition of the convective scheme for each equation and mesh level ---*/
    switch (config->GetKind_ConvNumScheme_Flow()) {
      case NO_CONVECTIVE :
        SU2_OMP_MASTER
        SU2_MPI::Error("Config file is missing the CONV_NUM_METHOD_FLOW option.", CURRENT_FUNCTION);
        break;

      case SPACE_CENTERED :
        if (compressible) {
          /*--- Compressible flow ---*/
          switch (config->GetKind_Centered_Flow()) {
            case LAX : numerics[MESH_0][FLOW_SOL][conv_term] = new CCentLax_NEMO(nDim, nVar_NEMO, nPrimVar_NEMO, nPrimVarGrad_NEMO, config); break;
            default:
            SU2_OMP_MASTER
            SU2_MPI::Error("Invalid centered scheme or not implemented.", CURRENT_FUNCTION);
            break;
          }

          for (iMGlevel = 1; iMGlevel <= config->GetnMGLevels(); iMGlevel++)
            numerics[iMGlevel][FLOW_SOL][conv_term] = new CCentLax_NEMO(nDim, nVar_NEMO, nPrimVar_NEMO, nPrimVarGrad_NEMO, config);

          /*--- Definition of the boundary condition method ---*/
          for (iMGlevel = 0; iMGlevel <= config->GetnMGLevels(); iMGlevel++)
            numerics[iMGlevel][FLOW_SOL][conv_bound_term] = new CUpwRoe_NEMO(nDim, nVar_NEMO, nPrimVar_NEMO, nPrimVarGrad_NEMO, config);
        }
        break;
      case SPACE_UPWIND :
        if (compressible) {
          /*--- Compressible flow ---*/
          switch (config->GetKind_Upwind_Flow()) {
            case ROE:
              for (iMGlevel = 0; iMGlevel <= config->GetnMGLevels(); iMGlevel++) {
                numerics[iMGlevel][FLOW_SOL][conv_term] = new CUpwRoe_NEMO(nDim, nVar_NEMO, nPrimVar_NEMO, nPrimVarGrad_NEMO, config);
                numerics[iMGlevel][FLOW_SOL][conv_bound_term] = new CUpwRoe_NEMO(nDim, nVar_NEMO, nPrimVar_NEMO, nPrimVarGrad_NEMO, config);
              }
              break;

            case AUSM:
              for (iMGlevel = 0; iMGlevel <= config->GetnMGLevels(); iMGlevel++) {
                numerics[iMGlevel][FLOW_SOL][conv_term] = new CUpwAUSM_NEMO(nDim, nVar_NEMO, nPrimVar_NEMO, nPrimVarGrad_NEMO, config);
                numerics[iMGlevel][FLOW_SOL][conv_bound_term] = new CUpwAUSM_NEMO(nDim, nVar_NEMO, nPrimVar_NEMO, nPrimVarGrad_NEMO, config);
              }
              break;

            case AUSMPLUSUP2:
              for (iMGlevel = 0; iMGlevel <= config->GetnMGLevels(); iMGlevel++) {
                numerics[iMGlevel][FLOW_SOL][conv_term] = new CUpwAUSMPLUSUP2_NEMO(nDim, nVar_NEMO, nPrimVar_NEMO, nPrimVarGrad_NEMO, config);
                numerics[iMGlevel][FLOW_SOL][conv_bound_term] = new CUpwAUSMPLUSUP2_NEMO(nDim, nVar_NEMO, nPrimVar_NEMO, nPrimVarGrad_NEMO, config);
              }
              break;

            case MSW:
              for (iMGlevel = 0; iMGlevel <= config->GetnMGLevels(); iMGlevel++) {
                numerics[iMGlevel][FLOW_SOL][conv_term] = new CUpwMSW_NEMO(nDim, nVar_NEMO, nPrimVar_NEMO, nPrimVarGrad_NEMO, config);
                numerics[iMGlevel][FLOW_SOL][conv_bound_term] = new CUpwMSW_NEMO(nDim, nVar_NEMO, nPrimVar_NEMO, nPrimVarGrad_NEMO, config);
              }
              break;

            case AUSMPWPLUS:
              for (iMGlevel = 0; iMGlevel <= config->GetnMGLevels(); iMGlevel++) {
                numerics[iMGlevel][FLOW_SOL][conv_term] = new CUpwAUSMPWplus_NEMO(nDim, nVar_NEMO, nPrimVar_NEMO, nPrimVarGrad_NEMO, config);
                numerics[iMGlevel][FLOW_SOL][conv_bound_term] = new CUpwAUSMPWplus_NEMO(nDim, nVar_NEMO, nPrimVar_NEMO, nPrimVarGrad_NEMO, config);
              }
              break;

            default:
              SU2_OMP_MASTER
              SU2_MPI::Error("Invalid upwind scheme or not implemented.", CURRENT_FUNCTION);
              break;
          }

        }
        break;

      default:
        SU2_OMP_MASTER
        SU2_MPI::Error("Invalid convective scheme for the NEMO Euler / Navier-Stokes equations.", CURRENT_FUNCTION);
        break;
    }

    /*--- Definition of the viscous scheme for each equation and mesh level ---*/
    if (compressible) {

      numerics[MESH_0][FLOW_SOL][visc_term] = new CAvgGradCorrected_NEMO(nDim, nVar_NEMO, nPrimVar_NEMO, nPrimVarGrad_NEMO, config);
      for (iMGlevel = 1; iMGlevel <= config->GetnMGLevels(); iMGlevel++)
        numerics[iMGlevel][FLOW_SOL][visc_term] = new CAvgGrad_NEMO(nDim, nVar_NEMO, nPrimVar_NEMO, nPrimVarGrad_NEMO, config);

      /*--- Definition of the boundary condition method ---*/
      for (iMGlevel = 0; iMGlevel <= config->GetnMGLevels(); iMGlevel++)
        numerics[iMGlevel][FLOW_SOL][visc_bound_term] = new CAvgGrad_NEMO(nDim, nVar_NEMO, nPrimVar_NEMO, nPrimVarGrad_NEMO, config);
    }

    /*--- Definition of the source term integration scheme for each equation and mesh level ---*/
    for (iMGlevel = 0; iMGlevel <= config->GetnMGLevels(); iMGlevel++) {

      numerics[iMGlevel][FLOW_SOL][source_first_term] = new CSource_NEMO(nDim, nVar_NEMO, nPrimVar_NEMO, nPrimVarGrad_NEMO, config);
      numerics[iMGlevel][FLOW_SOL][source_second_term] = new CSourceNothing(nDim, nVar_NEMO, config);
    }
  }

  /*--- Riemann solver definition for the Euler, Navier-Stokes problems for the FEM discretization. ---*/
  if ((fem_euler) || (fem_ns)) {

    switch (config->GetRiemann_Solver_FEM()) {
      case ROE:
      case LAX_FRIEDRICH:
        /* Hard coded optimized implementation is used in the DG solver. No need to allocate the
           corresponding entry in numerics. */
        break;

      case AUSM:
        for (iMGlevel = 0; iMGlevel <= config->GetnMGLevels(); iMGlevel++) {
          numerics[iMGlevel][FLOW_SOL][conv_term] = new CUpwAUSM_Flow(nDim, nVar_Flow, config);
          numerics[iMGlevel][FLOW_SOL][conv_bound_term] = new CUpwAUSM_Flow(nDim, nVar_Flow, config);
        }
        break;

      case TURKEL:
        for (iMGlevel = 0; iMGlevel <= config->GetnMGLevels(); iMGlevel++) {
          numerics[iMGlevel][FLOW_SOL][conv_term] = new CUpwTurkel_Flow(nDim, nVar_Flow, config);
          numerics[iMGlevel][FLOW_SOL][conv_bound_term] = new CUpwTurkel_Flow(nDim, nVar_Flow, config);
        }
        break;

      case HLLC:
          for (iMGlevel = 0; iMGlevel <= config->GetnMGLevels(); iMGlevel++) {
            numerics[iMGlevel][FLOW_SOL][conv_term] = new CUpwHLLC_Flow(nDim, nVar_Flow, config);
            numerics[iMGlevel][FLOW_SOL][conv_bound_term] = new CUpwHLLC_Flow(nDim, nVar_Flow, config);
          }
        break;

      case MSW:
        for (iMGlevel = 0; iMGlevel <= config->GetnMGLevels(); iMGlevel++) {
          numerics[iMGlevel][FLOW_SOL][conv_term] = new CUpwMSW_Flow(nDim, nVar_Flow, config);
          numerics[iMGlevel][FLOW_SOL][conv_bound_term] = new CUpwMSW_Flow(nDim, nVar_Flow, config);
        }
        break;

      case CUSP:
        for (iMGlevel = 0; iMGlevel <= config->GetnMGLevels(); iMGlevel++) {
          numerics[iMGlevel][FLOW_SOL][conv_term] = new CUpwCUSP_Flow(nDim, nVar_Flow, config);
          numerics[iMGlevel][FLOW_SOL][conv_bound_term] = new CUpwCUSP_Flow(nDim, nVar_Flow, config);
        }
        break;

      default:
        SU2_OMP_MASTER
        SU2_MPI::Error("Riemann solver not implemented.", CURRENT_FUNCTION);
        break;
    }

  }

  /*--- Solver definition for the turbulent model problem ---*/

  if (turbulent) {

    /*--- Definition of the convective scheme for each equation and mesh level ---*/

    switch (config->GetKind_ConvNumScheme_Turb()) {
      case NO_UPWIND:
        SU2_OMP_MASTER
        SU2_MPI::Error("Config file is missing the CONV_NUM_METHOD_TURB option.", CURRENT_FUNCTION);
        break;
      case SPACE_UPWIND :
        for (iMGlevel = 0; iMGlevel <= config->GetnMGLevels(); iMGlevel++) {
          if (spalart_allmaras || neg_spalart_allmaras || e_spalart_allmaras || comp_spalart_allmaras || e_comp_spalart_allmaras ) {
            numerics[iMGlevel][TURB_SOL][conv_term] = new CUpwSca_TurbSA(nDim, nVar_Turb, config);
          }
          else if (menter_sst) numerics[iMGlevel][TURB_SOL][conv_term] = new CUpwSca_TurbSST(nDim, nVar_Turb, config);
        }
        break;
      default:
        SU2_OMP_MASTER
        SU2_MPI::Error("Invalid convective scheme for the turbulence equations.", CURRENT_FUNCTION);
        break;
    }

    /*--- Definition of the viscous scheme for each equation and mesh level ---*/

    for (iMGlevel = 0; iMGlevel <= config->GetnMGLevels(); iMGlevel++) {
      if (spalart_allmaras || e_spalart_allmaras || comp_spalart_allmaras || e_comp_spalart_allmaras){
        numerics[iMGlevel][TURB_SOL][visc_term] = new CAvgGrad_TurbSA(nDim, nVar_Turb, true, config);
      }
      else if (neg_spalart_allmaras) numerics[iMGlevel][TURB_SOL][visc_term] = new CAvgGrad_TurbSA_Neg(nDim, nVar_Turb, true, config);
      else if (menter_sst) numerics[iMGlevel][TURB_SOL][visc_term] = new CAvgGrad_TurbSST(nDim, nVar_Turb, constants, true, config);
    }

    /*--- Definition of the source term integration scheme for each equation and mesh level ---*/

    for (iMGlevel = 0; iMGlevel <= config->GetnMGLevels(); iMGlevel++) {
      if (spalart_allmaras) numerics[iMGlevel][TURB_SOL][source_first_term] = new CSourcePieceWise_TurbSA(nDim, nVar_Turb, config);
      else if (e_spalart_allmaras) numerics[iMGlevel][TURB_SOL][source_first_term] = new CSourcePieceWise_TurbSA_E(nDim, nVar_Turb, config);
      else if (comp_spalart_allmaras) numerics[iMGlevel][TURB_SOL][source_first_term] = new CSourcePieceWise_TurbSA_COMP(nDim, nVar_Turb, config);
      else if (e_comp_spalart_allmaras) numerics[iMGlevel][TURB_SOL][source_first_term] = new CSourcePieceWise_TurbSA_E_COMP(nDim, nVar_Turb, config);
      else if (neg_spalart_allmaras) numerics[iMGlevel][TURB_SOL][source_first_term] = new CSourcePieceWise_TurbSA_Neg(nDim, nVar_Turb, config);
      else if (menter_sst) numerics[iMGlevel][TURB_SOL][source_first_term] = new CSourcePieceWise_TurbSST(nDim, nVar_Turb, constants, kine_Inf, omega_Inf, config);
      numerics[iMGlevel][TURB_SOL][source_second_term] = new CSourceNothing(nDim, nVar_Turb, config);
    }

    /*--- Definition of the boundary condition method ---*/

    for (iMGlevel = 0; iMGlevel <= config->GetnMGLevels(); iMGlevel++) {
      if (spalart_allmaras || e_spalart_allmaras || comp_spalart_allmaras || e_comp_spalart_allmaras) {
        numerics[iMGlevel][TURB_SOL][conv_bound_term] = new CUpwSca_TurbSA(nDim, nVar_Turb, config);
        numerics[iMGlevel][TURB_SOL][visc_bound_term] = new CAvgGrad_TurbSA(nDim, nVar_Turb, false, config);
      }
      else if (neg_spalart_allmaras) {
        numerics[iMGlevel][TURB_SOL][conv_bound_term] = new CUpwSca_TurbSA(nDim, nVar_Turb, config);
        numerics[iMGlevel][TURB_SOL][visc_bound_term] = new CAvgGrad_TurbSA_Neg(nDim, nVar_Turb, false, config);
      }
      else if (menter_sst) {
        numerics[iMGlevel][TURB_SOL][conv_bound_term] = new CUpwSca_TurbSST(nDim, nVar_Turb, config);
        numerics[iMGlevel][TURB_SOL][visc_bound_term] = new CAvgGrad_TurbSST(nDim, nVar_Turb, constants, false, config);
      }
    }
  }

  /*--- Solver definition for the turbulent model problem ---*/
  if (NEMO_turbulent) {

    /*--- Definition of the convective scheme for each equation and mesh level ---*/

    switch (config->GetKind_ConvNumScheme_Turb()) {
      case NO_UPWIND:
        SU2_OMP_MASTER
        SU2_MPI::Error("Config file is missing the CONV_NUM_METHOD_TURB option.", CURRENT_FUNCTION);
        break;
      case SPACE_UPWIND :
        for (iMGlevel = 0; iMGlevel <= config->GetnMGLevels(); iMGlevel++) {
          if (spalart_allmaras || neg_spalart_allmaras || e_spalart_allmaras || comp_spalart_allmaras || e_comp_spalart_allmaras ) {
            numerics[iMGlevel][TURB_SOL][conv_term] = new CNEMOUpwSca_TurbSA(nDim, nVar_Turb, nVar_NEMO, nPrimVar_NEMO, nPrimVarGrad_NEMO, config);
          }
          else if (menter_sst) numerics[iMGlevel][TURB_SOL][conv_term] = new CNEMOUpwSca_TurbSST(nDim, nVar_Turb, nVar_NEMO,
                                                                                                 nPrimVar_NEMO, nPrimVarGrad_NEMO, config);
        }
        break;
      default:
        SU2_OMP_MASTER
        SU2_MPI::Error("Invalid convective scheme for the turbulence equations.", CURRENT_FUNCTION);
        break;
    }

    /*--- Definition of the viscous scheme for each equation and mesh level ---*/

    for (iMGlevel = 0; iMGlevel <= config->GetnMGLevels(); iMGlevel++) {
      if (spalart_allmaras || e_spalart_allmaras || comp_spalart_allmaras || e_comp_spalart_allmaras){
        numerics[iMGlevel][TURB_SOL][visc_term] = new CNEMOAvgGrad_TurbSA(nDim, nVar_Turb, nVar_NEMO, nPrimVar_NEMO,
                                                                          nPrimVarGrad_NEMO, true, config);
      }
      else if (neg_spalart_allmaras) numerics[iMGlevel][TURB_SOL][visc_term] = new CNEMOAvgGrad_TurbSA_Neg(nDim, nVar_Turb, nVar_NEMO,nPrimVar_NEMO,
                                                                                                           nPrimVarGrad_NEMO, true, config);
      else if (menter_sst) numerics[iMGlevel][TURB_SOL][visc_term] = new CNEMOAvgGrad_TurbSST(nDim, nVar_Turb, nVar_NEMO, nPrimVar_NEMO, nPrimVarGrad_NEMO,
                                                                                              constants, true, config);
    }

    /*--- Definition of the source term integration scheme for each equation and mesh level ---*/

    for (iMGlevel = 0; iMGlevel <= config->GetnMGLevels(); iMGlevel++) {
      if (spalart_allmaras) numerics[iMGlevel][TURB_SOL][source_first_term] = new CNEMOSourcePieceWise_TurbSA(nDim, nVar_Turb, nVar_NEMO,nPrimVar_NEMO, nPrimVarGrad_NEMO, config);
      else if (e_spalart_allmaras) numerics[iMGlevel][TURB_SOL][source_first_term] = new CNEMOSourcePieceWise_TurbSA_E(nDim, nVar_Turb, nVar_NEMO, nPrimVar_NEMO, nPrimVarGrad_NEMO,config);
      else if (comp_spalart_allmaras) numerics[iMGlevel][TURB_SOL][source_first_term] = new CNEMOSourcePieceWise_TurbSA_COMP(nDim, nVar_Turb, nVar_NEMO,nPrimVar_NEMO, nPrimVarGrad_NEMO, config);
      else if (e_comp_spalart_allmaras) numerics[iMGlevel][TURB_SOL][source_first_term] = new CNEMOSourcePieceWise_TurbSA_E_COMP(nDim, nVar_Turb, nVar_NEMO,nPrimVar_NEMO, nPrimVarGrad_NEMO, config);
      else if (neg_spalart_allmaras) numerics[iMGlevel][TURB_SOL][source_first_term] = new CNEMOSourcePieceWise_TurbSA_Neg(nDim, nVar_Turb, nVar_NEMO,nPrimVar_NEMO, nPrimVarGrad_NEMO, config);
      else if (menter_sst) numerics[iMGlevel][TURB_SOL][source_first_term] = new CNEMOSourcePieceWise_TurbSST(nDim, nVar_Turb, nVar_NEMO,nPrimVar_NEMO, nPrimVarGrad_NEMO, constants, kine_Inf, omega_Inf, config);
      numerics[iMGlevel][TURB_SOL][source_second_term] = new CSourceNothing(nDim, nVar_NEMO, config);
    }

    /*--- Definition of the boundary condition method ---*/

    for (iMGlevel = 0; iMGlevel <= config->GetnMGLevels(); iMGlevel++) {
      if (spalart_allmaras || e_spalart_allmaras || comp_spalart_allmaras || e_comp_spalart_allmaras) {
        numerics[iMGlevel][TURB_SOL][conv_bound_term] = new CNEMOUpwSca_TurbSA(nDim, nVar_Turb, nVar_NEMO, nPrimVar_NEMO, nPrimVarGrad_NEMO, config);
        numerics[iMGlevel][TURB_SOL][visc_bound_term] = new CNEMOAvgGrad_TurbSA(nDim, nVar_Turb, nVar_NEMO, nPrimVar_NEMO, nPrimVarGrad_NEMO, false, config);
      }
      else if (neg_spalart_allmaras) {
        numerics[iMGlevel][TURB_SOL][conv_bound_term] = new CNEMOUpwSca_TurbSA(nDim, nVar_Turb, nVar_NEMO, nPrimVar_NEMO, nPrimVarGrad_NEMO, config);
        numerics[iMGlevel][TURB_SOL][visc_bound_term] = new CNEMOAvgGrad_TurbSA_Neg(nDim, nVar_Turb, nVar_NEMO, nPrimVar_NEMO, nPrimVarGrad_NEMO, false, config);
      }
      else if (menter_sst) {
        numerics[iMGlevel][TURB_SOL][conv_bound_term] = new CNEMOUpwSca_TurbSST(nDim, nVar_Turb, nVar_NEMO, nPrimVar_NEMO, nPrimVarGrad_NEMO, config);
        numerics[iMGlevel][TURB_SOL][visc_bound_term] = new CNEMOAvgGrad_TurbSST(nDim, nVar_Turb, nVar_NEMO, nPrimVar_NEMO, nPrimVarGrad_NEMO, constants,  false, config);
      }
    }
  }
  /*--- Solver definition for the transition model problem ---*/
  if (transition) {

    /*--- Definition of the convective scheme for each equation and mesh level ---*/
    switch (config->GetKind_ConvNumScheme_Turb()) {
      case NO_UPWIND:
        SU2_OMP_MASTER
        SU2_MPI::Error("Config file is missing the CONV_NUM_METHOD_TURB option.", CURRENT_FUNCTION);
        break;
      case SPACE_UPWIND:
        for (iMGlevel = 0; iMGlevel <= config->GetnMGLevels(); iMGlevel++) {
          numerics[iMGlevel][TRANS_SOL][conv_term] = new CUpwSca_TransLM(nDim, nVar_Trans, config);
        }
        break;
      default:
        SU2_OMP_MASTER
        SU2_MPI::Error("Invalid convective scheme for the transition equations.", CURRENT_FUNCTION);
        break;
    }

    /*--- Definition of the viscous scheme for each equation and mesh level ---*/
    for (iMGlevel = 0; iMGlevel <= config->GetnMGLevels(); iMGlevel++) {
      numerics[iMGlevel][TRANS_SOL][visc_term] = new CAvgGradCorrected_TransLM(nDim, nVar_Trans, config);
    }

    /*--- Definition of the source term integration scheme for each equation and mesh level ---*/
    for (iMGlevel = 0; iMGlevel <= config->GetnMGLevels(); iMGlevel++) {
      numerics[iMGlevel][TRANS_SOL][source_first_term] = new CSourcePieceWise_TransLM(nDim, nVar_Trans, config);
      numerics[iMGlevel][TRANS_SOL][source_second_term] = new CSourceNothing(nDim, nVar_Trans, config);
    }

    /*--- Definition of the boundary condition method ---*/
    for (iMGlevel = 0; iMGlevel <= config->GetnMGLevels(); iMGlevel++) {
      numerics[iMGlevel][TRANS_SOL][conv_bound_term] = new CUpwLin_TransLM(nDim, nVar_Trans, config);
    }
  }

  /*--- Solver definition of the finite volume heat solver  ---*/
  if (heat) {

    /*--- Definition of the viscous scheme for each equation and mesh level ---*/
    for (iMGlevel = 0; iMGlevel <= config->GetnMGLevels(); iMGlevel++) {

      numerics[iMGlevel][HEAT_SOL][visc_term] = new CAvgGradCorrected_Heat(nDim, nVar_Heat, config);
      numerics[iMGlevel][HEAT_SOL][visc_bound_term] = new CAvgGrad_Heat(nDim, nVar_Heat, config);

      switch (config->GetKind_ConvNumScheme_Heat()) {

        case SPACE_UPWIND :
          numerics[iMGlevel][HEAT_SOL][conv_term] = new CUpwSca_Heat(nDim, nVar_Heat, config);
          numerics[iMGlevel][HEAT_SOL][conv_bound_term] = new CUpwSca_Heat(nDim, nVar_Heat, config);
          break;

        case SPACE_CENTERED :
          numerics[iMGlevel][HEAT_SOL][conv_term] = new CCentSca_Heat(nDim, nVar_Heat, config);
          numerics[iMGlevel][HEAT_SOL][conv_bound_term] = new CUpwSca_Heat(nDim, nVar_Heat, config);
          break;

        default:
          SU2_OMP_MASTER
          SU2_MPI::Error("Invalid convective scheme for the heat transfer equations.", CURRENT_FUNCTION);
          break;
      }
    }
  }

  /*--- Solver definition for the radiation model problem ---*/

  if (config->AddRadiation()) {
    /*--- Definition of the viscous scheme for each equation and mesh level ---*/
    numerics[MESH_0][RAD_SOL][VISC_TERM] = new CAvgGradCorrected_P1(nDim, nVar_Rad, config);

    /*--- Definition of the source term integration scheme for each equation and mesh level ---*/
    numerics[MESH_0][RAD_SOL][SOURCE_FIRST_TERM] = new CSourceP1(nDim, nVar_Rad, config);

    /*--- Definition of the boundary condition method ---*/
    numerics[MESH_0][RAD_SOL][VISC_BOUND_TERM] = new CAvgGradCorrected_P1(nDim, nVar_Rad, config);
  }

  /*--- Solver definition for the flow adjoint problem ---*/

  if (adj_euler || adj_ns) {

    if (incompressible)
      SU2_OMP_MASTER
      SU2_MPI::Error("Convective schemes not implemented for incompressible continuous adjoint.", CURRENT_FUNCTION);

    /*--- Definition of the convective scheme for each equation and mesh level ---*/

    switch (config->GetKind_ConvNumScheme_AdjFlow()) {
      case NO_CONVECTIVE:
        SU2_OMP_MASTER
        SU2_MPI::Error("Config file is missing the CONV_NUM_METHOD_ADJFLOW option.", CURRENT_FUNCTION);
        break;

      case SPACE_CENTERED :

        if (compressible) {

          /*--- Compressible flow ---*/

          switch (config->GetKind_Centered_AdjFlow()) {
            case LAX : numerics[MESH_0][ADJFLOW_SOL][conv_term] = new CCentLax_AdjFlow(nDim, nVar_Adj_Flow, config); break;
            case JST : numerics[MESH_0][ADJFLOW_SOL][conv_term] = new CCentJST_AdjFlow(nDim, nVar_Adj_Flow, config); break;
            default:
              SU2_OMP_MASTER
              SU2_MPI::Error("Centered scheme not implemented.", CURRENT_FUNCTION);
              break;
          }

          for (iMGlevel = 1; iMGlevel <= config->GetnMGLevels(); iMGlevel++)
            numerics[iMGlevel][ADJFLOW_SOL][conv_term] = new CCentLax_AdjFlow(nDim, nVar_Adj_Flow, config);

          for (iMGlevel = 0; iMGlevel <= config->GetnMGLevels(); iMGlevel++)
            numerics[iMGlevel][ADJFLOW_SOL][conv_bound_term] = new CUpwRoe_AdjFlow(nDim, nVar_Adj_Flow, config);

        }
        break;

      case SPACE_UPWIND :

        if (compressible) {

          /*--- Compressible flow ---*/

          switch (config->GetKind_Upwind_AdjFlow()) {
            case ROE:
              for (iMGlevel = 0; iMGlevel <= config->GetnMGLevels(); iMGlevel++) {
                numerics[iMGlevel][ADJFLOW_SOL][conv_term] = new CUpwRoe_AdjFlow(nDim, nVar_Adj_Flow, config);
                numerics[iMGlevel][ADJFLOW_SOL][conv_bound_term] = new CUpwRoe_AdjFlow(nDim, nVar_Adj_Flow, config);
              }
              break;
            default:
              SU2_OMP_MASTER
              SU2_MPI::Error("Upwind scheme not implemented.", CURRENT_FUNCTION);
              break;
          }
        }
        break;

      default:
        SU2_OMP_MASTER
        SU2_MPI::Error("Invalid convective scheme for the continuous adjoint Euler / Navier-Stokes equations.", CURRENT_FUNCTION);
        break;
    }

    /*--- Definition of the viscous scheme for each equation and mesh level ---*/

    if (compressible) {

      /*--- Compressible flow ---*/

      numerics[MESH_0][ADJFLOW_SOL][visc_term] = new CAvgGradCorrected_AdjFlow(nDim, nVar_Adj_Flow, config);
      numerics[MESH_0][ADJFLOW_SOL][visc_bound_term] = new CAvgGrad_AdjFlow(nDim, nVar_Adj_Flow, config);

      for (iMGlevel = 1; iMGlevel <= config->GetnMGLevels(); iMGlevel++) {
        numerics[iMGlevel][ADJFLOW_SOL][visc_term] = new CAvgGrad_AdjFlow(nDim, nVar_Adj_Flow, config);
        numerics[iMGlevel][ADJFLOW_SOL][visc_bound_term] = new CAvgGrad_AdjFlow(nDim, nVar_Adj_Flow, config);
      }

    }

    /*--- Definition of the source term integration scheme for each equation and mesh level ---*/

    for (iMGlevel = 0; iMGlevel <= config->GetnMGLevels(); iMGlevel++) {

      /*--- Note that RANS is incompatible with Axisymmetric or Rotational (Fix it!) ---*/

      if (compressible) {

        if (adj_ns) {

          numerics[iMGlevel][ADJFLOW_SOL][source_first_term] = new CSourceViscous_AdjFlow(nDim, nVar_Adj_Flow, config);

          if (config->GetRotating_Frame() == YES)
            numerics[iMGlevel][ADJFLOW_SOL][source_second_term] = new CSourceRotatingFrame_AdjFlow(nDim, nVar_Adj_Flow, config);
          else
            numerics[iMGlevel][ADJFLOW_SOL][source_second_term] = new CSourceConservative_AdjFlow(nDim, nVar_Adj_Flow, config);

        }

        else {

          if (config->GetRotating_Frame() == YES)
            numerics[iMGlevel][ADJFLOW_SOL][source_first_term] = new CSourceRotatingFrame_AdjFlow(nDim, nVar_Adj_Flow, config);
          else if (config->GetAxisymmetric() == YES)
            numerics[iMGlevel][ADJFLOW_SOL][source_first_term] = new CSourceAxisymmetric_AdjFlow(nDim, nVar_Adj_Flow, config);
          else
            numerics[iMGlevel][ADJFLOW_SOL][source_first_term] = new CSourceNothing(nDim, nVar_Adj_Flow, config);

          numerics[iMGlevel][ADJFLOW_SOL][source_second_term] = new CSourceNothing(nDim, nVar_Adj_Flow, config);

        }

      }

    }

  }

  /*--- Solver definition for the turbulent adjoint problem ---*/
  if (adj_turb) {

    if (!spalart_allmaras)
      SU2_OMP_MASTER
      SU2_MPI::Error("Only the SA turbulence model can be used with the continuous adjoint solver.", CURRENT_FUNCTION);

    /*--- Definition of the convective scheme for each equation and mesh level ---*/
    switch (config->GetKind_ConvNumScheme_AdjTurb()) {
      case NO_CONVECTIVE:
        SU2_OMP_MASTER
        SU2_MPI::Error("Config file is missing the CONV_NUM_METHOD_ADJTURB option.", CURRENT_FUNCTION);
        break;
      case SPACE_UPWIND :
        for (iMGlevel = 0; iMGlevel <= config->GetnMGLevels(); iMGlevel++)
          numerics[iMGlevel][ADJTURB_SOL][conv_term] = new CUpwSca_AdjTurb(nDim, nVar_Adj_Turb, config);
        break;
      default:
        SU2_OMP_MASTER
        SU2_MPI::Error("Convective scheme not implemented (adjoint turbulence).", CURRENT_FUNCTION);
        break;
    }

    /*--- Definition of the viscous scheme for each equation and mesh level ---*/
    for (iMGlevel = 0; iMGlevel <= config->GetnMGLevels(); iMGlevel++)
      numerics[iMGlevel][ADJTURB_SOL][visc_term] = new CAvgGradCorrected_AdjTurb(nDim, nVar_Adj_Turb, config);

    /*--- Definition of the source term integration scheme for each equation and mesh level ---*/
    for (iMGlevel = 0; iMGlevel <= config->GetnMGLevels(); iMGlevel++) {
      numerics[iMGlevel][ADJTURB_SOL][source_first_term] = new CSourcePieceWise_AdjTurb(nDim, nVar_Adj_Turb, config);
      numerics[iMGlevel][ADJTURB_SOL][source_second_term] = new CSourceConservative_AdjTurb(nDim, nVar_Adj_Turb, config);
    }

    /*--- Definition of the boundary condition method ---*/
    for (iMGlevel = 0; iMGlevel <= config->GetnMGLevels(); iMGlevel++)
      numerics[iMGlevel][ADJTURB_SOL][conv_bound_term] = new CUpwLin_AdjTurb(nDim, nVar_Adj_Turb, config);

  }

  /*--- Numerics definition for FEM-like problems. ---*/

  if (fem) {
    /*--- Initialize the container for FEA_TERM. This will be the only one for most of the cases. ---*/
    switch (config->GetGeometricConditions()) {
      case SMALL_DEFORMATIONS:
        switch (config->GetMaterialModel()) {
          case LINEAR_ELASTIC:
            numerics[MESH_0][FEA_SOL][fea_term] = new CFEALinearElasticity(nDim, nVar_FEM, config);
            break;
          case NEO_HOOKEAN:
            SU2_OMP_MASTER
            SU2_MPI::Error("Material model does not correspond to geometric conditions.", CURRENT_FUNCTION);
            break;
          default:
            SU2_OMP_MASTER
            SU2_MPI::Error("Material model not implemented.", CURRENT_FUNCTION);
            break;
        }
        break;
      case LARGE_DEFORMATIONS :
        switch (config->GetMaterialModel()) {
          case LINEAR_ELASTIC:
            SU2_OMP_MASTER
            SU2_MPI::Error("Material model does not correspond to geometric conditions.", CURRENT_FUNCTION);
            break;
          case NEO_HOOKEAN:
            if (config->GetMaterialCompressibility() == COMPRESSIBLE_MAT) {
              numerics[MESH_0][FEA_SOL][fea_term] = new CFEM_NeoHookean_Comp(nDim, nVar_FEM, config);
            } else {
              SU2_OMP_MASTER
              SU2_MPI::Error("Material model not implemented.", CURRENT_FUNCTION);
            }
            break;
          case KNOWLES:
            if (config->GetMaterialCompressibility() == NEARLY_INCOMPRESSIBLE_MAT) {
              numerics[MESH_0][FEA_SOL][fea_term] = new CFEM_Knowles_NearInc(nDim, nVar_FEM, config);
            } else {
              SU2_OMP_MASTER
              SU2_MPI::Error("Material model not implemented.", CURRENT_FUNCTION);
            }
            break;
          case IDEAL_DE:
            if (config->GetMaterialCompressibility() == NEARLY_INCOMPRESSIBLE_MAT) {
              numerics[MESH_0][FEA_SOL][fea_term] = new CFEM_IdealDE(nDim, nVar_FEM, config);
            } else {
              SU2_OMP_MASTER
              SU2_MPI::Error("Material model not implemented.", CURRENT_FUNCTION);
            }
            break;
          default:
            SU2_OMP_MASTER
            SU2_MPI::Error("Material model not implemented.", CURRENT_FUNCTION);
            break;
        }
        break;
      default:
        SU2_OMP_MASTER
        SU2_MPI::Error("Solver not implemented.", CURRENT_FUNCTION);
        break;
    }

    /*--- The following definitions only make sense if we have a non-linear solution. ---*/
    if (config->GetGeometricConditions() == LARGE_DEFORMATIONS) {

      /*--- This allocates a container for electromechanical effects. ---*/

      bool de_effects = config->GetDE_Effects();
      if (de_effects)
        numerics[MESH_0][FEA_SOL][DE_TERM+offset] = new CFEM_DielectricElastomer(nDim, nVar_FEM, config);

      ifstream properties_file;

      string filename = config->GetFEA_FileName();
      if (nZone > 1)
        filename = config->GetMultizone_FileName(filename, iZone, ".dat");

      properties_file.open(filename.data(), ios::in);

      /*--- In case there is a properties file, containers are allocated for a number of material models. ---*/

      if (!(properties_file.fail())) {
        numerics[MESH_0][FEA_SOL][MAT_NHCOMP+offset]  = new CFEM_NeoHookean_Comp(nDim, nVar_FEM, config);
        numerics[MESH_0][FEA_SOL][MAT_IDEALDE+offset] = new CFEM_IdealDE(nDim, nVar_FEM, config);
        numerics[MESH_0][FEA_SOL][MAT_KNOWLES+offset] = new CFEM_Knowles_NearInc(nDim, nVar_FEM, config);
      }
    }
  }

  /*--- Instantiate the numerics for the mesh solver. ---*/
  if (config->GetDeform_Mesh())
    numerics[MESH_0][MESH_SOL][fea_term] = new CFEAMeshElasticity(nDim, nDim, geometry[MESH_0]->GetnElem(), config);

  } // end "per-thread" allocation loop

}

void CDriver::Numerics_Postprocessing(CNumerics *****numerics, CSolver***, CGeometry**,
                                      CConfig *config, unsigned short val_iInst) {

  for (unsigned short iMGlevel = 0; iMGlevel <= config->GetnMGLevels(); iMGlevel++) {

    for (unsigned int iSol = 0; iSol < MAX_SOLS; iSol++) {

      for (unsigned int iTerm = 0; iTerm < MAX_TERMS*omp_get_max_threads(); iTerm++) {

        delete numerics[val_iInst][iMGlevel][iSol][iTerm];
      }
      delete [] numerics[val_iInst][iMGlevel][iSol];
    }
    delete[] numerics[val_iInst][iMGlevel];
  }
  delete[] numerics[val_iInst];

}

void CDriver::Iteration_Preprocessing(CConfig* config, CIteration *&iteration) const {

  if (rank == MASTER_NODE)
    cout << endl <<"------------------- Iteration Preprocessing ( Zone " << config->GetiZone() <<" ) ------------------" << endl;

  iteration = CIterationFactory::CreateIteration(static_cast<ENUM_MAIN_SOLVER>(config->GetKind_Solver()), config);

}

void CDriver::DynamicMesh_Preprocessing(CConfig *config, CGeometry **geometry, CSolver ***solver, CIteration* iteration,
                                        CVolumetricMovement *&grid_movement, CSurfaceMovement *&surface_movement) const{

  /*--- Instantiate the geometry movement classes for the solution of unsteady
   flows on dynamic meshes, including rigid mesh transformations, dynamically
   deforming meshes, and preprocessing of harmonic balance. ---*/

  if (!fem_solver && (config->GetGrid_Movement() || (config->GetDirectDiff() == D_DESIGN))) {
    if (rank == MASTER_NODE)
      cout << "Setting dynamic mesh structure for zone "<< iZone + 1<<"." << endl;
    grid_movement = new CVolumetricMovement(geometry[MESH_0], config);

    surface_movement = new CSurfaceMovement();
    surface_movement->CopyBoundary(geometry[MESH_0], config);
    if (config->GetTime_Marching() == HARMONIC_BALANCE){
      if (rank == MASTER_NODE) cout << endl <<  "Instance "<< iInst + 1 <<":" << endl;
      iteration->SetGrid_Movement(geometry, surface_movement, grid_movement,  solver, config, 0, iInst);
    }
  }

  if (config->GetDirectDiff() == D_DESIGN) {
    if (rank == MASTER_NODE)
      cout << "Setting surface/volume derivatives." << endl;

    /*--- Set the surface derivatives, i.e. the derivative of the surface mesh nodes with respect to the design variables ---*/

    surface_movement->SetSurface_Derivative(geometry[MESH_0],config);

    /*--- Call the volume deformation routine with derivative mode enabled.
       This computes the derivative of the volume mesh with respect to the surface nodes ---*/

    grid_movement->SetVolume_Deformation(geometry[MESH_0],config, true, true);

    /*--- Update the multi-grid structure to propagate the derivative information to the coarser levels ---*/

    geometry[MESH_0]->UpdateGeometry(geometry,config);

  }

}

void CDriver::Interface_Preprocessing(CConfig **config, CSolver***** solver, CGeometry**** geometry,
                                      unsigned short** interface_types, CInterface ***interface,
                                      vector<vector<unique_ptr<CInterpolator> > >& interpolation) {

  /*--- Setup interpolation and transfer for all possible donor/target pairs. ---*/

  for (auto target = 0u; target < nZone; target++) {

    for (auto donor = 0u; donor < nZone; donor++) {

      /*--- Aliases to make code less verbose. ---*/
      auto& interface_type = interface_types[donor][target];

      if (donor == target) {
        interface_type = ZONES_ARE_EQUAL;
        continue;
      }
      interface_type = NO_TRANSFER;

      /*--- If there is a common interface setup the interpolation and transfer. ---*/

      if (!CInterpolator::CheckZonesInterface(config[donor], config[target])) {
        interface_type = NO_COMMON_INTERFACE;
      }
      else {
        /*--- Begin the creation of the communication pattern among zones. ---*/

        if (rank == MASTER_NODE) cout << "From zone " << donor << " to zone " << target << ":" << endl;

        /*--- Setup the interpolation. ---*/

        interpolation[donor][target] = unique_ptr<CInterpolator>(CInterpolatorFactory::CreateInterpolator(
                                       geometry, config, interpolation[target][donor].get(), donor, target));

        /*--- The type of variables transferred depends on the donor/target physics. ---*/

        const bool heat_target = config[target]->GetHeatProblem();
        const bool fluid_target = config[target]->GetFluidProblem();
        const bool structural_target = config[target]->GetStructuralProblem();

        const bool heat_donor = config[donor]->GetHeatProblem();
        const bool fluid_donor = config[donor]->GetFluidProblem();
        const bool structural_donor = config[donor]->GetStructuralProblem();

        /*--- Initialize the appropriate transfer strategy. ---*/

        if (rank == MASTER_NODE) cout << " Transferring ";

        if (fluid_donor && structural_target) {
          interface_type = FLOW_TRACTION;
          auto nConst = 2;
          bool conservative = config[target]->GetConservativeInterpolation();
          if(!config[ZONE_0]->GetDiscrete_Adjoint()) {
            interface[donor][target] = new CFlowTractionInterface(nDim, nConst, config[donor], conservative);
          } else {
            interface[donor][target] = new CDiscAdjFlowTractionInterface(nDim, nConst, config[donor], conservative);
          }
          if (rank == MASTER_NODE) cout << "fluid " << (conservative? "forces." : "tractions.") << endl;
        }
        else if (structural_donor && (fluid_target || heat_target)) {
          if (solver_container[target][INST_0][MESH_0][MESH_SOL] == nullptr) {
            SU2_MPI::Error("Mesh deformation was not correctly specified for the fluid/heat zone.\n"
                           "Use DEFORM_MESH=YES, and setup MARKER_DEFORM_MESH=(...)", CURRENT_FUNCTION);
          }
          interface_type = BOUNDARY_DISPLACEMENTS;
          interface[donor][target] = new CDisplacementsInterface(nDim, 0);
          if (rank == MASTER_NODE) cout << "boundary displacements from the structural solver." << endl;
        }
        else if (fluid_donor && fluid_target) {
          interface_type = SLIDING_INTERFACE;
          auto nVar = solver[donor][INST_0][MESH_0][FLOW_SOL]->GetnPrimVar();
          interface[donor][target] = new CSlidingInterface(nVar, 0);
          if (rank == MASTER_NODE) cout << "sliding interface." << endl;
        }
        else if (heat_donor || heat_target) {
          if (heat_donor && heat_target)
            SU2_MPI::Error("Conjugate heat transfer between solids is not implemented.", CURRENT_FUNCTION);

          const auto fluidZone = heat_target? donor : target;

          if (config[fluidZone]->GetEnergy_Equation() || (config[fluidZone]->GetKind_Regime() == COMPRESSIBLE))
            interface_type = heat_target? CONJUGATE_HEAT_FS : CONJUGATE_HEAT_SF;
          else if (config[fluidZone]->GetWeakly_Coupled_Heat())
            interface_type = heat_target? CONJUGATE_HEAT_WEAKLY_FS : CONJUGATE_HEAT_WEAKLY_SF;
          else
            interface_type = NO_TRANSFER;

          if (interface_type != NO_TRANSFER) {
            auto nVar = 4;
            interface[donor][target] = new CConjugateHeatInterface(nVar, 0);
            if (rank == MASTER_NODE) cout << "conjugate heat variables." << endl;
          }
          else {
            if (rank == MASTER_NODE) cout << "NO heat variables." << endl;
          }
        }
        else {
          if (solver[donor][INST_0][MESH_0][FLOW_SOL] == nullptr)
            SU2_MPI::Error("Could not determine the number of variables for transfer.", CURRENT_FUNCTION);

          auto nVar = solver[donor][INST_0][MESH_0][FLOW_SOL]->GetnVar();
          interface_type = CONSERVATIVE_VARIABLES;
          interface[donor][target] = new CConservativeVarsInterface(nVar, 0);
          if (rank == MASTER_NODE) cout << "generic conservative variables." << endl;
        }
      }

      /*--- Mixing plane for turbo machinery applications. ---*/

      if (config[donor]->GetBoolMixingPlaneInterface()) {
        interface_type = MIXING_PLANE;
        auto nVar = solver[donor][INST_0][MESH_0][FLOW_SOL]->GetnVar();
        interface[donor][target] = new CMixingPlaneInterface(nVar, 0);
        if (rank == MASTER_NODE) {
          cout << "Set mixing-plane interface from donor zone "
               << donor << " to target zone " << target << "." << endl;
        }
      }

    }

  }

}

void CDriver::StaticMesh_Preprocessing(CConfig *config, CGeometry** geometry, CSurfaceMovement* surface_movement){

  unsigned short iMGlevel, iMGfine;
  unsigned short Kind_Grid_Movement;

  unsigned short iZone = config->GetiZone();

  Kind_Grid_Movement = config->GetKind_GridMovement();

  if (!fem_solver) {

    switch (Kind_Grid_Movement) {

      case ROTATING_FRAME:

        /*--- Steadily rotating frame: set the grid velocities just once
         before the first iteration flow solver. ---*/

        if (rank == MASTER_NODE) {
          cout << endl << " Setting rotating frame grid velocities";
          cout << " for zone " << iZone << "." << endl;
        }

        /*--- Set the grid velocities on all multigrid levels for a steadily
           rotating reference frame. ---*/

        for (iMGlevel = 0; iMGlevel <= config_container[ZONE_0]->GetnMGLevels(); iMGlevel++){
          geometry[iMGlevel]->SetRotationalVelocity(config, true);
          geometry[iMGlevel]->SetShroudVelocity(config);
        }

        break;

      case STEADY_TRANSLATION:

        /*--- Set the translational velocity and hold the grid fixed during
         the calculation (similar to rotating frame, but there is no extra
         source term for translation). ---*/

        if (rank == MASTER_NODE)
          cout << endl << " Setting translational grid velocities." << endl;

        /*--- Set the translational velocity on all grid levels. ---*/

        for (iMGlevel = 0; iMGlevel <= config_container[ZONE_0]->GetnMGLevels(); iMGlevel++)
          geometry_container[iZone][INST_0][iMGlevel]->SetTranslationalVelocity(config, true);

        break;

      default:
        break;
    }

    if (config->GetnMarker_Moving() > 0) {

      /*--- Fixed wall velocities: set the grid velocities only one time
       before the first iteration flow solver. ---*/
      if (rank == MASTER_NODE)
        cout << endl << " Setting the moving wall velocities." << endl;

      assert(surface_movement != nullptr && "A surface_movement was not instantiated.");
      surface_movement->Moving_Walls(geometry[MESH_0], config, iZone, 0);

      /*--- Update the grid velocities on the coarser multigrid levels after
        setting the moving wall velocities for the finest mesh. ---*/
      for (iMGlevel = 1; iMGlevel <= config->GetnMGLevels(); iMGlevel++){
        iMGfine = iMGlevel-1;
        geometry[iMGlevel]->SetRestricted_GridVelocity(geometry[iMGfine], config);
      }
    }
  } else {

    /*--- Carry out a dynamic cast to CMeshFEM_DG, such that it is not needed to
         define all virtual functions in the base class CGeometry. ---*/
    CMeshFEM_DG *DGMesh = dynamic_cast<CMeshFEM_DG *>(geometry[MESH_0]);

    /*--- Initialize the static mesh movement, if necessary. ---*/
    const unsigned short Kind_Grid_Movement = config->GetKind_GridMovement();
    const bool initStaticMovement = (config->GetGrid_Movement() &&
                                     (Kind_Grid_Movement == MOVING_WALL    ||
                                      Kind_Grid_Movement == ROTATING_FRAME ||
                                      Kind_Grid_Movement == STEADY_TRANSLATION));

    if(initStaticMovement){
      if (rank == MASTER_NODE) cout << "Initialize Static Mesh Movement" << endl;
      DGMesh->InitStaticMeshMovement(config, Kind_Grid_Movement, iZone);
    }
  }

}

void CDriver::Output_Preprocessing(CConfig **config, CConfig *driver_config, COutput **&output, COutput *&driver_output){

  /*--- Definition of the output class (one for each zone). The output class
   manages the writing of all restart, volume solution, surface solution,
   surface comma-separated value, and convergence history files (both in serial
   and in parallel). ---*/

  for (iZone = 0; iZone < nZone; iZone++){

    if (rank == MASTER_NODE)
      cout << endl <<"-------------------- Output Preprocessing ( Zone " << iZone <<" ) --------------------" << endl;

    ENUM_MAIN_SOLVER kindSolver = static_cast<ENUM_MAIN_SOLVER>(config[iZone]->GetKind_Solver());

    output[iZone] = COutputFactory::CreateOutput(kindSolver, config[iZone], nDim);

    /*--- If dry-run is used, do not open/overwrite history file. ---*/
    output[iZone]->PreprocessHistoryOutput(config[iZone], !dry_run);

    output[iZone]->PreprocessVolumeOutput(config[iZone]);

  }

  if (driver_config->GetMultizone_Problem()){
    if (rank == MASTER_NODE)
      cout << endl <<"------------------- Output Preprocessing ( Multizone ) ------------------" << endl;

    driver_output = COutputFactory::CreateMultizoneOutput(driver_config, config, nDim);

    driver_output->PreprocessMultizoneHistoryOutput(output, config, driver_config, !dry_run);
  }

  /*--- Check for an unsteady restart. Update ExtIter if necessary. ---*/
  if (config_container[ZONE_0]->GetTime_Domain() && config_container[ZONE_0]->GetRestart())
    TimeIter = config_container[ZONE_0]->GetRestart_Iter();

}


void CDriver::Turbomachinery_Preprocessing(CConfig** config, CGeometry**** geometry, CSolver***** solver,
                                           CInterface*** interface){

  unsigned short donorZone,targetZone, nMarkerInt, iMarkerInt;
  unsigned short nSpanMax = 0;
  bool restart   = (config[ZONE_0]->GetRestart() || config[ZONE_0]->GetRestart_Flow());
  mixingplane = config[ZONE_0]->GetBoolMixingPlaneInterface();
  bool discrete_adjoint = config[ZONE_0]->GetDiscrete_Adjoint();
  su2double areaIn, areaOut, nBlades, flowAngleIn, flowAngleOut;

  /*--- Create turbovertex structure ---*/
  if (rank == MASTER_NODE) cout<<endl<<"Initialize Turbo Vertex Structure." << endl;
  for (iZone = 0; iZone < nZone; iZone++) {
    if (config[iZone]->GetBoolTurbomachinery()){
      geometry[iZone][INST_0][MESH_0]->ComputeNSpan(config[iZone], iZone, INFLOW, true);
      geometry[iZone][INST_0][MESH_0]->ComputeNSpan(config[iZone], iZone, OUTFLOW, true);
      if (rank == MASTER_NODE) cout <<"Number of span-wise sections in Zone "<< iZone<<": "<< config[iZone]->GetnSpanWiseSections() <<"."<< endl;
      if (config[iZone]->GetnSpanWiseSections() > nSpanMax){
        nSpanMax = config[iZone]->GetnSpanWiseSections();
      }

      config[ZONE_0]->SetnSpan_iZones(config[iZone]->GetnSpanWiseSections(), iZone);

      geometry[iZone][INST_0][MESH_0]->SetTurboVertex(config[iZone], iZone, INFLOW, true);
      geometry[iZone][INST_0][MESH_0]->SetTurboVertex(config[iZone], iZone, OUTFLOW, true);
    }
  }

  /*--- Set maximum number of Span among all zones ---*/
  for (iZone = 0; iZone < nZone; iZone++) {
    if (config[iZone]->GetBoolTurbomachinery()){
      config[iZone]->SetnSpanMaxAllZones(nSpanMax);
    }
  }
  if (rank == MASTER_NODE) cout<<"Max number of span-wise sections among all zones: "<< nSpanMax<<"."<< endl;


  if (rank == MASTER_NODE) cout<<"Initialize solver containers for average and performance quantities." << endl;
  for (iZone = 0; iZone < nZone; iZone++) {
    solver[iZone][INST_0][MESH_0][FLOW_SOL]->InitTurboContainers(geometry[iZone][INST_0][MESH_0],config[iZone]);
  }

//TODO(turbo) make it general for turbo HB
  if (rank == MASTER_NODE) cout<<"Compute inflow and outflow average geometric quantities." << endl;
  for (iZone = 0; iZone < nZone; iZone++) {
    geometry[iZone][INST_0][MESH_0]->SetAvgTurboValue(config[iZone], iZone, INFLOW, true);
    geometry[iZone][INST_0][MESH_0]->SetAvgTurboValue(config[iZone],iZone, OUTFLOW, true);
    geometry[iZone][INST_0][MESH_0]->GatherInOutAverageValues(config[iZone], true);
  }


  if(mixingplane){
    if (rank == MASTER_NODE) cout << "Set span-wise sections between zones on Mixing-Plane interface." << endl;
    for (donorZone = 0; donorZone < nZone; donorZone++) {
      for (targetZone = 0; targetZone < nZone; targetZone++) {
        if (targetZone != donorZone){
          interface[donorZone][targetZone]->SetSpanWiseLevels(config[donorZone], config[targetZone]);
        }
      }
    }
  }

  if (rank == MASTER_NODE) cout << "Transfer average geometric quantities to zone 0." << endl;
  for (iZone = 1; iZone < nZone; iZone++) {
    interface[iZone][ZONE_0]->GatherAverageTurboGeoValues(geometry[iZone][INST_0][MESH_0],geometry[ZONE_0][INST_0][MESH_0], iZone);
  }

  /*--- Transfer number of blade to ZONE_0 to correctly compute turbo performance---*/
  for (iZone = 1; iZone < nZone; iZone++) {
    nBlades = config[iZone]->GetnBlades(iZone);
    config[ZONE_0]->SetnBlades(iZone, nBlades);
  }

  if (rank == MASTER_NODE){
    for (iZone = 0; iZone < nZone; iZone++) {
    areaIn  = geometry[iZone][INST_0][MESH_0]->GetSpanAreaIn(iZone, config[iZone]->GetnSpanWiseSections());
    areaOut = geometry[iZone][INST_0][MESH_0]->GetSpanAreaOut(iZone, config[iZone]->GetnSpanWiseSections());
    nBlades = config[iZone]->GetnBlades(iZone);
    cout << "Inlet area for Row "<< iZone + 1<< ": " << areaIn*10000.0 <<" cm^2."  <<endl;
    cout << "Oulet area for Row "<< iZone + 1<< ": " << areaOut*10000.0 <<" cm^2."  <<endl;
    cout << "Recomputed number of blades for Row "<< iZone + 1 << ": " << nBlades<<"."  <<endl;
    }
  }


  if(mixingplane){
    if (rank == MASTER_NODE) cout<<"Preprocessing of the Mixing-Plane Interface." << endl;
    for (donorZone = 0; donorZone < nZone; donorZone++) {
      nMarkerInt     = config_container[donorZone]->GetnMarker_MixingPlaneInterface()/2;
      for (iMarkerInt = 1; iMarkerInt <= nMarkerInt; iMarkerInt++){
        for (targetZone = 0; targetZone < nZone; targetZone++) {
          if (targetZone != donorZone){
            interface[donorZone][targetZone]->PreprocessAverage(geometry[donorZone][INST_0][MESH_0], geometry[targetZone][INST_0][MESH_0],
                config[donorZone], config[targetZone],
                iMarkerInt);
          }
        }
      }
    }
  }

  if(!restart && !discrete_adjoint){
    if (rank == MASTER_NODE) cout<<"Initialize turbomachinery solution quantities." << endl;
    for(iZone = 0; iZone < nZone; iZone++) {
      solver[iZone][INST_0][MESH_0][FLOW_SOL]->SetFreeStream_TurboSolution(config[iZone]);
    }
  }

  if (rank == MASTER_NODE) cout<<"Initialize inflow and outflow average solution quantities." << endl;
  for(iZone = 0; iZone < nZone; iZone++) {
    solver[iZone][INST_0][MESH_0][FLOW_SOL]->PreprocessAverage(solver[iZone][INST_0][MESH_0], geometry[iZone][INST_0][MESH_0],config[iZone],INFLOW);
    solver[iZone][INST_0][MESH_0][FLOW_SOL]->PreprocessAverage(solver[iZone][INST_0][MESH_0], geometry[iZone][INST_0][MESH_0],config[iZone],OUTFLOW);
    solver[iZone][INST_0][MESH_0][FLOW_SOL]->TurboAverageProcess(solver[iZone][INST_0][MESH_0], geometry[iZone][INST_0][MESH_0],config[iZone],INFLOW);
    solver[iZone][INST_0][MESH_0][FLOW_SOL]->TurboAverageProcess(solver[iZone][INST_0][MESH_0], geometry[iZone][INST_0][MESH_0],config[iZone],OUTFLOW);
    solver[iZone][INST_0][MESH_0][FLOW_SOL]->GatherInOutAverageValues(config[iZone], geometry[iZone][INST_0][MESH_0]);
    if (rank == MASTER_NODE){
      flowAngleIn = solver[iZone][INST_0][MESH_0][FLOW_SOL]->GetTurboVelocityIn(iZone, config[iZone]->GetnSpanWiseSections())[1];
      flowAngleIn /= solver[iZone][INST_0][MESH_0][FLOW_SOL]->GetTurboVelocityIn(iZone, config[iZone]->GetnSpanWiseSections())[0];
      flowAngleIn = atan(flowAngleIn)*180.0/PI_NUMBER;
      cout << "Inlet flow angle for Row "<< iZone + 1<< ": "<< flowAngleIn <<"°."  <<endl;
      flowAngleOut = solver[iZone][INST_0][MESH_0][FLOW_SOL]->GetTurboVelocityOut(iZone, config[iZone]->GetnSpanWiseSections())[1];
      flowAngleOut /= solver[iZone][INST_0][MESH_0][FLOW_SOL]->GetTurboVelocityOut(iZone, config[iZone]->GetnSpanWiseSections())[0];
      flowAngleOut = atan(flowAngleOut)*180.0/PI_NUMBER;
      cout << "Outlet flow angle for Row "<< iZone + 1<< ": "<< flowAngleOut <<"°."  <<endl;

    }
  }

}

CDriver::~CDriver(void) {}


CFluidDriver::CFluidDriver(char* confFile, unsigned short val_nZone, SU2_Comm MPICommunicator) : CDriver(confFile, val_nZone, MPICommunicator, false) {
  Max_Iter = config_container[ZONE_0]->GetnInner_Iter();
}

CFluidDriver::~CFluidDriver(void) { }

void CFluidDriver::StartSolver(){

#ifdef VTUNEPROF
  __itt_resume();
#endif

  /*--- Main external loop of the solver. Within this loop, each iteration ---*/

  if (rank == MASTER_NODE){
    cout << endl <<"------------------------------ Begin Solver -----------------------------" << endl;
  }

  unsigned long Iter = 0;
  while ( Iter < Max_Iter ) {

    /*--- Perform some external iteration preprocessing. ---*/

    Preprocess(Iter);

    /*--- Perform a dynamic mesh update if required. ---*/
    /*--- For the Disc.Adj. of a case with (rigidly) moving grid, the appropriate
          mesh cordinates are read from the restart files. ---*/
    if (!fem_solver &&
        !(config_container[ZONE_0]->GetGrid_Movement() && config_container[ZONE_0]->GetDiscrete_Adjoint())) {
      DynamicMeshUpdate(Iter);
    }

    /*--- Run a single iteration of the problem (fluid, elasticity, heat, ...). ---*/

    Run();

    /*--- Update the solution for dual time stepping strategy ---*/

    Update();

    /*--- Terminate the simulation if only the Jacobian must be computed. ---*/
    if (config_container[ZONE_0]->GetJacobian_Spatial_Discretization_Only()) break;

    /*--- Monitor the computations after each iteration. ---*/

    Monitor(Iter);

    /*--- Output the solution in files. ---*/

    Output(Iter);

    /*--- If the convergence criteria has been met, terminate the simulation. ---*/

    if (StopCalc) break;

    Iter++;

  }
#ifdef VTUNEPROF
  __itt_pause();
#endif
}


void CFluidDriver::Preprocess(unsigned long Iter) {

  /*--- Set the value of the external iteration and physical time. ---*/

  for (iZone = 0; iZone < nZone; iZone++) {
    config_container[iZone]->SetInnerIter(Iter);
    if (config_container[iZone]->GetTime_Marching())
      config_container[iZone]->SetPhysicalTime(static_cast<su2double>(Iter)*config_container[iZone]->GetDelta_UnstTimeND());
    else
      config_container[iZone]->SetPhysicalTime(0.0);

  }


//  /*--- Read the target pressure ---*/

//  if (config_container[ZONE_0]->GetInvDesign_Cp() == YES)
//    output[ZONE_0]->SetCp_InverseDesign(solver_container[ZONE_0][INST_0][MESH_0][FLOW_SOL],
//        geometry_container[ZONE_0][INST_0][MESH_0], config_container[ZONE_0], ExtIter);

//  /*--- Read the target heat flux ---*/

//  if (config_container[ZONE_0]->GetInvDesign_HeatFlux() == YES)
//    output[ZONE_0]->SetHeatFlux_InverseDesign(solver_container[ZONE_0][INST_0][MESH_0][FLOW_SOL],
//        geometry_container[ZONE_0][INST_0][MESH_0], config_container[ZONE_0], ExtIter);

  /*--- Set the initial condition for EULER/N-S/RANS and for a non FSI simulation ---*/

  if(!fsi) {
    for (iZone = 0; iZone < nZone; iZone++) {
      if ((config_container[iZone]->GetKind_Solver() ==  EULER) ||
          (config_container[iZone]->GetKind_Solver() ==  NAVIER_STOKES) ||
          (config_container[iZone]->GetKind_Solver() ==  NEMO_EULER) ||
          (config_container[iZone]->GetKind_Solver() ==  NEMO_NAVIER_STOKES) ||
          (config_container[iZone]->GetKind_Solver() ==  NEMO_RANS) ||
          (config_container[iZone]->GetKind_Solver() ==  RANS) ||
          (config_container[iZone]->GetKind_Solver() ==  INC_EULER) ||
          (config_container[iZone]->GetKind_Solver() ==  INC_NAVIER_STOKES) ||
          (config_container[iZone]->GetKind_Solver() ==  INC_RANS)) {
        for (iInst = 0; iInst < nInst[iZone]; iInst++)
          solver_container[iZone][iInst][MESH_0][FLOW_SOL]->SetInitialCondition(geometry_container[iZone][INST_0], solver_container[iZone][iInst], config_container[iZone], Iter);
      }
    }
  }
}

void CFluidDriver::Run() {

  unsigned short iZone, jZone, checkConvergence;
  unsigned long IntIter, nIntIter;
  bool unsteady;

  /*--- Run a single iteration of a multi-zone problem by looping over all
   zones and executing the iterations. Note that data transers between zones
   and other intermediate procedures may be required. ---*/

  unsteady = (config_container[MESH_0]->GetTime_Marching() == DT_STEPPING_1ST) || (config_container[MESH_0]->GetTime_Marching() == DT_STEPPING_2ND);

  /*--- Zone preprocessing ---*/

  for (iZone = 0; iZone < nZone; iZone++)
    iteration_container[iZone][INST_0]->Preprocess(output_container[iZone], integration_container, geometry_container, solver_container, numerics_container, config_container, surface_movement, grid_movement, FFDBox, iZone, INST_0);

  /*--- Updating zone interface communication patterns,
   needed only for unsteady simulation since for steady problems
   this is done once in the interpolator_container constructor
   at the beginning of the computation ---*/

  if ( unsteady ) {
    for (iZone = 0; iZone < nZone; iZone++) {
      for (jZone = 0; jZone < nZone; jZone++)
        if(jZone != iZone && interpolator_container[iZone][jZone] != nullptr)
        interpolator_container[iZone][jZone]->SetTransferCoeff(config_container);
    }
  }

  /*--- Begin Unsteady pseudo-time stepping internal loop, if not unsteady it does only one step --*/

  if (unsteady)
    nIntIter = config_container[MESH_0]->GetnInner_Iter();
  else
    nIntIter = 1;

  for (IntIter = 0; IntIter < nIntIter; IntIter++) {

    /*--- At each pseudo time-step updates transfer data ---*/
    for (iZone = 0; iZone < nZone; iZone++)
      for (jZone = 0; jZone < nZone; jZone++)
        if(jZone != iZone && interface_container[iZone][jZone] != nullptr)
          Transfer_Data(iZone, jZone);

    /*--- For each zone runs one single iteration ---*/

    for (iZone = 0; iZone < nZone; iZone++) {
      config_container[iZone]->SetInnerIter(IntIter);
      iteration_container[iZone][INST_0]->Iterate(output_container[iZone], integration_container, geometry_container, solver_container, numerics_container, config_container, surface_movement, grid_movement, FFDBox, iZone, INST_0);
    }

    /*--- Check convergence in each zone --*/

    checkConvergence = 0;
    for (iZone = 0; iZone < nZone; iZone++)
    checkConvergence += (int) integration_container[iZone][INST_0][FLOW_SOL]->GetConvergence();

    /*--- If convergence was reached in every zone --*/

  if (checkConvergence == nZone) break;
  }

}

void CFluidDriver::Transfer_Data(unsigned short donorZone, unsigned short targetZone) {

  interface_container[donorZone][targetZone]->BroadcastData(*interpolator_container[donorZone][targetZone].get(),
    solver_container[donorZone][INST_0][MESH_0][FLOW_SOL], solver_container[targetZone][INST_0][MESH_0][FLOW_SOL],
    geometry_container[donorZone][INST_0][MESH_0], geometry_container[targetZone][INST_0][MESH_0],
    config_container[donorZone], config_container[targetZone]);
<<<<<<< HEAD

  if (config_container[targetZone]->GetKind_Solver() == RANS) {
    interface_container[donorZone][targetZone]->BroadcastData(*interpolator_container[donorZone][targetZone].get(),
      solver_container[donorZone][INST_0][MESH_0][TURB_SOL], solver_container[targetZone][INST_0][MESH_0][TURB_SOL],
      geometry_container[donorZone][INST_0][MESH_0], geometry_container[targetZone][INST_0][MESH_0],
      config_container[donorZone], config_container[targetZone]);
  }

  if (config_container[targetZone]->GetKind_Solver() == NEMO_RANS) {
=======

  if (config_container[targetZone]->GetKind_Solver() == RANS) {
>>>>>>> 29c3eab9
    interface_container[donorZone][targetZone]->BroadcastData(*interpolator_container[donorZone][targetZone].get(),
      solver_container[donorZone][INST_0][MESH_0][TURB_SOL], solver_container[targetZone][INST_0][MESH_0][TURB_SOL],
      geometry_container[donorZone][INST_0][MESH_0], geometry_container[targetZone][INST_0][MESH_0],
      config_container[donorZone], config_container[targetZone]);
  }
}

void CFluidDriver::Update() {

  for(iZone = 0; iZone < nZone; iZone++)
    iteration_container[iZone][INST_0]->Update(output_container[iZone], integration_container, geometry_container,
         solver_container, numerics_container, config_container,
         surface_movement, grid_movement, FFDBox, iZone, INST_0);
}

void CFluidDriver::DynamicMeshUpdate(unsigned long TimeIter) {

  bool harmonic_balance;

  for (iZone = 0; iZone < nZone; iZone++) {
   harmonic_balance = (config_container[iZone]->GetTime_Marching() == HARMONIC_BALANCE);
    /*--- Dynamic mesh update ---*/
    if ((config_container[iZone]->GetGrid_Movement()) && (!harmonic_balance)) {
      iteration_container[iZone][INST_0]->SetGrid_Movement(geometry_container[iZone][INST_0], surface_movement[iZone], grid_movement[iZone][INST_0], solver_container[iZone][INST_0], config_container[iZone], 0, TimeIter );
    }
  }

}
bool CFluidDriver::Monitor(unsigned long ExtIter) {

  /*--- Synchronization point after a single solver iteration. Compute the
   wall clock time required. ---*/

  StopTime = SU2_MPI::Wtime();

  IterCount++;
  UsedTime = (StopTime - StartTime) + UsedTimeCompute;

  /*--- Check if there is any change in the runtime parameters ---*/

  CConfig *runtime = nullptr;
  strcpy(runtime_file_name, "runtime.dat");
  runtime = new CConfig(runtime_file_name, config_container[ZONE_0]);
  runtime->SetTimeIter(ExtIter);
  delete runtime;

  /*--- Check whether the current simulation has reached the specified
   convergence criteria, and set StopCalc to true, if so. ---*/

  switch (config_container[ZONE_0]->GetKind_Solver()) {
    case EULER: case NAVIER_STOKES: case RANS:
      StopCalc = integration_container[ZONE_0][INST_0][FLOW_SOL]->GetConvergence(); break;
    case NEMO_EULER: case NEMO_NAVIER_STOKES: case NEMO_RANS:
      StopCalc = integration_container[ZONE_0][INST_0][FLOW_SOL]->GetConvergence(); break;
    case HEAT_EQUATION:
      StopCalc = integration_container[ZONE_0][INST_0][HEAT_SOL]->GetConvergence(); break;
    case FEM_ELASTICITY:
      StopCalc = integration_container[ZONE_0][INST_0][FEA_SOL]->GetConvergence(); break;
    case ADJ_EULER: case ADJ_NAVIER_STOKES: case ADJ_RANS:
    case DISC_ADJ_EULER: case DISC_ADJ_NAVIER_STOKES: case DISC_ADJ_RANS:
    case DISC_ADJ_INC_EULER: case DISC_ADJ_INC_NAVIER_STOKES: case DISC_ADJ_INC_RANS:
    case DISC_ADJ_NEMO_EULER: case DISC_ADJ_NEMO_NAVIER_STOKES: case DISC_ADJ_NEMO_RANS:
    case DISC_ADJ_FEM_EULER: case DISC_ADJ_FEM_NS: case DISC_ADJ_FEM_RANS:
      StopCalc = integration_container[ZONE_0][INST_0][ADJFLOW_SOL]->GetConvergence(); break;
  }

  /*--- Set StopCalc to true if max. number of iterations has been reached ---*/

  StopCalc = StopCalc || (ExtIter == Max_Iter - 1);

  return StopCalc;

}


void CFluidDriver::Output(unsigned long InnerIter) {

  for (iZone = 0; iZone < nZone; iZone++) {
    const auto inst = config_container[iZone]->GetiInst();

    for (iInst = 0; iInst < nInst[iZone]; ++iInst) {
      config_container[iZone]->SetiInst(iInst);
      output_container[iZone]->SetResult_Files(geometry_container[iZone][iInst][MESH_0],
                                               config_container[iZone],
                                               solver_container[iZone][iInst][MESH_0],
                                               InnerIter, StopCalc);
    }
    config_container[iZone]->SetiInst(inst);
  }

}


CTurbomachineryDriver::CTurbomachineryDriver(char* confFile, unsigned short val_nZone,
                                             SU2_Comm MPICommunicator):
                                             CFluidDriver(confFile, val_nZone, MPICommunicator) {

  output_legacy = COutputFactory::CreateLegacyOutput(config_container[ZONE_0]);

  /*--- LEGACY OUTPUT (going to be removed soon) --- */

  /*--- Open the convergence history file ---*/
  ConvHist_file = nullptr;
  ConvHist_file = new ofstream*[nZone];
  for (iZone = 0; iZone < nZone; iZone++) {
    ConvHist_file[iZone] = nullptr;
    if (rank == MASTER_NODE){
      ConvHist_file[iZone] = new ofstream[nInst[iZone]];
      for (iInst = 0; iInst < nInst[iZone]; iInst++) {
        output_legacy->SetConvHistory_Header(&ConvHist_file[iZone][iInst], config_container[iZone], iZone, iInst);
      }
    }
  }

  if (nZone > 1){
    Max_Iter = config_container[ZONE_0]->GetnOuter_Iter();
  }
}

CTurbomachineryDriver::~CTurbomachineryDriver(void) {
  if (rank == MASTER_NODE){
    /*--- Close the convergence history file. ---*/
    for (iZone = 0; iZone < nZone; iZone++) {
      for (iInst = 0; iInst < 1; iInst++) {
        ConvHist_file[iZone][iInst].close();
      }
      delete [] ConvHist_file[iZone];
    }
    delete [] ConvHist_file;
  }
}

void CTurbomachineryDriver::Run() {

  /*--- Run a single iteration of a multi-zone problem by looping over all
   zones and executing the iterations. Note that data transers between zones
   and other intermediate procedures may be required. ---*/

  for (iZone = 0; iZone < nZone; iZone++) {
    iteration_container[iZone][INST_0]->Preprocess(output_container[iZone], integration_container, geometry_container,
                                           solver_container, numerics_container, config_container,
                                           surface_movement, grid_movement, FFDBox, iZone, INST_0);
  }

  /* --- Update the mixing-plane interface ---*/
  for (iZone = 0; iZone < nZone; iZone++) {
    if(mixingplane)SetMixingPlane(iZone);
  }

  for (iZone = 0; iZone < nZone; iZone++) {
    iteration_container[iZone][INST_0]->Iterate(output_container[iZone], integration_container, geometry_container,
                                        solver_container, numerics_container, config_container,
                                        surface_movement, grid_movement, FFDBox, iZone, INST_0);
  }

  for (iZone = 0; iZone < nZone; iZone++) {
    iteration_container[iZone][INST_0]->Postprocess(output_container[iZone], integration_container, geometry_container,
                                      solver_container, numerics_container, config_container,
                                      surface_movement, grid_movement, FFDBox, iZone, INST_0);
  }

  if (rank == MASTER_NODE){
    SetTurboPerformance(ZONE_0);
  }


}

void CTurbomachineryDriver::SetMixingPlane(unsigned short donorZone){

  unsigned short targetZone, nMarkerInt, iMarkerInt ;
  nMarkerInt     = config_container[donorZone]->GetnMarker_MixingPlaneInterface()/2;

  /* --- transfer the average value from the donorZone to the targetZone*/
  for (iMarkerInt = 1; iMarkerInt <= nMarkerInt; iMarkerInt++){
    for (targetZone = 0; targetZone < nZone; targetZone++) {
      if (targetZone != donorZone){
        interface_container[donorZone][targetZone]->AllgatherAverage(solver_container[donorZone][INST_0][MESH_0][FLOW_SOL],solver_container[targetZone][INST_0][MESH_0][FLOW_SOL],
            geometry_container[donorZone][INST_0][MESH_0],geometry_container[targetZone][INST_0][MESH_0],
            config_container[donorZone], config_container[targetZone], iMarkerInt );
      }
    }
  }
}

void CTurbomachineryDriver::SetTurboPerformance(unsigned short targetZone){

  unsigned short donorZone;
  //IMPORTANT this approach of multi-zone performances rely upon the fact that turbomachinery markers follow the natural (stator-rotor) development of the real machine.
  /* --- transfer the local turboperfomance quantities (for each blade)  from all the donorZones to the targetZone (ZONE_0) ---*/
  for (donorZone = 1; donorZone < nZone; donorZone++) {
    interface_container[donorZone][targetZone]->GatherAverageValues(solver_container[donorZone][INST_0][MESH_0][FLOW_SOL],solver_container[targetZone][INST_0][MESH_0][FLOW_SOL], donorZone);
  }

  /* --- compute turboperformance for each stage and the global machine ---*/

 output_legacy->ComputeTurboPerformance(solver_container[targetZone][INST_0][MESH_0][FLOW_SOL], geometry_container[targetZone][INST_0][MESH_0], config_container[targetZone]);

}


bool CTurbomachineryDriver::Monitor(unsigned long ExtIter) {

  su2double rot_z_ini, rot_z_final ,rot_z;
  su2double outPres_ini, outPres_final, outPres;
  unsigned long rampFreq, finalRamp_Iter;
  unsigned short iMarker, KindBC, KindBCOption;
  string Marker_Tag;

  bool print;

  /*--- Synchronization point after a single solver iteration. Compute the
   wall clock time required. ---*/

  StopTime = SU2_MPI::Wtime();

  IterCount++;
  UsedTime = (StopTime - StartTime);


  /*--- Check if there is any change in the runtime parameters ---*/
  CConfig *runtime = nullptr;
  strcpy(runtime_file_name, "runtime.dat");
  runtime = new CConfig(runtime_file_name, config_container[ZONE_0]);
  runtime->SetInnerIter(ExtIter);
  delete runtime;

  /*--- Update the convergence history file (serial and parallel computations). ---*/

  for (iZone = 0; iZone < nZone; iZone++) {
    for (iInst = 0; iInst < nInst[iZone]; iInst++)
      output_legacy->SetConvHistory_Body(&ConvHist_file[iZone][iInst], geometry_container, solver_container,
          config_container, integration_container, false, UsedTime, iZone, iInst);
  }

  /*--- ROTATING FRAME Ramp: Compute the updated rotational velocity. ---*/
  if (config_container[ZONE_0]->GetGrid_Movement() && config_container[ZONE_0]->GetRampRotatingFrame()) {
    rampFreq       = SU2_TYPE::Int(config_container[ZONE_0]->GetRampRotatingFrame_Coeff(1));
    finalRamp_Iter = SU2_TYPE::Int(config_container[ZONE_0]->GetRampRotatingFrame_Coeff(2));
    rot_z_ini = config_container[ZONE_0]->GetRampRotatingFrame_Coeff(0);
    print = false;
    if(ExtIter % rampFreq == 0 &&  ExtIter <= finalRamp_Iter){

      for (iZone = 0; iZone < nZone; iZone++) {
        rot_z_final = config_container[iZone]->GetFinalRotation_Rate_Z();
        if(abs(rot_z_final) > 0.0){
          rot_z = rot_z_ini + ExtIter*( rot_z_final - rot_z_ini)/finalRamp_Iter;
          config_container[iZone]->SetRotation_Rate(2, rot_z);
          if(rank == MASTER_NODE && print && ExtIter > 0) {
            cout << endl << " Updated rotating frame grid velocities";
            cout << " for zone " << iZone << "." << endl;
          }
          geometry_container[iZone][INST_0][MESH_0]->SetRotationalVelocity(config_container[iZone], print);
          geometry_container[iZone][INST_0][MESH_0]->SetShroudVelocity(config_container[iZone]);
        }
      }

      for (iZone = 0; iZone < nZone; iZone++) {
        geometry_container[iZone][INST_0][MESH_0]->SetAvgTurboValue(config_container[iZone], iZone, INFLOW, false);
        geometry_container[iZone][INST_0][MESH_0]->SetAvgTurboValue(config_container[iZone],iZone, OUTFLOW, false);
        geometry_container[iZone][INST_0][MESH_0]->GatherInOutAverageValues(config_container[iZone], false);

      }

      for (iZone = 1; iZone < nZone; iZone++) {
        interface_container[iZone][ZONE_0]->GatherAverageTurboGeoValues(geometry_container[iZone][INST_0][MESH_0],geometry_container[ZONE_0][INST_0][MESH_0], iZone);
      }

    }
  }


  /*--- Outlet Pressure Ramp: Compute the updated rotational velocity. ---*/
  if (config_container[ZONE_0]->GetRampOutletPressure()) {
    rampFreq       = SU2_TYPE::Int(config_container[ZONE_0]->GetRampOutletPressure_Coeff(1));
    finalRamp_Iter = SU2_TYPE::Int(config_container[ZONE_0]->GetRampOutletPressure_Coeff(2));
    outPres_ini    = config_container[ZONE_0]->GetRampOutletPressure_Coeff(0);
    outPres_final  = config_container[ZONE_0]->GetFinalOutletPressure();

    if(ExtIter % rampFreq == 0 &&  ExtIter <= finalRamp_Iter){
      outPres = outPres_ini + ExtIter*(outPres_final - outPres_ini)/finalRamp_Iter;
      if(rank == MASTER_NODE) config_container[ZONE_0]->SetMonitotOutletPressure(outPres);

      for (iZone = 0; iZone < nZone; iZone++) {
        for (iMarker = 0; iMarker < config_container[iZone]->GetnMarker_All(); iMarker++) {
          KindBC = config_container[iZone]->GetMarker_All_KindBC(iMarker);
          switch (KindBC) {
          case RIEMANN_BOUNDARY:
            Marker_Tag         = config_container[iZone]->GetMarker_All_TagBound(iMarker);
            KindBCOption       = config_container[iZone]->GetKind_Data_Riemann(Marker_Tag);
            if(KindBCOption == STATIC_PRESSURE || KindBCOption == RADIAL_EQUILIBRIUM ){
              SU2_MPI::Error("Outlet pressure ramp only implemented for NRBC", CURRENT_FUNCTION);
            }
            break;
          case GILES_BOUNDARY:
            Marker_Tag         = config_container[iZone]->GetMarker_All_TagBound(iMarker);
            KindBCOption       = config_container[iZone]->GetKind_Data_Giles(Marker_Tag);
            if(KindBCOption == STATIC_PRESSURE || KindBCOption == STATIC_PRESSURE_1D || KindBCOption == RADIAL_EQUILIBRIUM ){
              config_container[iZone]->SetGiles_Var1(outPres, Marker_Tag);
            }
            break;
          }
        }
      }
    }
  }


  /*--- Check whether the current simulation has reached the specified
   convergence criteria, and set StopCalc to true, if so. ---*/

  switch (config_container[ZONE_0]->GetKind_Solver()) {
  case EULER: case NAVIER_STOKES: case RANS:
  case INC_EULER: case INC_NAVIER_STOKES: case INC_RANS:
<<<<<<< HEAD
  case NEMO_EULER: case NEMO_NAVIER_STOKES: case NEMO_RANS:
=======
  case NEMO_EULER: case NEMO_NAVIER_STOKES:
>>>>>>> 29c3eab9
    StopCalc = integration_container[ZONE_0][INST_0][FLOW_SOL]->GetConvergence(); break;
  case DISC_ADJ_EULER: case DISC_ADJ_NAVIER_STOKES: case DISC_ADJ_RANS:
  case DISC_ADJ_INC_EULER: case DISC_ADJ_INC_NAVIER_STOKES: case DISC_ADJ_INC_RANS:
  case DISC_ADJ_FEM_EULER: case DISC_ADJ_FEM_NS: case DISC_ADJ_FEM_RANS:
  case DISC_ADJ_NEMO_EULER: case DISC_ADJ_NEMO_NAVIER_STOKES: case DISC_ADJ_NEMO_RANS:
    StopCalc = integration_container[ZONE_0][INST_0][ADJFLOW_SOL]->GetConvergence(); break;
  }

  /*--- Set StopCalc to true if max. number of iterations has been reached ---*/

  StopCalc = StopCalc || (ExtIter == Max_Iter - 1);

  return StopCalc;

}

CHBDriver::CHBDriver(char* confFile,
    unsigned short val_nZone,
    SU2_Comm MPICommunicator) : CFluidDriver(confFile,
        val_nZone,
        MPICommunicator) {
  unsigned short kInst;

  nInstHB = nInst[ZONE_0];

  D = nullptr;
  /*--- allocate dynamic memory for the Harmonic Balance operator ---*/
  D = new su2double*[nInstHB]; for (kInst = 0; kInst < nInstHB; kInst++) D[kInst] = new su2double[nInstHB];

  output_legacy = COutputFactory::CreateLegacyOutput(config_container[ZONE_0]);

  /*--- Open the convergence history file ---*/
  ConvHist_file = nullptr;
  ConvHist_file = new ofstream*[nZone];
  for (iZone = 0; iZone < nZone; iZone++) {
    ConvHist_file[iZone] = nullptr;
    if (rank == MASTER_NODE){
      ConvHist_file[iZone] = new ofstream[nInst[iZone]];
      for (iInst = 0; iInst < nInst[iZone]; iInst++) {
        output_legacy->SetConvHistory_Header(&ConvHist_file[iZone][iInst], config_container[iZone], iZone, iInst);
      }
    }
  }


}

CHBDriver::~CHBDriver(void) {

  unsigned short kInst;

  /*--- delete dynamic memory for the Harmonic Balance operator ---*/
  for (kInst = 0; kInst < nInstHB; kInst++) delete [] D[kInst];
  delete [] D;

  if (rank == MASTER_NODE){
  /*--- Close the convergence history file. ---*/
  for (iZone = 0; iZone < nZone; iZone++) {
    for (iInst = 0; iInst < nInstHB; iInst++) {
      ConvHist_file[iZone][iInst].close();
    }
    delete [] ConvHist_file[iZone];
  }
  delete [] ConvHist_file;
  }
}


void CHBDriver::Run() {

  /*--- Run a single iteration of a Harmonic Balance problem. Preprocess all
   all zones before beginning the iteration. ---*/

  for (iInst = 0; iInst < nInstHB; iInst++)
    iteration_container[ZONE_0][iInst]->Preprocess(output_container[ZONE_0], integration_container, geometry_container,
        solver_container, numerics_container, config_container,
        surface_movement, grid_movement, FFDBox, ZONE_0, iInst);

  for (iInst = 0; iInst < nInstHB; iInst++)
    iteration_container[ZONE_0][iInst]->Iterate(output_container[ZONE_0], integration_container, geometry_container,
        solver_container, numerics_container, config_container,
        surface_movement, grid_movement, FFDBox, ZONE_0, iInst);

  /*--- Update the convergence history file (serial and parallel computations). ---*/

  for (iZone = 0; iZone < nZone; iZone++) {
    for (iInst = 0; iInst < nInst[iZone]; iInst++)
      output_legacy->SetConvHistory_Body(&ConvHist_file[iZone][iInst], geometry_container, solver_container,
          config_container, integration_container, false, UsedTime, iZone, iInst);
  }

}

void CHBDriver::Update() {

  for (iInst = 0; iInst < nInstHB; iInst++) {
    /*--- Compute the harmonic balance terms across all zones ---*/
    SetHarmonicBalance(iInst);

  }

  /*--- Precondition the harmonic balance source terms ---*/
  if (config_container[ZONE_0]->GetHB_Precondition() == YES) {
    StabilizeHarmonicBalance();

  }

  for (iInst = 0; iInst < nInstHB; iInst++) {

    /*--- Update the harmonic balance terms across all zones ---*/
    iteration_container[ZONE_0][iInst]->Update(output_container[ZONE_0], integration_container, geometry_container,
        solver_container, numerics_container, config_container,
        surface_movement, grid_movement, FFDBox, ZONE_0, iInst);

  }

}

void CHBDriver::ResetConvergence() {

  for(iInst = 0; iInst < nZone; iInst++) {
    switch (config_container[ZONE_0]->GetKind_Solver()) {

    case EULER: case NAVIER_STOKES: case RANS:
      integration_container[ZONE_0][iInst][FLOW_SOL]->SetConvergence(false);
      if (config_container[ZONE_0]->GetKind_Solver() == RANS) integration_container[ZONE_0][iInst][TURB_SOL]->SetConvergence(false);
      if(config_container[ZONE_0]->GetKind_Trans_Model() == LM) integration_container[ZONE_0][iInst][TRANS_SOL]->SetConvergence(false);
      break;

    case FEM_ELASTICITY:
      integration_container[ZONE_0][iInst][FEA_SOL]->SetConvergence(false);
      break;

    case ADJ_EULER: case ADJ_NAVIER_STOKES: case ADJ_RANS: case DISC_ADJ_EULER: case DISC_ADJ_NAVIER_STOKES: case DISC_ADJ_RANS:
      integration_container[ZONE_0][iInst][ADJFLOW_SOL]->SetConvergence(false);
      if( (config_container[ZONE_0]->GetKind_Solver() == ADJ_RANS) || (config_container[ZONE_0]->GetKind_Solver() == DISC_ADJ_RANS) )
        integration_container[ZONE_0][iInst][ADJTURB_SOL]->SetConvergence(false);
      break;
    }
  }

}

void CHBDriver::SetHarmonicBalance(unsigned short iInst) {

  unsigned short iVar, jInst, iMGlevel;
  unsigned short nVar = solver_container[ZONE_0][INST_0][MESH_0][FLOW_SOL]->GetnVar();
  unsigned long iPoint;
  bool implicit = (config_container[ZONE_0]->GetKind_TimeIntScheme_Flow() == EULER_IMPLICIT);
  bool adjoint = (config_container[ZONE_0]->GetContinuous_Adjoint());
  if (adjoint) {
    implicit = (config_container[ZONE_0]->GetKind_TimeIntScheme_AdjFlow() == EULER_IMPLICIT);
  }

  unsigned long InnerIter = config_container[ZONE_0]->GetInnerIter();

  /*--- Retrieve values from the config file ---*/
  su2double *U = new su2double[nVar];
  su2double *U_old = new su2double[nVar];
  su2double *Psi = new su2double[nVar];
  su2double *Psi_old = new su2double[nVar];
  su2double *Source = new su2double[nVar];
  su2double deltaU, deltaPsi;

  /*--- Compute period of oscillation ---*/
  su2double period = config_container[ZONE_0]->GetHarmonicBalance_Period();

  /*--- Non-dimensionalize the input period, if necessary.  */
  period /= config_container[ZONE_0]->GetTime_Ref();

  if (InnerIter == 0)
    ComputeHB_Operator();

  /*--- Compute various source terms for explicit direct, implicit direct, and adjoint problems ---*/
  /*--- Loop over all grid levels ---*/
  for (iMGlevel = 0; iMGlevel <= config_container[ZONE_0]->GetnMGLevels(); iMGlevel++) {

    /*--- Loop over each node in the volume mesh ---*/
    for (iPoint = 0; iPoint < geometry_container[ZONE_0][iInst][iMGlevel]->GetnPoint(); iPoint++) {

      for (iVar = 0; iVar < nVar; iVar++) {
        Source[iVar] = 0.0;
      }

      /*--- Step across the columns ---*/
      for (jInst = 0; jInst < nInstHB; jInst++) {

        /*--- Retrieve solution at this node in current zone ---*/
        for (iVar = 0; iVar < nVar; iVar++) {

          if (!adjoint) {
            U[iVar] = solver_container[ZONE_0][jInst][iMGlevel][FLOW_SOL]->GetNodes()->GetSolution(iPoint, iVar);
            Source[iVar] += U[iVar]*D[iInst][jInst];

            if (implicit) {
              U_old[iVar] = solver_container[ZONE_0][jInst][iMGlevel][FLOW_SOL]->GetNodes()->GetSolution_Old(iPoint, iVar);
              deltaU = U[iVar] - U_old[iVar];
              Source[iVar] += deltaU*D[iInst][jInst];
            }

          }

          else {
            Psi[iVar] = solver_container[ZONE_0][jInst][iMGlevel][ADJFLOW_SOL]->GetNodes()->GetSolution(iPoint, iVar);
            Source[iVar] += Psi[iVar]*D[jInst][iInst];

            if (implicit) {
              Psi_old[iVar] = solver_container[ZONE_0][jInst][iMGlevel][ADJFLOW_SOL]->GetNodes()->GetSolution_Old(iPoint, iVar);
              deltaPsi = Psi[iVar] - Psi_old[iVar];
              Source[iVar] += deltaPsi*D[jInst][iInst];
            }
          }
        }

        /*--- Store sources for current row ---*/
        for (iVar = 0; iVar < nVar; iVar++) {
          if (!adjoint) {
            solver_container[ZONE_0][iInst][iMGlevel][FLOW_SOL]->GetNodes()->SetHarmonicBalance_Source(iPoint, iVar, Source[iVar]);
          }
          else {
            solver_container[ZONE_0][iInst][iMGlevel][ADJFLOW_SOL]->GetNodes()->SetHarmonicBalance_Source(iPoint, iVar, Source[iVar]);
          }
        }

      }
    }
  }

  /*--- Source term for a turbulence model ---*/
  if (config_container[ZONE_0]->GetKind_Solver() == RANS) {

    /*--- Extra variables needed if we have a turbulence model. ---*/
    unsigned short nVar_Turb = solver_container[ZONE_0][INST_0][MESH_0][TURB_SOL]->GetnVar();
    su2double *U_Turb = new su2double[nVar_Turb];
    su2double *Source_Turb = new su2double[nVar_Turb];

    /*--- Loop over only the finest mesh level (turbulence is always solved
     on the original grid only). ---*/
    for (iPoint = 0; iPoint < geometry_container[ZONE_0][INST_0][MESH_0]->GetnPoint(); iPoint++) {
      for (iVar = 0; iVar < nVar_Turb; iVar++) Source_Turb[iVar] = 0.0;
      for (jInst = 0; jInst < nInstHB; jInst++) {

        /*--- Retrieve solution at this node in current zone ---*/
        for (iVar = 0; iVar < nVar_Turb; iVar++) {
          U_Turb[iVar] = solver_container[ZONE_0][jInst][MESH_0][TURB_SOL]->GetNodes()->GetSolution(iPoint, iVar);
          Source_Turb[iVar] += U_Turb[iVar]*D[iInst][jInst];
        }
      }

      /*--- Store sources for current iZone ---*/
      for (iVar = 0; iVar < nVar_Turb; iVar++)
        solver_container[ZONE_0][iInst][MESH_0][TURB_SOL]->GetNodes()->SetHarmonicBalance_Source(iPoint, iVar, Source_Turb[iVar]);
    }

    delete [] U_Turb;
    delete [] Source_Turb;
  }

  delete [] Source;
  delete [] U;
  delete [] U_old;
  delete [] Psi;
  delete [] Psi_old;

}

void CHBDriver::StabilizeHarmonicBalance() {

  unsigned short i, j, k, iVar, iInst, jInst, iMGlevel;
  unsigned short nVar = solver_container[ZONE_0][INST_0][MESH_0][FLOW_SOL]->GetnVar();
  unsigned long iPoint;
  bool adjoint = (config_container[ZONE_0]->GetContinuous_Adjoint());

  /*--- Retrieve values from the config file ---*/
  su2double *Source     = new su2double[nInstHB];
  su2double *Source_old = new su2double[nInstHB];
  su2double Delta;

  su2double **Pinv     = new su2double*[nInstHB];
  su2double **P        = new su2double*[nInstHB];
  for (iInst = 0; iInst < nInstHB; iInst++) {
    Pinv[iInst]       = new su2double[nInstHB];
    P[iInst]          = new su2double[nInstHB];
  }

  /*--- Loop over all grid levels ---*/
  for (iMGlevel = 0; iMGlevel <= config_container[ZONE_0]->GetnMGLevels(); iMGlevel++) {

    /*--- Loop over each node in the volume mesh ---*/
    for (iPoint = 0; iPoint < geometry_container[ZONE_0][INST_0][iMGlevel]->GetnPoint(); iPoint++) {

      /*--- Get time step for current node ---*/
      Delta = solver_container[ZONE_0][INST_0][iMGlevel][FLOW_SOL]->GetNodes()->GetDelta_Time(iPoint);

      /*--- Setup stabilization matrix for this node ---*/
      for (iInst = 0; iInst < nInstHB; iInst++) {
        for (jInst = 0; jInst < nInstHB; jInst++) {
          if (jInst == iInst ) {
            Pinv[iInst][jInst] = 1.0 + Delta*D[iInst][jInst];
          }
          else {
            Pinv[iInst][jInst] = Delta*D[iInst][jInst];
          }
        }
      }

      /*--- Invert stabilization matrix Pinv with Gauss elimination---*/

      /*--  A temporary matrix to hold the inverse, dynamically allocated ---*/
      su2double **temp = new su2double*[nInstHB];
      for (i = 0; i < nInstHB; i++) {
        temp[i] = new su2double[2 * nInstHB];
      }

      /*---  Copy the desired matrix into the temporary matrix ---*/
      for (i = 0; i < nInstHB; i++) {
        for (j = 0; j < nInstHB; j++) {
          temp[i][j] = Pinv[i][j];
          temp[i][nInstHB + j] = 0;
        }
        temp[i][nInstHB + i] = 1;
      }

      su2double max_val;
      unsigned short max_idx;

      /*---  Pivot each column such that the largest number possible divides the other rows  ---*/
      for (k = 0; k < nInstHB - 1; k++) {
        max_idx = k;
        max_val = abs(temp[k][k]);
        /*---  Find the largest value (pivot) in the column  ---*/
        for (j = k; j < nInstHB; j++) {
          if (abs(temp[j][k]) > max_val) {
            max_idx = j;
            max_val = abs(temp[j][k]);
          }
        }

        /*---  Move the row with the highest value up  ---*/
        for (j = 0; j < (nInstHB * 2); j++) {
          su2double d = temp[k][j];
          temp[k][j] = temp[max_idx][j];
          temp[max_idx][j] = d;
        }
        /*---  Subtract the moved row from all other rows ---*/
        for (i = k + 1; i < nInstHB; i++) {
          su2double c = temp[i][k] / temp[k][k];
          for (j = 0; j < (nInstHB * 2); j++) {
            temp[i][j] = temp[i][j] - temp[k][j] * c;
          }
        }
      }

      /*---  Back-substitution  ---*/
      for (k = nInstHB - 1; k > 0; k--) {
        if (temp[k][k] != su2double(0.0)) {
          for (int i = k - 1; i > -1; i--) {
            su2double c = temp[i][k] / temp[k][k];
            for (j = 0; j < (nInstHB * 2); j++) {
              temp[i][j] = temp[i][j] - temp[k][j] * c;
            }
          }
        }
      }

      /*---  Normalize the inverse  ---*/
      for (i = 0; i < nInstHB; i++) {
        su2double c = temp[i][i];
        for (j = 0; j < nInstHB; j++) {
          temp[i][j + nInstHB] = temp[i][j + nInstHB] / c;
        }
      }

      /*---  Copy the inverse back to the main program flow ---*/
      for (i = 0; i < nInstHB; i++) {
        for (j = 0; j < nInstHB; j++) {
          P[i][j] = temp[i][j + nInstHB];
        }
      }

      /*---  Delete dynamic template  ---*/
      for (iInst = 0; iInst < nInstHB; iInst++) {
        delete[] temp[iInst];
      }
      delete[] temp;

      /*--- Loop through variables to precondition ---*/
      for (iVar = 0; iVar < nVar; iVar++) {

        /*--- Get current source terms (not yet preconditioned) and zero source array to prepare preconditioning ---*/
        for (iInst = 0; iInst < nInstHB; iInst++) {
          Source_old[iInst] = solver_container[ZONE_0][iInst][iMGlevel][FLOW_SOL]->GetNodes()->GetHarmonicBalance_Source(iPoint, iVar);
          Source[iInst] = 0;
        }

        /*--- Step through columns ---*/
        for (iInst = 0; iInst < nInstHB; iInst++) {
          for (jInst = 0; jInst < nInstHB; jInst++) {
            Source[iInst] += P[iInst][jInst]*Source_old[jInst];
          }

          /*--- Store updated source terms for current node ---*/
          if (!adjoint) {
            solver_container[ZONE_0][iInst][iMGlevel][FLOW_SOL]->GetNodes()->SetHarmonicBalance_Source(iPoint, iVar, Source[iInst]);
          }
          else {
            solver_container[ZONE_0][iInst][iMGlevel][ADJFLOW_SOL]->GetNodes()->SetHarmonicBalance_Source(iPoint, iVar, Source[iInst]);
          }
        }

      }
    }
  }

  /*--- Deallocate dynamic memory ---*/
  for (iInst = 0; iInst < nInstHB; iInst++){
    delete [] P[iInst];
    delete [] Pinv[iInst];
  }
  delete [] P;
  delete [] Pinv;
  delete [] Source;
  delete [] Source_old;

}

void CHBDriver::ComputeHB_Operator() {

  const   complex<su2double> J(0.0,1.0);
  unsigned short i, j, k, iInst;

  su2double *Omega_HB       = new su2double[nInstHB];
  complex<su2double> **E    = new complex<su2double>*[nInstHB];
  complex<su2double> **Einv = new complex<su2double>*[nInstHB];
  complex<su2double> **DD   = new complex<su2double>*[nInstHB];
  for (iInst = 0; iInst < nInstHB; iInst++) {
    E[iInst]    = new complex<su2double>[nInstHB];
    Einv[iInst] = new complex<su2double>[nInstHB];
    DD[iInst]   = new complex<su2double>[nInstHB];
  }

  /*--- Get simualation period from config file ---*/
  su2double Period = config_container[ZONE_0]->GetHarmonicBalance_Period();

  /*--- Non-dimensionalize the input period, if necessary.      */
  Period /= config_container[ZONE_0]->GetTime_Ref();

  /*--- Build the array containing the selected frequencies to solve ---*/
  for (iInst = 0; iInst < nInstHB; iInst++) {
    Omega_HB[iInst]  = config_container[ZONE_0]->GetOmega_HB()[iInst];
    Omega_HB[iInst] /= config_container[ZONE_0]->GetOmega_Ref(); //TODO: check
  }

  /*--- Build the diagonal matrix of the frequencies DD ---*/
  for (i = 0; i < nInstHB; i++) {
    for (k = 0; k < nInstHB; k++) {
      if (k == i ) {
        DD[i][k] = J*Omega_HB[k];
      }
    }
  }


  /*--- Build the harmonic balance inverse matrix ---*/
  for (i = 0; i < nInstHB; i++) {
    for (k = 0; k < nInstHB; k++) {
      Einv[i][k] = complex<su2double>(cos(Omega_HB[k]*(i*Period/nInstHB))) + J*complex<su2double>(sin(Omega_HB[k]*(i*Period/nInstHB)));
    }
  }

  /*---  Invert inverse harmonic balance Einv with Gauss elimination ---*/

  /*--  A temporary matrix to hold the inverse, dynamically allocated ---*/
  complex<su2double> **temp = new complex<su2double>*[nInstHB];
  for (i = 0; i < nInstHB; i++) {
    temp[i] = new complex<su2double>[2 * nInstHB];
  }

  /*---  Copy the desired matrix into the temporary matrix ---*/
  for (i = 0; i < nInstHB; i++) {
    for (j = 0; j < nInstHB; j++) {
      temp[i][j] = Einv[i][j];
      temp[i][nInstHB + j] = 0;
    }
    temp[i][nInstHB + i] = 1;
  }

  su2double max_val;
  unsigned short max_idx;

  /*---  Pivot each column such that the largest number possible divides the other rows  ---*/
  for (k = 0; k < nInstHB - 1; k++) {
    max_idx = k;
    max_val = abs(temp[k][k]);
    /*---  Find the largest value (pivot) in the column  ---*/
    for (j = k; j < nInstHB; j++) {
      if (abs(temp[j][k]) > max_val) {
        max_idx = j;
        max_val = abs(temp[j][k]);
      }
    }
    /*---  Move the row with the highest value up  ---*/
    for (j = 0; j < (nInstHB * 2); j++) {
      complex<su2double> d = temp[k][j];
      temp[k][j] = temp[max_idx][j];
      temp[max_idx][j] = d;
    }
    /*---  Subtract the moved row from all other rows ---*/
    for (i = k + 1; i < nInstHB; i++) {
      complex<su2double> c = temp[i][k] / temp[k][k];
      for (j = 0; j < (nInstHB * 2); j++) {
        temp[i][j] = temp[i][j] - temp[k][j] * c;
      }
    }
  }
  /*---  Back-substitution  ---*/
  for (k = nInstHB - 1; k > 0; k--) {
    if (temp[k][k] != complex<su2double>(0.0)) {
      for (int i = k - 1; i > -1; i--) {
        complex<su2double> c = temp[i][k] / temp[k][k];
        for (j = 0; j < (nInstHB * 2); j++) {
          temp[i][j] = temp[i][j] - temp[k][j] * c;
        }
      }
    }
  }
  /*---  Normalize the inverse  ---*/
  for (i = 0; i < nInstHB; i++) {
    complex<su2double> c = temp[i][i];
    for (j = 0; j < nInstHB; j++) {
      temp[i][j + nInstHB] = temp[i][j + nInstHB] / c;
    }
  }
  /*---  Copy the inverse back to the main program flow ---*/
  for (i = 0; i < nInstHB; i++) {
    for (j = 0; j < nInstHB; j++) {
      E[i][j] = temp[i][j + nInstHB];
    }
  }
  /*---  Delete dynamic template  ---*/
  for (i = 0; i < nInstHB; i++) {
    delete[] temp[i];
  }
  delete[] temp;


  /*---  Temporary matrix for performing product  ---*/
  complex<su2double> **Temp    = new complex<su2double>*[nInstHB];

  /*---  Temporary complex HB operator  ---*/
  complex<su2double> **Dcpx    = new complex<su2double>*[nInstHB];

  for (iInst = 0; iInst < nInstHB; iInst++){
    Temp[iInst]    = new complex<su2double>[nInstHB];
    Dcpx[iInst]   = new complex<su2double>[nInstHB];
  }


  /*---  Calculation of the HB operator matrix ---*/
  for (int row = 0; row < nInstHB; row++) {
    for (int col = 0; col < nInstHB; col++) {
      for (int inner = 0; inner < nInstHB; inner++) {
        Temp[row][col] += Einv[row][inner] * DD[inner][col];
      }
    }
  }

  unsigned short row, col, inner;

  for (row = 0; row < nInstHB; row++) {
    for (col = 0; col < nInstHB; col++) {
      for (inner = 0; inner < nInstHB; inner++) {
        Dcpx[row][col] += Temp[row][inner] * E[inner][col];
      }
    }
  }

  /*---  Take just the real part of the HB operator matrix ---*/
  for (i = 0; i < nInstHB; i++) {
    for (k = 0; k < nInstHB; k++) {
      D[i][k] = real(Dcpx[i][k]);
    }
  }

  /*--- Deallocate dynamic memory ---*/
  for (iInst = 0; iInst < nInstHB; iInst++){
    delete [] E[iInst];
    delete [] Einv[iInst];
    delete [] DD[iInst];
    delete [] Temp[iInst];
    delete [] Dcpx[iInst];
  }
  delete [] E;
  delete [] Einv;
  delete [] DD;
  delete [] Temp;
  delete [] Dcpx;
  delete [] Omega_HB;

}<|MERGE_RESOLUTION|>--- conflicted
+++ resolved
@@ -1193,11 +1193,7 @@
                              CConfig *config, bool update_geo) {
 
   bool euler, ns, turbulent,
-<<<<<<< HEAD
   NEMO_euler, NEMO_ns, NEMO_turbulent,
-=======
-  NEMO_euler, NEMO_ns,
->>>>>>> 29c3eab9
   adj_euler, adj_ns, adj_turb,
   heat, fem, fem_euler, fem_ns, fem_dg_flow,
   template_solver, disc_adj, disc_adj_fem, disc_adj_turb, disc_adj_heat;
@@ -1453,12 +1449,9 @@
       NEMO_euler = compressible = true; break;
 
     case NEMO_NAVIER_STOKES:
-<<<<<<< HEAD
+
     case DISC_ADJ_NEMO_NAVIER_STOKES:
-      NEMO_ns = compressible = true; break;  
-=======
       NEMO_ns = compressible = true; break;
->>>>>>> 29c3eab9
 
     case RANS:
     case DISC_ADJ_RANS:
@@ -1563,13 +1556,8 @@
   if (fem_ns)          nVar_Flow = solver[MESH_0][FLOW_SOL]->GetnVar();
   //if (fem_turbulent)    nVar_Turb = solver_container[MESH_0][FEM_TURB_SOL]->GetnVar();
 
-<<<<<<< HEAD
-  if (fem)             nVar_FEM = solver[MESH_0][FEA_SOL]->GetnVar();
-  if (heat)            nVar_Heat = solver[MESH_0][HEAT_SOL]->GetnVar();
-=======
   if (fem)          nVar_FEM = solver[MESH_0][FEA_SOL]->GetnVar();
   if (heat)         nVar_Heat = solver[MESH_0][HEAT_SOL]->GetnVar();
->>>>>>> 29c3eab9
 
   if (config->AddRadiation())    nVar_Rad = solver[MESH_0][RAD_SOL]->GetnVar();
 
@@ -3157,7 +3145,6 @@
     solver_container[donorZone][INST_0][MESH_0][FLOW_SOL], solver_container[targetZone][INST_0][MESH_0][FLOW_SOL],
     geometry_container[donorZone][INST_0][MESH_0], geometry_container[targetZone][INST_0][MESH_0],
     config_container[donorZone], config_container[targetZone]);
-<<<<<<< HEAD
 
   if (config_container[targetZone]->GetKind_Solver() == RANS) {
     interface_container[donorZone][targetZone]->BroadcastData(*interpolator_container[donorZone][targetZone].get(),
@@ -3167,10 +3154,6 @@
   }
 
   if (config_container[targetZone]->GetKind_Solver() == NEMO_RANS) {
-=======
-
-  if (config_container[targetZone]->GetKind_Solver() == RANS) {
->>>>>>> 29c3eab9
     interface_container[donorZone][targetZone]->BroadcastData(*interpolator_container[donorZone][targetZone].get(),
       solver_container[donorZone][INST_0][MESH_0][TURB_SOL], solver_container[targetZone][INST_0][MESH_0][TURB_SOL],
       geometry_container[donorZone][INST_0][MESH_0], geometry_container[targetZone][INST_0][MESH_0],
@@ -3485,11 +3468,7 @@
   switch (config_container[ZONE_0]->GetKind_Solver()) {
   case EULER: case NAVIER_STOKES: case RANS:
   case INC_EULER: case INC_NAVIER_STOKES: case INC_RANS:
-<<<<<<< HEAD
   case NEMO_EULER: case NEMO_NAVIER_STOKES: case NEMO_RANS:
-=======
-  case NEMO_EULER: case NEMO_NAVIER_STOKES:
->>>>>>> 29c3eab9
     StopCalc = integration_container[ZONE_0][INST_0][FLOW_SOL]->GetConvergence(); break;
   case DISC_ADJ_EULER: case DISC_ADJ_NAVIER_STOKES: case DISC_ADJ_RANS:
   case DISC_ADJ_INC_EULER: case DISC_ADJ_INC_NAVIER_STOKES: case DISC_ADJ_INC_RANS:
