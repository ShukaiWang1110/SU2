/*!
 * \file CDiscAdjMultizoneDriver.cpp
 * \brief The main subroutines for driving adjoint multi-zone problems
<<<<<<< HEAD
 * \author O. Burghardt, T. Albring, R. Sanchez
=======
 * \author O. Burghardt, P. Gomes, T. Albring, R. Sanchez
>>>>>>> 14d77240
 * \version 7.1.1 "Blackbird"
 *
 * SU2 Project Website: https://su2code.github.io
 *
 * The SU2 Project is maintained by the SU2 Foundation
 * (http://su2foundation.org)
 *
 * Copyright 2012-2021, SU2 Contributors (cf. AUTHORS.md)
 *
 * SU2 is free software; you can redistribute it and/or
 * modify it under the terms of the GNU Lesser General Public
 * License as published by the Free Software Foundation; either
 * version 2.1 of the License, or (at your option) any later version.
 *
 * SU2 is distributed in the hope that it will be useful,
 * but WITHOUT ANY WARRANTY; without even the implied warranty of
 * MERCHANTABILITY or FITNESS FOR A PARTICULAR PURPOSE. See the GNU
 * Lesser General Public License for more details.
 *
 * You should have received a copy of the GNU Lesser General Public
 * License along with SU2. If not, see <http://www.gnu.org/licenses/>.
 */

#include "../../include/drivers/CDiscAdjMultizoneDriver.hpp"
#include "../../include/solvers/CFEASolver.hpp"
#include "../../include/output/COutputFactory.hpp"
#include "../../include/output/COutputLegacy.hpp"
#include "../../include/output/COutput.hpp"
#include "../../include/iteration/CIterationFactory.hpp"

CDiscAdjMultizoneDriver::CDiscAdjMultizoneDriver(char* confFile,
                                                 unsigned short val_nZone,
                                                 SU2_Comm MPICommunicator)

                        : CMultizoneDriver(confFile, val_nZone, MPICommunicator) {

  direct_nInst.resize(nZone,1);
  nInnerIter.resize(nZone);

  for (iZone = 0; iZone < nZone; iZone++)
    nInnerIter[iZone] = config_container[iZone]->GetnInner_Iter();

  Has_Deformation.resize(nZone) = false;


  FixPtCorrector.resize(nZone);
  LinSolver.resize(nZone);
  AdjRHS.resize(nZone);
  AdjSol.resize(nZone);

  direct_iteration = new CIteration**[nZone];
  direct_output = new COutput*[nZone];

  for (iZone = 0; iZone < nZone; iZone++) {

    /*--- Instantiate a direct iteration for each zone. ---*/

    direct_iteration[iZone] = new CIteration*[direct_nInst[iZone]];

    for(iInst = 0; iInst < direct_nInst[iZone]; iInst++) {

      switch (config_container[iZone]->GetKind_Solver()) {

        case DISC_ADJ_EULER: case DISC_ADJ_NAVIER_STOKES: case DISC_ADJ_RANS:
        case DISC_ADJ_NEMO_EULER: case DISC_ADJ_NEMO_NAVIER_STOKES: case DISC_ADJ_NEMO_RANS:
          direct_iteration[iZone][iInst] = CIterationFactory::CreateIteration(EULER, config_container[iZone]);
          break;
        case DISC_ADJ_INC_EULER: case DISC_ADJ_INC_NAVIER_STOKES: case DISC_ADJ_INC_RANS:
          direct_iteration[iZone][iInst] = CIterationFactory::CreateIteration(INC_EULER, config_container[iZone]);
          break;
        case DISC_ADJ_HEAT:
          direct_iteration[iZone][iInst] = CIterationFactory::CreateIteration(HEAT_EQUATION, config_container[iZone]);
          break;
        case DISC_ADJ_FEM:
          direct_iteration[iZone][iInst] = CIterationFactory::CreateIteration(FEM_ELASTICITY, config_container[iZone]);
          break;
        default:
          SU2_MPI::Error("There is no discrete adjoint functionality for one of the specified solvers yet.",
                         CURRENT_FUNCTION);
      }
    }

    /*--- Instantiate a direct output to get the results of each direct zone. ---*/

    switch (config_container[iZone]->GetKind_Solver()) {

      case DISC_ADJ_EULER: case DISC_ADJ_NAVIER_STOKES: case DISC_ADJ_RANS:
      case DISC_ADJ_NEMO_EULER: case DISC_ADJ_NEMO_NAVIER_STOKES: case DISC_ADJ_NEMO_RANS:
        direct_output[iZone] = COutputFactory::CreateOutput(EULER, config_container[iZone], nDim);
        break;
      case DISC_ADJ_INC_EULER: case DISC_ADJ_INC_NAVIER_STOKES: case DISC_ADJ_INC_RANS:
        direct_output[iZone] = COutputFactory::CreateOutput(INC_EULER, config_container[iZone], nDim);
        break;
      case DISC_ADJ_HEAT:
        direct_output[iZone] = COutputFactory::CreateOutput(HEAT_EQUATION, config_container[iZone], nDim);
        break;
      case DISC_ADJ_FEM:
        direct_output[iZone] = COutputFactory::CreateOutput(FEM_ELASTICITY, config_container[iZone], nDim);
        break;
      default:
        direct_output[iZone] = nullptr;
        break;
    }

    direct_output[iZone]->PreprocessHistoryOutput(config_container[iZone], false);

  }

}

CDiscAdjMultizoneDriver::~CDiscAdjMultizoneDriver(){

  for (iZone = 0; iZone < nZone; iZone++){
    for (iInst = 0; iInst < direct_nInst[iZone]; iInst++){
      delete direct_iteration[iZone][iInst];
    }
    delete [] direct_iteration[iZone];
    delete direct_output[iZone];
  }

  delete[] direct_iteration;
  delete[] direct_output;

}

void CDiscAdjMultizoneDriver::StartSolver() {

  /*--- Main external loop of the solver. Runs for the number of time steps required. ---*/

  if (rank == MASTER_NODE) {
    cout <<"\n------------------------------ Begin Solver -----------------------------" << endl;

    cout << "\nSimulation Run using the Discrete Adjoint Multizone Driver" << endl;

    if (driver_config->GetTime_Domain())
      SU2_MPI::Error("The discrete adjoint multizone driver is not ready for unsteady computations yet.",
                     CURRENT_FUNCTION);
  }

  for (iZone = 0; iZone < nZone; iZone++){

    /*--- Set the value of the external iteration to TimeIter. -------------------------------------*/
    /*--- TODO: This should be generalised for an homogeneous criteria throughout the code. --------*/
    config_container[iZone]->SetTimeIter(0);

  }

  /*--- Size and initialize the matrix of cross-terms. ---*/

  InitializeCrossTerms();

  /*--- We directly start the (steady-state) discrete adjoint computation. ---*/

  Run();

  /*--- Output the solution in files. ---*/

  Output(TimeIter);

}

bool CDiscAdjMultizoneDriver::Iterate(unsigned short iZone, unsigned long iInnerIter, bool KrylovMode) {

  config_container[iZone]->SetInnerIter(iInnerIter);

  /*--- Evaluate the tape section belonging to solvers in iZone.
   *    Only evaluate TRANSFER terms on the last iteration or after convergence. ---*/

  eval_transfer = (eval_transfer || (iInnerIter == nInnerIter[iZone]-1)) && !KrylovMode;

  ComputeAdjoints(iZone, eval_transfer);

  /*--- Extracting adjoints for solvers in iZone w.r.t. to outputs in iZone (diagonal part). ---*/

  iteration_container[iZone][INST_0]->Iterate(output_container[iZone], integration_container, geometry_container,
                                              solver_container, numerics_container, config_container,
                                              surface_movement, grid_movement, FFDBox, iZone, INST_0);

  /*--- Use QN driver to improve the solution. ---*/

  if (FixPtCorrector[iZone].size()) {
    GetAllSolutions(iZone, true, FixPtCorrector[iZone].FPresult());
    FixPtCorrector[iZone].compute();
    if(iInnerIter) SetAllSolutions(iZone, true, FixPtCorrector[iZone]);
  }

  /*--- This is done explicitly here for multizone cases, only in inner iterations and not when
   *    extracting cross terms so that the adjoint residuals in each zone still make sense. ---*/

  if (!KrylovMode) Set_SolutionOld_To_Solution(iZone);

  /*--- Print out the convergence data to screen and history file. ---*/

  return iteration_container[iZone][INST_0]->Monitor(output_container[iZone], integration_container, geometry_container,
                                                     solver_container, numerics_container, config_container,
                                                     surface_movement, grid_movement, FFDBox, iZone, INST_0);
}

void CDiscAdjMultizoneDriver::Run() {

  unsigned long wrt_sol_freq = 9999;
  unsigned long nOuterIter = driver_config->GetnOuter_Iter();

  for (iZone = 0; iZone < nZone; iZone++) {

    wrt_sol_freq = min(wrt_sol_freq, config_container[iZone]->GetVolume_Wrt_Freq());

    iteration_container[iZone][INST_0]->Preprocess(output_container[iZone], integration_container, geometry_container,
                                                   solver_container, numerics_container, config_container, surface_movement,
                                                   grid_movement, FFDBox, iZone, INST_0);

    /*--- Set BGS_Solution_k to Solution, this is needed to restart
     *    correctly as the OF gradient will overwrite the solution. ---*/

    Set_BGSSolution_k_To_Solution(iZone);

    /*--- Prepare Krylov or quasi-Newton methods. ---*/

    const auto nPoint = geometry_container[iZone][INST_0][MESH_0]->GetnPoint();
    const auto nPointDomain = geometry_container[iZone][INST_0][MESH_0]->GetnPointDomain();
    const auto nVar = GetTotalNumberOfVariables(iZone, true);

    if (config_container[iZone]->GetNewtonKrylov() &&
        config_container[iZone]->GetnQuasiNewtonSamples() >= KrylovMinIters) {
      AdjRHS[iZone].Initialize(nPoint, nPointDomain, nVar, nullptr);
      AdjSol[iZone].Initialize(nPoint, nPointDomain, nVar, nullptr);
      LinSolver[iZone].SetToleranceType(LinearToleranceType::RELATIVE);
    }
    else if (config_container[iZone]->GetnQuasiNewtonSamples() > 1) {
      FixPtCorrector[iZone].resize(config_container[iZone]->GetnQuasiNewtonSamples(), nPoint, nVar, nPointDomain);
    }
  }

  /*--- Evaluate the objective function gradient w.r.t. the solutions of all zones. ---*/

  SetRecording(NONE, Kind_Tape::OBJECTIVE_FUNCTION_TAPE, ZONE_0);
  SetRecording(SOLUTION_VARIABLES, Kind_Tape::OBJECTIVE_FUNCTION_TAPE, ZONE_0);
  RecordingState = NONE;

  AD::ClearAdjoints();
  SetAdj_ObjFunction();
  AD::ComputeAdjoint(OBJECTIVE_FUNCTION, START);

  /*--- Initialize External with the objective function gradient. ---*/

  su2double rhs_norm = 0.0;

  for (iZone = 0; iZone < nZone; iZone++) {

    iteration_container[iZone][INST_0]->Iterate(output_container[iZone], integration_container, geometry_container,
                                                solver_container, numerics_container, config_container,
                                                surface_movement, grid_movement, FFDBox, iZone, INST_0);
    Add_Solution_To_External(iZone);

    for (unsigned short iSol=0; iSol < MAX_SOLS; iSol++) {
      auto solver = solver_container[iZone][INST_0][MESH_0][iSol];
      if (solver && solver->GetAdjoint())
        for (unsigned short iVar=0; iVar < solver->GetnVar(); ++iVar)
          rhs_norm += solver->GetRes_RMS(iVar);
    }
  }

  /*--- If the gradient of the objective function is 0 so are the adjoint variables. ---*/

  if (rhs_norm < EPS) {
    if (rank == MASTER_NODE) {
      cout << "\nThe gradient of the objective function is numerically 0.";
      cout << "\nThis implies that the adjoint variables are also 0.\n\n";
    }
    EvaluateSensitivities(0, true);
    return;
  }

  /*--- Loop over the number of outer iterations. ---*/

  for (unsigned long iOuterIter = 0, StopCalc = false; !StopCalc; iOuterIter++) {

    driver_config->SetOuterIter(iOuterIter);

    for (iZone = 0; iZone < nZone; iZone++)
      config_container[iZone]->SetOuterIter(iOuterIter);

    /*--- For the adjoint iteration we need the derivatives of the iteration function with
     *    respect to the state (and possibly the mesh coordinate) variables.
     *    Since these derivatives do not change in the steady state case we only have to record
     *    if the current recording is different from them.
     *
     *    To set the tape appropriately, the following recording methods are provided:
     *    (1) NONE: All information from a previous recording is removed.
     *    (2) SOLUTION_VARIABLES: State variables of all solvers in a zone as input.
     *    (3) MESH_COORDS / MESH_DEFORM: Mesh coordinates as input.
     *    (4) SOLUTION_AND_MESH: Mesh coordinates and state variables as input.
     *
     *    By default, all (state and mesh coordinate variables) will be declared as output,
     *    since it does not change the computational effort. ---*/


    /*--- If we want to set up zone-specific tapes (retape), we do not need to record
     *    here. Otherwise, the whole tape of a coupled run will be created. ---*/

    if (RecordingState != SOLUTION_VARIABLES) {
      SetRecording(NONE, Kind_Tape::FULL_TAPE, ZONE_0);
      SetRecording(SOLUTION_VARIABLES, Kind_Tape::FULL_TAPE, ZONE_0);
    }

    /*-- Start loop over zones. ---*/

    for (iZone = 0; iZone < nZone; iZone++) {

      config_container[iZone]->Set_StartTime(SU2_MPI::Wtime());

      /*--- Start inner iterations from where we stopped in previous outer iteration. ---*/

      Set_Solution_To_BGSSolution_k(iZone);

      /*--- Inner loop to allow for multiple adjoint updates with respect to solvers in iZone. ---*/

      const bool restart = config_container[iZone]->GetRestart();
      const bool no_restart = (iOuterIter > 0) || !restart;
      eval_transfer = false;

      /*--- Reset QN driver for new inner iterations. ---*/

      if (FixPtCorrector[iZone].size()) {
        FixPtCorrector[iZone].reset();
        if(restart && (iOuterIter==1)) GetAllSolutions(iZone, true, FixPtCorrector[iZone]);
      }

      if (!config_container[iZone]->GetNewtonKrylov() || !no_restart || nInnerIter[iZone] < KrylovMinIters) {

        /*--- Regular fixed-point, possibly with quasi-Newton method. ---*/

        for (unsigned long iInnerIter = 0; iInnerIter < nInnerIter[iZone]; iInnerIter++) {

          /*--- Add off-diagonal contribution (including the OF gradient) to Solution. ---*/

          if (no_restart || (iInnerIter > 0)) {
            Add_External_To_Solution(iZone);
          }
          else {
            /*--- If we restarted, Solution already has all contributions,
             *    we run only one inner iter to compute the cross terms. ---*/
            eval_transfer = true;
          }

          const bool converged = Iterate(iZone, iInnerIter);

          if (eval_transfer) break;

          eval_transfer = converged;
        }
      }
      else {
        /*--- Use FGMRES to solve the adjoint system, the RHS is -External,
         * the solution are the iZone adjoint variables + External,
         * Recall that External also contains the OF gradient. ---*/

        GetAdjointRHS(iZone, AdjRHS[iZone]);

        Add_External_To_Solution(iZone);

        GetAllSolutions(iZone, true, AdjSol[iZone]);

        const bool monitor = config_container[iZone]->GetWrt_ZoneConv();
        const auto product = AdjointProduct(this, iZone);

        /*--- Manipulate the screen output frequency to avoid printing garbage. ---*/
        const auto wrtFreq = config_container[iZone]->GetScreen_Wrt_Freq(2);
        config_container[iZone]->SetScreen_Wrt_Freq(2, nInnerIter[iZone]);
        LinSolver[iZone].SetMonitoringFrequency(wrtFreq);

        Scalar eps = 1.0;
        for (auto totalIter = nInnerIter[iZone]; totalIter >= KrylovMinIters && eps > KrylovTol;) {
          Scalar eps_l = 0.0;
          Scalar tol_l = KrylovTol / eps;
          auto iter = min(totalIter-2ul, config_container[iZone]->GetnQuasiNewtonSamples()-2ul);
          iter = LinSolver[iZone].FGMRES_LinSolver(AdjRHS[iZone], AdjSol[iZone], product, Identity(),
                                                   tol_l, iter, eps_l, monitor, config_container[iZone]);
          totalIter -= iter+1;
          eps *= eps_l;
        }

        /*--- Store the solution and restore user settings. ---*/
        SetAllSolutions(iZone, true, AdjSol[iZone]);
        config_container[iZone]->SetScreen_Wrt_Freq(2, wrtFreq);

        /*--- Set the old solution such that iterating gives meaningful residuals. ---*/
        AdjSol[iZone] += AdjRHS[iZone];
        SetAllSolutionsOld(iZone, true, AdjSol[iZone]);

        /*--- Iterate to evaluate cross terms and residuals, this cannot happen within GMRES
         * because the vectors it multiplies by the Jacobian are not the actual solution. ---*/
        eval_transfer = true;
        Iterate(iZone, product.iInnerIter);

        /*--- Set the solution as obtained from GMRES, otherwise it would be GMRES+Iterate once.
         * This is set without the "External" (by adding RHS above) so that it can be added
         * again in the next outer iteration with new contributions from other zones. ---*/
        SetAllSolutions(iZone, true, AdjSol[iZone]);
      }

      /*--- Off-diagonal (coupling term) BGS update. ---*/

      for (unsigned short jZone = 0; jZone < nZone; jZone++) {

        if (jZone != iZone && interface_container[jZone][iZone] != nullptr) {

          /*--- Extracting adjoints for solvers in jZone w.r.t. to the output of all solvers in iZone,
           *    that is, for the cases iZone != jZone we are evaluating cross derivatives between zones. ---*/

          config_container[jZone]->SetInnerIter(0);
          iteration_container[jZone][INST_0]->Iterate(output_container[jZone], integration_container, geometry_container,
                                                      solver_container, numerics_container, config_container,
                                                      surface_movement, grid_movement, FFDBox, jZone, INST_0);

          /*--- Extract the cross-term performing a relaxed update of it and of the sum (External) for jZone. ---*/

          Update_Cross_Term(iZone, jZone);
        }
      }

      /*--- Compute residual from Solution and Solution_BGS_k and update the latter. ---*/

      SetResidual_BGS(iZone);

    }

    /*--- Set the multizone output. ---*/

    driver_output->SetMultizoneHistory_Output(output_container, config_container, driver_config, 0, iOuterIter);

    /*--- Check for convergence. ---*/

    StopCalc = driver_output->GetConvergence() || (iOuterIter == nOuterIter-1) ||
               ((nZone==1) && output_container[ZONE_0]->GetConvergence());

    /*--- Clear the stored adjoint information to be ready for a new evaluation. ---*/

    AD::ClearAdjoints();

    /*--- Compute the geometrical sensitivities and write them to file. ---*/

    bool checkSensitivity = StopCalc || ((iOuterIter % wrt_sol_freq == 0) && (iOuterIter != 0));

    if (checkSensitivity)
      EvaluateSensitivities(iOuterIter, StopCalc);
  }
}

void CDiscAdjMultizoneDriver::EvaluateSensitivities(unsigned long iOuterIter, bool StopCalc) {

  /*--- SetRecording stores the computational graph on one iteration of the direct problem. Calling it with NONE
   *    as argument ensures that all information from a previous recording is removed. ---*/

  SetRecording(NONE, Kind_Tape::FULL_TAPE, ZONE_0);

  /*--- Store the computational graph of one direct iteration with the mesh coordinates as input. ---*/

  SetRecording(MESH_COORDS, Kind_Tape::FULL_TAPE, ZONE_0);

  /*--- Initialize the adjoint of the output variables of the iteration with the adjoint solution
   *    of the current iteration. The values are passed to the AD tool. ---*/

  for (iZone = 0; iZone < nZone; iZone++) {

    Set_Solution_To_BGSSolution_k(iZone);

    Add_External_To_Solution(iZone);

    iteration_container[iZone][INST_0]->InitializeAdjoint(solver_container, geometry_container,
                                                          config_container, iZone, INST_0);
  }

  /*--- Initialize the adjoint of the objective function with 1.0. ---*/

  SetAdj_ObjFunction();

  /*--- Interpret the stored information by calling the corresponding routine of the AD tool. ---*/

  AD::ComputeAdjoint();

  /*--- Extract the computed sensitivity values. ---*/

  for (iZone = 0; iZone < nZone; iZone++) {

    auto config = config_container[iZone];
    auto solvers = solver_container[iZone][INST_0][MESH_0];
    auto geometry = geometry_container[iZone][INST_0][MESH_0];

    switch (config_container[iZone]->GetKind_Solver()) {

      case DISC_ADJ_EULER:      case DISC_ADJ_NAVIER_STOKES:      case DISC_ADJ_RANS:
      case DISC_ADJ_INC_EULER:  case DISC_ADJ_INC_NAVIER_STOKES:  case DISC_ADJ_INC_RANS:
      case DISC_ADJ_NEMO_EULER: case DISC_ADJ_NEMO_NAVIER_STOKES: case DISC_ADJ_NEMO_RANS:

        if(Has_Deformation(iZone)) {
          solvers[ADJMESH_SOL]->SetSensitivity(geometry, config, solvers[ADJFLOW_SOL]);
        } else {
          solvers[ADJFLOW_SOL]->SetSensitivity(geometry, config);
        }
        break;

      case DISC_ADJ_HEAT:

        if(Has_Deformation(iZone)) {
          solvers[ADJMESH_SOL]->SetSensitivity(geometry, config, solvers[ADJHEAT_SOL]);
        } else {
          solvers[ADJHEAT_SOL]->SetSensitivity(geometry, config);
        }
        break;

      case DISC_ADJ_FEM:

        solvers[ADJFEA_SOL]->SetSensitivity(geometry, config);
        break;

      default:
        if (rank == MASTER_NODE)
          cout << "WARNING: Sensitivities not set for one of the specified discrete adjoint solvers!" << endl;
        break;
    }
  }

  /*--- Clear the stored adjoint information to be ready for a new evaluation. ---*/

  AD::ClearAdjoints();

  for (iZone = 0; iZone < nZone; iZone++) {

    output_container[iZone]->SetResult_Files(geometry_container[iZone][INST_0][MESH_0],
                                             config_container[iZone],
                                             solver_container[iZone][INST_0][MESH_0], iOuterIter, StopCalc);
  }
}

void CDiscAdjMultizoneDriver::SetRecording(unsigned short kind_recording, Kind_Tape tape_type, unsigned short record_zone) {

  AD::Reset();

  /*--- Prepare for recording by resetting the flow solution to the initial converged solution---*/

  for(iZone = 0; iZone < nZone; iZone++) {
    for (unsigned short iSol=0; iSol < MAX_SOLS; iSol++) {
      auto solver = solver_container[iZone][INST_0][MESH_0][iSol];
      if (solver && solver->GetAdjoint()) {
        for (unsigned short iMesh = 0; iMesh <= config_container[iZone]->GetnMGLevels(); iMesh++) {
          solver->SetRecording(geometry_container[iZone][INST_0][iMesh], config_container[iZone]);
        }
      }
    }
  }

  if (rank == MASTER_NODE) {
    cout << "\n-------------------------------------------------------------------------\n";
    switch(kind_recording) {
    case NONE:        cout << "Clearing the computational graph." << endl; break;
    case MESH_COORDS: cout << "Storing computational graph wrt MESH COORDINATES." << endl; break;
    case SOLUTION_VARIABLES:   cout << "Storing computational graph wrt CONSERVATIVE VARIABLES." << endl; break;
    }
  }

  /*--- Enable recording and register input of the flow iteration (conservative variables or node coordinates) --- */

  if(kind_recording != NONE) {

    AD::StartRecording();

    AD::Push_TapePosition(); /// START

    for (iZone = 0; iZone < nZone; iZone++) {

      /*--- In multi-physics, MESH_COORDS is an umbrella term for "geometric sensitivities",
       *    if a zone has mesh deformation its recording type needs to change to MESH_DEFORM
       *    as those sensitivities are managed by the adjoint mesh solver instead. ---*/

      unsigned short type_recording = kind_recording;

      if (Has_Deformation(iZone) && (kind_recording == MESH_COORDS)) {
        type_recording = MESH_DEFORM;
      }

      iteration_container[iZone][INST_0]->RegisterInput(solver_container, geometry_container,
                                                        config_container, iZone, INST_0, type_recording);
    }
  }

  AD::Push_TapePosition(); /// REGISTERED

  for (iZone = 0; iZone < nZone; iZone++) {
    iteration_container[iZone][INST_0]->SetDependencies(solver_container, geometry_container, numerics_container,
                                                        config_container, iZone, INST_0, kind_recording);
  }

  AD::Push_TapePosition(); /// DEPENDENCIES

  /*--- Extract the objective function and store it.
   *    It is necessary to include data transfer and mesh updates in this section as some functions
   *    computed in one zone depend explicitly on the variables of others through that path. --- */

  if ((tape_type == Kind_Tape::OBJECTIVE_FUNCTION_TAPE) || (kind_recording == MESH_COORDS)) {
    HandleDataTransfer();
    for (iZone = 0; iZone < nZone; iZone++) {
      if (Has_Deformation(iZone)) {
        iteration_container[iZone][INST_0]->SetDependencies(solver_container, geometry_container, numerics_container,
                                                            config_container, iZone, INST_0, kind_recording);
      }
    }
    SetObjFunction(kind_recording);
  }

  AD::Push_TapePosition(); /// OBJECTIVE_FUNCTION

  if (tape_type != Kind_Tape::OBJECTIVE_FUNCTION_TAPE) {

    /*--- We do the communication here to not differentiate wrt updated boundary data.
     *    For recording w.r.t. mesh coordinates the transfer was included before the
     *    objective function, so we do not repeat it here. ---*/

    if (kind_recording != MESH_COORDS) {
      HandleDataTransfer();
    }

    AD::Push_TapePosition(); /// TRANSFER

    for(iZone = 0; iZone < nZone; iZone++) {

      AD::Push_TapePosition(); /// enter_zone

      DirectIteration(iZone, kind_recording);

      iteration_container[iZone][INST_0]->RegisterOutput(solver_container, geometry_container,
                                                         config_container, output_container[iZone], iZone, INST_0);
      AD::Push_TapePosition(); /// leave_zone
    }
  }

  if (kind_recording != NONE && driver_config->GetWrt_AD_Statistics()) {
    if (rank == MASTER_NODE) AD::PrintStatistics();
#ifdef CODI_REVERSE_TYPE
    if (size > SINGLE_NODE) {
      su2double myMem = AD::globalTape.getTapeValues().getUsedMemorySize(), totMem = 0.0;
      SU2_MPI::Allreduce(&myMem, &totMem, 1, MPI_DOUBLE, MPI_SUM, SU2_MPI::GetComm());
      if (rank == MASTER_NODE) {
        cout << "MPI\n";
        cout << "-------------------------------------\n";
        cout << "  Total memory used      :  " << totMem << " MB\n";
        cout << "-------------------------------------\n" << endl;
      }
    }
#endif
  }

  AD::StopRecording();

  RecordingState = kind_recording;
}

void CDiscAdjMultizoneDriver::DirectIteration(unsigned short iZone, unsigned short kind_recording) {

  /*--- Do one iteration of the direct solver ---*/
  direct_iteration[iZone][INST_0]->Preprocess(output_container[iZone], integration_container, geometry_container,
                                              solver_container, numerics_container, config_container,
                                              surface_movement, grid_movement, FFDBox, iZone, INST_0);

  /*--- Iterate the zone as a block a single time ---*/
  direct_iteration[iZone][INST_0]->Iterate(output_container[iZone], integration_container, geometry_container,
                                           solver_container, numerics_container, config_container,
                                           surface_movement, grid_movement, FFDBox, iZone, INST_0);

  /*--- Print residuals in the first iteration ---*/

  if (rank == MASTER_NODE && kind_recording == SOLUTION_VARIABLES) {

    auto solvers = solver_container[iZone][INST_0][MESH_0];

    switch (config_container[iZone]->GetKind_Solver()) {

      case DISC_ADJ_EULER:      case DISC_ADJ_NAVIER_STOKES:
      case DISC_ADJ_INC_EULER:  case DISC_ADJ_INC_NAVIER_STOKES:
      case DISC_ADJ_NEMO_EULER: case DISC_ADJ_NEMO_NAVIER_STOKES:
        cout << " Zone " << iZone << " (flow)       - log10[U(0)]    : "
             << log10(solvers[FLOW_SOL]->GetRes_RMS(0)) << endl;
        if (config_container[iZone]->AddRadiation()) {

          cout << " Zone " << iZone << " (radiation)  - log10[Rad(0)]  : "
               << log10(solvers[RAD_SOL]->GetRes_RMS(0)) << endl;
        }
        break;

      case DISC_ADJ_RANS: case DISC_ADJ_INC_RANS:
        cout << " Zone " << iZone << " (flow)       - log10[U(0)]    : "
             << log10(solvers[FLOW_SOL]->GetRes_RMS(0)) << endl;

        if (!config_container[iZone]->GetFrozen_Visc_Disc()) {

          cout << " Zone " << iZone << " (turbulence) - log10[Turb(0)] : "
               << log10(solvers[TURB_SOL]->GetRes_RMS(0)) << endl;
        }
        if (config_container[iZone]->AddRadiation()) {

          cout << " Zone " << iZone << " (radiation)  - log10[Rad(0)]  : "
               << log10(solvers[RAD_SOL]->GetRes_RMS(0)) << endl;
        }
        break;

      case DISC_ADJ_HEAT:
        cout << " Zone " << iZone << " (heat)       - log10[Heat(0)] : "
             << log10(solvers[HEAT_SOL]->GetRes_RMS(0)) << endl;
        break;

      case DISC_ADJ_FEM:
        cout << " Zone " << iZone << " (structure)  - ";
        if(config_container[iZone]->GetGeometricConditions() == LARGE_DEFORMATIONS)
          cout << "log10[RTOL-A]  : " << log10(solvers[FEA_SOL]->GetRes_FEM(1)) << endl;
        else
          cout << "log10[RMS Ux]  : " << log10(solvers[FEA_SOL]->GetRes_RMS(0)) << endl;
        break;

      default:
        break;
    }
  }
}

void CDiscAdjMultizoneDriver::SetObjFunction(unsigned short kind_recording) {

  ObjFunc = 0.0;

  /*--- Call objective function calculations. ---*/

  for (iZone = 0; iZone < nZone; iZone++) {

    auto config = config_container[iZone];
    auto solvers = solver_container[iZone][INST_0][MESH_0];
    auto geometry = geometry_container[iZone][INST_0][MESH_0];

    switch (config->GetKind_Solver()) {

      case DISC_ADJ_EULER:      case DISC_ADJ_NAVIER_STOKES:      case DISC_ADJ_RANS:
      case DISC_ADJ_INC_EULER:  case DISC_ADJ_INC_NAVIER_STOKES:  case DISC_ADJ_INC_RANS:
      case DISC_ADJ_NEMO_EULER: case DISC_ADJ_NEMO_NAVIER_STOKES: case DISC_ADJ_NEMO_RANS:
        solvers[FLOW_SOL]->Pressure_Forces(geometry, config);
        solvers[FLOW_SOL]->Momentum_Forces(geometry, config);
        solvers[FLOW_SOL]->Friction_Forces(geometry, config);

        if(config->GetWeakly_Coupled_Heat()) {
          solvers[HEAT_SOL]->Heat_Fluxes(geometry, solvers, config);
        }

        direct_output[iZone]->SetHistory_Output(geometry, solvers, config);

        solvers[FLOW_SOL]->Evaluate_ObjFunc(config);
        break;

      case DISC_ADJ_HEAT:
        solvers[HEAT_SOL]->Heat_Fluxes(geometry, solvers, config);
        break;

      case DISC_ADJ_FEM:
        solvers[FEA_SOL]->Postprocessing(geometry, config, numerics_container[iZone][INST_0][MESH_0][FEA_SOL], true);
        break;
    }
  }

  /*--- Extract objective function values. ---*/

  for (iZone = 0; iZone < nZone; iZone++) {

    auto config = config_container[iZone];
    auto solvers = solver_container[iZone][INST_0][MESH_0];

    const auto Weight_ObjFunc = config->GetWeight_ObjFunc(0);

    switch (config->GetKind_Solver()) {

      case DISC_ADJ_EULER:      case DISC_ADJ_NAVIER_STOKES:      case DISC_ADJ_RANS:
      case DISC_ADJ_INC_EULER:  case DISC_ADJ_INC_NAVIER_STOKES:  case DISC_ADJ_INC_RANS:
      case DISC_ADJ_NEMO_EULER: case DISC_ADJ_NEMO_NAVIER_STOKES: case DISC_ADJ_NEMO_RANS:

      {
        auto val = solvers[FLOW_SOL]->GetTotal_ComboObj();

        if (config->GetWeakly_Coupled_Heat()) {
          if (config->GetKind_ObjFunc() == TOTAL_HEATFLUX) {
            val += solvers[HEAT_SOL]->GetTotal_HeatFlux();
          }
          else if (config->GetKind_ObjFunc() == AVG_TEMPERATURE) {
            val += solvers[HEAT_SOL]->GetTotal_AvgTemperature();
          }
        }
        ObjFunc += val*Weight_ObjFunc;
        break;
      }
      case DISC_ADJ_HEAT:
      {
        switch(config->GetKind_ObjFunc()) {
          case TOTAL_HEATFLUX:
            ObjFunc += solvers[HEAT_SOL]->GetTotal_HeatFlux()*Weight_ObjFunc;
            break;
          case AVG_TEMPERATURE:
            ObjFunc += solvers[HEAT_SOL]->GetTotal_AvgTemperature()*Weight_ObjFunc;
            break;
        }
        break;
      }
      case DISC_ADJ_FEM:
      {
        solvers[FEA_SOL]->Evaluate_ObjFunc(config);
        ObjFunc += solvers[FEA_SOL]->GetTotal_ComboObj()*Weight_ObjFunc;
        break;
      }
      default:
        break;
    }
  }

  if (rank == MASTER_NODE) {
    AD::RegisterOutput(ObjFunc);
    AD::SetIndex(ObjFunc_Index, ObjFunc);
    if (kind_recording == SOLUTION_VARIABLES) {
      cout << " Objective function                   : " << ObjFunc;
      if (driver_config->GetWrt_AD_Statistics()){
        cout << " (" << ObjFunc_Index << ")\n";
      }
      cout << endl;
    }
  }
}

void CDiscAdjMultizoneDriver::SetAdj_ObjFunction() {

  bool time_stepping = config_container[ZONE_0]->GetTime_Marching() != STEADY;
  unsigned long IterAvg_Obj = config_container[ZONE_0]->GetIter_Avg_Objective();
  su2double seeding = 1.0;

  if (time_stepping){
    if (TimeIter < IterAvg_Obj){
      // Default behavior (in case no specific window is chosen) is to use Square-Windowing, i.e. the numerator equals 1.0
      auto windowEvaluator = CWindowingTools();
      su2double weight = windowEvaluator.GetWndWeight(config_container[ZONE_0]->GetKindWindow(), TimeIter, IterAvg_Obj-1);
      seeding = weight / IterAvg_Obj;
    }
    else{
      seeding = 0.0;
    }
  }
  if (rank == MASTER_NODE) {
    AD::SetDerivative(ObjFunc_Index, SU2_TYPE::GetValue(seeding));
  }
}

void CDiscAdjMultizoneDriver::ComputeAdjoints(unsigned short iZone, bool eval_transfer) {

  unsigned short enter_izone = iZone*2+1 + ITERATION_READY;
  unsigned short leave_izone = iZone*2 + ITERATION_READY;

  AD::ClearAdjoints();

  /*--- Initialize the adjoints in iZone ---*/

  iteration_container[iZone][INST_0]->InitializeAdjoint(solver_container, geometry_container,
                                                        config_container, iZone, INST_0);

  /*--- Interpret the stored information by calling the corresponding routine of the AD tool. ---*/

  AD::ComputeAdjoint(enter_izone, leave_izone);

  /*--- Compute adjoints of transfer and mesh deformation routines, only stricktly needed
   *    on the last inner iteration. Structural problems have some minor issue and we
   *    need to evaluate this section on every iteration. ---*/

  if (eval_transfer || config_container[iZone]->GetStructuralProblem())
    AD::ComputeAdjoint(TRANSFER, OBJECTIVE_FUNCTION);

  /*--- Adjoints of dependencies, needed if derivatives of variables
   *    are extracted (e.g. AoA, Mach, etc.) ---*/

  AD::ComputeAdjoint(DEPENDENCIES, START);

}

void CDiscAdjMultizoneDriver::InitializeCrossTerms() {

  Cross_Terms.resize(nZone, vector<vector<su2passivematrix> >(nZone));

  for(unsigned short iZone = 0; iZone < nZone; iZone++) {
    for (unsigned short jZone = 0; jZone < nZone; jZone++) {
      if (iZone != jZone || interface_container[jZone][iZone] != nullptr) {

        /*--- If jZone contributes to iZone in the primal problem, then
         *    iZone contributes to jZone in the adjoint problem. ---*/

        Cross_Terms[iZone][jZone].resize(MAX_SOLS);

        for (unsigned short iSol=0; iSol < MAX_SOLS; iSol++) {
          CSolver* solver = solver_container[jZone][INST_0][MESH_0][iSol];
          if (solver && solver->GetAdjoint()) {
            unsigned long nPoint = geometry_container[jZone][INST_0][MESH_0]->GetnPoint();
            unsigned short nVar = solver->GetnVar();
            Cross_Terms[iZone][jZone][iSol].resize(nPoint,nVar) = 0.0;
          }
        }
      }
    }
  }
}

void CDiscAdjMultizoneDriver::HandleDataTransfer() {

  unsigned long ExtIter = 0;

  for(iZone = 0; iZone < nZone; iZone++) {

    /*--- In principle, the mesh does not need to be updated ---*/
    bool DeformMesh = false;

    /*--- Transfer from all the remaining zones ---*/
    for (unsigned short jZone = 0; jZone < nZone; jZone++){
      /*--- The target zone is iZone ---*/
      if (jZone != iZone && interface_container[jZone][iZone] != nullptr) {
        DeformMesh = DeformMesh || Transfer_Data(jZone, iZone);
      }
    }
    /*--- If a mesh update is required due to the transfer of data ---*/
    if (DeformMesh) DynamicMeshUpdate(iZone, ExtIter);

    Has_Deformation(iZone) = DeformMesh;
  }
}

void CDiscAdjMultizoneDriver::Add_Solution_To_External(unsigned short iZone) {

  for (unsigned short iSol=0; iSol < MAX_SOLS; iSol++) {
    auto solver = solver_container[iZone][INST_0][MESH_0][iSol];
    if (solver && solver->GetAdjoint())
      solver->Add_Solution_To_External();
  }
}

void CDiscAdjMultizoneDriver::Add_External_To_Solution(unsigned short iZone) {

  for (unsigned short iSol=0; iSol < MAX_SOLS; iSol++) {
    auto solver = solver_container[iZone][INST_0][MESH_0][iSol];
    if (solver && solver->GetAdjoint())
      solver->Add_External_To_Solution();
  }
}

void CDiscAdjMultizoneDriver::Set_SolutionOld_To_Solution(unsigned short iZone) {

  for (unsigned short iSol=0; iSol < MAX_SOLS; iSol++) {
    auto solver = solver_container[iZone][INST_0][MESH_0][iSol];
    if (solver && solver->GetAdjoint())
      solver->Set_OldSolution();
  }
}

void CDiscAdjMultizoneDriver::Update_Cross_Term(unsigned short iZone, unsigned short jZone) {

  for (unsigned short iSol=0; iSol < MAX_SOLS; iSol++) {
    auto solver = solver_container[jZone][INST_0][MESH_0][iSol];
    if (solver && solver->GetAdjoint())
      solver->Update_Cross_Term(config_container[jZone], Cross_Terms[iZone][jZone][iSol]);
  }
}

void CDiscAdjMultizoneDriver::Set_Solution_To_BGSSolution_k(unsigned short iZone) {

  for (unsigned short iSol=0; iSol < MAX_SOLS; iSol++) {
    auto solver = solver_container[iZone][INST_0][MESH_0][iSol];
    if (solver && solver->GetAdjoint())
      solver->GetNodes()->Restore_BGSSolution_k();
  }
}

void CDiscAdjMultizoneDriver::Set_BGSSolution_k_To_Solution(unsigned short iZone) {

  for (unsigned short iSol=0; iSol < MAX_SOLS; iSol++) {
    auto solver = solver_container[iZone][INST_0][MESH_0][iSol];
    if (solver && solver->GetAdjoint())
      solver->GetNodes()->Set_BGSSolution_k();
  }
}

void CDiscAdjMultizoneDriver::SetResidual_BGS(unsigned short iZone) {

  for (unsigned short iSol=0; iSol < MAX_SOLS; iSol++) {
    auto solver = solver_container[iZone][INST_0][MESH_0][iSol];
    if (solver && solver->GetAdjoint())
      solver->ComputeResidual_Multizone(geometry_container[iZone][INST_0][MESH_0], config_container[iZone]);
  }
}<|MERGE_RESOLUTION|>--- conflicted
+++ resolved
@@ -1,11 +1,7 @@
 /*!
  * \file CDiscAdjMultizoneDriver.cpp
  * \brief The main subroutines for driving adjoint multi-zone problems
-<<<<<<< HEAD
- * \author O. Burghardt, T. Albring, R. Sanchez
-=======
  * \author O. Burghardt, P. Gomes, T. Albring, R. Sanchez
->>>>>>> 14d77240
  * \version 7.1.1 "Blackbird"
  *
  * SU2 Project Website: https://su2code.github.io
