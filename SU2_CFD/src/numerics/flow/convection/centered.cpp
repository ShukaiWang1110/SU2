/*!
 * \file centered.cpp
 * \brief Implementations of centered schemes.
 * \author F. Palacios, T. Economon
 * \version 7.0.8 "Blackbird"
 *
 * SU2 Project Website: https://su2code.github.io
 *
 * The SU2 Project is maintained by the SU2 Foundation
 * (http://su2foundation.org)
 *
 * Copyright 2012-2020, SU2 Contributors (cf. AUTHORS.md)
 *
 * SU2 is free software; you can redistribute it and/or
 * modify it under the terms of the GNU Lesser General Public
 * License as published by the Free Software Foundation; either
 * version 2.1 of the License, or (at your option) any later version.
 *
 * SU2 is distributed in the hope that it will be useful,
 * but WITHOUT ANY WARRANTY; without even the implied warranty of
 * MERCHANTABILITY or FITNESS FOR A PARTICULAR PURPOSE. See the GNU
 * Lesser General Public License for more details.
 *
 * You should have received a copy of the GNU Lesser General Public
 * License along with SU2. If not, see <http://www.gnu.org/licenses/>.
 */

#include "../../../../include/numerics/flow/convection/centered.hpp"
#include "../../../../../Common/include/toolboxes/geometry_toolbox.hpp"

CCentBase_Flow::CCentBase_Flow(unsigned short val_nDim, unsigned short val_nVar, const CConfig* config) :
                CNumerics(val_nDim, val_nVar, config) {

  implicit = (config->GetKind_TimeIntScheme_Flow() == EULER_IMPLICIT);
  /* A grid is defined as dynamic if there's rigid grid movement or grid deformation AND the problem is time domain */
  dynamic_grid = config->GetDynamic_Grid();
  fix_factor = config->GetCent_Jac_Fix_Factor();

  Gamma = config->GetGamma();
  Gamma_Minus_One = Gamma - 1.0;

  /*--- Allocate required structures ---*/
  Diff_U = new su2double [nVar];
  Diff_Lapl = new su2double [nVar];
  ProjFlux = new su2double [nVar];
  Jacobian_i = new su2double* [nVar];
  Jacobian_j = new su2double* [nVar];
  for (iVar = 0; iVar < nVar; iVar++) {
    Jacobian_i[iVar] = new su2double [nVar];
    Jacobian_j[iVar] = new su2double [nVar];
  }
}

CCentBase_Flow::~CCentBase_Flow(void) {
  delete [] Diff_U;
  delete [] Diff_Lapl;
  delete [] ProjFlux;

  if (Jacobian_i != nullptr) {
    for (iVar = 0; iVar < nVar; iVar++) {
      delete [] Jacobian_i[iVar];
      delete [] Jacobian_j[iVar];
    }
    delete [] Jacobian_i;
    delete [] Jacobian_j;
  }
}

CNumerics::ResidualType<> CCentBase_Flow::ComputeResidual(const CConfig* config) {

  implicit = (config->GetKind_TimeIntScheme() == EULER_IMPLICIT);

  su2double U_i[5] = {0.0}, U_j[5] = {0.0};

  bool preacc = SetPreaccInVars();

  if (preacc) {
    AD::SetPreaccIn(Normal, nDim);
    AD::SetPreaccIn(V_i, nDim+5); AD::SetPreaccIn(V_j, nDim+5);
    AD::SetPreaccIn(Lambda_i, Lambda_j);
    if (dynamic_grid) {
      AD::SetPreaccIn(GridVel_i, nDim); AD::SetPreaccIn(GridVel_j, nDim);
    }
  }

  /*--- Pressure, density, enthalpy, energy, and velocity at points i and j ---*/

  Pressure_i = V_i[nDim+1];                       Pressure_j = V_j[nDim+1];
  Density_i  = V_i[nDim+2];                       Density_j  = V_j[nDim+2];
  Enthalpy_i = V_i[nDim+3];                       Enthalpy_j = V_j[nDim+3];
  SoundSpeed_i = V_i[nDim+4];                     SoundSpeed_j = V_j[nDim+4];
  Energy_i = Enthalpy_i - Pressure_i/Density_i;   Energy_j = Enthalpy_j - Pressure_j/Density_j;

  sq_vel_i = 0.0; sq_vel_j = 0.0;
  for (iDim = 0; iDim < nDim; iDim++) {
    Velocity_i[iDim] = V_i[iDim+1];
    Velocity_j[iDim] = V_j[iDim+1];
    sq_vel_i += 0.5*Velocity_i[iDim]*Velocity_i[iDim];
    sq_vel_j += 0.5*Velocity_j[iDim]*Velocity_j[iDim];
  }

  /*--- Recompute conservative variables ---*/

  U_i[0] = Density_i; U_j[0] = Density_j;
  for (iDim = 0; iDim < nDim; iDim++) {
    U_i[iDim+1] = Density_i*Velocity_i[iDim]; U_j[iDim+1] = Density_j*Velocity_j[iDim];
  }
  U_i[nDim+1] = Density_i*Energy_i; U_j[nDim+1] = Density_j*Energy_j;

  /*--- Compute mean values of the variables ---*/

  MeanDensity = 0.5*(Density_i+Density_j);
  MeanPressure = 0.5*(Pressure_i+Pressure_j);
  MeanEnthalpy = 0.5*(Enthalpy_i+Enthalpy_j);
  for (iDim = 0; iDim < nDim; iDim++)
    MeanVelocity[iDim] =  0.5*(Velocity_i[iDim]+Velocity_j[iDim]);
  MeanEnergy = 0.5*(Energy_i+Energy_j);

  /*--- Residual of the inviscid flux ---*/

  GetInviscidProjFlux(&MeanDensity, MeanVelocity, &MeanPressure, &MeanEnthalpy, Normal, ProjFlux);

  /*--- Jacobians of the inviscid flux, scale = 0.5 because ProjFlux ~ 0.5*(fc_i+fc_j)*Normal ---*/

  if (implicit) {
    GetInviscidProjJac(MeanVelocity, &MeanEnergy, Normal, 0.5, Jacobian_i);
    for (iVar = 0; iVar < nVar; iVar++)
      for (jVar = 0; jVar < nVar; jVar++)
        Jacobian_j[iVar][jVar] = Jacobian_i[iVar][jVar];
  }

  /*--- Adjustment due to grid motion ---*/

  if (dynamic_grid) {
    ProjGridVel = 0.0;
    for (iDim = 0; iDim < nDim; iDim++)
      ProjGridVel += 0.5*(GridVel_i[iDim]+GridVel_j[iDim])*Normal[iDim];

    for (iVar = 0; iVar < nVar; iVar++) {
      ProjFlux[iVar] -= ProjGridVel * 0.5*(U_i[iVar] + U_j[iVar]);
      if (implicit) {
        Jacobian_i[iVar][iVar] -= 0.5*ProjGridVel;
        Jacobian_j[iVar][iVar] -= 0.5*ProjGridVel;
      }
    }
  }

  /*--- Compute the local spectral radius and the stretching factor ---*/

  ProjVelocity_i = 0.0; ProjVelocity_j = 0.0;
  for (iDim = 0; iDim < nDim; iDim++) {
    ProjVelocity_i += Velocity_i[iDim]*Normal[iDim];
    ProjVelocity_j += Velocity_j[iDim]*Normal[iDim];
  }
  Area = GeometryToolbox::Norm(nDim, Normal);

  /*--- Adjustment due to mesh motion ---*/

  if (dynamic_grid) {
    ProjVelocity_i -= ProjGridVel;
    ProjVelocity_j -= ProjGridVel;
  }

  /*--- Dissipation term ---*/

  Local_Lambda_i = (fabs(ProjVelocity_i)+SoundSpeed_i*Area);
  Local_Lambda_j = (fabs(ProjVelocity_j)+SoundSpeed_j*Area);
  MeanLambda = 0.5*(Local_Lambda_i+Local_Lambda_j);

  Phi_i = pow(Lambda_i/(4.0*MeanLambda), Param_p);
  Phi_j = pow(Lambda_j/(4.0*MeanLambda), Param_p);
  StretchingFactor = 4.0*Phi_i*Phi_j/(Phi_i+Phi_j);

  /*--- Compute differences btw. conservative variables, with a correction for enthalpy ---*/

  for (iVar = 0; iVar < nVar-1; iVar++) {
    Diff_U[iVar] = U_i[iVar]-U_j[iVar];
  }
  Diff_U[nVar-1] = Density_i*Enthalpy_i-Density_j*Enthalpy_j;

  DissipationTerm(ProjFlux, Jacobian_i, Jacobian_j);

  if (preacc) {
    AD::SetPreaccOut(ProjFlux, nVar);
    AD::EndPreacc();
  }

  return ResidualType<>(ProjFlux, Jacobian_i, Jacobian_j);

}

void CCentBase_Flow::ScalarDissipationJacobian(su2double **val_Jacobian_i, su2double **val_Jacobian_j) {

  /*--- n-1 diagonal entries ---*/

  for (iVar = 0; iVar < (nVar-1); iVar++) {
    val_Jacobian_i[iVar][iVar] += fix_factor*cte_0;
    val_Jacobian_j[iVar][iVar] -= fix_factor*cte_1;
  }

  /*--- Last row of Jacobian_i ---*/

  val_Jacobian_i[nVar-1][0] += fix_factor*cte_0*Gamma_Minus_One*sq_vel_i;
  for (iDim = 0; iDim < nDim; iDim++)
    val_Jacobian_i[nVar-1][iDim+1] -= fix_factor*cte_0*Gamma_Minus_One*Velocity_i[iDim];
  val_Jacobian_i[nVar-1][nVar-1] += fix_factor*cte_0*Gamma;

  /*--- Last row of Jacobian_j ---*/

  val_Jacobian_j[nVar-1][0] -= fix_factor*cte_1*Gamma_Minus_One*sq_vel_j;
  for (iDim = 0; iDim < nDim; iDim++)
    val_Jacobian_j[nVar-1][iDim+1] += fix_factor*cte_1*Gamma_Minus_One*Velocity_j[iDim];
  val_Jacobian_j[nVar-1][nVar-1] -= fix_factor*cte_1*Gamma;

}

CCentLax_Flow::CCentLax_Flow(unsigned short val_nDim, unsigned short val_nVar, const CConfig* config) :
               CCentBase_Flow(val_nDim, val_nVar, config) {

  /*--- Artifical dissipation parameters ---*/
  Param_p = 0.3;
  Param_Kappa_0 = config->GetKappa_1st_Flow();

}

void CCentLax_Flow::DissipationTerm(su2double *val_residual, su2double **val_Jacobian_i, su2double **val_Jacobian_j) {

  /*--- Compute dissipation coefficient ---*/

  sc0 = 3.0*(su2double(Neighbor_i)+su2double(Neighbor_j))/(su2double(Neighbor_i)*su2double(Neighbor_j));
  Epsilon_0 = Param_Kappa_0*sc0*su2double(nDim)/3.0;

  /*--- Compute viscous part of the residual ---*/

  for (iVar = 0; iVar < nVar; iVar++)
    val_residual[iVar] += Epsilon_0*Diff_U[iVar]*StretchingFactor*MeanLambda;

  /*--- Jacobian computation ---*/

  if (implicit) {

    cte_0 = Epsilon_0*StretchingFactor*MeanLambda;
    cte_1 = cte_0;

    ScalarDissipationJacobian(val_Jacobian_i, val_Jacobian_j);
  }
}

bool CCentLax_Flow::SetPreaccInVars(void) {
  AD::StartPreacc();
  return true;
}

CCentJST_KE_Flow::CCentJST_KE_Flow(unsigned short val_nDim, unsigned short val_nVar, const CConfig* config) :
                  CCentBase_Flow(val_nDim, val_nVar, config) {

  /*--- Artifical dissipation parameters ---*/
  Param_p = 0.3;
  Param_Kappa_2 = config->GetKappa_2nd_Flow();

}

void CCentJST_KE_Flow::DissipationTerm(su2double *val_residual, su2double **val_Jacobian_i, su2double **val_Jacobian_j) {

  /*--- Compute dissipation coefficient ---*/

  sc2 = 3.0*(su2double(Neighbor_i)+su2double(Neighbor_j))/(su2double(Neighbor_i)*su2double(Neighbor_j));
  Epsilon_2 = Param_Kappa_2*0.5*(Sensor_i+Sensor_j)*sc2;

  /*--- Compute viscous part of the residual ---*/

  for (iVar = 0; iVar < nVar; iVar++)
      val_residual[iVar] += Epsilon_2*(Diff_U[iVar])*StretchingFactor*MeanLambda;

  /*--- Jacobian computation ---*/

  if (implicit) {

    cte_0 = Epsilon_2*StretchingFactor*MeanLambda;
    cte_1 = cte_0;

    ScalarDissipationJacobian(val_Jacobian_i, val_Jacobian_j);
  }
}

bool CCentJST_KE_Flow::SetPreaccInVars(void) {
  AD::StartPreacc();
  AD::SetPreaccIn(Sensor_i);  AD::SetPreaccIn(Sensor_j);
  return true;
}

CCentJST_Flow::CCentJST_Flow(unsigned short val_nDim, unsigned short val_nVar, const CConfig* config) :
               CCentBase_Flow(val_nDim, val_nVar, config) {

  /*--- Artifical dissipation parameters ---*/
  Param_p = 0.3;
  Param_Kappa_2 = config->GetKappa_2nd_Flow();
  Param_Kappa_4 = config->GetKappa_4th_Flow();

}

void CCentJST_Flow::DissipationTerm(su2double *val_residual, su2double **val_Jacobian_i, su2double **val_Jacobian_j) {

  /*--- Compute differences btw. Laplacians ---*/

  for (iVar = 0; iVar < nVar; iVar++) {
    Diff_Lapl[iVar] = Und_Lapl_i[iVar]-Und_Lapl_j[iVar];
  }

  /*--- Compute dissipation coefficients ---*/

  sc2 = 3.0*(su2double(Neighbor_i)+su2double(Neighbor_j))/(su2double(Neighbor_i)*su2double(Neighbor_j));
  sc4 = sc2*sc2/4.0;

  Epsilon_2 = Param_Kappa_2*0.5*(Sensor_i+Sensor_j)*sc2;
  Epsilon_4 = max(0.0, Param_Kappa_4-Epsilon_2)*sc4;

  /*--- Compute viscous part of the residual ---*/

  for (iVar = 0; iVar < nVar; iVar++)
    val_residual[iVar] += (Epsilon_2*Diff_U[iVar] - Epsilon_4*Diff_Lapl[iVar])*StretchingFactor*MeanLambda;

  /*--- Jacobian computation ---*/

  if (implicit) {

    cte_0 = (Epsilon_2 + Epsilon_4*su2double(Neighbor_i+1))*StretchingFactor*MeanLambda;
    cte_1 = (Epsilon_2 + Epsilon_4*su2double(Neighbor_j+1))*StretchingFactor*MeanLambda;

    ScalarDissipationJacobian(val_Jacobian_i, val_Jacobian_j);
  }
}

bool CCentJST_Flow::SetPreaccInVars(void) {
  AD::StartPreacc();
  AD::SetPreaccIn(Sensor_i);  AD::SetPreaccIn(Und_Lapl_i, nVar);
  AD::SetPreaccIn(Sensor_j);  AD::SetPreaccIn(Und_Lapl_j, nVar);
  return true;
}

CCentLaxInc_Flow::CCentLaxInc_Flow(unsigned short val_nDim, unsigned short val_nVar, const CConfig* config) : CNumerics(val_nDim, val_nVar, config) {

  implicit               = (config->GetKind_TimeIntScheme_Flow() == EULER_IMPLICIT);
  variable_density       = (config->GetKind_DensityModel() == VARIABLE);
  energy                 = config->GetEnergy_Equation();
  flamelet_thermo_system = config->GetKind_FlameletThermoSystem();

  /* A grid is defined as dynamic if there's rigid grid movement or grid deformation AND the problem is time domain */
  dynamic_grid = config->GetDynamic_Grid();
<<<<<<< HEAD
=======
  fix_factor = config->GetCent_Inc_Jac_Fix_Factor();
  energy           = config->GetEnergy_Equation();
>>>>>>> 03f82b34

  /*--- Artificial dissipation part ---*/

  Param_p = 0.3;
  Param_Kappa_0 = config->GetKappa_1st_Flow();

  /*--- Allocate some structures ---*/

  Diff_V       = new su2double[nVar];
  Velocity_i   = new su2double[nDim];
  Velocity_j   = new su2double[nDim];
  MeanVelocity = new su2double[nDim];
  ProjFlux     = new su2double[nVar];
  Precon       = new su2double*[nVar];
  Jacobian_i   = new su2double* [nVar];
  Jacobian_j   = new su2double* [nVar];
  for (iVar = 0; iVar < nVar; iVar++) {
    Precon[iVar] = new su2double[nVar];
    Jacobian_i[iVar] = new su2double [nVar];
    Jacobian_j[iVar] = new su2double [nVar];
  }

}

CCentLaxInc_Flow::~CCentLaxInc_Flow(void) {

  delete [] Diff_V;
  delete [] Velocity_i;
  delete [] Velocity_j;
  delete [] MeanVelocity;
  delete [] ProjFlux;

  for (iVar = 0; iVar < nVar; iVar++)
    delete [] Precon[iVar];
  delete [] Precon;

  if (Jacobian_i != nullptr) {
    for (iVar = 0; iVar < nVar; iVar++) {
      delete [] Jacobian_i[iVar];
      delete [] Jacobian_j[iVar];
    }
    delete [] Jacobian_i;
    delete [] Jacobian_j;
  }

}

CNumerics::ResidualType<> CCentLaxInc_Flow::ComputeResidual(const CConfig* config) {

  implicit = (config->GetKind_TimeIntScheme() == EULER_IMPLICIT);

  su2double U_i[5] = {0.0}, U_j[5] = {0.0};
  su2double ProjGridVel = 0.0, ProjVelocity = 0.0;

  /*--- Primitive variables at point i and j ---*/

  Pressure_i    = V_i[0];             Pressure_j    = V_j[0];
  Temperature_i = V_i[nDim+1];        Temperature_j = V_j[nDim+1];
  DensityInc_i  = V_i[nDim+2];        DensityInc_j  = V_j[nDim+2];
  BetaInc2_i    = V_i[nDim+3];        BetaInc2_j    = V_j[nDim+3];
  Cp_i          = V_i[nDim+7];        Cp_j          = V_j[nDim+7];
  Enthalpy_i    = Cp_i*Temperature_i; Enthalpy_j    = Cp_j*Temperature_j;

  Area = 0.0;
  sq_vel_i = 0.0; sq_vel_j = 0.0; ProjVelocity_i = 0.0; ProjVelocity_j = 0.0;
  for (iDim = 0; iDim < nDim; iDim++) {
    Velocity_i[iDim]    = V_i[iDim+1];
    Velocity_j[iDim]    = V_j[iDim+1];
    MeanVelocity[iDim]  = 0.5*(Velocity_i[iDim]+Velocity_j[iDim]);
    sq_vel_i           += 0.5*Velocity_i[iDim]*Velocity_i[iDim];
    sq_vel_j           += 0.5*Velocity_j[iDim]*Velocity_j[iDim];
    ProjVelocity_i     += Velocity_i[iDim]*Normal[iDim];
    ProjVelocity_j     += Velocity_j[iDim]*Normal[iDim];
    Area               += Normal[iDim]*Normal[iDim];
  }
  Area = sqrt(Area);

  /*--- Compute mean values of the variables ---*/

  MeanDensity     = 0.5*(DensityInc_i  + DensityInc_j);
  MeanPressure    = 0.5*(Pressure_i    + Pressure_j);
  MeanBetaInc2    = 0.5*(BetaInc2_i    + BetaInc2_j);
  MeanEnthalpy    = 0.5*(Enthalpy_i    + Enthalpy_j);
  MeanCp          = 0.5*(Cp_i          + Cp_j);
  MeanTemperature = 0.5*(Temperature_i + Temperature_j);

  /*--- We need the derivative of the equation of state to build the
   preconditioning matrix. For now, the only option is the ideal gas
   law, but in the future, dRhodT should be in the fluid model. ---*/

  MeandRhodT = 0.0;
  if (variable_density) {
    MeandRhodT = -MeanDensity/MeanTemperature;
  }

  /*--- Get projected flux tensor ---*/

  GetInviscidIncProjFlux(&MeanDensity, MeanVelocity, &MeanPressure, &MeanBetaInc2, &MeanEnthalpy, Normal, ProjFlux);

  /*--- Jacobians of the inviscid flux ---*/

  if (implicit) {
    GetInviscidIncProjJac(&MeanDensity, MeanVelocity, &MeanBetaInc2, &MeanCp, &MeanTemperature, &MeandRhodT, Normal, 0.5, Jacobian_i);
    for (iVar = 0; iVar < nVar; iVar++) {
      for (jVar = 0; jVar < nVar; jVar++) {
        Jacobian_j[iVar][jVar] = Jacobian_i[iVar][jVar];
      }
    }
  }

  /*--- Corrections due to grid motion ---*/
  if (dynamic_grid) {

    /*--- Recompute conservative variables ---*/

    U_i[0] = DensityInc_i; U_j[0] = DensityInc_j;
    for (iDim = 0; iDim < nDim; iDim++) {
      U_i[iDim+1] = DensityInc_i*Velocity_i[iDim]; U_j[iDim+1] = DensityInc_j*Velocity_j[iDim];
    }
    U_i[nDim+1] = DensityInc_i*Enthalpy_i; U_j[nDim+1] = DensityInc_j*Enthalpy_j;

    for (iDim = 0; iDim < nDim; iDim++)
      ProjVelocity += 0.5*(GridVel_i[iDim]+GridVel_j[iDim])*Normal[iDim];

    /*--- Residual contributions ---*/
    for (iVar = 0; iVar < nVar; iVar++) {
      ProjFlux[iVar] -= ProjVelocity * 0.5*(U_i[iVar]+U_j[iVar]);

      /*--- Jacobian contributions ---*/
      /*--- Implicit terms ---*/
      if (implicit) {
        for (iDim = 0; iDim < nDim; iDim++){
          Jacobian_i[iDim+1][iDim+1] -= 0.5*ProjVelocity*DensityInc_i;
          Jacobian_j[iDim+1][iDim+1] -= 0.5*ProjVelocity*DensityInc_j;
        }
        Jacobian_i[nDim+1][nDim+1] -= 0.5*ProjVelocity*DensityInc_i*Cp_i;
        Jacobian_j[nDim+1][nDim+1] -= 0.5*ProjVelocity*DensityInc_j*Cp_j;
      }
    }
  }

  /*--- Computes differences btw. conservative variables ---*/

  for (iVar = 0; iVar < nVar; iVar++)
    Diff_V[iVar] = V_i[iVar]-V_j[iVar];

  /*--- Build the preconditioning matrix using mean values ---*/

  GetPreconditioner(&MeanDensity, MeanVelocity, &MeanBetaInc2, &MeanCp, &MeanTemperature, &MeandRhodT, Precon);

  /*--- Compute the local espectral radius of the preconditioned system
   and the stretching factor. ---*/

  SoundSpeed_i = sqrt(BetaInc2_i*Area*Area);
  SoundSpeed_j = sqrt(BetaInc2_j*Area*Area);

  /*--- Projected velocity adjustment due to mesh motion ---*/

  if (dynamic_grid) {
    ProjGridVel = 0.0;
    for (iDim = 0; iDim < nDim; iDim++) {
      ProjGridVel   += 0.5*(GridVel_i[iDim]+GridVel_j[iDim])*Normal[iDim];
    }
    ProjVelocity_i -= ProjGridVel;
    ProjVelocity_j -= ProjGridVel;
  }

  Local_Lambda_i = fabs(ProjVelocity_i)+SoundSpeed_i;
  Local_Lambda_j = fabs(ProjVelocity_j)+SoundSpeed_j;

  MeanLambda = 0.5*(Local_Lambda_i+Local_Lambda_j);

  Phi_i = pow(Lambda_i/(4.0*MeanLambda), Param_p);
  Phi_j = pow(Lambda_j/(4.0*MeanLambda), Param_p);

  StretchingFactor = 4.0*Phi_i*Phi_j/(Phi_i+Phi_j);

  sc0 = 3.0*(su2double(Neighbor_i)+su2double(Neighbor_j))/(su2double(Neighbor_i)*su2double(Neighbor_j));
  Epsilon_0 = Param_Kappa_0*sc0*su2double(nDim)/3.0;

  /*--- Compute viscous part of the residual ---*/

  for (iVar = 0; iVar < nVar; iVar++) {
    for (jVar = 0; jVar < nVar; jVar++) {
      ProjFlux[iVar] += Precon[iVar][jVar]*Epsilon_0*Diff_V[jVar]*StretchingFactor*MeanLambda;
      if (implicit) {
        Jacobian_i[iVar][jVar] += fix_factor*Precon[iVar][jVar]*Epsilon_0*StretchingFactor*MeanLambda;
        Jacobian_j[iVar][jVar] -= fix_factor*Precon[iVar][jVar]*Epsilon_0*StretchingFactor*MeanLambda;
      }
    }
  }

  /*--- Remove energy contributions if we aren't solving the energy equation. ---*/

  if (!energy || flamelet_thermo_system == ADIABATIC) {
    ProjFlux[nDim+1] = 0.0;
    if (implicit) {
      for (iVar = 0; iVar < nVar; iVar++) {
        Jacobian_i[iVar][nDim+1] = 0.0;
        Jacobian_j[iVar][nDim+1] = 0.0;

        Jacobian_i[nDim+1][iVar] = 0.0;
        Jacobian_j[nDim+1][iVar] = 0.0;
      }
    }
  }

  return ResidualType<>(ProjFlux, Jacobian_i, Jacobian_j);

}


CCentJSTInc_Flow::CCentJSTInc_Flow(unsigned short val_nDim, unsigned short val_nVar, const CConfig* config) : CNumerics(val_nDim, val_nVar, config) {

  implicit               = (config->GetKind_TimeIntScheme_Flow() == EULER_IMPLICIT);
  variable_density       = (config->GetKind_DensityModel() == VARIABLE);
  energy                 = config->GetEnergy_Equation();
  flamelet_thermo_system = config->GetKind_FlameletThermoSystem();

  /* A grid is defined as dynamic if there's rigid grid movement or grid deformation AND the problem is time domain */
  dynamic_grid = config->GetDynamic_Grid();
  fix_factor = config->GetCent_Inc_Jac_Fix_Factor();

  /*--- Artifical dissipation part ---*/

  Param_p = 0.3;
  Param_Kappa_2 = config->GetKappa_2nd_Flow();
  Param_Kappa_4 = config->GetKappa_4th_Flow();

  /*--- Allocate some structures ---*/

  Diff_V       = new su2double [nVar];
  Diff_Lapl    = new su2double [nVar];
  Velocity_i   = new su2double [nDim];
  Velocity_j   = new su2double [nDim];
  MeanVelocity = new su2double [nDim];
  ProjFlux     = new su2double [nVar];
  Precon       = new su2double*[nVar];
  Jacobian_i   = new su2double* [nVar];
  Jacobian_j   = new su2double* [nVar];
  for (iVar = 0; iVar < nVar; iVar++) {
    Precon[iVar] = new su2double[nVar];
    Jacobian_i[iVar] = new su2double [nVar];
    Jacobian_j[iVar] = new su2double [nVar];
  }

}

CCentJSTInc_Flow::~CCentJSTInc_Flow(void) {

  delete [] Diff_V;
  delete [] Diff_Lapl;
  delete [] Velocity_i;
  delete [] Velocity_j;
  delete [] MeanVelocity;
  delete [] ProjFlux;

  for (iVar = 0; iVar < nVar; iVar++)
    delete [] Precon[iVar];
  delete [] Precon;

  if (Jacobian_i != nullptr) {
    for (iVar = 0; iVar < nVar; iVar++) {
      delete [] Jacobian_i[iVar];
      delete [] Jacobian_j[iVar];
    }
    delete [] Jacobian_i;
    delete [] Jacobian_j;
  }

}

CNumerics::ResidualType<> CCentJSTInc_Flow::ComputeResidual(const CConfig* config) {

  implicit = (config->GetKind_TimeIntScheme() == EULER_IMPLICIT);

  su2double U_i[5] = {0.0}, U_j[5] = {0.0};
  su2double ProjGridVel = 0.0;

  /*--- Primitive variables at point i and j ---*/

  Pressure_i    = V_i[0];             Pressure_j    = V_j[0];
  Temperature_i = V_i[nDim+1];        Temperature_j = V_j[nDim+1];
  DensityInc_i  = V_i[nDim+2];        DensityInc_j  = V_j[nDim+2];
  BetaInc2_i    = V_i[nDim+3];        BetaInc2_j    = V_j[nDim+3];
  Cp_i          = V_i[nDim+7];        Cp_j          = V_j[nDim+7];
  Enthalpy_i    = Cp_i*Temperature_i; Enthalpy_j    = Cp_j*Temperature_j;

  Area = 0.0;
  sq_vel_i = 0.0; sq_vel_j = 0.0; ProjVelocity_i = 0.0; ProjVelocity_j = 0.0;
  for (iDim = 0; iDim < nDim; iDim++) {
    Velocity_i[iDim]    = V_i[iDim+1];
    Velocity_j[iDim]    = V_j[iDim+1];
    MeanVelocity[iDim]  =  0.5*(Velocity_i[iDim]+Velocity_j[iDim]);
    sq_vel_i           += 0.5*Velocity_i[iDim]*Velocity_i[iDim];
    sq_vel_j           += 0.5*Velocity_j[iDim]*Velocity_j[iDim];
    ProjVelocity_i     += Velocity_i[iDim]*Normal[iDim];
    ProjVelocity_j     += Velocity_j[iDim]*Normal[iDim];
    Area               += Normal[iDim]*Normal[iDim];
  }
  Area = sqrt(Area);

  /*--- Compute mean values of the variables ---*/

  MeanDensity     = 0.5*(DensityInc_i  + DensityInc_j);
  MeanPressure    = 0.5*(Pressure_i    + Pressure_j);
  MeanBetaInc2    = 0.5*(BetaInc2_i    + BetaInc2_j);
  MeanEnthalpy    = 0.5*(Enthalpy_i    + Enthalpy_j);
  MeanCp          = 0.5*(Cp_i          + Cp_j);
  MeanTemperature = 0.5*(Temperature_i + Temperature_j);

  /*--- We need the derivative of the equation of state to build the
   preconditioning matrix. For now, the only option is the ideal gas
   law, but in the future, dRhodT should be in the fluid model. ---*/

  MeandRhodT = 0.0;
  if (variable_density) {
    MeandRhodT = -MeanDensity/MeanTemperature;
  }

  /*--- Get projected flux tensor ---*/

  GetInviscidIncProjFlux(&MeanDensity, MeanVelocity, &MeanPressure, &MeanBetaInc2, &MeanEnthalpy, Normal, ProjFlux);

  /*--- Jacobians of the inviscid flux ---*/

  if (implicit) {
    GetInviscidIncProjJac(&MeanDensity, MeanVelocity, &MeanBetaInc2, &MeanCp, &MeanTemperature, &MeandRhodT, Normal, 0.5, Jacobian_i);
    for (iVar = 0; iVar < nVar; iVar++) {
      for (jVar = 0; jVar < nVar; jVar++) {
        Jacobian_j[iVar][jVar] = Jacobian_i[iVar][jVar];
      }
    }
  }

  /*--- Corrections due to grid motion ---*/
  if (dynamic_grid) {

    /*--- Recompute conservative variables ---*/

    U_i[0] = DensityInc_i; U_j[0] = DensityInc_j;
    for (iDim = 0; iDim < nDim; iDim++) {
      U_i[iDim+1] = DensityInc_i*Velocity_i[iDim]; U_j[iDim+1] = DensityInc_j*Velocity_j[iDim];
    }
    U_i[nDim+1] = DensityInc_i*Enthalpy_i; U_j[nDim+1] = DensityInc_j*Enthalpy_j;

    su2double ProjVelocity = 0.0;
    for (iDim = 0; iDim < nDim; iDim++)
      ProjVelocity += 0.5*(GridVel_i[iDim]+GridVel_j[iDim])*Normal[iDim];

    /*--- Residual contributions ---*/
    for (iVar = 0; iVar < nVar; iVar++) {
      ProjFlux[iVar] -= ProjVelocity * 0.5*(U_i[iVar]+U_j[iVar]);

      /*--- Jacobian contributions ---*/
      /*--- Implicit terms ---*/
      if (implicit) {
        for (iDim = 0; iDim < nDim; iDim++){
          Jacobian_i[iDim+1][iDim+1] -= 0.5*ProjVelocity*DensityInc_i;
          Jacobian_j[iDim+1][iDim+1] -= 0.5*ProjVelocity*DensityInc_j;
        }
        Jacobian_i[nDim+1][nDim+1] -= 0.5*ProjVelocity*DensityInc_i*Cp_i;
        Jacobian_j[nDim+1][nDim+1] -= 0.5*ProjVelocity*DensityInc_j*Cp_j;
      }
    }
  }

  /*--- Computes differences between Laplacians and conservative variables ---*/

  for (iVar = 0; iVar < nVar; iVar++) {
    Diff_Lapl[iVar] = Und_Lapl_i[iVar]-Und_Lapl_j[iVar];
    Diff_V[iVar]    = V_i[iVar]-V_j[iVar];
  }

  /*--- Build the preconditioning matrix using mean values ---*/

  GetPreconditioner(&MeanDensity, MeanVelocity, &MeanBetaInc2, &MeanCp, &MeanTemperature, &MeandRhodT, Precon);

  /*--- Compute the local spectral radius of the preconditioned system
   and the stretching factor. ---*/

  /*--- Projected velocity adjustment due to mesh motion ---*/

  if (dynamic_grid) {
    ProjGridVel = 0.0;
    for (iDim = 0; iDim < nDim; iDim++) {
      ProjGridVel   += 0.5*(GridVel_i[iDim]+GridVel_j[iDim])*Normal[iDim];
    }
    ProjVelocity_i -= ProjGridVel;
    ProjVelocity_j -= ProjGridVel;
  }

  SoundSpeed_i = sqrt(BetaInc2_i*Area*Area);
  SoundSpeed_j = sqrt(BetaInc2_j*Area*Area);

  Local_Lambda_i = fabs(ProjVelocity_i)+SoundSpeed_i;
  Local_Lambda_j = fabs(ProjVelocity_j)+SoundSpeed_j;

  MeanLambda = 0.5*(Local_Lambda_i+Local_Lambda_j);

  Phi_i = pow(Lambda_i/(4.0*MeanLambda), Param_p);
  Phi_j = pow(Lambda_j/(4.0*MeanLambda), Param_p);

  StretchingFactor = 4.0*Phi_i*Phi_j/(Phi_i+Phi_j);

  sc2 = 3.0*(su2double(Neighbor_i)+su2double(Neighbor_j))/(su2double(Neighbor_i)*su2double(Neighbor_j));
  sc4 = sc2*sc2/4.0;

  Epsilon_2 = Param_Kappa_2*0.5*(Sensor_i+Sensor_j)*sc2;
  Epsilon_4 = max(0.0, Param_Kappa_4-Epsilon_2)*sc4;

  /*--- Compute viscous part of the residual ---*/

  for (iVar = 0; iVar < nVar; iVar++) {
    for (jVar = 0; jVar < nVar; jVar++) {
      ProjFlux[iVar] += Precon[iVar][jVar]*(Epsilon_2*Diff_V[jVar] - Epsilon_4*Diff_Lapl[jVar])*StretchingFactor*MeanLambda;
      if (implicit) {
        Jacobian_i[iVar][jVar] += fix_factor*Precon[iVar][jVar]*(Epsilon_2 + Epsilon_4*su2double(Neighbor_i+1))*StretchingFactor*MeanLambda;
        Jacobian_j[iVar][jVar] -= fix_factor*Precon[iVar][jVar]*(Epsilon_2 + Epsilon_4*su2double(Neighbor_j+1))*StretchingFactor*MeanLambda;
      }
    }
  }

  /*--- Remove energy contributions if not solving the energy equation. ---*/

  if (!energy  || flamelet_thermo_system == ADIABATIC) {
    ProjFlux[nDim+1] = 0.0;
    if (implicit) {
      for (iVar = 0; iVar < nVar; iVar++) {
        Jacobian_i[iVar][nDim+1] = 0.0;
        Jacobian_j[iVar][nDim+1] = 0.0;

        Jacobian_i[nDim+1][iVar] = 0.0;
        Jacobian_j[nDim+1][iVar] = 0.0;
      }
    }
  }

  return ResidualType<>(ProjFlux, Jacobian_i, Jacobian_j);

}<|MERGE_RESOLUTION|>--- conflicted
+++ resolved
@@ -347,11 +347,8 @@
 
   /* A grid is defined as dynamic if there's rigid grid movement or grid deformation AND the problem is time domain */
   dynamic_grid = config->GetDynamic_Grid();
-<<<<<<< HEAD
-=======
   fix_factor = config->GetCent_Inc_Jac_Fix_Factor();
   energy           = config->GetEnergy_Equation();
->>>>>>> 03f82b34
 
   /*--- Artificial dissipation part ---*/
 
