/*!
 * \file fds.cpp
 * \brief Implementation of Flux-Difference-Splitting schemes.
 * \author F. Palacios, T. Economon
 * \version 7.1.1 "Blackbird"
 *
 * SU2 Project Website: https://su2code.github.io
 *
 * The SU2 Project is maintained by the SU2 Foundation
 * (http://su2foundation.org)
 *
 * Copyright 2012-2021, SU2 Contributors (cf. AUTHORS.md)
 *
 * SU2 is free software; you can redistribute it and/or
 * modify it under the terms of the GNU Lesser General Public
 * License as published by the Free Software Foundation; either
 * version 2.1 of the License, or (at your option) any later version.
 *
 * SU2 is distributed in the hope that it will be useful,
 * but WITHOUT ANY WARRANTY; without even the implied warranty of
 * MERCHANTABILITY or FITNESS FOR A PARTICULAR PURPOSE. See the GNU
 * Lesser General Public License for more details.
 *
 * You should have received a copy of the GNU Lesser General Public
 * License along with SU2. If not, see <http://www.gnu.org/licenses/>.
 */

#include "../../../../include/numerics/flow/convection/fds.hpp"
#include "../../../../../Common/include/toolboxes/geometry_toolbox.hpp"

CUpwFDSInc_Flow::CUpwFDSInc_Flow(unsigned short val_nDim, unsigned short val_nVar, const CConfig *config) : CNumerics(val_nDim, val_nVar, config) {

<<<<<<< HEAD
  implicit               = (config->GetKind_TimeIntScheme_Flow() == EULER_IMPLICIT);
  variable_density       = (config->GetKind_DensityModel() == VARIABLE);
  energy                 = config->GetEnergy_Equation();
  flame                  = (config->GetKind_Scalar_Model() == PROGRESS_VARIABLE);

=======
  implicit         = (config->GetKind_TimeIntScheme_Flow() == EULER_IMPLICIT);
  variable_density = (config->GetKind_DensityModel() == INC_DENSITYMODEL::VARIABLE);
  energy           = config->GetEnergy_Equation();
>>>>>>> eb55a079
  /* A grid is defined as dynamic if there's rigid grid movement or grid deformation AND the problem is time domain */
  dynamic_grid = config->GetDynamic_Grid();

  Flux         = new su2double[nVar];
  Diff_V       = new su2double[nVar];
  Velocity_i   = new su2double[nDim];
  Velocity_j   = new su2double[nDim];
  MeanVelocity = new su2double[nDim];
  ProjFlux_i   = new su2double[nVar];
  ProjFlux_j   = new su2double[nVar];
  Lambda       = new su2double[nVar];
  Epsilon      = new su2double[nVar];
  Precon       = new su2double*[nVar];
  invPrecon_A  = new su2double*[nVar];
  Jacobian_i   = new su2double*[nVar];
  Jacobian_j   = new su2double*[nVar];
  for (iVar = 0; iVar < nVar; iVar++) {
    Precon[iVar]      = new su2double[nVar];
    invPrecon_A[iVar] = new su2double[nVar];
    Jacobian_i[iVar]  = new su2double[nVar];
    Jacobian_j[iVar]  = new su2double[nVar];
  }

}

CUpwFDSInc_Flow::~CUpwFDSInc_Flow(void) {

  delete [] Flux;
  delete [] Diff_V;
  delete [] Velocity_i;
  delete [] Velocity_j;
  delete [] MeanVelocity;
  delete [] ProjFlux_i;
  delete [] ProjFlux_j;
  delete [] Lambda;
  delete [] Epsilon;

  for (iVar = 0; iVar < nVar; iVar++) {
    delete [] Precon[iVar];
    delete [] invPrecon_A[iVar];
  }
  delete [] Precon;
  delete [] invPrecon_A;

  if (Jacobian_i != nullptr) {
    for (iVar = 0; iVar < nVar; iVar++) {
      delete [] Jacobian_i[iVar];
      delete [] Jacobian_j[iVar];
    }
    delete [] Jacobian_i;
    delete [] Jacobian_j;
  }

}

CNumerics::ResidualType<> CUpwFDSInc_Flow::ComputeResidual(const CConfig *config) {

  su2double U_i[5] = {0.0,0.0,0.0,0.0,0.0}, U_j[5] = {0.0,0.0,0.0,0.0,0.0};
  su2double ProjGridVel = 0.0;

  AD::StartPreacc();
  AD::SetPreaccIn(V_i, nDim+9); AD::SetPreaccIn(V_j, nDim+9); AD::SetPreaccIn(Normal, nDim);
  if (dynamic_grid) {
    AD::SetPreaccIn(GridVel_i, nDim);
    AD::SetPreaccIn(GridVel_j, nDim);
  }

  /*--- Face area (norm or the normal vector) ---*/

  Area = GeometryToolbox::Norm(nDim, Normal);

  /*--- Compute and unitary normal vector ---*/

  for (iDim = 0; iDim < nDim; iDim++) {
    UnitNormal[iDim] = Normal[iDim]/Area;
    if (fabs(UnitNormal[iDim]) < EPS) UnitNormal[iDim] = EPS;
  }

  /*--- Set primitive variables at points iPoint and jPoint ---*/

  Pressure_i    = V_i[0];             Pressure_j    = V_j[0];
  Temperature_i = V_i[nDim+1];        Temperature_j = V_j[nDim+1];
  DensityInc_i  = V_i[nDim+2];        DensityInc_j  = V_j[nDim+2];
  BetaInc2_i    = V_i[nDim+3];        BetaInc2_j    = V_j[nDim+3];
  Cp_i          = V_i[nDim+7];        Cp_j          = V_j[nDim+7];
  Enthalpy_i    = Cp_i*Temperature_i; Enthalpy_j    = Cp_j*Temperature_j;

  ProjVelocity = 0.0;
  for (iDim = 0; iDim < nDim; iDim++) {
    Velocity_i[iDim]    = V_i[iDim+1];
    Velocity_j[iDim]    = V_j[iDim+1];
    MeanVelocity[iDim]  = 0.5*(Velocity_i[iDim] + Velocity_j[iDim]);
    ProjVelocity       += MeanVelocity[iDim]*Normal[iDim];
  }

  /*--- Projected velocity adjustment due to mesh motion ---*/

  if (dynamic_grid) {
    ProjGridVel = 0.0;
    for (iDim = 0; iDim < nDim; iDim++) {
      ProjGridVel   += 0.5*(GridVel_i[iDim]+GridVel_j[iDim])*Normal[iDim];
    }
    ProjVelocity   -= ProjGridVel;
  }

  /*--- Mean variables at points iPoint and jPoint ---*/

  MeanDensity     = 0.5*(DensityInc_i  + DensityInc_j);
  MeanPressure    = 0.5*(Pressure_i    + Pressure_j);
  MeanBetaInc2    = 0.5*(BetaInc2_i    + BetaInc2_j);
  MeanEnthalpy    = 0.5*(Enthalpy_i    + Enthalpy_j);
  MeanCp          = 0.5*(Cp_i          + Cp_j);
  MeanTemperature = 0.5*(Temperature_i + Temperature_j);

  /*--- Artificial sound speed based on eigs of preconditioned system ---*/

  MeanSoundSpeed = sqrt(MeanBetaInc2*Area*Area);

  /*--- We need the derivative of the equation of state to build the
   preconditioning matrix. For now, the only option is the ideal gas
   law, but in the future, dRhodT should be in the fluid model. ---*/

  MeandRhodT = 0.0; dRhodT_i = 0.0; dRhodT_j = 0.0;
  if (variable_density) {
    MeandRhodT = -MeanDensity/MeanTemperature;
    dRhodT_i   = -DensityInc_i/Temperature_i;
    dRhodT_j   = -DensityInc_j/Temperature_j;
  }

  /*--- Compute ProjFlux_i ---*/

  GetInviscidIncProjFlux(&DensityInc_i, Velocity_i, &Pressure_i, &BetaInc2_i, &Enthalpy_i, Normal, ProjFlux_i);

  /*--- Compute ProjFlux_j ---*/

  GetInviscidIncProjFlux(&DensityInc_j, Velocity_j, &Pressure_j, &BetaInc2_j, &Enthalpy_j, Normal, ProjFlux_j);

  /*--- Eigenvalues of the preconditioned system ---*/

  if (nDim == 2) {
    Lambda[0] = ProjVelocity;
    Lambda[1] = ProjVelocity;
    Lambda[2] = ProjVelocity - MeanSoundSpeed;
    Lambda[3] = ProjVelocity + MeanSoundSpeed;
  }
  if (nDim == 3) {
    Lambda[0] = ProjVelocity;
    Lambda[1] = ProjVelocity;
    Lambda[2] = ProjVelocity;
    Lambda[3] = ProjVelocity - MeanSoundSpeed;
    Lambda[4] = ProjVelocity + MeanSoundSpeed;
  }

  /*--- Absolute value of the eigenvalues ---*/

  for (iVar = 0; iVar < nVar; iVar++)
    Lambda[iVar] = fabs(Lambda[iVar]);

  /*--- Build the preconditioning matrix using mean values ---*/

  GetPreconditioner(&MeanDensity, MeanVelocity, &MeanBetaInc2, &MeanCp, &MeanTemperature, &MeandRhodT, Precon);

  /*--- Build the absolute value of the preconditioned Jacobian, i.e.,
   |A_precon| = P x |Lambda| x inv(P), where P diagonalizes the matrix
   inv(Precon) x dF/dV and Lambda is the diag. matrix of its eigenvalues. ---*/

  GetPreconditionedProjJac(&MeanDensity, Lambda, &MeanBetaInc2, UnitNormal, invPrecon_A);

  /*--- Difference of primitive variables at iPoint and jPoint ---*/

  Diff_V[0] = Pressure_j - Pressure_i;
  for (iDim = 0; iDim < nDim; iDim++)
    Diff_V[iDim+1] = Velocity_j[iDim] - Velocity_i[iDim];
  Diff_V[nDim+1] = Temperature_j - Temperature_i;

  /*--- Build the inviscid Jacobian w.r.t. the primitive variables ---*/

  if (implicit) {
    GetInviscidIncProjJac(&DensityInc_i, Velocity_i, &BetaInc2_i, &Cp_i, &Temperature_i, &dRhodT_i, Normal, 0.5, Jacobian_i);
    GetInviscidIncProjJac(&DensityInc_j, Velocity_j, &BetaInc2_j, &Cp_j, &Temperature_j, &dRhodT_j, Normal, 0.5, Jacobian_j);
  }

  /*--- Compute dissipation as Precon x |A_precon| x dV. If implicit,
   store Precon x |A_precon| from dissipation term. ---*/

  for (iVar = 0; iVar < nVar; iVar++) {
    Flux[iVar] = 0.5*(ProjFlux_i[iVar]+ProjFlux_j[iVar]);
    for (jVar = 0; jVar < nVar; jVar++) {
      Proj_ModJac_Tensor_ij = 0.0;
      for (kVar = 0; kVar < nVar; kVar++)
        Proj_ModJac_Tensor_ij += Precon[iVar][kVar]*invPrecon_A[kVar][jVar];
      Flux[iVar] -= 0.5*Proj_ModJac_Tensor_ij*Diff_V[jVar];
      if (implicit) {
        Jacobian_i[iVar][jVar] += 0.5*Proj_ModJac_Tensor_ij;
        Jacobian_j[iVar][jVar] -= 0.5*Proj_ModJac_Tensor_ij;
      }
    }
  }

  /*--- Corrections due to grid motion ---*/
  if (dynamic_grid) {

    /*--- Recompute conservative variables ---*/

    U_i[0] = DensityInc_i; U_j[0] = DensityInc_j;
    for (iDim = 0; iDim < nDim; iDim++) {
      U_i[iDim+1] = DensityInc_i*Velocity_i[iDim]; U_j[iDim+1] = DensityInc_j*Velocity_j[iDim];
    }
    U_i[nDim+1] = DensityInc_i*Enthalpy_i; U_j[nDim+1] = DensityInc_j*Enthalpy_j;

    ProjVelocity = 0.0;
    for (iDim = 0; iDim < nDim; iDim++)
      ProjVelocity += 0.5*(GridVel_i[iDim]+GridVel_j[iDim])*Normal[iDim];

    /*--- Residual contributions ---*/
    for (iVar = 0; iVar < nVar; iVar++) {
      Flux[iVar] -= ProjVelocity * 0.5*(U_i[iVar]+U_j[iVar]);

      /*--- Jacobian contributions ---*/
      /*--- Implicit terms ---*/
      if (implicit) {
        for (iDim = 0; iDim < nDim; iDim++){
          Jacobian_i[iDim+1][iDim+1] -= 0.5*ProjVelocity*DensityInc_i;
          Jacobian_j[iDim+1][iDim+1] -= 0.5*ProjVelocity*DensityInc_j;
        }
        Jacobian_i[nDim+1][nDim+1] -= 0.5*ProjVelocity*DensityInc_i*Cp_i;
        Jacobian_j[nDim+1][nDim+1] -= 0.5*ProjVelocity*DensityInc_j*Cp_j;
      }
    }
  }

  if (!energy || flame) {
    Flux[nDim+1] = 0.0;
    if (implicit) {
      for (iVar = 0; iVar < nVar; iVar++) {
        Jacobian_i[iVar][nDim+1] = 0.0;
        Jacobian_j[iVar][nDim+1] = 0.0;

        Jacobian_i[nDim+1][iVar] = 0.0;
        Jacobian_j[nDim+1][iVar] = 0.0;
      }
    }
  }

  AD::SetPreaccOut(Flux, nVar);
  AD::EndPreacc();

  return ResidualType<>(Flux, Jacobian_i, Jacobian_j);

}<|MERGE_RESOLUTION|>--- conflicted
+++ resolved
@@ -30,17 +30,10 @@
 
 CUpwFDSInc_Flow::CUpwFDSInc_Flow(unsigned short val_nDim, unsigned short val_nVar, const CConfig *config) : CNumerics(val_nDim, val_nVar, config) {
 
-<<<<<<< HEAD
-  implicit               = (config->GetKind_TimeIntScheme_Flow() == EULER_IMPLICIT);
-  variable_density       = (config->GetKind_DensityModel() == VARIABLE);
-  energy                 = config->GetEnergy_Equation();
-  flame                  = (config->GetKind_Scalar_Model() == PROGRESS_VARIABLE);
-
-=======
   implicit         = (config->GetKind_TimeIntScheme_Flow() == EULER_IMPLICIT);
   variable_density = (config->GetKind_DensityModel() == INC_DENSITYMODEL::VARIABLE);
   energy           = config->GetEnergy_Equation();
->>>>>>> eb55a079
+  flame            = (config->GetKind_Scalar_Model() == PROGRESS_VARIABLE);
   /* A grid is defined as dynamic if there's rigid grid movement or grid deformation AND the problem is time domain */
   dynamic_grid = config->GetDynamic_Grid();
 
