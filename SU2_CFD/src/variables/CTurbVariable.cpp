--- conflicted
+++ resolved
@@ -35,10 +35,7 @@
     turb_index.resize(nPoint) = su2double(1.0);
     intermittency.resize(nPoint) = su2double(1.0);
 
-<<<<<<< HEAD
     DES_LengthScale.resize(nPoint) = su2double(0.0);
-=======
     SRSGridSize.resize(nPoint) = su2double(0.0);
->>>>>>> 35958b82
 
    }