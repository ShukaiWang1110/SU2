--- conflicted
+++ resolved
@@ -118,7 +118,7 @@
   /*--- If axisymmetric and viscous, we need an auxiliary gradient. ---*/
   
   if (axisymmetric && viscous) Grad_AuxVar.resize(nPoint,nDim);
-  
+
   if (config->GetMultizone_Problem())
     Set_BGSSolution_k();
 
@@ -128,11 +128,8 @@
   Delta_Time.resize(nPoint) = su2double(0.0);
   Lambda.resize(nPoint) = su2double(0.0);
   Sensor.resize(nPoint) = su2double(0.0);
-<<<<<<< HEAD
   Streamwise_Periodic_RecoveredPressure.resize(nPoint)    = su2double(0.0);
   Streamwise_Periodic_RecoveredTemperature.resize(nPoint) = su2double(0.0);
-=======
->>>>>>> 58f511af
 
   /* Under-relaxation parameter. */
   UnderRelaxation.resize(nPoint) = su2double(1.0);
