/*!
 * \file CFluidModel.cpp
 * \brief Source of the fluid model base class containing thermo-physical subroutines.
 * \author S.Vitale, M.Pini, G.Gori, A.Guardone, P.Colonna, T. Economon
 * \version 7.4.0 "Blackbird"
 *
 * SU2 Project Website: https://su2code.github.io
 *
 * The SU2 Project is maintained by the SU2 Foundation
 * (http://su2foundation.org)
 *
 * Copyright 2012-2022, SU2 Contributors (cf. AUTHORS.md)
 *
 * SU2 is free software; you can redistribute it and/or
 * modify it under the terms of the GNU Lesser General Public
 * License as published by the Free Software Foundation; either
 * version 2.1 of the License, or (at your option) any later version.
 *
 * SU2 is distributed in the hope that it will be useful,
 * but WITHOUT ANY WARRANTY; without even the implied warranty of
 * MERCHANTABILITY or FITNESS FOR A PARTICULAR PURPOSE. See the GNU
 * Lesser General Public License for more details.
 *
 * You should have received a copy of the GNU Lesser General Public
 * License along with SU2. If not, see <http://www.gnu.org/licenses/>.
 */

#include "../../include/fluid/CFluidModel.hpp"

#include <utility>

#include "../../include/fluid/CConstantConductivity.hpp"
#include "../../include/fluid/CConstantConductivityRANS.hpp"
#include "../../include/fluid/CConstantDiffusivity.hpp"
#include "../../include/fluid/CConstantPrandtl.hpp"
#include "../../include/fluid/CConstantPrandtlRANS.hpp"
#include "../../include/fluid/CConstantSchmidt.hpp"
#include "../../include/fluid/CConstantViscosity.hpp"
#include "../../include/fluid/CFluidScalar.hpp"
#include "../../include/fluid/CPolynomialConductivity.hpp"
#include "../../include/fluid/CPolynomialConductivityRANS.hpp"
#include "../../include/fluid/CPolynomialViscosity.hpp"
#include "../../include/fluid/CSutherland.hpp"
<<<<<<< HEAD
#include "../../include/fluid/CFluidFlamelet.hpp"
#include "../../include/fluid/CConstantDiffusivity.hpp"
=======
#include "../../include/fluid/CConstantLewisDiffusivity.hpp"
>>>>>>> 64e24b15

unique_ptr<CViscosityModel> CFluidModel::MakeLaminarViscosityModel(const CConfig* config, unsigned short iSpecies) {
  cout << int (config->GetKind_ViscosityModel()) << endl;
  
  switch (config->GetKind_ViscosityModel()) {
    case VISCOSITYMODEL::CONSTANT:
      return unique_ptr<CConstantViscosity>(new CConstantViscosity(config->GetMu_ConstantND(iSpecies)));
    case VISCOSITYMODEL::SUTHERLAND:
      return unique_ptr<CSutherland>(new CSutherland(config->GetMu_RefND(iSpecies),
                                                     config->GetMu_Temperature_RefND(iSpecies),
                                                     config->GetMu_SND(iSpecies)));
    case VISCOSITYMODEL::POLYNOMIAL:
      return unique_ptr<CPolynomialViscosity<N_POLY_COEFFS>>(
          new CPolynomialViscosity<N_POLY_COEFFS>(config->GetMu_PolyCoeffND()));
    case VISCOSITYMODEL::FLAMELET:
      /*--- Viscosity is obtained from the LUT ---*/
      return nullptr;
    default:
      SU2_MPI::Error("Viscosity model not available.", CURRENT_FUNCTION);
      return nullptr;
  }
}

void CFluidModel::SetLaminarViscosityModel(const CConfig* config) {
  LaminarViscosity = MakeLaminarViscosityModel(config, 0);
}

unique_ptr<CConductivityModel> CFluidModel::MakeThermalConductivityModel(const CConfig* config,
                                                                         unsigned short iSpecies) {
  switch (config->GetKind_ConductivityModel()) {
    case CONDUCTIVITYMODEL::CONSTANT:
      if (config->GetKind_ConductivityModel_Turb() == CONDUCTIVITYMODEL_TURB::CONSTANT_PRANDTL) {
        return unique_ptr<CConstantConductivityRANS>(
            new CConstantConductivityRANS(config->GetThermal_Conductivity_ConstantND(iSpecies),
                                          config->GetPrandtl_Turb(iSpecies)));
      } else {
        return unique_ptr<CConstantConductivity>(
            new CConstantConductivity(config->GetThermal_Conductivity_ConstantND(iSpecies)));
      }
      break;
    case CONDUCTIVITYMODEL::CONSTANT_PRANDTL:
      if (config->GetKind_ConductivityModel_Turb() == CONDUCTIVITYMODEL_TURB::CONSTANT_PRANDTL) {
        return unique_ptr<CConstantPrandtlRANS>(
            new CConstantPrandtlRANS(config->GetPrandtl_Lam(iSpecies), config->GetPrandtl_Turb(iSpecies)));
      } else {
        return unique_ptr<CConstantPrandtl>(new CConstantPrandtl(config->GetPrandtl_Lam(iSpecies)));
      }
      break;
    case CONDUCTIVITYMODEL::POLYNOMIAL:
      if (config->GetKind_ConductivityModel_Turb() == CONDUCTIVITYMODEL_TURB::CONSTANT_PRANDTL) {
        return unique_ptr<CPolynomialConductivityRANS<N_POLY_COEFFS>>(
            new CPolynomialConductivityRANS<N_POLY_COEFFS>(config->GetKt_PolyCoeffND(), config->GetPrandtl_Turb()));
      } else {
        return unique_ptr<CPolynomialConductivity<N_POLY_COEFFS>>(
            new CPolynomialConductivity<N_POLY_COEFFS>(config->GetKt_PolyCoeffND()));
      }
      break;
    case CONDUCTIVITYMODEL::FLAMELET:
      /*--- conductivity is obtained from the LUT ---*/
      return nullptr;
    default:
      SU2_MPI::Error("Conductivity model not available.", CURRENT_FUNCTION);
      return nullptr;
  }
}

void CFluidModel::SetThermalConductivityModel(const CConfig* config) {
  ThermalConductivity = MakeThermalConductivityModel(config, 0);
}

<<<<<<< HEAD

void CFluidModel::SetMassDiffusivityModel (const CConfig* config) {
  switch (config->GetKind_DiffusivityModel()) {
    // nijso TODO 
    case DIFFUSIVITYMODEL::CONSTANT_DIFFUSIVITY:
      MassDiffusivity = unique_ptr<CConstantDiffusivity>(new CConstantDiffusivity(config->GetDiffusivity_ConstantND()));
      break;
    //case DIFFUSIVITYMODEL::CONSTANT_SCHMIDT:
    //  if ((config->GetKind_Solver() == RANS) || (config->GetKind_Solver() == DISC_ADJ_RANS)) {
    //    MassDiffusivity = unique_ptr<CConstantSchmidtRANS>(new CConstantSchmidtRANS(config->GetSchmidt_Lam(),config->GetSchmidt_Turb()));
    //  } else {
    //    MassDiffusivity = unique_ptr<CConstantSchmidt>(new CConstantSchmidt(config->GetSchmidt_Lam()));
    //  }
    //  break;
    case DIFFUSIVITYMODEL::FLAMELET:
      /* do nothing. Diffusivity is obtained from the table and set in setTDState_T */
      break;
    default:
      SU2_MPI::Error("Diffusivity model not available.", CURRENT_FUNCTION);
      break;
  }
=======
unique_ptr<CDiffusivityModel> CFluidModel::MakeMassDiffusivityModel(const CConfig* config, unsigned short iSpecies) {
  switch (config->GetKind_Diffusivity_Model()) {
    case DIFFUSIVITYMODEL::CONSTANT_DIFFUSIVITY:
      return unique_ptr<CConstantDiffusivity>(new CConstantDiffusivity(config->GetDiffusivity_ConstantND()));
      break;
    case DIFFUSIVITYMODEL::CONSTANT_SCHMIDT:
      return unique_ptr<CConstantSchmidt>(new CConstantSchmidt(config->GetSchmidt_Number_Laminar()));
      break;
    case DIFFUSIVITYMODEL::UNITY_LEWIS:
      return unique_ptr<CConstantLewisDiffusivity>(new CConstantLewisDiffusivity(1.0));
      break;
    case DIFFUSIVITYMODEL::CONSTANT_LEWIS:
      return unique_ptr<CConstantLewisDiffusivity>(
          new CConstantLewisDiffusivity(config->GetConstant_Lewis_Number(iSpecies)));
      break;
    default:
      SU2_MPI::Error("Diffusivity model not available.", CURRENT_FUNCTION);
      return nullptr;
  }
}

void CFluidModel::SetMassDiffusivityModel(const CConfig* config) {
  MassDiffusivity = MakeMassDiffusivityModel(config, 0);
>>>>>>> 64e24b15
}<|MERGE_RESOLUTION|>--- conflicted
+++ resolved
@@ -41,12 +41,8 @@
 #include "../../include/fluid/CPolynomialConductivityRANS.hpp"
 #include "../../include/fluid/CPolynomialViscosity.hpp"
 #include "../../include/fluid/CSutherland.hpp"
-<<<<<<< HEAD
 #include "../../include/fluid/CFluidFlamelet.hpp"
-#include "../../include/fluid/CConstantDiffusivity.hpp"
-=======
 #include "../../include/fluid/CConstantLewisDiffusivity.hpp"
->>>>>>> 64e24b15
 
 unique_ptr<CViscosityModel> CFluidModel::MakeLaminarViscosityModel(const CConfig* config, unsigned short iSpecies) {
   cout << int (config->GetKind_ViscosityModel()) << endl;
@@ -117,29 +113,6 @@
   ThermalConductivity = MakeThermalConductivityModel(config, 0);
 }
 
-<<<<<<< HEAD
-
-void CFluidModel::SetMassDiffusivityModel (const CConfig* config) {
-  switch (config->GetKind_DiffusivityModel()) {
-    // nijso TODO 
-    case DIFFUSIVITYMODEL::CONSTANT_DIFFUSIVITY:
-      MassDiffusivity = unique_ptr<CConstantDiffusivity>(new CConstantDiffusivity(config->GetDiffusivity_ConstantND()));
-      break;
-    //case DIFFUSIVITYMODEL::CONSTANT_SCHMIDT:
-    //  if ((config->GetKind_Solver() == RANS) || (config->GetKind_Solver() == DISC_ADJ_RANS)) {
-    //    MassDiffusivity = unique_ptr<CConstantSchmidtRANS>(new CConstantSchmidtRANS(config->GetSchmidt_Lam(),config->GetSchmidt_Turb()));
-    //  } else {
-    //    MassDiffusivity = unique_ptr<CConstantSchmidt>(new CConstantSchmidt(config->GetSchmidt_Lam()));
-    //  }
-    //  break;
-    case DIFFUSIVITYMODEL::FLAMELET:
-      /* do nothing. Diffusivity is obtained from the table and set in setTDState_T */
-      break;
-    default:
-      SU2_MPI::Error("Diffusivity model not available.", CURRENT_FUNCTION);
-      break;
-  }
-=======
 unique_ptr<CDiffusivityModel> CFluidModel::MakeMassDiffusivityModel(const CConfig* config, unsigned short iSpecies) {
   switch (config->GetKind_Diffusivity_Model()) {
     case DIFFUSIVITYMODEL::CONSTANT_DIFFUSIVITY:
@@ -155,6 +128,9 @@
       return unique_ptr<CConstantLewisDiffusivity>(
           new CConstantLewisDiffusivity(config->GetConstant_Lewis_Number(iSpecies)));
       break;
+    case DIFFUSIVITYMODEL::FLAMELET:
+      /* do nothing. Diffusivity is obtained from the table and set in setTDState_T */
+      break;
     default:
       SU2_MPI::Error("Diffusivity model not available.", CURRENT_FUNCTION);
       return nullptr;
@@ -163,5 +139,4 @@
 
 void CFluidModel::SetMassDiffusivityModel(const CConfig* config) {
   MassDiffusivity = MakeMassDiffusivityModel(config, 0);
->>>>>>> 64e24b15
 }