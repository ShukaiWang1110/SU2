/*!
 * fluid_model_pig.cpp
 * \brief Source of the ideal gas model.
 * \author S. Vitale, G. Gori, M. Pini, A. Guardone, P. Colonna
 * \version 5.0.0 "Raven"
 *
 * SU2 Lead Developers: Dr. Francisco Palacios (Francisco.D.Palacios@boeing.com).
 *                      Dr. Thomas D. Economon (economon@stanford.edu).
 *
 * SU2 Developers: Prof. Juan J. Alonso's group at Stanford University.
 *                 Prof. Piero Colonna's group at Delft University of Technology.
 *                 Prof. Nicolas R. Gauger's group at Kaiserslautern University of Technology.
 *                 Prof. Alberto Guardone's group at Polytechnic University of Milan.
 *                 Prof. Rafael Palacios' group at Imperial College London.
 *                 Prof. Edwin van der Weide's group at the University of Twente.
 *                 Prof. Vincent Terrapon's group at the University of Liege.
 *
 * Copyright (C) 2012-2017 SU2, the open-source CFD code.
 *
 * SU2 is free software; you can redistribute it and/or
 * modify it under the terms of the GNU Lesser General Public
 * License as published by the Free Software Foundation; either
 * version 2.1 of the License, or (at your option) any later version.
 *
 * SU2 is distributed in the hope that it will be useful,
 * but WITHOUT ANY WARRANTY; without even the implied warranty of
 * MERCHANTABILITY or FITNESS FOR A PARTICULAR PURPOSE. See the GNU
 * Lesser General Public License for more details.
 *
 * You should have received a copy of the GNU Lesser General Public
 * License along with SU2. If not, see <http://www.gnu.org/licenses/>.
 */

#include "../include/fluid_model.hpp"

CIdealGas::CIdealGas() : CFluidModel() {

  Gamma = 0.0;
  Gamma_Minus_One = 0.0;
  Gas_Constant = 0.0;
  Cp = 0.0;
}


CIdealGas::CIdealGas(su2double gamma, su2double R ) : CFluidModel() {
  Gamma = gamma;
  Gamma_Minus_One = Gamma - 1.0;
  Gas_Constant = R;
  Cp = Gamma/Gamma_Minus_One*Gas_Constant;
}


CIdealGas::~CIdealGas(void) {

}

void CIdealGas::SetTDState_rhoe (su2double rho, su2double e ) {
  
  Density = rho;
  StaticEnergy = e;
  Pressure = Gamma_Minus_One*Density*StaticEnergy;
  Temperature = Gamma_Minus_One*StaticEnergy/Gas_Constant;
  SoundSpeed2 = Gamma*Pressure/Density;
<<<<<<< HEAD
  //Entropy = (1.0/Gamma_Minus_One*log(Temperature) + log(1.0/Density))*Gas_Constant;
=======
  // Entropy = (1.0/Gamma_Minus_One*log(Temperature) + log(1.0/Density))*Gas_Constant;  Not used for the FEM solver.
>>>>>>> 8720987b
  dPdrho_e = Gamma_Minus_One*StaticEnergy;
  dPde_rho = Gamma_Minus_One*Density;
  dTdrho_e = 0.0;
  dTde_rho = Gamma_Minus_One/Gas_Constant;

}

void CIdealGas::SetTDState_PT (su2double P, su2double T ) {
  su2double e = T*Gas_Constant/Gamma_Minus_One;
  su2double rho = P/(T*Gas_Constant);
  SetTDState_rhoe(rho, e);

}

void CIdealGas::SetTDState_Prho (su2double P, su2double rho ) {
  su2double e = P/(Gamma_Minus_One*rho);
  SetTDState_rhoe(rho, e);

}

void CIdealGas::SetEnergy_Prho (su2double P, su2double rho ) {
  StaticEnergy = P/(rho*Gamma_Minus_One);

}

void CIdealGas::SetTDState_hs (su2double h, su2double s ) {

  su2double T = h*Gamma_Minus_One/Gas_Constant/Gamma;
  su2double e = h/Gamma;
  su2double v = exp(-1/Gamma_Minus_One*log(T) + s/Gas_Constant);

  SetTDState_rhoe(1/v, e);

}

void CIdealGas::SetTDState_Ps (su2double P, su2double s ) {

  su2double T   = exp(Gamma_Minus_One/Gamma* (s/Gas_Constant +log(P) -log(Gas_Constant)) );
  su2double rho = P/(T*Gas_Constant);

  SetTDState_Prho(P, rho);

}

void CIdealGas::SetTDState_rhoT (su2double rho, su2double T ) {

  su2double e = T*Gas_Constant/Gamma_Minus_One;
  SetTDState_rhoe(rho, e);

}








<|MERGE_RESOLUTION|>--- conflicted
+++ resolved
@@ -61,11 +61,7 @@
   Pressure = Gamma_Minus_One*Density*StaticEnergy;
   Temperature = Gamma_Minus_One*StaticEnergy/Gas_Constant;
   SoundSpeed2 = Gamma*Pressure/Density;
-<<<<<<< HEAD
-  //Entropy = (1.0/Gamma_Minus_One*log(Temperature) + log(1.0/Density))*Gas_Constant;
-=======
   // Entropy = (1.0/Gamma_Minus_One*log(Temperature) + log(1.0/Density))*Gas_Constant;  Not used for the FEM solver.
->>>>>>> 8720987b
   dPdrho_e = Gamma_Minus_One*StaticEnergy;
   dPde_rho = Gamma_Minus_One*Density;
   dTdrho_e = 0.0;
