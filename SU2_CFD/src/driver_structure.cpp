/*!
 * \file driver_structure.cpp
 * \brief The main subroutines for driving single or multi-zone problems.
 * \author T. Economon, H. Kline, R. Sanchez, F. Palacios
 * \version 6.2.0 "Falcon"
 *
 * The current SU2 release has been coordinated by the
 * SU2 International Developers Society <www.su2devsociety.org>
 * with selected contributions from the open-source community.
 *
 * The main research teams contributing to the current release are:
 *  - Prof. Juan J. Alonso's group at Stanford University.
 *  - Prof. Piero Colonna's group at Delft University of Technology.
 *  - Prof. Nicolas R. Gauger's group at Kaiserslautern University of Technology.
 *  - Prof. Alberto Guardone's group at Polytechnic University of Milan.
 *  - Prof. Rafael Palacios' group at Imperial College London.
 *  - Prof. Vincent Terrapon's group at the University of Liege.
 *  - Prof. Edwin van der Weide's group at the University of Twente.
 *  - Lab. of New Concepts in Aeronautics at Tech. Institute of Aeronautics.
 *
 * Copyright 2012-2019, Francisco D. Palacios, Thomas D. Economon,
 *                      Tim Albring, and the SU2 contributors.
 *
 * SU2 is free software; you can redistribute it and/or
 * modify it under the terms of the GNU Lesser General Public
 * License as published by the Free Software Foundation; either
 * version 2.1 of the License, or (at your option) any later version.
 *
 * SU2 is distributed in the hope that it will be useful,
 * but WITHOUT ANY WARRANTY; without even the implied warranty of
 * MERCHANTABILITY or FITNESS FOR A PARTICULAR PURPOSE. See the GNU
 * Lesser General Public License for more details.
 *
 * You should have received a copy of the GNU Lesser General Public
 * License along with SU2. If not, see <http://www.gnu.org/licenses/>.
 */

#include "../include/driver_structure.hpp"
#include "../include/definition_structure.hpp"

#ifdef VTUNEPROF
#include <ittnotify.h>
#endif

CDriver::CDriver(char* confFile,
                 unsigned short val_nZone,
                 unsigned short val_nDim,
                 SU2_Comm MPICommunicator):config_file_name(confFile), StartTime(0.0), StopTime(0.0), UsedTime(0.0), ExtIter(0), nZone(val_nZone), nDim(val_nDim), StopCalc(false), fsi(false), fem_solver(false) {


  unsigned short jZone, iSol;
  unsigned short Kind_Grid_Movement;
  bool initStaticMovement;

  SU2_MPI::SetComm(MPICommunicator);

  rank = SU2_MPI::GetRank();
  size = SU2_MPI::GetSize();

  /*--- Start timer to track preprocessing for benchmarking. ---*/
  
#ifndef HAVE_MPI
  StartTime = su2double(clock())/su2double(CLOCKS_PER_SEC);
#else
  StartTime = MPI_Wtime();
#endif
  
  /*--- Create pointers to all of the classes that may be used throughout
   the SU2_CFD code. In general, the pointers are instantiated down a
   hierarchy over all zones, multigrid levels, equation sets, and equation
   terms as described in the comments below. ---*/

  ConvHist_file                  = NULL;
  iteration_container            = NULL;
  output                         = NULL;
  integration_container          = NULL;
  geometry_container             = NULL;
  solver_container               = NULL;
  numerics_container             = NULL;
  config_container               = NULL;
  surface_movement               = NULL;
  grid_movement                  = NULL;
  FFDBox                         = NULL;
  interpolator_container         = NULL;
  transfer_container             = NULL;
  transfer_types                 = NULL;
  nInst                          = NULL;


  /*--- Definition and of the containers for all possible zones. ---*/

  iteration_container            = new CIteration**[nZone];
  solver_container               = new CSolver****[nZone];
  integration_container          = new CIntegration***[nZone];
  numerics_container             = new CNumerics*****[nZone];
  config_container               = new CConfig*[nZone];
  geometry_container             = new CGeometry***[nZone];
  surface_movement               = new CSurfaceMovement*[nZone];
  grid_movement                  = new CVolumetricMovement**[nZone];
  FFDBox                         = new CFreeFormDefBox**[nZone];
  interpolator_container         = new CInterpolator**[nZone];
  transfer_container             = new CTransfer**[nZone];
  transfer_types                 = new unsigned short*[nZone];
  nInst                          = new unsigned short[nZone];
  driver_config                  = NULL;


  for (iZone = 0; iZone < nZone; iZone++) {
    solver_container[iZone]               = NULL;
    integration_container[iZone]          = NULL;
    numerics_container[iZone]             = NULL;
    config_container[iZone]               = NULL;
    geometry_container[iZone]             = NULL;
    surface_movement[iZone]               = NULL;
    grid_movement[iZone]                  = NULL;
    FFDBox[iZone]                         = NULL;
    interpolator_container[iZone]         = NULL;
    transfer_container[iZone]             = NULL;
    transfer_types[iZone]                 = new unsigned short[nZone];
    nInst[iZone]                          = 1;
  }

  /*--- Preprocessing of the config and mesh files. In this routine, the config file is read
   and it is determined whether a problem is single physics or multiphysics. . ---*/

  Input_Preprocessing(MPICommunicator);

  /*--- Preprocessing of the geometry for all zones. In this routine, the edge-
   based data structure is constructed, i.e. node and cell neighbors are
   identified and linked, face areas and volumes of the dual mesh cells are
   computed, and the multigrid levels are created using an agglomeration procedure. ---*/

  if (rank == MASTER_NODE)
    cout << endl <<"------------------------- Geometry Preprocessing ------------------------" << endl;

  /*--- Determine whether or not the FEM solver is used, which decides the
   type of geometry classes that are instantiated. Only adapted for single-zone problems ---*/
  fem_solver = ((config_container[ZONE_0]->GetKind_Solver() == FEM_EULER)          ||
                (config_container[ZONE_0]->GetKind_Solver() == FEM_NAVIER_STOKES)  ||
                (config_container[ZONE_0]->GetKind_Solver() == FEM_RANS)           ||
                (config_container[ZONE_0]->GetKind_Solver() == FEM_LES)            ||
                (config_container[ZONE_0]->GetKind_Solver() == DISC_ADJ_FEM_EULER) ||
                (config_container[ZONE_0]->GetKind_Solver() == DISC_ADJ_FEM_NS)    ||
                (config_container[ZONE_0]->GetKind_Solver() == DISC_ADJ_FEM_RANS));

  if( fem_solver ) {
    switch( config_container[ZONE_0]->GetKind_FEM_Flow() ) {
      case DG: {
        Geometrical_Preprocessing_DGFEM();
        break;
      }
    }
  }
  else {
    Geometrical_Preprocessing();
  }

  for (iZone = 0; iZone < nZone; iZone++) {

    for (iInst = 0; iInst < nInst[iZone]; iInst++){

      /*--- Computation of wall distances for turbulence modeling ---*/

      if ((config_container[iZone]->GetKind_Solver() == RANS) ||
          (config_container[iZone]->GetKind_Solver() == ADJ_RANS) ||
          (config_container[iZone]->GetKind_Solver() == DISC_ADJ_RANS) ||
          (config_container[iZone]->GetKind_Solver() == FEM_RANS) ||
          (config_container[iZone]->GetKind_Solver() == FEM_LES) ) {

        if (rank == MASTER_NODE)
          cout << "Computing wall distances." << endl;

        geometry_container[iZone][iInst][MESH_0]->ComputeWall_Distance(config_container[iZone]);
      }

      /*--- Computation of positive surface area in the z-plane which is used for
     the calculation of force coefficient (non-dimensionalization). ---*/

      geometry_container[iZone][iInst][MESH_0]->SetPositive_ZArea(config_container[iZone]);

      /*--- Set the near-field, interface and actuator disk boundary conditions, if necessary. ---*/

      for (iMesh = 0; iMesh <= config_container[iZone]->GetnMGLevels(); iMesh++) {
        geometry_container[iZone][iInst][iMesh]->MatchNearField(config_container[iZone]);
        geometry_container[iZone][iInst][iMesh]->MatchInterface(config_container[iZone]);
        geometry_container[iZone][iInst][iMesh]->MatchActuator_Disk(config_container[iZone]);
      }
      
      /*--- If we have any periodic markers in this calculation, we must
       match the periodic points found on both sides of the periodic BC.
       Note that the current implementation requires a 1-to-1 matching of
       periodic points on the pair of periodic faces after the translation
       or rotation is taken into account. ---*/
      
      if ((config_container[iZone]->GetnMarker_Periodic() != 0) && !fem_solver) {
        for (iMesh = 0; iMesh <= config_container[iZone]->GetnMGLevels(); iMesh++) {
          
          /*--- Note that we loop over pairs of periodic markers individually
           so that repeated nodes on adjacent periodic faces are properly
           accounted for in multiple places. ---*/
          
          for (unsigned short iPeriodic = 1; iPeriodic <= config_container[iZone]->GetnMarker_Periodic()/2; iPeriodic++) {
            geometry_container[iZone][iInst][iMesh]->MatchPeriodic(config_container[iZone], iPeriodic);
          }
          
          /*--- Initialize the communication framework for the periodic BCs. ---*/
          geometry_container[iZone][iInst][iMesh]->PreprocessPeriodicComms(geometry_container[iZone][iInst][iMesh], config_container[iZone]);
          
        }
      }
      
    }

  }

  /*--- If activated by the compile directive, perform a partition analysis. ---*/
#if PARTITION
  if( fem_solver ) Partition_Analysis_FEM(geometry_container[ZONE_0][INST_0][MESH_0], config_container[ZONE_0]);
  else Partition_Analysis(geometry_container[ZONE_0][INST_0][MESH_0], config_container[ZONE_0]);
#endif

  /*--- Output some information about the driver that has been instantiated for the problem. ---*/

  if (rank == MASTER_NODE)
    cout << endl <<"------------------------- Driver information --------------------------" << endl;

  fsi = config_container[ZONE_0]->GetFSI_Simulation();
  bool stat_fsi = ((config_container[ZONE_0]->GetDynamic_Analysis() == STATIC) && (config_container[ZONE_0]->GetUnsteady_Simulation() == STEADY));
  bool disc_adj_fsi = (config_container[ZONE_0]->GetDiscrete_Adjoint());

  if ( (config_container[ZONE_0]->GetKind_Solver() == FEM_ELASTICITY ||
        config_container[ZONE_0]->GetKind_Solver() == DISC_ADJ_FEM) ) {
    if (rank == MASTER_NODE) cout << "A General driver has been instantiated." << endl;
  }
  else if (config_container[ZONE_0]->GetUnsteady_Simulation() == HARMONIC_BALANCE) {
    if (rank == MASTER_NODE) cout << "A Harmonic Balance driver has been instantiated." << endl;
  }
  else if (nZone == 2 && fsi) {
    if (disc_adj_fsi) {
      if (stat_fsi)
        if (rank == MASTER_NODE) cout << "A Discrete-Adjoint driver for Fluid-Structure Interaction has been instantiated." << endl;
    }
    else{
      if (stat_fsi){if (rank == MASTER_NODE) cout << "A Static Fluid-Structure Interaction driver has been instantiated." << endl;}
      else{if (rank == MASTER_NODE) cout << "A Dynamic Fluid-Structure Interaction driver has been instantiated." << endl;}
    }

  }
  else if (config_container[ZONE_0]->GetBoolZoneSpecific()) {
    if (rank == MASTER_NODE) {
      cout << "A multi physical zones driver has been instantiated." << endl;
      for(unsigned short iZone = 0; iZone < nZone; iZone++) {

        unsigned short Kind_Regime = config_container[iZone]->GetKind_Regime();
        cout << "   Zone " << (iZone+1) << ": ";

        switch (config_container[iZone]->GetKind_Solver()) {
          case EULER: case DISC_ADJ_EULER:
            if (Kind_Regime == COMPRESSIBLE) cout << "Compressible Euler equations." << endl;
            if (Kind_Regime == INCOMPRESSIBLE) cout << "Incompressible Euler equations." << endl;
            break;
          case NAVIER_STOKES: case DISC_ADJ_NAVIER_STOKES:
            if (Kind_Regime == COMPRESSIBLE) cout << "Compressible Laminar Navier-Stokes' equations." << endl;
            if (Kind_Regime == INCOMPRESSIBLE) cout << "Incompressible Laminar Navier-Stokes' equations." << endl;
            break;
          case RANS: case DISC_ADJ_RANS:
            if (Kind_Regime == COMPRESSIBLE) cout << "Compressible RANS equations." << endl;
            if (Kind_Regime == INCOMPRESSIBLE) cout << "Incompressible RANS equations." << endl;
            break;
          case HEAT_EQUATION_FVM: case DISC_ADJ_HEAT: cout << "Heat equation." << endl; break;
          case FEM_ELASTICITY: case DISC_ADJ_FEM: cout << "Elasticity solver." << endl; break;
          case ADJ_EULER: cout << "Continuous Euler adjoint equations." << endl; break;
          case ADJ_NAVIER_STOKES: cout << "Continuous Navier-Stokes adjoint equations." << endl; break;
          case ADJ_RANS: cout << "Continuous RANS adjoint equations." << endl; break;
        }
      }
    }
  }
  else {
    if (rank == MASTER_NODE) cout << "A Fluid driver has been instantiated." << endl;
  }

  for (iZone = 0; iZone < nZone; iZone++) {

    /*--- Instantiate the type of physics iteration to be executed within each zone. For
     example, one can execute the same physics across multiple zones (mixing plane),
     different physics in different zones (fluid-structure interaction), or couple multiple
     systems tightly within a single zone by creating a new iteration class (e.g., RANS). ---*/
    
    if (rank == MASTER_NODE) {
      cout << endl <<"------------------------ Iteration Preprocessing ------------------------" << endl;
    }

    iteration_container[iZone] = new CIteration* [nInst[iZone]];
    for (iInst = 0; iInst < nInst[iZone]; iInst++){
      iteration_container[iZone][iInst] = NULL;
    }

    Iteration_Preprocessing();

    /*--- Definition of the solver class: solver_container[#ZONES][#INSTANCES][#MG_GRIDS][#EQ_SYSTEMS].
     The solver classes are specific to a particular set of governing equations,
     and they contain the subroutines with instructions for computing each spatial
     term of the PDE, i.e. loops over the edges to compute convective and viscous
     fluxes, loops over the nodes to compute source terms, and routines for
     imposing various boundary condition type for the PDE. ---*/

    if (rank == MASTER_NODE)
      cout << endl <<"------------------------- Solver Preprocessing --------------------------" << endl;

    solver_container[iZone] = new CSolver*** [nInst[iZone]];


    for (iInst = 0; iInst < nInst[iZone]; iInst++){
      solver_container[iZone][iInst] = NULL;

      solver_container[iZone][iInst] = new CSolver** [config_container[iZone]->GetnMGLevels()+1];
      for (iMesh = 0; iMesh <= config_container[iZone]->GetnMGLevels(); iMesh++)
        solver_container[iZone][iInst][iMesh] = NULL;

      for (iMesh = 0; iMesh <= config_container[iZone]->GetnMGLevels(); iMesh++) {
        solver_container[iZone][iInst][iMesh] = new CSolver* [MAX_SOLS];
        for (iSol = 0; iSol < MAX_SOLS; iSol++)
          solver_container[iZone][iInst][iMesh][iSol] = NULL;
      }

      Solver_Preprocessing(solver_container[iZone], geometry_container[iZone],
                           config_container[iZone], iInst);

    } // End of loop over iInst

    if (rank == MASTER_NODE)
      cout << endl <<"----------------- Integration and Numerics Preprocessing ----------------" << endl;

    /*--- Definition of the integration class: integration_container[#ZONES][#INSTANCES][#EQ_SYSTEMS].
     The integration class orchestrates the execution of the spatial integration
     subroutines contained in the solver class (including multigrid) for computing
     the residual at each node, R(U) and then integrates the equations to a
     steady state or time-accurately. ---*/

    integration_container[iZone] = new CIntegration** [nInst[iZone]];
    for (iInst = 0; iInst < nInst[iZone]; iInst++){
      integration_container[iZone][iInst] = NULL;

      integration_container[iZone][iInst] = new CIntegration*[MAX_SOLS];
      Integration_Preprocessing(integration_container[iZone], geometry_container[iZone],
          config_container[iZone], iInst);
    }
    
    if (rank == MASTER_NODE) cout << "Integration Preprocessing." << endl;

    /*--- Definition of the numerical method class:
     numerics_container[#ZONES][#INSTANCES][#MG_GRIDS][#EQ_SYSTEMS][#EQ_TERMS].
     The numerics class contains the implementation of the numerical methods for
     evaluating convective or viscous fluxes between any two nodes in the edge-based
     data structure (centered, upwind, galerkin), as well as any source terms
     (piecewise constant reconstruction) evaluated in each dual mesh volume. ---*/

    numerics_container[iZone] = new CNumerics****[nInst[iZone]];
    for (iInst = 0; iInst < nInst[iZone]; iInst++){
      numerics_container[iZone][iInst] = NULL;

      numerics_container[iZone][iInst] = new CNumerics***[config_container[iZone]->GetnMGLevels()+1];

      Numerics_Preprocessing(numerics_container[iZone], solver_container[iZone],
          geometry_container[iZone], config_container[iZone], iInst);
    }

    if (rank == MASTER_NODE) cout << "Numerics Preprocessing." << endl;

  }

  /*--- Definition of the interface and transfer conditions between different zones.
   *--- The transfer container is defined for zones paired one to one.
   *--- This only works for a multizone FSI problem (nZone > 1).
   *--- Also, at the moment this capability is limited to two zones (nZone < 3).
   *--- This will change in the future. ---*/

  if ((rank == MASTER_NODE) && nZone > 1)
    cout << endl <<"------------------- Multizone Interface Preprocessing -------------------" << endl;

  if ( nZone > 1 ) {
    for (iZone = 0; iZone < nZone; iZone++){
      transfer_container[iZone] = new CTransfer*[nZone];
      interpolator_container[iZone] = new CInterpolator*[nZone];
      for (jZone = 0; jZone < nZone; jZone++){
        transfer_container[iZone][jZone]             = NULL;
        interpolator_container[iZone][jZone]         = NULL;
      }
    }
    Interface_Preprocessing();
  }

  /*--- Instantiate the geometry movement classes for the solution of unsteady
   flows on dynamic meshes, including rigid mesh transformations, dynamically
   deforming meshes, and preprocessing of harmonic balance. ---*/

  for (iZone = 0; iZone < nZone; iZone++) {

    grid_movement[iZone] = new CVolumetricMovement*[nInst[iZone]];
    for (iInst = 0; iInst < nInst[iZone]; iInst++)
      grid_movement[iZone][iInst] = NULL;

    if (!fem_solver && (config_container[iZone]->GetGrid_Movement() ||
                        (config_container[iZone]->GetDirectDiff() == D_DESIGN))) {
      if (rank == MASTER_NODE)
        cout << "Setting dynamic mesh structure for zone "<< iZone + 1<<"." << endl;
      for (iInst = 0; iInst < nInst[iZone]; iInst++){
        grid_movement[iZone][iInst] = new CVolumetricMovement(geometry_container[iZone][iInst][MESH_0], config_container[iZone]);
      }
      FFDBox[iZone] = new CFreeFormDefBox*[MAX_NUMBER_FFD];
      surface_movement[iZone] = new CSurfaceMovement();
      surface_movement[iZone]->CopyBoundary(geometry_container[iZone][INST_0][MESH_0], config_container[iZone]);
      if (config_container[iZone]->GetUnsteady_Simulation() == HARMONIC_BALANCE){
        for (iInst = 0; iInst < nInst[iZone]; iInst++){
          if (rank == MASTER_NODE) cout << endl <<  "Instance "<< iInst + 1 <<":" << endl;
          iteration_container[ZONE_0][iInst]->SetGrid_Movement(geometry_container, surface_movement, grid_movement, FFDBox, numerics_container, solver_container, config_container, ZONE_0, iInst, 0, 0);
        }
      }
    }

    if (config_container[iZone]->GetDirectDiff() == D_DESIGN) {
      if (rank == MASTER_NODE)
        cout << "Setting surface/volume derivatives." << endl;

      /*--- Set the surface derivatives, i.e. the derivative of the surface mesh nodes with respect to the design variables ---*/

      surface_movement[iZone]->SetSurface_Derivative(geometry_container[iZone][INST_0][MESH_0],config_container[iZone]);

      /*--- Call the volume deformation routine with derivative mode enabled.
       This computes the derivative of the volume mesh with respect to the surface nodes ---*/

      for (iInst = 0; iInst < nInst[iZone]; iInst++){
        grid_movement[iZone][iInst]->SetVolume_Deformation(geometry_container[iZone][iInst][MESH_0],config_container[iZone], true, true);

        /*--- Update the multi-grid structure to propagate the derivative information to the coarser levels ---*/

        geometry_container[iZone][iInst][MESH_0]->UpdateGeometry(geometry_container[iZone][INST_0],config_container[iZone]);

        /*--- Set the derivative of the wall-distance with respect to the surface nodes ---*/

        if ( (config_container[iZone]->GetKind_Solver() == RANS) ||
            (config_container[iZone]->GetKind_Solver() == ADJ_RANS) ||
            (config_container[iZone]->GetKind_Solver() == DISC_ADJ_RANS))
          geometry_container[iZone][iInst][MESH_0]->ComputeWall_Distance(config_container[iZone]);
      }
    }

    if (config_container[iZone]->GetKind_GridMovement(iZone) == FLUID_STRUCTURE_STATIC){
      if (rank == MASTER_NODE)
        cout << "Setting moving mesh structure for static FSI problems." << endl;
      /*--- Instantiate the container for the grid movement structure ---*/
      for (iInst = 0; iInst < nInst[iZone]; iInst++)
        grid_movement[iZone][iInst] = new CElasticityMovement(geometry_container[iZone][iInst][MESH_0], config_container[iZone]);
    }

  }

  if(fsi && (config_container[ZONE_0]->GetRestart() || config_container[ZONE_0]->GetDiscrete_Adjoint())){
    if (rank == MASTER_NODE)cout << endl <<"Restarting Fluid and Structural Solvers." << endl;

    for (iZone = 0; iZone < nZone; iZone++) {
    	for (iInst = 0; iInst < nInst[iZone]; iInst++){
        Solver_Restart(solver_container[iZone], geometry_container[iZone],
                       config_container[iZone], true, iInst);
    	}
    }

  }

  /*---If the Grid Movement is static initialize the static mesh movment.
       Not for the FEM solver, because this is handled later, because
       the integration points must be known. ---*/
  if( !fem_solver ) {
    Kind_Grid_Movement = config_container[ZONE_0]->GetKind_GridMovement(ZONE_0);
    initStaticMovement = (config_container[ZONE_0]->GetGrid_Movement() && (Kind_Grid_Movement == MOVING_WALL
                          || Kind_Grid_Movement == ROTATING_FRAME || Kind_Grid_Movement == STEADY_TRANSLATION));


    if(initStaticMovement){
      if (rank == MASTER_NODE)cout << endl <<"--------------------- Initialize Static Mesh Movement --------------------" << endl;

        InitStaticMeshMovement();
    }

    if (config_container[ZONE_0]->GetBoolTurbomachinery()){
      if (rank == MASTER_NODE)cout << endl <<"---------------------- Turbomachinery Preprocessing ---------------------" << endl;
        TurbomachineryPreprocessing();
    }
  }

  if (rank == MASTER_NODE) cout << endl << "---------------------- Python Interface Preprocessing ---------------------" << endl;
  PythonInterface_Preprocessing();

  /*--- Definition of the output class (one for all zones). The output class
   manages the writing of all restart, volume solution, surface solution,
   surface comma-separated value, and convergence history files (both in serial
   and in parallel). ---*/

  output = new COutput(config_container[ZONE_0]);

  /*--- Open the convergence history file ---*/
  ConvHist_file = NULL;
  ConvHist_file = new ofstream*[nZone];
  for (iZone = 0; iZone < nZone; iZone++) {
    ConvHist_file[iZone] = NULL;
    if (rank == MASTER_NODE){
      ConvHist_file[iZone] = new ofstream[nInst[iZone]];
      for (iInst = 0; iInst < nInst[iZone]; iInst++) {
        output->SetConvHistory_Header(&ConvHist_file[iZone][iInst], config_container[iZone], iZone, iInst);
        config_container[iZone]->SetHistFile(&ConvHist_file[iZone][INST_0]);
      }
    }
  }
  /*--- Check for an unsteady restart. Update ExtIter if necessary. ---*/
  if (config_container[ZONE_0]->GetWrt_Unsteady() && config_container[ZONE_0]->GetRestart())
    ExtIter = config_container[ZONE_0]->GetUnst_RestartIter();

  /*--- Check for a dynamic restart (structural analysis). Update ExtIter if necessary. ---*/
  if (config_container[ZONE_0]->GetKind_Solver() == FEM_ELASTICITY
      && config_container[ZONE_0]->GetWrt_Dynamic() && config_container[ZONE_0]->GetRestart())
    ExtIter = config_container[ZONE_0]->GetDyn_RestartIter();

  /*--- Open the FSI convergence history file ---*/

  if (fsi){
      if (rank == MASTER_NODE) cout << endl <<"Opening FSI history file." << endl;
      unsigned short ZONE_FLOW = 0, ZONE_STRUCT = 1;
      output->SpecialOutput_FSI(&FSIHist_file, geometry_container, solver_container,
                                config_container, integration_container, 0,
                                ZONE_FLOW, ZONE_STRUCT, true);
  }

  /*--- Preprocessing time is reported now, but not included in the next compute portion. ---*/
  
#ifndef HAVE_MPI
  StopTime = su2double(clock())/su2double(CLOCKS_PER_SEC);
#else
  StopTime = MPI_Wtime();
#endif
  
  /*--- Compute/print the total time for performance benchmarking. ---*/
  
  UsedTime = StopTime-StartTime;
  UsedTimePreproc    = UsedTime;
  UsedTimeCompute    = 0.0;
  UsedTimeOutput     = 0.0;
  IterCount          = 0;
  OutputCount        = 0;
  MDOFs              = 0.0;
  MDOFsDomain        = 0.0;
  for (iZone = 0; iZone < nZone; iZone++) {
    MDOFs       += (su2double)DOFsPerPoint*(su2double)geometry_container[iZone][INST_0][MESH_0]->GetGlobal_nPoint()/(1.0e6);
    MDOFsDomain += (su2double)DOFsPerPoint*(su2double)geometry_container[iZone][INST_0][MESH_0]->GetGlobal_nPointDomain()/(1.0e6);
  }

  /*--- Reset timer for compute/output performance benchmarking. ---*/
#ifndef HAVE_MPI
  StopTime = su2double(clock())/su2double(CLOCKS_PER_SEC);
#else
  StopTime = MPI_Wtime();
#endif

  /*--- Compute/print the total time for performance benchmarking. ---*/

  UsedTime = StopTime-StartTime;
  UsedTimePreproc = UsedTime;

  /*--- Reset timer for compute performance benchmarking. ---*/
#ifndef HAVE_MPI
  StartTime = su2double(clock())/su2double(CLOCKS_PER_SEC);
#else
  StartTime = MPI_Wtime();
#endif

}

void CDriver::Postprocessing() {

  bool isBinary = config_container[ZONE_0]->GetWrt_Binary_Restart();
  bool wrt_perf = config_container[ZONE_0]->GetWrt_Performance();
  
    /*--- Output some information to the console. ---*/

  if (rank == MASTER_NODE) {

    /*--- Print out the number of non-physical points and reconstructions ---*/

    if (config_container[ZONE_0]->GetNonphysical_Points() > 0)
      cout << "Warning: there are " << config_container[ZONE_0]->GetNonphysical_Points() << " non-physical points in the solution." << endl;
    if (config_container[ZONE_0]->GetNonphysical_Reconstr() > 0)
      cout << "Warning: " << config_container[ZONE_0]->GetNonphysical_Reconstr() << " reconstructed states for upwinding are non-physical." << endl;

    /*--- Close the convergence history file. ---*/
    for (iZone = 0; iZone < nZone; iZone++) {
      for (iInst = 0; iInst < nInst[iZone]; iInst++) {
        ConvHist_file[iZone][iInst].close();
      }
      delete [] ConvHist_file[iZone];
    }

  }
  delete [] ConvHist_file;

  if (rank == MASTER_NODE)
    cout << endl <<"------------------------- Solver Postprocessing -------------------------" << endl;

  for (iZone = 0; iZone < nZone; iZone++) {
    for (iInst = 0; iInst < nInst[iZone]; iInst++){
      Numerics_Postprocessing(numerics_container[iZone], solver_container[iZone][iInst],
          geometry_container[iZone][iInst], config_container[iZone], iInst);
    }
    delete [] numerics_container[iZone];
  }
  delete [] numerics_container;
  if (rank == MASTER_NODE) cout << "Deleted CNumerics container." << endl;
  
  for (iZone = 0; iZone < nZone; iZone++) {
    for (iInst = 0; iInst < nInst[iZone]; iInst++){
      Integration_Postprocessing(integration_container[iZone],
          geometry_container[iZone][iInst],
          config_container[iZone],
          iInst);
    }
    delete [] integration_container[iZone];
  }
  delete [] integration_container;
  if (rank == MASTER_NODE) cout << "Deleted CIntegration container." << endl;
  
  for (iZone = 0; iZone < nZone; iZone++) {
    for (iInst = 0; iInst < nInst[iZone]; iInst++){
      Solver_Postprocessing(solver_container[iZone],
          geometry_container[iZone][iInst],
          config_container[iZone],
          iInst);
    }
    delete [] solver_container[iZone];
  }
  delete [] solver_container;
  if (rank == MASTER_NODE) cout << "Deleted CSolver container." << endl;
  
  for (iZone = 0; iZone < nZone; iZone++) {
	for (iInst = 0; iInst < nInst[iZone]; iInst++)
    delete iteration_container[iZone][iInst];
    delete [] iteration_container[iZone];
  }
  delete [] iteration_container;
  if (rank == MASTER_NODE) cout << "Deleted CIteration container." << endl;

  if (interpolator_container != NULL) {
    for (iZone = 0; iZone < nZone; iZone++) {
      if (interpolator_container[iZone] != NULL) {
        for (unsigned short jZone = 0; jZone < nZone; jZone++)
        if (interpolator_container[iZone][jZone] != NULL)
        delete interpolator_container[iZone][jZone];
        delete [] interpolator_container[iZone];
      }
    }
    delete [] interpolator_container;
    if (rank == MASTER_NODE) cout << "Deleted CInterpolator container." << endl;
  }
  
  if (transfer_container != NULL) {
    for (iZone = 0; iZone < nZone; iZone++) {
      if (transfer_container[iZone] != NULL) {
        for (unsigned short jZone = 0; jZone < nZone; jZone++)
          if (transfer_container[iZone][jZone] != NULL)
            delete transfer_container[iZone][jZone];
        delete [] transfer_container[iZone];
      }
    }
    delete [] transfer_container;
    if (rank == MASTER_NODE) cout << "Deleted CTransfer container." << endl;
  }
  
  if (transfer_types != NULL) {
    for (iZone = 0; iZone < nZone; iZone++) {
      if (transfer_types[iZone] != NULL)
      delete [] transfer_types[iZone];
    }
    delete [] transfer_types;
  }
  
  for (iZone = 0; iZone < nZone; iZone++) {
    if (geometry_container[iZone] != NULL) {
      for (iInst = 0; iInst < nInst[iZone]; iInst++){
        for (unsigned short iMGlevel = 0; iMGlevel < config_container[iZone]->GetnMGLevels()+1; iMGlevel++) {
          if (geometry_container[iZone][iInst][iMGlevel] != NULL) delete geometry_container[iZone][iInst][iMGlevel];
        }
        if (geometry_container[iZone][iInst] != NULL) delete [] geometry_container[iZone][iInst];
      }
      delete [] geometry_container[iZone];
    }
  }
  delete [] geometry_container;
  if (rank == MASTER_NODE) cout << "Deleted CGeometry container." << endl;

  for (iZone = 0; iZone < nZone; iZone++) {
    delete [] FFDBox[iZone];
  }
  delete [] FFDBox;
  if (rank == MASTER_NODE) cout << "Deleted CFreeFormDefBox class." << endl;

  for (iZone = 0; iZone < nZone; iZone++) {
    delete surface_movement[iZone];
  }
  delete [] surface_movement;
  if (rank == MASTER_NODE) cout << "Deleted CSurfaceMovement class." << endl;

  for (iZone = 0; iZone < nZone; iZone++) {
    for (iInst = 0; iInst < nInst[iZone]; iInst++){
      if (grid_movement[iZone][iInst] != NULL) delete grid_movement[iZone][iInst];
    }
    if (grid_movement[iZone] != NULL) delete [] grid_movement[iZone];
  }
  delete [] grid_movement;
  if (rank == MASTER_NODE) cout << "Deleted CVolumetricMovement class." << endl;

  /*--- Output profiling information ---*/
  // Note that for now this is called only by a single thread, but all
  // necessary variables have been made thread private for safety (tick/tock)!!

  config_container[ZONE_0]->SetProfilingCSV();
  config_container[ZONE_0]->GEMMProfilingCSV();

  /*--- Deallocate config container ---*/
  if (config_container!= NULL) {
    for (iZone = 0; iZone < nZone; iZone++) {
      if (config_container[iZone] != NULL) {
        delete config_container[iZone];
      }
    }
    delete [] config_container;
  }
  if (driver_config != NULL) delete driver_config;
  if (rank == MASTER_NODE) cout << "Deleted CConfig container." << endl;

  if (nInst != NULL) delete [] nInst;
  if (rank == MASTER_NODE) cout << "Deleted nInst container." << endl;
  
  /*--- Deallocate output container ---*/
  if (output!= NULL) delete output;
  if (rank == MASTER_NODE) cout << "Deleted COutput class." << endl;

  if (rank == MASTER_NODE) cout << "-------------------------------------------------------------------------" << endl;


  /*--- Stop the timer and output the final performance summary. ---*/
  
#ifndef HAVE_MPI
  StopTime = su2double(clock())/su2double(CLOCKS_PER_SEC);
#else
  StopTime = MPI_Wtime();
#endif
  UsedTime = StopTime-StartTime;
  UsedTimeCompute += UsedTime;
  
  if ((rank == MASTER_NODE) && (wrt_perf)) {
    su2double TotalTime = UsedTimePreproc + UsedTimeCompute + UsedTimeOutput;
    cout.precision(6);
    cout << endl << endl <<"-------------------------- Performance Summary --------------------------" << endl;
    cout << "Simulation totals:" << endl;
    cout << setw(25) << "Cores:" << setw(12) << size << " | ";
    cout << setw(20) << "DOFs/point:" << setw(12) << (su2double)DOFsPerPoint << endl;
    cout << setw(25) << "DOFs/core:" << setw(12) << 1.0e6*MDOFsDomain/(su2double)size << " | ";
    cout << setw(20) << "Ghost DOFs/core:" << setw(12) << 1.0e6*(MDOFs-MDOFsDomain)/(su2double)size << endl;
    cout << setw(25) << "Wall-clock time (hrs):" << setw(12) << (TotalTime)/(60.0*60.0) << " | ";
    cout << setw(20) << "Core-hrs:" << setw(12) << (su2double)size*(TotalTime)/(60.0*60.0) << endl;
    cout << endl;
    cout << "Preprocessing phase:" << endl;
    cout << setw(25) << "Preproc. Time (s):"  << setw(12)<< UsedTimePreproc << " | ";
    cout << setw(20) << "Preproc. Time (%):" << setw(12)<< ((UsedTimePreproc * 100.0) / (TotalTime)) << endl;
    cout << endl;
    cout << "Compute phase:" << endl;
    cout << setw(25) << "Compute Time (s):"  << setw(12)<< UsedTimeCompute << " | ";
    cout << setw(20) << "Compute Time (%):" << setw(12)<< ((UsedTimeCompute * 100.0) / (TotalTime)) << endl;
    cout << setw(25) << "Iteration count:"  << setw(12)<< IterCount << " | ";
    if (IterCount != 0) {
      cout << setw(20) << "Avg. s/iter:" << setw(12)<< UsedTimeCompute/(su2double)IterCount << endl;
      cout << setw(25) << "Core-s/iter/MDOFs:" << setw(12)<< (su2double)size*UsedTimeCompute/(su2double)IterCount/MDOFsDomain << " | ";
      cout << setw(20) << "MDOFs/s:" << setw(12)<< MDOFsDomain*(su2double)IterCount/UsedTimeCompute << endl;
    } else cout << endl;
    cout << endl;
    cout << "Output phase:" << endl;
    cout << setw(25) << "Output Time (s):"  << setw(12)<< UsedTimeOutput << " | ";
    cout << setw(20) << "Output Time (%):" << setw(12)<< ((UsedTimeOutput * 100.0) / (TotalTime)) << endl;
    cout << setw(25) << "Output count:" << setw(12)<< OutputCount << " | ";
    if (OutputCount != 0) {
      cout << setw(20)<< "Avg. s/output:" << setw(12)<< UsedTimeOutput/(su2double)OutputCount << endl;
      if (isBinary) {
        cout << setw(25)<< "Restart Aggr. BW (MB/s):" << setw(12)<< BandwidthSum/(su2double)OutputCount << " | ";
        cout << setw(20)<< "MB/s/core:" << setw(12)<< BandwidthSum/(su2double)OutputCount/(su2double)size << endl;
      }
    } else cout << endl;
    cout << "-------------------------------------------------------------------------" << endl;
    cout << endl;
  }

  /*--- Exit the solver cleanly ---*/

  if (rank == MASTER_NODE)
    cout << endl <<"------------------------- Exit Success (SU2_CFD) ------------------------" << endl << endl;

}


void CDriver::Input_Preprocessing(SU2_Comm MPICommunicator) {

  char zone_file_name[MAX_STRING_SIZE];

  /*--- Initialize the configuration of the driver ---*/

  driver_config = new CConfig(config_file_name, SU2_CFD, ZONE_0, nZone, nDim, false);

  /*--- Loop over all zones to initialize the various classes. In most
   cases, nZone is equal to one. This represents the solution of a partial
   differential equation on a single block, unstructured mesh. ---*/

  for (iZone = 0; iZone < nZone; iZone++) {

    /*--- Definition of the configuration option class for all zones. In this
     constructor, the input configuration file is parsed and all options are
     read and stored. ---*/

    if (driver_config->GetKind_Solver() == MULTIZONE){
      strcpy(zone_file_name, driver_config->GetConfigFilename(iZone).c_str());
      config_container[iZone] = new CConfig(zone_file_name, SU2_CFD, iZone, nZone, nDim, true);
    }
    else{
      config_container[iZone] = new CConfig(config_file_name, SU2_CFD, iZone, nZone, nDim, true);
    }

    /*--- Set the MPI communicator ---*/

    config_container[iZone]->SetMPICommunicator(MPICommunicator);

  }

  /*--- Set the multizone part of the problem. ---*/
  if (driver_config->GetKind_Solver() == MULTIZONE){
    for (iZone = 0; iZone < nZone; iZone++) {
      /*--- Set the interface markers for multizone ---*/
      config_container[iZone]->SetMultizone(driver_config, config_container);
    }
  }

  for (iZone = 0; iZone < nZone; iZone++) {

    /*--- Determine whether or not the FEM solver is used, which decides the
     type of geometry classes that are instantiated. ---*/
    fem_solver = ((config_container[iZone]->GetKind_Solver() == FEM_EULER)         ||
                  (config_container[iZone]->GetKind_Solver() == FEM_NAVIER_STOKES) ||
                  (config_container[iZone]->GetKind_Solver() == FEM_RANS)          ||
                  (config_container[iZone]->GetKind_Solver() == FEM_LES)           ||
                  (config_container[iZone]->GetKind_Solver() == DISC_ADJ_FEM_EULER) ||
                  (config_container[iZone]->GetKind_Solver() == DISC_ADJ_FEM_NS)    ||
                  (config_container[iZone]->GetKind_Solver() == DISC_ADJ_FEM_RANS));

    /*--- Read the number of instances for each zone ---*/

    nInst[iZone] = config_container[iZone]->GetnTimeInstances();

    geometry_container[iZone] = new CGeometry** [nInst[iZone]];

    for (iInst = 0; iInst < nInst[iZone]; iInst++){

      config_container[iZone]->SetiInst(iInst);

      /*--- Definition of the geometry class to store the primal grid in the
     partitioning process. ---*/

      CGeometry *geometry_aux = NULL;

      /*--- For the FEM solver with time-accurate local time-stepping, use
       a dummy solver class to retrieve the initial flow state. ---*/

      CSolver *solver_aux = NULL;
      if (fem_solver) solver_aux = new CFEM_DG_EulerSolver(config_container[iZone], nDim, MESH_0);

      /*--- All ranks process the grid and call ParMETIS for partitioning ---*/

      geometry_aux = new CPhysicalGeometry(config_container[iZone], iZone, nZone);

      /*--- Color the initial grid and set the send-receive domains (ParMETIS) ---*/

      if ( fem_solver ) geometry_aux->SetColorFEMGrid_Parallel(config_container[iZone]);
      else              geometry_aux->SetColorGrid_Parallel(config_container[iZone]);

      /*--- Allocate the memory of the current domain, and divide the grid
     between the ranks. ---*/

      geometry_container[iZone][iInst] = NULL;
      geometry_container[iZone][iInst] = new CGeometry *[config_container[iZone]->GetnMGLevels()+1];


      if( fem_solver ) {
        switch( config_container[iZone]->GetKind_FEM_Flow() ) {
          case DG: {
            geometry_container[iZone][iInst][MESH_0] = new CMeshFEM_DG(geometry_aux, config_container[iZone]);
            break;
          }

          default: {
            SU2_MPI::Error("Unknown FEM flow solver.", CURRENT_FUNCTION);
            break;
          }
        }
      }
      else {

        /*--- Build the grid data structures using the ParMETIS coloring. ---*/
        
        geometry_container[iZone][iInst][MESH_0] = new CPhysicalGeometry(geometry_aux, config_container[iZone]);

      }

      /*--- Deallocate the memory of geometry_aux and solver_aux ---*/

      delete geometry_aux;
      if (solver_aux != NULL) delete solver_aux;

      /*--- Add the Send/Receive boundaries ---*/
      geometry_container[iZone][iInst][MESH_0]->SetSendReceive(config_container[iZone]);

      /*--- Add the Send/Receive boundaries ---*/
      geometry_container[iZone][iInst][MESH_0]->SetBoundaries(config_container[iZone]);

    }

  }

}

void CDriver::Geometrical_Preprocessing() {

  unsigned short iZone, iInst, iMGlevel;
  unsigned short requestedMGlevels = config_container[ZONE_0]->GetnMGLevels();
  unsigned long iPoint;
  bool fea = false;

  for (iZone = 0; iZone < nZone; iZone++) {

    fea = ((config_container[iZone]->GetKind_Solver() == FEM_ELASTICITY) ||
        (config_container[iZone]->GetKind_Solver() == DISC_ADJ_FEM));

    for (iInst = 0; iInst < nInst[iZone]; iInst++){

      /*--- Compute elements surrounding points, points surrounding points ---*/

      if (rank == MASTER_NODE) cout << "Setting point connectivity." << endl;
      geometry_container[iZone][iInst][MESH_0]->SetPoint_Connectivity();

      /*--- Renumbering points using Reverse Cuthill McKee ordering ---*/

      if (rank == MASTER_NODE) cout << "Renumbering points (Reverse Cuthill McKee Ordering)." << endl;
      geometry_container[iZone][iInst][MESH_0]->SetRCM_Ordering(config_container[iZone]);

      /*--- recompute elements surrounding points, points surrounding points ---*/

      if (rank == MASTER_NODE) cout << "Recomputing point connectivity." << endl;
      geometry_container[iZone][iInst][MESH_0]->SetPoint_Connectivity();

      /*--- Compute elements surrounding elements ---*/

      if (rank == MASTER_NODE) cout << "Setting element connectivity." << endl;
      geometry_container[iZone][iInst][MESH_0]->SetElement_Connectivity();

      /*--- Check the orientation before computing geometrical quantities ---*/

      geometry_container[iZone][iInst][MESH_0]->SetBoundVolume();
      if (config_container[iZone]->GetReorientElements()) {
        if (rank == MASTER_NODE) cout << "Checking the numerical grid orientation." << endl;
        geometry_container[iZone][iInst][MESH_0]->Check_IntElem_Orientation(config_container[iZone]);
        geometry_container[iZone][iInst][MESH_0]->Check_BoundElem_Orientation(config_container[iZone]);
      }

      /*--- Create the edge structure ---*/

      if (rank == MASTER_NODE) cout << "Identifying edges and vertices." << endl;
      geometry_container[iZone][iInst][MESH_0]->SetEdges();
      geometry_container[iZone][iInst][MESH_0]->SetVertex(config_container[iZone]);

      /*--- Compute cell center of gravity ---*/

      if ((rank == MASTER_NODE) && (!fea)) cout << "Computing centers of gravity." << endl;
      geometry_container[iZone][iInst][MESH_0]->SetCoord_CG();

      /*--- Create the control volume structures ---*/

      if ((rank == MASTER_NODE) && (!fea)) cout << "Setting the control volume structure." << endl;
      geometry_container[iZone][iInst][MESH_0]->SetControlVolume(config_container[iZone], ALLOCATE);
      geometry_container[iZone][iInst][MESH_0]->SetBoundControlVolume(config_container[iZone], ALLOCATE);

      /*--- Visualize a dual control volume if requested ---*/

      if ((config_container[iZone]->GetVisualize_CV() >= 0) &&
          (config_container[iZone]->GetVisualize_CV() < (long)geometry_container[iZone][iInst][MESH_0]->GetnPointDomain()))
        geometry_container[iZone][iInst][MESH_0]->VisualizeControlVolume(config_container[iZone], UPDATE);

      /*--- Identify closest normal neighbor ---*/

      if (rank == MASTER_NODE) cout << "Searching for the closest normal neighbors to the surfaces." << endl;
      geometry_container[iZone][iInst][MESH_0]->FindNormal_Neighbor(config_container[iZone]);

      /*--- Store the global to local mapping. ---*/

      if (rank == MASTER_NODE) cout << "Storing a mapping from global to local point index." << endl;
      geometry_container[iZone][iInst][MESH_0]->SetGlobal_to_Local_Point();

      /*--- Compute the surface curvature ---*/

      if ((rank == MASTER_NODE) && (!fea)) cout << "Compute the surface curvature." << endl;
      geometry_container[iZone][iInst][MESH_0]->ComputeSurf_Curvature(config_container[iZone]);

      /*--- Check for periodicity and disable MG if necessary. ---*/

      if (rank == MASTER_NODE) cout << "Checking for periodicity." << endl;
      geometry_container[iZone][iInst][MESH_0]->Check_Periodicity(config_container[iZone]);

      geometry_container[iZone][iInst][MESH_0]->SetMGLevel(MESH_0);
      if ((config_container[iZone]->GetnMGLevels() != 0) && (rank == MASTER_NODE))
        cout << "Setting the multigrid structure." << endl;

    }

  }

  /*--- Loop over all zones at each grid level. ---*/

  for (iZone = 0; iZone < nZone; iZone++) {

    /*--- Loop over all the instances ---*/

    for (iInst = 0; iInst < nInst[iZone]; iInst++){

      /*--- Loop over all the new grid ---*/

      for (iMGlevel = 1; iMGlevel <= config_container[iZone]->GetnMGLevels(); iMGlevel++) {

        /*--- Create main agglomeration structure ---*/

        geometry_container[iZone][iInst][iMGlevel] = new CMultiGridGeometry(geometry_container, config_container, iMGlevel, iZone, iInst);

        /*--- Compute points surrounding points. ---*/

        geometry_container[iZone][iInst][iMGlevel]->SetPoint_Connectivity(geometry_container[iZone][iInst][iMGlevel-1]);

        /*--- Create the edge structure ---*/

        geometry_container[iZone][iInst][iMGlevel]->SetEdges();
        geometry_container[iZone][iInst][iMGlevel]->SetVertex(geometry_container[iZone][iInst][iMGlevel-1], config_container[iZone]);

        /*--- Create the control volume structures ---*/

        geometry_container[iZone][iInst][iMGlevel]->SetControlVolume(config_container[iZone], geometry_container[iZone][iInst][iMGlevel-1], ALLOCATE);
        geometry_container[iZone][iInst][iMGlevel]->SetBoundControlVolume(config_container[iZone], geometry_container[iZone][iInst][iMGlevel-1], ALLOCATE);
        geometry_container[iZone][iInst][iMGlevel]->SetCoord(geometry_container[iZone][iInst][iMGlevel-1]);

        /*--- Find closest neighbor to a surface point ---*/

        geometry_container[iZone][iInst][iMGlevel]->FindNormal_Neighbor(config_container[iZone]);

        /*--- Store our multigrid index. ---*/
        
        geometry_container[iZone][iInst][iMGlevel]->SetMGLevel(iMGlevel);

        /*--- Protect against the situation that we were not able to complete
       the agglomeration for this level, i.e., there weren't enough points.
       We need to check if we changed the total number of levels and delete
       the incomplete CMultiGridGeometry object. ---*/

        if (config_container[iZone]->GetnMGLevels() != requestedMGlevels) {
          delete geometry_container[iZone][iInst][iMGlevel];
          break;
        }

      }

    }

  }

  /*--- For unsteady simulations, initialize the grid volumes
   and coordinates for previous solutions. Loop over all zones/grids ---*/

  for (iZone = 0; iZone < nZone; iZone++) {
    for (iInst = 0; iInst < nInst[iZone]; iInst++){
      if (config_container[iZone]->GetUnsteady_Simulation() && config_container[iZone]->GetGrid_Movement()) {
        for (iMGlevel = 0; iMGlevel <= config_container[iZone]->GetnMGLevels(); iMGlevel++) {
          for (iPoint = 0; iPoint < geometry_container[iZone][iInst][iMGlevel]->GetnPoint(); iPoint++) {

            /*--- Update cell volume ---*/

            geometry_container[iZone][iInst][iMGlevel]->node[iPoint]->SetVolume_n();
            geometry_container[iZone][iInst][iMGlevel]->node[iPoint]->SetVolume_nM1();

            /*--- Update point coordinates ---*/
            geometry_container[iZone][iInst][iMGlevel]->node[iPoint]->SetCoord_n();
            geometry_container[iZone][iInst][iMGlevel]->node[iPoint]->SetCoord_n1();

          }
        }
      }
    }
  }

  /*--- Create the data structure for MPI point-to-point communications. ---*/
  
  for (iZone = 0; iZone < nZone; iZone++) {
    for (iInst = 0; iInst < nInst[iZone]; iInst++) {
      for (iMGlevel = 0; iMGlevel <= config_container[iZone]->GetnMGLevels(); iMGlevel++)
        geometry_container[iZone][iInst][iMGlevel]->PreprocessP2PComms(geometry_container[iZone][iInst][iMGlevel], config_container[iZone]);
    }
  }
  
  /*--- Perform a few preprocessing routines and communications. ---*/
  
  for (iZone = 0; iZone < nZone; iZone++) {
    for (iInst = 0; iInst < nInst[iZone]; iInst++) {
      for (iMGlevel = 0; iMGlevel <= config_container[iZone]->GetnMGLevels(); iMGlevel++) {
        
        /*--- Compute the max length. ---*/
        
        if ((rank == MASTER_NODE) && (!fea) && (iMGlevel == MESH_0)) cout << "Finding max control volume width." << endl;
        geometry_container[iZone][iInst][iMGlevel]->SetMaxLength(config_container[iZone]);
        
        /*--- Communicate the number of neighbors. This is needed for
         some centered schemes and for multigrid in parallel. ---*/
        
        if ((rank == MASTER_NODE) && (size > SINGLE_NODE) && (!fea) && (iMGlevel == MESH_0)) cout << "Communicating number of neighbors." << endl;
        geometry_container[iZone][iInst][iMGlevel]->InitiateComms(geometry_container[iZone][iInst][iMGlevel], config_container[iZone], NEIGHBORS);
        geometry_container[iZone][iInst][iMGlevel]->CompleteComms(geometry_container[iZone][iInst][iMGlevel], config_container[iZone], NEIGHBORS);
      }
    }
  }
  
}

void CDriver::Geometrical_Preprocessing_DGFEM() {

  /*--- Loop over the number of zones of the fine grid. ---*/

  for(unsigned short iZone = 0; iZone < nZone; iZone++) {

    /*--- Loop over the time instances of this zone. ---*/
    for(unsigned short iInst = 0; iInst < nInst[iZone]; iInst++) {

      /*--- Carry out a dynamic cast to CMeshFEM_DG, such that it is not needed to
       define all virtual functions in the base class CGeometry. ---*/
      CMeshFEM_DG *DGMesh = dynamic_cast<CMeshFEM_DG *>(geometry_container[iZone][iInst][MESH_0]);

      /*--- Determine the standard elements for the volume elements. ---*/
      if (rank == MASTER_NODE) cout << "Creating standard volume elements." << endl;
      DGMesh->CreateStandardVolumeElements(config_container[iZone]);

      /*--- Create the face information needed to compute the contour integral
       for the elements in the Discontinuous Galerkin formulation. ---*/
      if (rank == MASTER_NODE) cout << "Creating face information." << endl;
      DGMesh->CreateFaces(config_container[iZone]);

      /*--- Compute the metric terms of the volume elements. ---*/
      if (rank == MASTER_NODE) cout << "Computing metric terms volume elements." << endl;
      DGMesh->MetricTermsVolumeElements(config_container[iZone]);

      /*--- Compute the metric terms of the surface elements. ---*/
      if (rank == MASTER_NODE) cout << "Computing metric terms surface elements." << endl;
      DGMesh->MetricTermsSurfaceElements(config_container[iZone]);

      /*--- Compute a length scale of the volume elements. ---*/
      if (rank == MASTER_NODE) cout << "Computing length scale volume elements." << endl;
      DGMesh->LengthScaleVolumeElements();

      /*--- Compute the coordinates of the integration points. ---*/
      if (rank == MASTER_NODE) cout << "Computing coordinates of the integration points." << endl;
      DGMesh->CoordinatesIntegrationPoints();

      /*--- Compute the coordinates of the location of the solution DOFs. This is different
            from the grid points when a different polynomial degree is used to represent the
            geometry and solution. ---*/
      if (rank == MASTER_NODE) cout << "Computing coordinates of the solution DOFs." << endl;
      DGMesh->CoordinatesSolDOFs();

      /*--- Initialize the static mesh movement, if necessary. ---*/
      const unsigned short Kind_Grid_Movement = config_container[iZone]->GetKind_GridMovement(iZone);
      const bool initStaticMovement = (config_container[iZone]->GetGrid_Movement() &&
                                      (Kind_Grid_Movement == MOVING_WALL    ||
                                       Kind_Grid_Movement == ROTATING_FRAME ||
                                       Kind_Grid_Movement == STEADY_TRANSLATION));

      if(initStaticMovement){
        if (rank == MASTER_NODE) cout << "Initialize Static Mesh Movement" << endl;
        DGMesh->InitStaticMeshMovement(config_container[iZone], Kind_Grid_Movement, iZone);
      }

      /*--- Perform the preprocessing tasks when wall functions are used. ---*/
      if (rank == MASTER_NODE) cout << "Preprocessing for the wall functions. " << endl;
      DGMesh->WallFunctionPreprocessing(config_container[iZone]);

      /*--- Store the global to local mapping. ---*/
      if (rank == MASTER_NODE) cout << "Storing a mapping from global to local DOF index." << endl;
      geometry_container[iZone][iInst][MESH_0]->SetGlobal_to_Local_Point();
    }

    /*--- Loop to create the coarser grid levels. ---*/

    for(unsigned short iMGlevel=1; iMGlevel<=config_container[ZONE_0]->GetnMGLevels(); iMGlevel++) {

      SU2_MPI::Error("Geometrical_Preprocessing_DGFEM: Coarse grid levels not implemented yet.",
                     CURRENT_FUNCTION);
    }
  }
}

void CDriver::Solver_Preprocessing(CSolver ****solver_container, CGeometry ***geometry,
                                   CConfig *config, unsigned short val_iInst) {
  
  unsigned short iMGlevel;
  bool euler, ns, turbulent,
  fem_euler, fem_ns, fem_turbulent, fem_transition,
  adj_euler, adj_ns, adj_turb,
  heat_fvm,
  fem, disc_adj_fem,
  spalart_allmaras, neg_spalart_allmaras, menter_sst, transition,
  template_solver, disc_adj, disc_adj_turb, disc_adj_heat,
  fem_dg_flow, fem_dg_shock_persson,
  e_spalart_allmaras, comp_spalart_allmaras, e_comp_spalart_allmaras;
  
  /*--- Count the number of DOFs per solution point. ---*/
  
  DOFsPerPoint = 0;
  
  /*--- Initialize some useful booleans ---*/

  euler            = false;  ns              = false;  turbulent     = false;
  fem_euler        = false;  fem_ns          = false;  fem_turbulent = false;
  adj_euler        = false;  adj_ns          = false;  adj_turb      = false;
  spalart_allmaras = false;  menter_sst      = false;  disc_adj_turb = false;
  neg_spalart_allmaras = false;
  disc_adj         = false;
  fem              = false;  disc_adj_fem     = false;
  heat_fvm         = false;  disc_adj_heat    = false;
  transition       = false;  fem_transition   = false;
  template_solver  = false;
  fem_dg_flow      = false;  fem_dg_shock_persson = false;
  e_spalart_allmaras = false; comp_spalart_allmaras = false; e_comp_spalart_allmaras = false;
  
  bool compressible   = (config->GetKind_Regime() == COMPRESSIBLE);
  bool incompressible = (config->GetKind_Regime() == INCOMPRESSIBLE);

  /*--- Assign booleans ---*/
  
  switch (config->GetKind_Solver()) {
    case TEMPLATE_SOLVER: template_solver = true; break;
    case EULER : euler = true; break;
    case NAVIER_STOKES: ns = true; heat_fvm = config->GetWeakly_Coupled_Heat(); break;
    case RANS : ns = true; turbulent = true; if (config->GetKind_Trans_Model() == LM) transition = true; heat_fvm = config->GetWeakly_Coupled_Heat(); break;
    case FEM_EULER : fem_euler = true; break;
    case FEM_NAVIER_STOKES: fem_ns = true; break;
    case FEM_RANS : fem_ns = true; fem_turbulent = true; if(config->GetKind_Trans_Model() == LM) fem_transition = true; break;
    case FEM_LES : fem_ns = true; break;
    case HEAT_EQUATION_FVM: heat_fvm = true; break;
    case FEM_ELASTICITY: fem = true; break;
    case ADJ_EULER : euler = true; adj_euler = true; break;
    case ADJ_NAVIER_STOKES : ns = true; turbulent = (config->GetKind_Turb_Model() != NONE); adj_ns = true; break;
    case ADJ_RANS : ns = true; turbulent = true; adj_ns = true; adj_turb = (!config->GetFrozen_Visc_Cont()); break;
    case DISC_ADJ_EULER: euler = true; disc_adj = true; break;
    case DISC_ADJ_NAVIER_STOKES: ns = true; disc_adj = true; heat_fvm = config->GetWeakly_Coupled_Heat(); break;
    case DISC_ADJ_RANS: ns = true; turbulent = true; disc_adj = true; disc_adj_turb = (!config->GetFrozen_Visc_Disc()); heat_fvm = config->GetWeakly_Coupled_Heat(); break;
    case DISC_ADJ_FEM_EULER: fem_euler = true; disc_adj = true; break;
    case DISC_ADJ_FEM_NS: fem_ns = true; disc_adj = true; break;
    case DISC_ADJ_FEM_RANS: fem_ns = true; fem_turbulent = true; disc_adj = true; if(config->GetKind_Trans_Model() == LM) fem_transition = true; break;
    case DISC_ADJ_FEM: fem = true; disc_adj_fem = true; break;
    case DISC_ADJ_HEAT: heat_fvm = true; disc_adj_heat = true; break;
  }
  
  /*--- Determine the kind of FEM solver used for the flow. ---*/

  switch( config->GetKind_FEM_Flow() ) {
    case DG: fem_dg_flow = true; break;
  }

  /*--- Determine the kind of shock capturing method for FEM DG solver. ---*/

  switch( config->GetKind_FEM_DG_Shock() ) {
    case PERSSON: fem_dg_shock_persson = true; break;
  }

  /*--- Assign turbulence model booleans ---*/

  if (turbulent || fem_turbulent)
    switch (config->GetKind_Turb_Model()) {
      case SA:     spalart_allmaras = true;     break;
      case SA_NEG: neg_spalart_allmaras = true; break;
      case SST:    menter_sst = true;           break;
      case SA_E:   e_spalart_allmaras = true;   break;
      case SA_COMP: comp_spalart_allmaras = true; break;
      case SA_E_COMP: e_comp_spalart_allmaras = true; break;
      default: SU2_MPI::Error("Specified turbulence model unavailable or none selected", CURRENT_FUNCTION); break;
    }
  
  /*--- Definition of the Class for the solution: solver_container[DOMAIN][INSTANCE][MESH_LEVEL][EQUATION]. Note that euler, ns
   and potential are incompatible, they use the same position in sol container ---*/

  for (iMGlevel = 0; iMGlevel <= config->GetnMGLevels(); iMGlevel++) {
    
    /*--- Allocate solution for a template problem ---*/
    
    if (template_solver) {
      solver_container[val_iInst][iMGlevel][TEMPLATE_SOL] = new CTemplateSolver(geometry[val_iInst][iMGlevel], config);
      if (iMGlevel == MESH_0) DOFsPerPoint += solver_container[val_iInst][iMGlevel][TEMPLATE_SOL]->GetnVar();
    }
    
    /*--- Allocate solution for direct problem, and run the preprocessing and postprocessing ---*/
    
    if (euler) {
      if (compressible) {
        solver_container[val_iInst][iMGlevel][FLOW_SOL] = new CEulerSolver(geometry[val_iInst][iMGlevel], config, iMGlevel);
        solver_container[val_iInst][iMGlevel][FLOW_SOL]->Preprocessing(geometry[val_iInst][iMGlevel], solver_container[val_iInst][iMGlevel], config, iMGlevel, NO_RK_ITER, RUNTIME_FLOW_SYS, false);
      }
      if (incompressible) {
        solver_container[val_iInst][iMGlevel][FLOW_SOL] = new CIncEulerSolver(geometry[val_iInst][iMGlevel], config, iMGlevel);
        solver_container[val_iInst][iMGlevel][FLOW_SOL]->Preprocessing(geometry[val_iInst][iMGlevel], solver_container[val_iInst][iMGlevel], config, iMGlevel, NO_RK_ITER, RUNTIME_FLOW_SYS, false);
      }
      if (iMGlevel == MESH_0) DOFsPerPoint += solver_container[val_iInst][iMGlevel][FLOW_SOL]->GetnVar();
    }
    if (ns) {
      if (compressible) {
        solver_container[val_iInst][iMGlevel][FLOW_SOL] = new CNSSolver(geometry[val_iInst][iMGlevel], config, iMGlevel);
      }
      if (incompressible) {
        solver_container[val_iInst][iMGlevel][FLOW_SOL] = new CIncNSSolver(geometry[val_iInst][iMGlevel], config, iMGlevel);
      }
      if (iMGlevel == MESH_0) DOFsPerPoint += solver_container[val_iInst][iMGlevel][FLOW_SOL]->GetnVar();
    }
    if (turbulent) {
      if (spalart_allmaras || e_spalart_allmaras || comp_spalart_allmaras || e_comp_spalart_allmaras || neg_spalart_allmaras) {
        solver_container[val_iInst][iMGlevel][TURB_SOL] = new CTurbSASolver(geometry[val_iInst][iMGlevel], config, iMGlevel, solver_container[val_iInst][iMGlevel][FLOW_SOL]->GetFluidModel() );
        solver_container[val_iInst][iMGlevel][FLOW_SOL]->Preprocessing(geometry[val_iInst][iMGlevel], solver_container[val_iInst][iMGlevel], config, iMGlevel, NO_RK_ITER, RUNTIME_FLOW_SYS, false);
        solver_container[val_iInst][iMGlevel][TURB_SOL]->Postprocessing(geometry[val_iInst][iMGlevel], solver_container[val_iInst][iMGlevel], config, iMGlevel);
      }
      else if (menter_sst) {
        solver_container[val_iInst][iMGlevel][TURB_SOL] = new CTurbSSTSolver(geometry[val_iInst][iMGlevel], config, iMGlevel);
        solver_container[val_iInst][iMGlevel][FLOW_SOL]->Preprocessing(geometry[val_iInst][iMGlevel], solver_container[val_iInst][iMGlevel], config, iMGlevel, NO_RK_ITER, RUNTIME_FLOW_SYS, false);
        solver_container[val_iInst][iMGlevel][TURB_SOL]->Postprocessing(geometry[val_iInst][iMGlevel], solver_container[val_iInst][iMGlevel], config, iMGlevel);
        solver_container[val_iInst][iMGlevel][FLOW_SOL]->Preprocessing(geometry[val_iInst][iMGlevel], solver_container[val_iInst][iMGlevel], config, iMGlevel, NO_RK_ITER, RUNTIME_FLOW_SYS, false);
      }
      if (iMGlevel == MESH_0) DOFsPerPoint += solver_container[val_iInst][iMGlevel][TURB_SOL]->GetnVar();
      if (transition) {
        solver_container[val_iInst][iMGlevel][TRANS_SOL] = new CTransLMSolver(geometry[val_iInst][iMGlevel], config, iMGlevel);
        if (iMGlevel == MESH_0) DOFsPerPoint += solver_container[val_iInst][iMGlevel][TRANS_SOL]->GetnVar();
      }
    }
    if (fem_euler) {
      if( fem_dg_flow ) {
        if( fem_dg_shock_persson ) {
          solver_container[val_iInst][iMGlevel][FLOW_SOL] = new CFEM_DG_NSSolver(geometry[val_iInst][iMGlevel], config, iMGlevel);
        }
        else {
          solver_container[val_iInst][iMGlevel][FLOW_SOL] = new CFEM_DG_EulerSolver(geometry[val_iInst][iMGlevel], config, iMGlevel);
        }
      }
    }
    if (fem_ns) {
      if( fem_dg_flow )
        solver_container[val_iInst][iMGlevel][FLOW_SOL] = new CFEM_DG_NSSolver(geometry[val_iInst][iMGlevel], config, iMGlevel);
    }
    if (fem_turbulent) {
      SU2_MPI::Error("Finite element turbulence model not yet implemented.", CURRENT_FUNCTION);

      if(fem_transition)
        SU2_MPI::Error("Finite element transition model not yet implemented.", CURRENT_FUNCTION);
    }
    if (heat_fvm) {
      solver_container[val_iInst][iMGlevel][HEAT_SOL] = new CHeatSolverFVM(geometry[val_iInst][iMGlevel], config, iMGlevel);
      if (iMGlevel == MESH_0) DOFsPerPoint += solver_container[val_iInst][iMGlevel][HEAT_SOL]->GetnVar();
    }
    if (fem) {
      solver_container[val_iInst][iMGlevel][FEA_SOL] = new CFEASolver(geometry[val_iInst][iMGlevel], config);
      if (iMGlevel == MESH_0) DOFsPerPoint += solver_container[val_iInst][iMGlevel][FEA_SOL]->GetnVar();
    }
    
    /*--- Allocate solution for adjoint problem ---*/
    
    if (adj_euler) {
      if (compressible) {
        solver_container[val_iInst][iMGlevel][ADJFLOW_SOL] = new CAdjEulerSolver(geometry[val_iInst][iMGlevel], config, iMGlevel);
      }
      if (incompressible) {
        SU2_MPI::Error("Continuous adjoint for the incompressible solver is not currently available.", CURRENT_FUNCTION);
      }
      if (iMGlevel == MESH_0) DOFsPerPoint += solver_container[val_iInst][iMGlevel][ADJFLOW_SOL]->GetnVar();
    }
    if (adj_ns) {
      if (compressible) {
        solver_container[val_iInst][iMGlevel][ADJFLOW_SOL] = new CAdjNSSolver(geometry[val_iInst][iMGlevel], config, iMGlevel);
      }
      if (incompressible) {
        SU2_MPI::Error("Continuous adjoint for the incompressible solver is not currently available.", CURRENT_FUNCTION);
      }
      if (iMGlevel == MESH_0) DOFsPerPoint += solver_container[val_iInst][iMGlevel][ADJFLOW_SOL]->GetnVar();
    }
    if (adj_turb) {
      solver_container[val_iInst][iMGlevel][ADJTURB_SOL] = new CAdjTurbSolver(geometry[val_iInst][iMGlevel], config, iMGlevel);
      if (iMGlevel == MESH_0) DOFsPerPoint += solver_container[val_iInst][iMGlevel][ADJTURB_SOL]->GetnVar();
    }
     
    if (disc_adj) {
      solver_container[val_iInst][iMGlevel][ADJFLOW_SOL] = new CDiscAdjSolver(geometry[val_iInst][iMGlevel], config, solver_container[val_iInst][iMGlevel][FLOW_SOL], RUNTIME_FLOW_SYS, iMGlevel);
      if (iMGlevel == MESH_0) DOFsPerPoint += solver_container[val_iInst][iMGlevel][ADJFLOW_SOL]->GetnVar();
      if (disc_adj_turb) {
        solver_container[val_iInst][iMGlevel][ADJTURB_SOL] = new CDiscAdjSolver(geometry[val_iInst][iMGlevel], config, solver_container[val_iInst][iMGlevel][TURB_SOL], RUNTIME_TURB_SYS, iMGlevel);
        if (iMGlevel == MESH_0) DOFsPerPoint += solver_container[val_iInst][iMGlevel][ADJTURB_SOL]->GetnVar();
      }
      if (heat_fvm) {
        solver_container[val_iInst][iMGlevel][ADJHEAT_SOL] = new CDiscAdjSolver(geometry[val_iInst][iMGlevel], config, solver_container[val_iInst][iMGlevel][HEAT_SOL], RUNTIME_HEAT_SYS, iMGlevel);
        if (iMGlevel == MESH_0) DOFsPerPoint += solver_container[val_iInst][iMGlevel][ADJHEAT_SOL]->GetnVar();
      }
    }
    
    if (disc_adj_fem) {
      solver_container[val_iInst][iMGlevel][ADJFEA_SOL] = new CDiscAdjFEASolver(geometry[val_iInst][iMGlevel], config, solver_container[val_iInst][iMGlevel][FEA_SOL], RUNTIME_FEA_SYS, iMGlevel);
      if (iMGlevel == MESH_0) DOFsPerPoint += solver_container[val_iInst][iMGlevel][ADJFEA_SOL]->GetnVar();
    }

    if (disc_adj_heat) {
      solver_container[val_iInst][iMGlevel][ADJHEAT_SOL] = new CDiscAdjSolver(geometry[val_iInst][iMGlevel], config, solver_container[val_iInst][iMGlevel][HEAT_SOL], RUNTIME_HEAT_SYS, iMGlevel);
      if (iMGlevel == MESH_0) DOFsPerPoint += solver_container[val_iInst][iMGlevel][ADJHEAT_SOL]->GetnVar();
    }
  }

  /*--- Preprocess the mesh solver for dynamic meshes. ---*/
  /*--- This needs to be done before solver restart so the old coordinates are stored. ---*/
  MeshSolver_Preprocessing(solver_container, geometry, config, val_iInst);

  /*--- Check for restarts and use the LoadRestart() routines. ---*/

  bool update_geo = true;
  if (config->GetFSI_Simulation()) update_geo = false;

  Solver_Restart(solver_container, geometry, config, update_geo, val_iInst);

  /*--- Set up any necessary inlet profiles ---*/

  Inlet_Preprocessing(solver_container[val_iInst], geometry[val_iInst], config);

}

void CDriver::MeshSolver_Preprocessing(CSolver ****solver_container, CGeometry ***geometry,
                                       CConfig *config, unsigned short val_iInst) {

  /*--- We need to update the GridMovement boolean so it also accounts for steady-state FSI ---*/
  /*--- This requires changes in the fluid solver (GridVel does not need to be initialized) ---*/
  bool dynamic_mesh = (config->GetKind_GridMovement() == ELASTICITY);

<<<<<<< HEAD
  bool discrete_adjoint = (config->GetDiscrete_Adjoint());

  if (dynamic_mesh){
    solver_container[val_iInst][MESH_0][MESH_SOL] = new CMeshSolver(geometry[val_iInst][MESH_0], config);

    if (discrete_adjoint)
      solver_container[val_iInst][MESH_0][ADJMESH_SOL] = new CDiscAdjMeshSolver(geometry[val_iInst][MESH_0], config, solver_container[val_iInst][MESH_0][MESH_SOL]);

  }
=======
  if (dynamic_mesh)
    solver_container[val_iInst][MESH_0][MESH_SOL] = new CMeshSolver(geometry[val_iInst][MESH_0], config);

>>>>>>> 405bd317

}

void CDriver::Inlet_Preprocessing(CSolver ***solver_container, CGeometry **geometry,
                                  CConfig *config) {

  bool euler, ns, turbulent,
  adj_euler, adj_ns, adj_turb,
  heat,
  fem,
  template_solver, disc_adj, disc_adj_fem, disc_adj_turb;
  int val_iter = 0;
  unsigned short iMesh;

  /*--- Initialize some useful booleans ---*/

  euler            = false;  ns              = false;  turbulent = false;
  adj_euler        = false;  adj_ns          = false;  adj_turb  = false;
  disc_adj         = false;
  fem              = false;  disc_adj_fem     = false;
  heat             = false;  disc_adj_turb    = false;
  template_solver  = false;

  /*--- Adjust iteration number for unsteady restarts. ---*/

  bool dual_time = ((config->GetUnsteady_Simulation() == DT_STEPPING_1ST) ||
                    (config->GetUnsteady_Simulation() == DT_STEPPING_2ND));
  bool time_stepping = config->GetUnsteady_Simulation() == TIME_STEPPING;
  bool adjoint = (config->GetDiscrete_Adjoint() || config->GetContinuous_Adjoint());

  if (dual_time) {
    if (adjoint) val_iter = SU2_TYPE::Int(config->GetUnst_AdjointIter())-1;
    else if (config->GetUnsteady_Simulation() == DT_STEPPING_1ST)
      val_iter = SU2_TYPE::Int(config->GetUnst_RestartIter())-1;
    else val_iter = SU2_TYPE::Int(config->GetUnst_RestartIter())-2;
  }

  if (time_stepping) {
    if (adjoint) val_iter = SU2_TYPE::Int(config->GetUnst_AdjointIter())-1;
    else val_iter = SU2_TYPE::Int(config->GetUnst_RestartIter())-1;
  }

  /*--- Assign booleans ---*/

  switch (config->GetKind_Solver()) {
    case TEMPLATE_SOLVER: template_solver = true; break;
    case EULER : euler = true; break;
    case NAVIER_STOKES: ns = true; break;
    case RANS : ns = true; turbulent = true; break;
    case HEAT_EQUATION_FVM: heat = true; break;
    case FEM_ELASTICITY: fem = true; break;
    case ADJ_EULER : euler = true; adj_euler = true; break;
    case ADJ_NAVIER_STOKES : ns = true; turbulent = (config->GetKind_Turb_Model() != NONE); adj_ns = true; break;
    case ADJ_RANS : ns = true; turbulent = true; adj_ns = true; adj_turb = (!config->GetFrozen_Visc_Cont()); break;
    case DISC_ADJ_EULER: euler = true; disc_adj = true; break;
    case DISC_ADJ_NAVIER_STOKES: ns = true; disc_adj = true; break;
    case DISC_ADJ_RANS: ns = true; turbulent = true; disc_adj = true; disc_adj_turb = (!config->GetFrozen_Visc_Disc()); break;
    case DISC_ADJ_FEM: fem = true; disc_adj_fem = true; break;
  }


  /*--- Load inlet profile files for any of the active solver containers. 
   Note that these routines fill the fine grid data structures for the markers
   and restrict values down to all coarser MG levels. ---*/

  if (config->GetInlet_Profile_From_File()) {

    /*--- Use LoadInletProfile() routines for the particular solver. ---*/

    if (rank == MASTER_NODE) {
      cout << endl;
      cout << "Reading inlet profile from file: ";
      cout << config->GetInlet_FileName() << endl;
    }

    bool no_profile = false;

    if (euler || ns || adj_euler || adj_ns || disc_adj) {
      solver_container[MESH_0][FLOW_SOL]->LoadInletProfile(geometry, solver_container, config, val_iter, FLOW_SOL, INLET_FLOW);
    }
    if (turbulent || adj_turb || disc_adj_turb) {
      solver_container[MESH_0][TURB_SOL]->LoadInletProfile(geometry, solver_container, config, val_iter, TURB_SOL, INLET_FLOW);
    }

    if (template_solver) {
      no_profile = true;
    }
    if (heat) {
      no_profile = true;
    }
    if (fem) {
      no_profile = true;
    }
    if (disc_adj_fem) {
      no_profile = true;
    }

    /*--- Exit if profiles were requested for a solver that is not available. ---*/

    if (no_profile) {
      SU2_MPI::Error(string("Inlet profile specification via file (C++) has not been \n") +
                     string("implemented yet for this solver.\n") +
                     string("Please set SPECIFIED_INLET_PROFILE= NO and try again."), CURRENT_FUNCTION);
    }

  } else {

    /*--- Uniform inlets or python-customized inlets ---*/

    /* --- Initialize quantities for inlet boundary
     * This routine does not check if they python wrapper is being used to
     * set custom boundary conditions.  This is intentional; the
     * default values for python custom BCs are initialized with the default
     * values specified in the config (avoiding non physical values) --- */

    for (iMesh = 0; iMesh <= config->GetnMGLevels(); iMesh++) {
      for(unsigned short iMarker=0; iMarker < config->GetnMarker_All(); iMarker++) {
        if (euler || ns || adj_euler || adj_ns || disc_adj)
          solver_container[iMesh][FLOW_SOL]->SetUniformInlet(config, iMarker);
        if (turbulent)
          solver_container[iMesh][TURB_SOL]->SetUniformInlet(config, iMarker);
      }
    }
    
  }
  
}

void CDriver::Solver_Restart(CSolver ****solver_container, CGeometry ***geometry,
                             CConfig *config, bool update_geo, unsigned short val_iInst) {

  bool euler, ns, turbulent,
  adj_euler, adj_ns, adj_turb,
  heat_fvm, fem, fem_euler, fem_ns, fem_dg_flow,
  template_solver, disc_adj, disc_adj_fem, disc_adj_turb, disc_adj_heat;
  int val_iter = 0;

  /*--- Initialize some useful booleans ---*/

  euler            = false;  ns           = false;  turbulent   = false;
  adj_euler        = false;  adj_ns       = false;  adj_turb    = false;
  fem_euler        = false;  fem_ns       = false;  fem_dg_flow = false;
  disc_adj         = false;
  fem              = false;  disc_adj_fem     = false;
  disc_adj_turb    = false;
  heat_fvm         = false;  disc_adj_heat    = false;
  template_solver  = false;

  /*--- Check for restarts and use the LoadRestart() routines. ---*/

  bool restart      = config->GetRestart();
  bool restart_flow = config->GetRestart_Flow();
  bool no_restart   = false;
  bool grid_movement = (config->GetGrid_Movement() &&
                       (config->GetKind_GridMovement() == ELASTICITY));

  /*--- Adjust iteration number for unsteady restarts. ---*/

  bool dual_time = ((config->GetUnsteady_Simulation() == DT_STEPPING_1ST) ||
                    (config->GetUnsteady_Simulation() == DT_STEPPING_2ND));
  bool time_stepping = config->GetUnsteady_Simulation() == TIME_STEPPING;
  bool adjoint = (config->GetDiscrete_Adjoint() || config->GetContinuous_Adjoint());
  bool dynamic = (config->GetDynamic_Analysis() == DYNAMIC); // Dynamic simulation (FSI).

  if (dual_time) {
    if (adjoint) val_iter = SU2_TYPE::Int(config->GetUnst_AdjointIter())-1;
    else if (config->GetUnsteady_Simulation() == DT_STEPPING_1ST)
      val_iter = SU2_TYPE::Int(config->GetUnst_RestartIter())-1;
    else val_iter = SU2_TYPE::Int(config->GetUnst_RestartIter())-2;
  }

  if (time_stepping) {
    if (adjoint) val_iter = SU2_TYPE::Int(config->GetUnst_AdjointIter())-1;
    else val_iter = SU2_TYPE::Int(config->GetUnst_RestartIter())-1;
  }

  /*--- Assign booleans ---*/

  switch (config->GetKind_Solver()) {
    case TEMPLATE_SOLVER: template_solver = true; break;
    case EULER : euler = true; break;
    case NAVIER_STOKES: ns = true; heat_fvm = config->GetWeakly_Coupled_Heat(); break;
    case RANS : ns = true; turbulent = true; heat_fvm = config->GetWeakly_Coupled_Heat(); break;
    case FEM_EULER : fem_euler = true; break;
    case FEM_NAVIER_STOKES: fem_ns = true; break;
    case FEM_RANS : fem_ns = true; break;
    case FEM_LES : fem_ns = true; break;
    case HEAT_EQUATION_FVM: heat_fvm = true; break;
    case FEM_ELASTICITY: fem = true; break;
    case ADJ_EULER : euler = true; adj_euler = true; break;
    case ADJ_NAVIER_STOKES : ns = true; turbulent = (config->GetKind_Turb_Model() != NONE); adj_ns = true; break;
    case ADJ_RANS : ns = true; turbulent = true; adj_ns = true; adj_turb = (!config->GetFrozen_Visc_Cont()); break;
    case DISC_ADJ_EULER: euler = true; disc_adj = true; break;
    case DISC_ADJ_NAVIER_STOKES: ns = true; disc_adj = true; heat_fvm = config->GetWeakly_Coupled_Heat(); break;
    case DISC_ADJ_RANS: ns = true; turbulent = true; disc_adj = true; disc_adj_turb = (!config->GetFrozen_Visc_Disc()); heat_fvm = config->GetWeakly_Coupled_Heat(); break;
    case DISC_ADJ_FEM_EULER: fem_euler = true; disc_adj = true; break;
    case DISC_ADJ_FEM_NS: fem_ns = true; disc_adj = true; break;
    case DISC_ADJ_FEM_RANS: fem_ns = true; turbulent = true; disc_adj = true; disc_adj_turb = (!config->GetFrozen_Visc_Disc()); break;
    case DISC_ADJ_FEM: fem = true; disc_adj_fem = true; break;
    case DISC_ADJ_HEAT: heat_fvm = true; disc_adj_heat = true; break;

  }

  /*--- Determine the kind of FEM solver used for the flow. ---*/

  switch( config->GetKind_FEM_Flow() ) {
    case DG: fem_dg_flow = true; break;
  }

  /*--- Load restarts for any of the active solver containers. Note that
   these restart routines fill the fine grid and interpolate to all MG levels. ---*/

  if (restart || restart_flow) {
    if (euler || ns) {
      solver_container[val_iInst][MESH_0][FLOW_SOL]->LoadRestart(geometry[val_iInst], solver_container[val_iInst], config, val_iter, update_geo);
    }
    if (turbulent) {
      solver_container[val_iInst][MESH_0][TURB_SOL]->LoadRestart(geometry[val_iInst], solver_container[val_iInst], config, val_iter, update_geo);
    }
    if (fem) {
      if (dynamic) val_iter = SU2_TYPE::Int(config->GetDyn_RestartIter())-1;
      solver_container[val_iInst][MESH_0][FEA_SOL]->LoadRestart(geometry[val_iInst], solver_container[val_iInst], config, val_iter, update_geo);
    }
    if (fem_euler || fem_ns) {
      if (fem_dg_flow)
        solver_container[val_iInst][MESH_0][FLOW_SOL]->LoadRestart(geometry[val_iInst], solver_container[val_iInst], config, val_iter, update_geo);
    }
    if (heat_fvm) {
      solver_container[val_iInst][MESH_0][HEAT_SOL]->LoadRestart(geometry[val_iInst], solver_container[val_iInst], config, val_iter, update_geo);
    }
  }

  if (restart) {
    if (template_solver) {
      no_restart = true;
    }
    if (heat_fvm) {
      solver_container[val_iInst][MESH_0][HEAT_SOL]->LoadRestart(geometry[val_iInst], solver_container[val_iInst], config, val_iter, update_geo);
    }
    if (adj_euler || adj_ns) {
      solver_container[val_iInst][MESH_0][ADJFLOW_SOL]->LoadRestart(geometry[val_iInst], solver_container[val_iInst], config, val_iter, update_geo);
    }
    if (adj_turb) {
      no_restart = true;
    }
    if (disc_adj) {
      solver_container[val_iInst][MESH_0][ADJFLOW_SOL]->LoadRestart(geometry[val_iInst], solver_container[val_iInst], config, val_iter, update_geo);
      if (disc_adj_turb)
        solver_container[val_iInst][MESH_0][ADJTURB_SOL]->LoadRestart(geometry[val_iInst], solver_container[val_iInst], config, val_iter, update_geo);
      if (disc_adj_heat)
        solver_container[val_iInst][MESH_0][ADJHEAT_SOL]->LoadRestart(geometry[val_iInst], solver_container[val_iInst], config, val_iter, update_geo);
    }
    if (disc_adj_fem) {
        if (dynamic) val_iter = SU2_TYPE::Int(config->GetDyn_RestartIter())-1;
        solver_container[val_iInst][MESH_0][ADJFEA_SOL]->LoadRestart(geometry[val_iInst], solver_container[val_iInst], config, val_iter, update_geo);
    }
    if (disc_adj_heat) {
      solver_container[val_iInst][MESH_0][ADJHEAT_SOL]->LoadRestart(geometry[val_iInst], solver_container[val_iInst], config, val_iter, update_geo);
    }
  }

  if (restart && grid_movement && update_geo){
    /*--- Always restart with the last state ---*/
    val_iter = SU2_TYPE::Int(config->GetUnst_RestartIter())-1;
    solver_container[val_iInst][MESH_0][MESH_SOL]->LoadRestart(geometry[val_iInst], solver_container[val_iInst], config, val_iter, update_geo);
  }

  /*--- Exit if a restart was requested for a solver that is not available. ---*/

  if (no_restart) {
    SU2_MPI::Error(string("A restart capability has not been implemented yet for this solver.\n") +
                   string("Please set RESTART_SOL= NO and try again."), CURRENT_FUNCTION);
  }

  /*--- Think about calls to pre / post-processing here, plus realizability checks. ---*/
  

}

void CDriver::Solver_Postprocessing(CSolver ****solver_container, CGeometry **geometry,
                                    CConfig *config, unsigned short val_iInst) {
  unsigned short iMGlevel;
  bool euler, ns, turbulent,
  adj_euler, adj_ns, adj_turb,
  heat_fvm, fem,
  spalart_allmaras, neg_spalart_allmaras, menter_sst, transition,
  template_solver, disc_adj, disc_adj_turb, disc_adj_fem, disc_adj_heat,
  e_spalart_allmaras, comp_spalart_allmaras, e_comp_spalart_allmaras;

  /*--- Initialize some useful booleans ---*/
  
  euler            = false;  ns              = false;  turbulent = false;
  adj_euler        = false;  adj_ns          = false;  adj_turb  = false;
  spalart_allmaras = false;  menter_sst      = false;  disc_adj_turb = false;
  neg_spalart_allmaras = false;
  disc_adj        = false;
  fem              = false;  disc_adj_fem    = false;
  heat_fvm        = false;   disc_adj_heat   = false;
  transition       = false;
  template_solver  = false;
  e_spalart_allmaras = false; comp_spalart_allmaras = false; e_comp_spalart_allmaras = false;

  /*--- Assign booleans ---*/
  
  switch (config->GetKind_Solver()) {
    case TEMPLATE_SOLVER: template_solver = true; break;
    case EULER : euler = true; break;
    case NAVIER_STOKES: ns = true; heat_fvm = config->GetWeakly_Coupled_Heat(); break;
    case RANS : ns = true; turbulent = true; if (config->GetKind_Trans_Model() == LM) transition = true; heat_fvm = config->GetWeakly_Coupled_Heat(); break;
    case FEM_EULER : euler = true; break;
    case FEM_NAVIER_STOKES:
    case FEM_LES: ns = true; break;
    case FEM_RANS: ns = true; turbulent = true; if (config->GetKind_Trans_Model() == LM) transition = true; break;
    case HEAT_EQUATION_FVM: heat_fvm = true; break;
    case FEM_ELASTICITY: fem = true; break;
    case ADJ_EULER : euler = true; adj_euler = true; break;
    case ADJ_NAVIER_STOKES : ns = true; turbulent = (config->GetKind_Turb_Model() != NONE); adj_ns = true; break;
    case ADJ_RANS : ns = true; turbulent = true; adj_ns = true; adj_turb = (!config->GetFrozen_Visc_Cont()); break;
    case DISC_ADJ_EULER: euler = true; disc_adj = true; break;
    case DISC_ADJ_NAVIER_STOKES: ns = true; disc_adj = true; heat_fvm = config->GetWeakly_Coupled_Heat(); break;
    case DISC_ADJ_RANS: ns = true; turbulent = true; disc_adj = true; disc_adj_turb = (!config->GetFrozen_Visc_Disc()); heat_fvm = config->GetWeakly_Coupled_Heat(); break;
    case DISC_ADJ_FEM_EULER: euler = true; disc_adj = true; break;
    case DISC_ADJ_FEM_NS: ns = true; disc_adj = true; break;
    case DISC_ADJ_FEM_RANS: ns = true; turbulent = true; disc_adj = true; disc_adj_turb = (!config->GetFrozen_Visc_Disc()); break;
    case DISC_ADJ_FEM: fem = true; disc_adj_fem = true; break;
    case DISC_ADJ_HEAT: heat_fvm = true; disc_adj_heat = true; break;
  }
  
  /*--- Assign turbulence model booleans ---*/
  
  if (turbulent)
    switch (config->GetKind_Turb_Model()) {
    case SA:     spalart_allmaras = true;     break;
    case SA_NEG: neg_spalart_allmaras = true; break;
    case SST:    menter_sst = true;           break;
    case SA_E: e_spalart_allmaras = true; break;
    case SA_COMP: comp_spalart_allmaras = true; break;
    case SA_E_COMP: e_comp_spalart_allmaras = true; break;
    }
  
  /*--- Definition of the Class for the solution: solver_container[DOMAIN][MESH_LEVEL][EQUATION]. Note that euler, ns
   and potential are incompatible, they use the same position in sol container ---*/
  
  for (iMGlevel = 0; iMGlevel <= config->GetnMGLevels(); iMGlevel++) {
    
    /*--- DeAllocate solution for a template problem ---*/
    
    if (template_solver) {
      delete solver_container[val_iInst][iMGlevel][TEMPLATE_SOL];
    }

    /*--- DeAllocate solution for adjoint problem ---*/
    
    if (adj_euler || adj_ns || disc_adj) {
      delete solver_container[val_iInst][iMGlevel][ADJFLOW_SOL];
      if (disc_adj_turb || adj_turb) {
        delete solver_container[val_iInst][iMGlevel][ADJTURB_SOL];
      }
      if (heat_fvm) {
        delete solver_container[val_iInst][iMGlevel][ADJHEAT_SOL];
      }
    }

    if (disc_adj_heat) {
      delete solver_container[val_iInst][iMGlevel][ADJHEAT_SOL];
    }

    /*--- DeAllocate solution for direct problem ---*/
    
    if (euler || ns) {
      delete solver_container[val_iInst][iMGlevel][FLOW_SOL];
    }

    if (turbulent) {
      if (spalart_allmaras || neg_spalart_allmaras || menter_sst || e_spalart_allmaras || comp_spalart_allmaras || e_comp_spalart_allmaras) {
        delete solver_container[val_iInst][iMGlevel][TURB_SOL];
      }
      if (transition) {
        delete solver_container[val_iInst][iMGlevel][TRANS_SOL];
      }
    }
    if (heat_fvm) {
      delete solver_container[val_iInst][iMGlevel][HEAT_SOL];
    }
    if (fem) {
      delete solver_container[val_iInst][iMGlevel][FEA_SOL];
    }
    if (disc_adj_fem) {
      delete solver_container[val_iInst][iMGlevel][ADJFEA_SOL];
    }
    
    delete [] solver_container[val_iInst][iMGlevel];
  }
  
  delete [] solver_container[val_iInst];

}

void CDriver::Integration_Preprocessing(CIntegration ***integration_container,
    CGeometry ***geometry, CConfig *config, unsigned short val_iInst) {

  bool euler, adj_euler, ns, adj_ns, turbulent, adj_turb, fem,
      fem_euler, fem_ns, fem_turbulent,
      heat_fvm, template_solver, transition, disc_adj, disc_adj_fem, disc_adj_heat;

  /*--- Initialize some useful booleans ---*/
  euler            = false; adj_euler        = false;
  ns               = false; adj_ns           = false;
  turbulent        = false; adj_turb         = false;
  disc_adj         = false;
  fem_euler        = false;
  fem_ns           = false;
  fem_turbulent    = false;
  heat_fvm         = false; disc_adj_heat    = false;
  fem 			       = false; disc_adj_fem     = false;
  transition       = false;
  template_solver  = false;

  /*--- Assign booleans ---*/
  switch (config->GetKind_Solver()) {
    case TEMPLATE_SOLVER: template_solver = true; break;
    case EULER : euler = true; break;
    case NAVIER_STOKES: ns = true;  heat_fvm = config->GetWeakly_Coupled_Heat(); break;
    case RANS : ns = true; turbulent = true; if (config->GetKind_Trans_Model() == LM) transition = true; heat_fvm = config->GetWeakly_Coupled_Heat(); break;
    case FEM_EULER : fem_euler = true; break;
    case FEM_NAVIER_STOKES: fem_ns = true; break;
    case FEM_RANS : fem_ns = true; fem_turbulent = true; break;
    case FEM_LES :  fem_ns = true; break;
    case HEAT_EQUATION_FVM: heat_fvm = true; break;
    case FEM_ELASTICITY: fem = true; break;
    case ADJ_EULER : euler = true; adj_euler = true; break;
    case ADJ_NAVIER_STOKES : ns = true; turbulent = (config->GetKind_Turb_Model() != NONE); adj_ns = true; break;
    case ADJ_RANS : ns = true; turbulent = true; adj_ns = true; adj_turb = (!config->GetFrozen_Visc_Cont()); break;
    case DISC_ADJ_EULER : euler = true; disc_adj = true; break;
    case DISC_ADJ_FEM_EULER: fem_euler = true; disc_adj = true; break;
    case DISC_ADJ_FEM_NS: fem_ns = true; disc_adj = true; break;
    case DISC_ADJ_FEM_RANS: fem_ns = true; fem_turbulent = true; disc_adj = true; break;
    case DISC_ADJ_NAVIER_STOKES: ns = true; disc_adj = true; heat_fvm = config->GetWeakly_Coupled_Heat(); break;
    case DISC_ADJ_RANS : ns = true; turbulent = true; disc_adj = true; heat_fvm = config->GetWeakly_Coupled_Heat(); break;
    case DISC_ADJ_FEM: fem = true; disc_adj_fem = true; break;
    case DISC_ADJ_HEAT: heat_fvm = true; disc_adj_heat = true; break;
  }

  /*--- Allocate solution for a template problem ---*/
  if (template_solver) integration_container[val_iInst][TEMPLATE_SOL] = new CSingleGridIntegration(config);

  /*--- Allocate solution for direct problem ---*/
  if (euler) integration_container[val_iInst][FLOW_SOL] = new CMultiGridIntegration(config);
  if (ns) integration_container[val_iInst][FLOW_SOL] = new CMultiGridIntegration(config);
  if (turbulent) integration_container[val_iInst][TURB_SOL] = new CSingleGridIntegration(config);
  if (transition) integration_container[val_iInst][TRANS_SOL] = new CSingleGridIntegration(config);
  if (heat_fvm) integration_container[val_iInst][HEAT_SOL] = new CSingleGridIntegration(config);
  if (fem) integration_container[val_iInst][FEA_SOL] = new CStructuralIntegration(config);

  /*--- Allocate integration container for finite element flow solver. ---*/

  if (fem_euler) integration_container[val_iInst][FLOW_SOL] = new CFEM_DG_Integration(config);
  if (fem_ns)    integration_container[val_iInst][FLOW_SOL] = new CFEM_DG_Integration(config);
  //if (fem_turbulent) integration_container[val_iInst][FEM_TURB_SOL] = new CSingleGridIntegration(config);

  if (fem_turbulent)
    SU2_MPI::Error("No turbulent FEM solver yet", CURRENT_FUNCTION);

  /*--- Allocate solution for adjoint problem ---*/
  if (adj_euler) integration_container[val_iInst][ADJFLOW_SOL] = new CMultiGridIntegration(config);
  if (adj_ns) integration_container[val_iInst][ADJFLOW_SOL] = new CMultiGridIntegration(config);
  if (adj_turb) integration_container[val_iInst][ADJTURB_SOL] = new CSingleGridIntegration(config);

  if (disc_adj) integration_container[val_iInst][ADJFLOW_SOL] = new CIntegration(config);
  if (disc_adj_fem) integration_container[val_iInst][ADJFEA_SOL] = new CIntegration(config);
  if (disc_adj_heat) integration_container[val_iInst][ADJHEAT_SOL] = new CIntegration(config);

}

void CDriver::Integration_Postprocessing(CIntegration ***integration_container,
    CGeometry **geometry, CConfig *config, unsigned short val_iInst) {
  bool euler, adj_euler, ns, adj_ns, turbulent, adj_turb, fem,
      fem_euler, fem_ns, fem_turbulent,
      heat_fvm, template_solver, transition, disc_adj, disc_adj_fem, disc_adj_heat;

  /*--- Initialize some useful booleans ---*/
  euler            = false; adj_euler        = false;
  ns               = false; adj_ns           = false;
  turbulent        = false; adj_turb         = false;
  disc_adj         = false;
  fem_euler        = false;
  fem_ns           = false;
  fem_turbulent    = false;
  heat_fvm         = false; disc_adj_heat    = false;
  fem              = false; disc_adj_fem     = false;
  transition       = false;
  template_solver  = false;

  /*--- Assign booleans ---*/
  switch (config->GetKind_Solver()) {
    case TEMPLATE_SOLVER: template_solver = true; break;
    case EULER : euler = true; break;
    case NAVIER_STOKES: ns = true; heat_fvm = config->GetWeakly_Coupled_Heat(); break;
    case RANS : ns = true; turbulent = true; if (config->GetKind_Trans_Model() == LM) transition = true; heat_fvm = config->GetWeakly_Coupled_Heat(); break;
    case FEM_EULER : fem_euler = true; break;
    case FEM_NAVIER_STOKES: fem_ns = true; break;
    case FEM_RANS : fem_ns = true; fem_turbulent = true; break;
    case FEM_LES :  fem_ns = true; break;
    case HEAT_EQUATION_FVM: heat_fvm = true; break;
    case FEM_ELASTICITY: fem = true; break;
    case ADJ_EULER : euler = true; adj_euler = true; break;
    case ADJ_NAVIER_STOKES : ns = true; turbulent = (config->GetKind_Turb_Model() != NONE); adj_ns = true; break;
    case ADJ_RANS : ns = true; turbulent = true; adj_ns = true; adj_turb = (!config->GetFrozen_Visc_Cont()); break;
    case DISC_ADJ_EULER : euler = true; disc_adj = true; break;
    case DISC_ADJ_NAVIER_STOKES: ns = true; disc_adj = true; heat_fvm = config->GetWeakly_Coupled_Heat(); break;
    case DISC_ADJ_RANS : ns = true; turbulent = true; disc_adj = true; heat_fvm = config->GetWeakly_Coupled_Heat(); break;
    case DISC_ADJ_FEM_EULER: fem_euler = true; disc_adj = true; break;
    case DISC_ADJ_FEM_NS: fem_ns = true; disc_adj = true; break;
    case DISC_ADJ_FEM_RANS: fem_ns = true; fem_turbulent = true; disc_adj = true; break;
    case DISC_ADJ_FEM: fem = true; disc_adj_fem = true; break;
    case DISC_ADJ_HEAT: heat_fvm = true; disc_adj_heat = true; break;
  }

  /*--- DeAllocate solution for a template problem ---*/
  if (template_solver) integration_container[val_iInst][TEMPLATE_SOL] = new CSingleGridIntegration(config);

  /*--- DeAllocate solution for direct problem ---*/
  if (euler || ns) delete integration_container[val_iInst][FLOW_SOL];
  if (turbulent) delete integration_container[val_iInst][TURB_SOL];
  if (transition) delete integration_container[val_iInst][TRANS_SOL];
  if (heat_fvm) delete integration_container[val_iInst][HEAT_SOL];
  if (fem) delete integration_container[val_iInst][FEA_SOL];
  if (disc_adj_fem) delete integration_container[val_iInst][ADJFEA_SOL];
  if (disc_adj_heat) delete integration_container[val_iInst][ADJHEAT_SOL];

  /*--- DeAllocate solution for adjoint problem ---*/
  if (adj_euler || adj_ns || disc_adj) delete integration_container[val_iInst][ADJFLOW_SOL];
  if (adj_turb) delete integration_container[val_iInst][ADJTURB_SOL];

  /*--- DeAllocate integration container for finite element flow solver. ---*/
  if (fem_euler || fem_ns) delete integration_container[val_iInst][FLOW_SOL];
  //if (fem_turbulent)     delete integration_container[val_iInst][FEM_TURB_SOL];

  if (fem_turbulent)
    SU2_MPI::Error("No turbulent FEM solver yet", CURRENT_FUNCTION);

  delete [] integration_container[val_iInst];
}

void CDriver::Numerics_Preprocessing(CNumerics *****numerics_container,
                                     CSolver ****solver_container, CGeometry ***geometry,
                                     CConfig *config, unsigned short val_iInst) {

  unsigned short iMGlevel, iSol, nDim,
  
  nVar_Template         = 0,
  nVar_Flow             = 0,
  nVar_Trans            = 0,
  nVar_Turb             = 0,
  nVar_Adj_Flow         = 0,
  nVar_Adj_Turb         = 0,
  nVar_FEM              = 0,
  nVar_Heat             = 0;
  
  su2double *constants = NULL;
  
  bool
  euler, adj_euler,
  ns, adj_ns,
  turbulent, adj_turb,
  fem_euler, fem_ns, fem_turbulent,
  spalart_allmaras, neg_spalart_allmaras, menter_sst,
  fem,
  heat_fvm,
  transition,
  template_solver;
  bool e_spalart_allmaras, comp_spalart_allmaras, e_comp_spalart_allmaras;
  
  bool compressible = (config->GetKind_Regime() == COMPRESSIBLE);
  bool incompressible = (config->GetKind_Regime() == INCOMPRESSIBLE);
  bool ideal_gas = (config->GetKind_FluidModel() == STANDARD_AIR || config->GetKind_FluidModel() == IDEAL_GAS );
  bool roe_low_dissipation = config->GetKind_RoeLowDiss() != NO_ROELOWDISS;
  
  /*--- Initialize some useful booleans ---*/
  euler            = false; ns     = false; turbulent     = false;
  fem_euler        = false; fem_ns = false; fem_turbulent = false;
  adj_euler        = false;   adj_ns           = false;   adj_turb         = false;
  heat_fvm         = false;
  fem              = false;
  spalart_allmaras = false; neg_spalart_allmaras = false;	menter_sst       = false;
  transition       = false;
  template_solver  = false;
  e_spalart_allmaras = false; comp_spalart_allmaras = false; e_comp_spalart_allmaras = false;
  
  /*--- Assign booleans ---*/
  switch (config->GetKind_Solver()) {
    case TEMPLATE_SOLVER: template_solver = true; break;
    case EULER : case DISC_ADJ_EULER: euler = true; break;
    case NAVIER_STOKES: case DISC_ADJ_NAVIER_STOKES: ns = true; heat_fvm = config->GetWeakly_Coupled_Heat(); break;
    case RANS : case DISC_ADJ_RANS:  ns = true; turbulent = true; if (config->GetKind_Trans_Model() == LM) transition = true; heat_fvm = config->GetWeakly_Coupled_Heat(); break;
    case FEM_EULER : case DISC_ADJ_FEM_EULER : fem_euler = true; break;
    case FEM_NAVIER_STOKES: case DISC_ADJ_FEM_NS : fem_ns = true; break;
    case FEM_RANS : case DISC_ADJ_FEM_RANS : fem_ns = true; fem_turbulent = true; break;
    case FEM_LES :  fem_ns = true; break;
    case HEAT_EQUATION_FVM: heat_fvm = true; break;
    case FEM_ELASTICITY: case DISC_ADJ_FEM: fem = true; break;
    case ADJ_EULER : euler = true; adj_euler = true; break;
    case ADJ_NAVIER_STOKES : ns = true; turbulent = (config->GetKind_Turb_Model() != NONE); adj_ns = true; break;
    case ADJ_RANS : ns = true; turbulent = true; adj_ns = true; adj_turb = (!config->GetFrozen_Visc_Cont()); break;
  }
  
  /*--- Assign turbulence model booleans ---*/

  if (turbulent || fem_turbulent)
    switch (config->GetKind_Turb_Model()) {
      case SA:     spalart_allmaras = true;     break;
      case SA_NEG: neg_spalart_allmaras = true; break;
      case SA_E:   e_spalart_allmaras = true; break;
      case SA_COMP:   comp_spalart_allmaras = true; break;
      case SA_E_COMP:   e_comp_spalart_allmaras = true; break;
      case SST:    menter_sst = true; constants = solver_container[val_iInst][MESH_0][TURB_SOL]->GetConstants(); break;
      default: SU2_MPI::Error("Specified turbulence model unavailable or none selected", CURRENT_FUNCTION); break;
    }
  
  /*--- Number of variables for the template ---*/
  
  if (template_solver) nVar_Flow = solver_container[val_iInst][MESH_0][FLOW_SOL]->GetnVar();
  
  /*--- Number of variables for direct problem ---*/

  if (euler)        nVar_Flow = solver_container[val_iInst][MESH_0][FLOW_SOL]->GetnVar();
  if (ns)           nVar_Flow = solver_container[val_iInst][MESH_0][FLOW_SOL]->GetnVar();
  if (turbulent)    nVar_Turb = solver_container[val_iInst][MESH_0][TURB_SOL]->GetnVar();
  if (transition)   nVar_Trans = solver_container[val_iInst][MESH_0][TRANS_SOL]->GetnVar();

  if (fem_euler)        nVar_Flow = solver_container[val_iInst][MESH_0][FLOW_SOL]->GetnVar();
  if (fem_ns)           nVar_Flow = solver_container[val_iInst][MESH_0][FLOW_SOL]->GetnVar();
  //if (fem_turbulent)    nVar_Turb = solver_container[val_iInst][MESH_0][FEM_TURB_SOL]->GetnVar();
  
  if (fem)          nVar_FEM = solver_container[val_iInst][MESH_0][FEA_SOL]->GetnVar();
  if (heat_fvm)     nVar_Heat = solver_container[val_iInst][MESH_0][HEAT_SOL]->GetnVar();

  /*--- Number of variables for adjoint problem ---*/
  
  if (adj_euler)        nVar_Adj_Flow = solver_container[val_iInst][MESH_0][ADJFLOW_SOL]->GetnVar();
  if (adj_ns)           nVar_Adj_Flow = solver_container[val_iInst][MESH_0][ADJFLOW_SOL]->GetnVar();
  if (adj_turb)         nVar_Adj_Turb = solver_container[val_iInst][MESH_0][ADJTURB_SOL]->GetnVar();
  
  /*--- Number of dimensions ---*/
  
  nDim = geometry[val_iInst][MESH_0]->GetnDim();
  
  /*--- Definition of the Class for the numerical method: numerics_container[INSTANCE_LEVEL][MESH_LEVEL][EQUATION][EQ_TERM] ---*/
  if (fem){
    for (iMGlevel = 0; iMGlevel <= config->GetnMGLevels(); iMGlevel++) {
      numerics_container[val_iInst][iMGlevel] = new CNumerics** [MAX_SOLS];
      for (iSol = 0; iSol < MAX_SOLS; iSol++)
        numerics_container[val_iInst][iMGlevel][iSol] = new CNumerics* [MAX_TERMS_FEA];
    }
  }
  else{
    for (iMGlevel = 0; iMGlevel <= config->GetnMGLevels(); iMGlevel++) {
      numerics_container[val_iInst][iMGlevel] = new CNumerics** [MAX_SOLS];
      for (iSol = 0; iSol < MAX_SOLS; iSol++)
        numerics_container[val_iInst][iMGlevel][iSol] = new CNumerics* [MAX_TERMS];
    }
  }
  
  /*--- Solver definition for the template problem ---*/
  if (template_solver) {
    
    /*--- Definition of the convective scheme for each equation and mesh level ---*/
    switch (config->GetKind_ConvNumScheme_Template()) {
      case SPACE_CENTERED : case SPACE_UPWIND :
        for (iMGlevel = 0; iMGlevel <= config->GetnMGLevels(); iMGlevel++)
          numerics_container[val_iInst][iMGlevel][TEMPLATE_SOL][CONV_TERM] = new CConvective_Template(nDim, nVar_Template, config);
        break;
      default : SU2_MPI::Error("Convective scheme not implemented (template_solver).", CURRENT_FUNCTION); break;
    }
    
    /*--- Definition of the viscous scheme for each equation and mesh level ---*/
    for (iMGlevel = 0; iMGlevel <= config->GetnMGLevels(); iMGlevel++)
      numerics_container[val_iInst][iMGlevel][TEMPLATE_SOL][VISC_TERM] = new CViscous_Template(nDim, nVar_Template, config);
    
    /*--- Definition of the source term integration scheme for each equation and mesh level ---*/
    for (iMGlevel = 0; iMGlevel <= config->GetnMGLevels(); iMGlevel++)
      numerics_container[val_iInst][iMGlevel][TEMPLATE_SOL][SOURCE_FIRST_TERM] = new CSource_Template(nDim, nVar_Template, config);
    
    /*--- Definition of the boundary condition method ---*/
    for (iMGlevel = 0; iMGlevel <= config->GetnMGLevels(); iMGlevel++) {
      numerics_container[val_iInst][iMGlevel][TEMPLATE_SOL][CONV_BOUND_TERM] = new CConvective_Template(nDim, nVar_Template, config);
    }
    
  }
  
  /*--- Solver definition for the Potential, Euler, Navier-Stokes problems ---*/
  if ((euler) || (ns)) {
    
    /*--- Definition of the convective scheme for each equation and mesh level ---*/
    switch (config->GetKind_ConvNumScheme_Flow()) {
      case NO_CONVECTIVE :
        SU2_MPI::Error("No convective scheme.", CURRENT_FUNCTION);
        break;
        
      case SPACE_CENTERED :
        if (compressible) {
          /*--- Compressible flow ---*/
          switch (config->GetKind_Centered_Flow()) {
            case NO_CENTERED : cout << "No centered scheme." << endl; break;
            case LAX : numerics_container[val_iInst][MESH_0][FLOW_SOL][CONV_TERM] = new CCentLax_Flow(nDim, nVar_Flow, config); break;
            case JST : numerics_container[val_iInst][MESH_0][FLOW_SOL][CONV_TERM] = new CCentJST_Flow(nDim, nVar_Flow, config); break;
            case JST_KE : numerics_container[val_iInst][MESH_0][FLOW_SOL][CONV_TERM] = new CCentJST_KE_Flow(nDim, nVar_Flow, config); break;
            default : SU2_MPI::Error("Centered scheme not implemented.", CURRENT_FUNCTION); break;
          }
          
          for (iMGlevel = 1; iMGlevel <= config->GetnMGLevels(); iMGlevel++)
            numerics_container[val_iInst][iMGlevel][FLOW_SOL][CONV_TERM] = new CCentLax_Flow(nDim, nVar_Flow, config);
          
          /*--- Definition of the boundary condition method ---*/
          for (iMGlevel = 0; iMGlevel <= config->GetnMGLevels(); iMGlevel++)
            numerics_container[val_iInst][iMGlevel][FLOW_SOL][CONV_BOUND_TERM] = new CUpwRoe_Flow(nDim, nVar_Flow, config, false);
          
        }
        if (incompressible) {
          /*--- Incompressible flow, use preconditioning method ---*/
          switch (config->GetKind_Centered_Flow()) {
            case NO_CENTERED : cout << "No centered scheme." << endl; break;
            case LAX : numerics_container[val_iInst][MESH_0][FLOW_SOL][CONV_TERM] = new CCentLaxInc_Flow(nDim, nVar_Flow, config); break;
            case JST : numerics_container[val_iInst][MESH_0][FLOW_SOL][CONV_TERM] = new CCentJSTInc_Flow(nDim, nVar_Flow, config); break;
            default : SU2_MPI::Error("Centered scheme not implemented.\n Currently, only JST and LAX-FRIEDRICH are available for incompressible flows.", CURRENT_FUNCTION); break;
          }
          for (iMGlevel = 1; iMGlevel <= config->GetnMGLevels(); iMGlevel++)
            numerics_container[val_iInst][iMGlevel][FLOW_SOL][CONV_TERM] = new CCentLaxInc_Flow(nDim, nVar_Flow, config);
          
          /*--- Definition of the boundary condition method ---*/
          for (iMGlevel = 0; iMGlevel <= config->GetnMGLevels(); iMGlevel++)
            numerics_container[val_iInst][iMGlevel][FLOW_SOL][CONV_BOUND_TERM] = new CUpwFDSInc_Flow(nDim, nVar_Flow, config);
          
        }
        break;
      case SPACE_UPWIND :
        if (compressible) {
          /*--- Compressible flow ---*/
          switch (config->GetKind_Upwind_Flow()) {
            case NO_UPWIND : cout << "No upwind scheme." << endl; break;
            case ROE:
              if (ideal_gas) {
                
                for (iMGlevel = 0; iMGlevel <= config->GetnMGLevels(); iMGlevel++) {
                  numerics_container[val_iInst][iMGlevel][FLOW_SOL][CONV_TERM] = new CUpwRoe_Flow(nDim, nVar_Flow, config, roe_low_dissipation);
                  numerics_container[val_iInst][iMGlevel][FLOW_SOL][CONV_BOUND_TERM] = new CUpwRoe_Flow(nDim, nVar_Flow, config, false);
                }
              } else {
                
                for (iMGlevel = 0; iMGlevel <= config->GetnMGLevels(); iMGlevel++) {
                  numerics_container[val_iInst][iMGlevel][FLOW_SOL][CONV_TERM] = new CUpwGeneralRoe_Flow(nDim, nVar_Flow, config);
                  numerics_container[val_iInst][iMGlevel][FLOW_SOL][CONV_BOUND_TERM] = new CUpwGeneralRoe_Flow(nDim, nVar_Flow, config);
                }
              }
              break;
              
            case AUSM:
              for (iMGlevel = 0; iMGlevel <= config->GetnMGLevels(); iMGlevel++) {
                numerics_container[val_iInst][iMGlevel][FLOW_SOL][CONV_TERM] = new CUpwAUSM_Flow(nDim, nVar_Flow, config);
                numerics_container[val_iInst][iMGlevel][FLOW_SOL][CONV_BOUND_TERM] = new CUpwAUSM_Flow(nDim, nVar_Flow, config);
              }
              break;

	    case AUSMPLUSUP:
              for (iMGlevel = 0; iMGlevel <= config->GetnMGLevels(); iMGlevel++) {
                numerics_container[val_iInst][iMGlevel][FLOW_SOL][CONV_TERM] = new CUpwAUSMPLUSUP_Flow(nDim, nVar_Flow, config);
                numerics_container[val_iInst][iMGlevel][FLOW_SOL][CONV_BOUND_TERM] = new CUpwAUSMPLUSUP_Flow(nDim, nVar_Flow, config);
              }
              break;

	    case AUSMPLUSUP2:
              for (iMGlevel = 0; iMGlevel <= config->GetnMGLevels(); iMGlevel++) {
                numerics_container[val_iInst][iMGlevel][FLOW_SOL][CONV_TERM] = new CUpwAUSMPLUSUP2_Flow(nDim, nVar_Flow, config);
                numerics_container[val_iInst][iMGlevel][FLOW_SOL][CONV_BOUND_TERM] = new CUpwAUSMPLUSUP2_Flow(nDim, nVar_Flow, config);
              }
              break;
              
            case TURKEL:
              for (iMGlevel = 0; iMGlevel <= config->GetnMGLevels(); iMGlevel++) {
                numerics_container[val_iInst][iMGlevel][FLOW_SOL][CONV_TERM] = new CUpwTurkel_Flow(nDim, nVar_Flow, config);
                numerics_container[val_iInst][iMGlevel][FLOW_SOL][CONV_BOUND_TERM] = new CUpwTurkel_Flow(nDim, nVar_Flow, config);
              }
              break;
                  
            case L2ROE:
              for (iMGlevel = 0; iMGlevel <= config->GetnMGLevels(); iMGlevel++) {
                numerics_container[val_iInst][iMGlevel][FLOW_SOL][CONV_TERM] = new CUpwL2Roe_Flow(nDim, nVar_Flow, config);
                numerics_container[val_iInst][iMGlevel][FLOW_SOL][CONV_BOUND_TERM] = new CUpwL2Roe_Flow(nDim, nVar_Flow, config);
              }
              break;
            case LMROE:
              for (iMGlevel = 0; iMGlevel <= config->GetnMGLevels(); iMGlevel++) {
                numerics_container[val_iInst][iMGlevel][FLOW_SOL][CONV_TERM] = new CUpwLMRoe_Flow(nDim, nVar_Flow, config);
                numerics_container[val_iInst][iMGlevel][FLOW_SOL][CONV_BOUND_TERM] = new CUpwLMRoe_Flow(nDim, nVar_Flow, config);
              }
              break;

            case SLAU:
              for (iMGlevel = 0; iMGlevel <= config->GetnMGLevels(); iMGlevel++) {
                numerics_container[val_iInst][iMGlevel][FLOW_SOL][CONV_TERM] = new CUpwSLAU_Flow(nDim, nVar_Flow, config, roe_low_dissipation);
                numerics_container[val_iInst][iMGlevel][FLOW_SOL][CONV_BOUND_TERM] = new CUpwSLAU_Flow(nDim, nVar_Flow, config, false);
              }
              break;
              
            case SLAU2:
              for (iMGlevel = 0; iMGlevel <= config->GetnMGLevels(); iMGlevel++) {
                numerics_container[val_iInst][iMGlevel][FLOW_SOL][CONV_TERM] = new CUpwSLAU2_Flow(nDim, nVar_Flow, config, roe_low_dissipation);
                numerics_container[val_iInst][iMGlevel][FLOW_SOL][CONV_BOUND_TERM] = new CUpwSLAU2_Flow(nDim, nVar_Flow, config, false);
              }
              break;
              
            case HLLC:
              if (ideal_gas) {
                for (iMGlevel = 0; iMGlevel <= config->GetnMGLevels(); iMGlevel++) {
                  numerics_container[val_iInst][iMGlevel][FLOW_SOL][CONV_TERM] = new CUpwHLLC_Flow(nDim, nVar_Flow, config);
                  numerics_container[val_iInst][iMGlevel][FLOW_SOL][CONV_BOUND_TERM] = new CUpwHLLC_Flow(nDim, nVar_Flow, config);
                }
              }
              else {
                for (iMGlevel = 0; iMGlevel <= config->GetnMGLevels(); iMGlevel++) {
                  numerics_container[val_iInst][iMGlevel][FLOW_SOL][CONV_TERM] = new CUpwGeneralHLLC_Flow(nDim, nVar_Flow, config);
                  numerics_container[val_iInst][iMGlevel][FLOW_SOL][CONV_BOUND_TERM] = new CUpwGeneralHLLC_Flow(nDim, nVar_Flow, config);
                }
              }
              break;
              
            case MSW:
              for (iMGlevel = 0; iMGlevel <= config->GetnMGLevels(); iMGlevel++) {
                numerics_container[val_iInst][iMGlevel][FLOW_SOL][CONV_TERM] = new CUpwMSW_Flow(nDim, nVar_Flow, config);
                numerics_container[val_iInst][iMGlevel][FLOW_SOL][CONV_BOUND_TERM] = new CUpwMSW_Flow(nDim, nVar_Flow, config);
              }
              break;
              
            case CUSP:
              for (iMGlevel = 0; iMGlevel <= config->GetnMGLevels(); iMGlevel++) {
                numerics_container[val_iInst][iMGlevel][FLOW_SOL][CONV_TERM] = new CUpwCUSP_Flow(nDim, nVar_Flow, config);
                numerics_container[val_iInst][iMGlevel][FLOW_SOL][CONV_BOUND_TERM] = new CUpwCUSP_Flow(nDim, nVar_Flow, config);
              }
              break;
              
            default : SU2_MPI::Error("Upwind scheme not implemented.", CURRENT_FUNCTION); break;
          }
          
        }
        if (incompressible) {
          /*--- Incompressible flow, use artificial compressibility method ---*/
          switch (config->GetKind_Upwind_Flow()) {
            case NO_UPWIND : cout << "No upwind scheme." << endl; break;
            case FDS:
              for (iMGlevel = 0; iMGlevel <= config->GetnMGLevels(); iMGlevel++) {
                numerics_container[val_iInst][iMGlevel][FLOW_SOL][CONV_TERM] = new CUpwFDSInc_Flow(nDim, nVar_Flow, config);
                numerics_container[val_iInst][iMGlevel][FLOW_SOL][CONV_BOUND_TERM] = new CUpwFDSInc_Flow(nDim, nVar_Flow, config);
              }
              break;
            default : SU2_MPI::Error("Upwind scheme not implemented.\n Currently, only FDS is available for incompressible flows.", CURRENT_FUNCTION); break;
          }
        }
        break;
        
      default :
        SU2_MPI::Error("Convective scheme not implemented (Euler and Navier-Stokes).", CURRENT_FUNCTION);
        break;
    }
    
    /*--- Definition of the viscous scheme for each equation and mesh level ---*/
    if (compressible) {
      if (ideal_gas) {
        
        /*--- Compressible flow Ideal gas ---*/
        numerics_container[val_iInst][MESH_0][FLOW_SOL][VISC_TERM] = new CAvgGrad_Flow(nDim, nVar_Flow, true, config);
        for (iMGlevel = 1; iMGlevel <= config->GetnMGLevels(); iMGlevel++)
          numerics_container[val_iInst][iMGlevel][FLOW_SOL][VISC_TERM] = new CAvgGrad_Flow(nDim, nVar_Flow, false, config);
        
        /*--- Definition of the boundary condition method ---*/
        for (iMGlevel = 0; iMGlevel <= config->GetnMGLevels(); iMGlevel++)
          numerics_container[val_iInst][iMGlevel][FLOW_SOL][VISC_BOUND_TERM] = new CAvgGrad_Flow(nDim, nVar_Flow, false, config);
        
      } else {
        
        /*--- Compressible flow Realgas ---*/
        numerics_container[val_iInst][MESH_0][FLOW_SOL][VISC_TERM] = new CGeneralAvgGrad_Flow(nDim, nVar_Flow, true, config);
        for (iMGlevel = 1; iMGlevel <= config->GetnMGLevels(); iMGlevel++)
          numerics_container[val_iInst][iMGlevel][FLOW_SOL][VISC_TERM] = new CGeneralAvgGrad_Flow(nDim, nVar_Flow, false, config);
        
        /*--- Definition of the boundary condition method ---*/
        for (iMGlevel = 0; iMGlevel <= config->GetnMGLevels(); iMGlevel++)
          numerics_container[val_iInst][iMGlevel][FLOW_SOL][VISC_BOUND_TERM] = new CGeneralAvgGrad_Flow(nDim, nVar_Flow, false, config);
        
      }
    }
    if (incompressible) {
      /*--- Incompressible flow, use preconditioning method ---*/
      numerics_container[val_iInst][MESH_0][FLOW_SOL][VISC_TERM] = new CAvgGradInc_Flow(nDim, nVar_Flow, true, config);
      for (iMGlevel = 1; iMGlevel <= config->GetnMGLevels(); iMGlevel++)
        numerics_container[val_iInst][iMGlevel][FLOW_SOL][VISC_TERM] = new CAvgGradInc_Flow(nDim, nVar_Flow, false, config);
      
      /*--- Definition of the boundary condition method ---*/
      for (iMGlevel = 0; iMGlevel <= config->GetnMGLevels(); iMGlevel++)
        numerics_container[val_iInst][iMGlevel][FLOW_SOL][VISC_BOUND_TERM] = new CAvgGradInc_Flow(nDim, nVar_Flow, false, config);
    }
    
    /*--- Definition of the source term integration scheme for each equation and mesh level ---*/
    for (iMGlevel = 0; iMGlevel <= config->GetnMGLevels(); iMGlevel++) {
      
      if (config->GetBody_Force() == YES)
        if (incompressible) numerics_container[val_iInst][iMGlevel][FLOW_SOL][SOURCE_FIRST_TERM] = new CSourceIncBodyForce(nDim, nVar_Flow, config);
        else numerics_container[val_iInst][iMGlevel][FLOW_SOL][SOURCE_FIRST_TERM] = new CSourceBodyForce(nDim, nVar_Flow, config);
      else if (incompressible && (config->GetKind_DensityModel() == BOUSSINESQ))
        numerics_container[val_iInst][iMGlevel][FLOW_SOL][SOURCE_FIRST_TERM] = new CSourceBoussinesq(nDim, nVar_Flow, config);
      else if (config->GetRotating_Frame() == YES)
        numerics_container[val_iInst][iMGlevel][FLOW_SOL][SOURCE_FIRST_TERM] = new CSourceRotatingFrame_Flow(nDim, nVar_Flow, config);
      else if (config->GetAxisymmetric() == YES)
        if (incompressible) numerics_container[val_iInst][iMGlevel][FLOW_SOL][SOURCE_FIRST_TERM] = new CSourceIncAxisymmetric_Flow(nDim, nVar_Flow, config);
      else numerics_container[val_iInst][iMGlevel][FLOW_SOL][SOURCE_FIRST_TERM] = new CSourceAxisymmetric_Flow(nDim, nVar_Flow, config);
      else if (config->GetGravityForce() == YES)
        numerics_container[val_iInst][iMGlevel][FLOW_SOL][SOURCE_FIRST_TERM] = new CSourceGravity(nDim, nVar_Flow, config);
      else if (config->GetWind_Gust() == YES)
        numerics_container[val_iInst][iMGlevel][FLOW_SOL][SOURCE_FIRST_TERM] = new CSourceWindGust(nDim, nVar_Flow, config);
      else
        numerics_container[val_iInst][iMGlevel][FLOW_SOL][SOURCE_FIRST_TERM] = new CSourceNothing(nDim, nVar_Flow, config);
      
      numerics_container[val_iInst][iMGlevel][FLOW_SOL][SOURCE_SECOND_TERM] = new CSourceNothing(nDim, nVar_Flow, config);
    }
    
  }

  /*--- Riemann solver definition for the Euler, Navier-Stokes problems for the FEM discretization. ---*/
  if ((fem_euler) || (fem_ns)) {

    switch (config->GetRiemann_Solver_FEM()) {
      case NO_UPWIND : cout << "Riemann solver disabled." << endl; break;
      case ROE:
      case LAX_FRIEDRICH:
        /* Hard coded optimized implementation is used in the DG solver. No need to allocate the
           corresponding entry in numerics. */
        break;

      case AUSM:
        for (iMGlevel = 0; iMGlevel <= config->GetnMGLevels(); iMGlevel++) {
          numerics_container[val_iInst][iMGlevel][FLOW_SOL][CONV_TERM] = new CUpwAUSM_Flow(nDim, nVar_Flow, config);
          numerics_container[val_iInst][iMGlevel][FLOW_SOL][CONV_BOUND_TERM] = new CUpwAUSM_Flow(nDim, nVar_Flow, config);
        }
        break;

      case TURKEL:
        for (iMGlevel = 0; iMGlevel <= config->GetnMGLevels(); iMGlevel++) {
          numerics_container[val_iInst][iMGlevel][FLOW_SOL][CONV_TERM] = new CUpwTurkel_Flow(nDim, nVar_Flow, config);
          numerics_container[val_iInst][iMGlevel][FLOW_SOL][CONV_BOUND_TERM] = new CUpwTurkel_Flow(nDim, nVar_Flow, config);
        }
        break;

      case HLLC:
          for (iMGlevel = 0; iMGlevel <= config->GetnMGLevels(); iMGlevel++) {
            numerics_container[val_iInst][iMGlevel][FLOW_SOL][CONV_TERM] = new CUpwHLLC_Flow(nDim, nVar_Flow, config);
            numerics_container[val_iInst][iMGlevel][FLOW_SOL][CONV_BOUND_TERM] = new CUpwHLLC_Flow(nDim, nVar_Flow, config);
          }
        break;

      case MSW:
        for (iMGlevel = 0; iMGlevel <= config->GetnMGLevels(); iMGlevel++) {
          numerics_container[val_iInst][iMGlevel][FLOW_SOL][CONV_TERM] = new CUpwMSW_Flow(nDim, nVar_Flow, config);
          numerics_container[val_iInst][iMGlevel][FLOW_SOL][CONV_BOUND_TERM] = new CUpwMSW_Flow(nDim, nVar_Flow, config);
        }
        break;

      case CUSP:
        for (iMGlevel = 0; iMGlevel <= config->GetnMGLevels(); iMGlevel++) {
          numerics_container[val_iInst][iMGlevel][FLOW_SOL][CONV_TERM] = new CUpwCUSP_Flow(nDim, nVar_Flow, config);
          numerics_container[val_iInst][iMGlevel][FLOW_SOL][CONV_BOUND_TERM] = new CUpwCUSP_Flow(nDim, nVar_Flow, config);
        }
        break;

      default :
        SU2_MPI::Error("Riemann solver not implemented.", CURRENT_FUNCTION);
    }

  }

  /*--- Solver definition for the turbulent model problem ---*/
  
  if (turbulent) {
    
    /*--- Definition of the convective scheme for each equation and mesh level ---*/
    
    switch (config->GetKind_ConvNumScheme_Turb()) {
      case NONE :
        break;
      case SPACE_UPWIND :
        for (iMGlevel = 0; iMGlevel <= config->GetnMGLevels(); iMGlevel++) {
          if (spalart_allmaras || neg_spalart_allmaras || e_spalart_allmaras || comp_spalart_allmaras || e_comp_spalart_allmaras ) {
            numerics_container[val_iInst][iMGlevel][TURB_SOL][CONV_TERM] = new CUpwSca_TurbSA(nDim, nVar_Turb, config);
          }
          else if (menter_sst) numerics_container[val_iInst][iMGlevel][TURB_SOL][CONV_TERM] = new CUpwSca_TurbSST(nDim, nVar_Turb, config);
        }
        break;
      default :
        SU2_MPI::Error("Convective scheme not implemented (turbulent).", CURRENT_FUNCTION);
        break;
    }
    
    /*--- Definition of the viscous scheme for each equation and mesh level ---*/
    
    for (iMGlevel = 0; iMGlevel <= config->GetnMGLevels(); iMGlevel++) {
      if (spalart_allmaras || e_spalart_allmaras || comp_spalart_allmaras || e_comp_spalart_allmaras){
        numerics_container[val_iInst][iMGlevel][TURB_SOL][VISC_TERM] = new CAvgGrad_TurbSA(nDim, nVar_Turb, true, config);
      }
      else if (neg_spalart_allmaras) numerics_container[val_iInst][iMGlevel][TURB_SOL][VISC_TERM] = new CAvgGrad_TurbSA_Neg(nDim, nVar_Turb, true, config);
      else if (menter_sst) numerics_container[val_iInst][iMGlevel][TURB_SOL][VISC_TERM] = new CAvgGrad_TurbSST(nDim, nVar_Turb, constants, true, config);
    }
    
    /*--- Definition of the source term integration scheme for each equation and mesh level ---*/
    
    for (iMGlevel = 0; iMGlevel <= config->GetnMGLevels(); iMGlevel++) {
      if (spalart_allmaras) numerics_container[val_iInst][iMGlevel][TURB_SOL][SOURCE_FIRST_TERM] = new CSourcePieceWise_TurbSA(nDim, nVar_Turb, config);
      else if (e_spalart_allmaras) numerics_container[val_iInst][iMGlevel][TURB_SOL][SOURCE_FIRST_TERM] = new CSourcePieceWise_TurbSA_E(nDim, nVar_Turb, config);
      else if (comp_spalart_allmaras) numerics_container[val_iInst][iMGlevel][TURB_SOL][SOURCE_FIRST_TERM] = new CSourcePieceWise_TurbSA_COMP(nDim, nVar_Turb, config);
      else if (e_comp_spalart_allmaras) numerics_container[val_iInst][iMGlevel][TURB_SOL][SOURCE_FIRST_TERM] = new CSourcePieceWise_TurbSA_E_COMP(nDim, nVar_Turb, config);
      else if (neg_spalart_allmaras) numerics_container[val_iInst][iMGlevel][TURB_SOL][SOURCE_FIRST_TERM] = new CSourcePieceWise_TurbSA_Neg(nDim, nVar_Turb, config);
      else if (menter_sst) numerics_container[val_iInst][iMGlevel][TURB_SOL][SOURCE_FIRST_TERM] = new CSourcePieceWise_TurbSST(nDim, nVar_Turb, constants, config);
      numerics_container[val_iInst][iMGlevel][TURB_SOL][SOURCE_SECOND_TERM] = new CSourceNothing(nDim, nVar_Turb, config);
    }
    
    /*--- Definition of the boundary condition method ---*/
    
    for (iMGlevel = 0; iMGlevel <= config->GetnMGLevels(); iMGlevel++) {
      if (spalart_allmaras || e_spalart_allmaras || comp_spalart_allmaras || e_comp_spalart_allmaras) {
        numerics_container[val_iInst][iMGlevel][TURB_SOL][CONV_BOUND_TERM] = new CUpwSca_TurbSA(nDim, nVar_Turb, config);
        numerics_container[val_iInst][iMGlevel][TURB_SOL][VISC_BOUND_TERM] = new CAvgGrad_TurbSA(nDim, nVar_Turb, false, config);
      }
      else if (neg_spalart_allmaras) {
        numerics_container[val_iInst][iMGlevel][TURB_SOL][CONV_BOUND_TERM] = new CUpwSca_TurbSA(nDim, nVar_Turb, config);
        numerics_container[val_iInst][iMGlevel][TURB_SOL][VISC_BOUND_TERM] = new CAvgGrad_TurbSA_Neg(nDim, nVar_Turb, false, config);
      }
      else if (menter_sst) {
        numerics_container[val_iInst][iMGlevel][TURB_SOL][CONV_BOUND_TERM] = new CUpwSca_TurbSST(nDim, nVar_Turb, config);
        numerics_container[val_iInst][iMGlevel][TURB_SOL][VISC_BOUND_TERM] = new CAvgGrad_TurbSST(nDim, nVar_Turb, constants, false, config);
      }
    }
  }
  
  /*--- Solver definition for the transition model problem ---*/
  if (transition) {
    
    /*--- Definition of the convective scheme for each equation and mesh level ---*/
    switch (config->GetKind_ConvNumScheme_Turb()) {
      case NONE :
        break;
      case SPACE_UPWIND :
        for (iMGlevel = 0; iMGlevel <= config->GetnMGLevels(); iMGlevel++) {
          numerics_container[val_iInst][iMGlevel][TRANS_SOL][CONV_TERM] = new CUpwSca_TransLM(nDim, nVar_Trans, config);
        }
        break;
      default :
        SU2_MPI::Error("Convective scheme not implemented (transition).", CURRENT_FUNCTION);
        break;
    }
    
    /*--- Definition of the viscous scheme for each equation and mesh level ---*/
    for (iMGlevel = 0; iMGlevel <= config->GetnMGLevels(); iMGlevel++) {
      numerics_container[val_iInst][iMGlevel][TRANS_SOL][VISC_TERM] = new CAvgGradCorrected_TransLM(nDim, nVar_Trans, config);
    }
    
    /*--- Definition of the source term integration scheme for each equation and mesh level ---*/
    for (iMGlevel = 0; iMGlevel <= config->GetnMGLevels(); iMGlevel++) {
      numerics_container[val_iInst][iMGlevel][TRANS_SOL][SOURCE_FIRST_TERM] = new CSourcePieceWise_TransLM(nDim, nVar_Trans, config);
      numerics_container[val_iInst][iMGlevel][TRANS_SOL][SOURCE_SECOND_TERM] = new CSourceNothing(nDim, nVar_Trans, config);
    }
    
    /*--- Definition of the boundary condition method ---*/
    for (iMGlevel = 0; iMGlevel <= config->GetnMGLevels(); iMGlevel++) {
      numerics_container[val_iInst][iMGlevel][TRANS_SOL][CONV_BOUND_TERM] = new CUpwLin_TransLM(nDim, nVar_Trans, config);
    }
  }
  
  /*--- Solver definition of the finite volume heat solver  ---*/
  if (heat_fvm) {

    /*--- Definition of the viscous scheme for each equation and mesh level ---*/
    for (iMGlevel = 0; iMGlevel <= config->GetnMGLevels(); iMGlevel++) {

      numerics_container[val_iInst][iMGlevel][HEAT_SOL][VISC_TERM] = new CAvgGradCorrected_Heat(nDim, nVar_Heat, config);
      numerics_container[val_iInst][iMGlevel][HEAT_SOL][VISC_BOUND_TERM] = new CAvgGrad_Heat(nDim, nVar_Heat, config);

      switch (config->GetKind_ConvNumScheme_Heat()) {

        case SPACE_UPWIND :
          numerics_container[val_iInst][iMGlevel][HEAT_SOL][CONV_TERM] = new CUpwSca_Heat(nDim, nVar_Heat, config);
          numerics_container[val_iInst][iMGlevel][HEAT_SOL][CONV_BOUND_TERM] = new CUpwSca_Heat(nDim, nVar_Heat, config);
          break;

        case SPACE_CENTERED :
          numerics_container[val_iInst][iMGlevel][HEAT_SOL][CONV_TERM] = new CCentSca_Heat(nDim, nVar_Heat, config);
          numerics_container[val_iInst][iMGlevel][HEAT_SOL][CONV_BOUND_TERM] = new CUpwSca_Heat(nDim, nVar_Heat, config);
        break;

        default :
          cout << "Convective scheme not implemented (heat)." << endl; exit(EXIT_FAILURE);
        break;
      }
    }
  }
  
  /*--- Solver definition for the flow adjoint problem ---*/
  
  if (adj_euler || adj_ns) {
    
    /*--- Definition of the convective scheme for each equation and mesh level ---*/
    
    switch (config->GetKind_ConvNumScheme_AdjFlow()) {
      case NO_CONVECTIVE :
        SU2_MPI::Error("No convective scheme.", CURRENT_FUNCTION);
        break;
        
      case SPACE_CENTERED :
        
        if (compressible) {
          
          /*--- Compressible flow ---*/
          
          switch (config->GetKind_Centered_AdjFlow()) {
            case NO_CENTERED : cout << "No centered scheme." << endl; break;
            case LAX : numerics_container[val_iInst][MESH_0][ADJFLOW_SOL][CONV_TERM] = new CCentLax_AdjFlow(nDim, nVar_Adj_Flow, config); break;
            case JST : numerics_container[val_iInst][MESH_0][ADJFLOW_SOL][CONV_TERM] = new CCentJST_AdjFlow(nDim, nVar_Adj_Flow, config); break;
            default : SU2_MPI::Error("Centered scheme not implemented.", CURRENT_FUNCTION); break;
          }
          
          for (iMGlevel = 1; iMGlevel <= config->GetnMGLevels(); iMGlevel++)
            numerics_container[val_iInst][iMGlevel][ADJFLOW_SOL][CONV_TERM] = new CCentLax_AdjFlow(nDim, nVar_Adj_Flow, config);
          
          for (iMGlevel = 0; iMGlevel <= config->GetnMGLevels(); iMGlevel++)
            numerics_container[val_iInst][iMGlevel][ADJFLOW_SOL][CONV_BOUND_TERM] = new CUpwRoe_AdjFlow(nDim, nVar_Adj_Flow, config);
          
        }
        
        if (incompressible) {

          SU2_MPI::Error("Schemes not implemented for incompressible continuous adjoint.", CURRENT_FUNCTION);

        }
        
        break;
        
      case SPACE_UPWIND :
        
        if (compressible) {
          
          /*--- Compressible flow ---*/
          
          switch (config->GetKind_Upwind_AdjFlow()) {
            case NO_UPWIND : cout << "No upwind scheme." << endl; break;
            case ROE:
              for (iMGlevel = 0; iMGlevel <= config->GetnMGLevels(); iMGlevel++) {
                numerics_container[val_iInst][iMGlevel][ADJFLOW_SOL][CONV_TERM] = new CUpwRoe_AdjFlow(nDim, nVar_Adj_Flow, config);
                numerics_container[val_iInst][iMGlevel][ADJFLOW_SOL][CONV_BOUND_TERM] = new CUpwRoe_AdjFlow(nDim, nVar_Adj_Flow, config);
              }
              break;
            default : SU2_MPI::Error("Upwind scheme not implemented.", CURRENT_FUNCTION); break;
          }
        }
        
        if (incompressible) {
          
          SU2_MPI::Error("Schemes not implemented for incompressible continuous adjoint.", CURRENT_FUNCTION);

        }
        
        break;
        
      default :
        SU2_MPI::Error("Convective scheme not implemented (adj_euler and adj_ns).", CURRENT_FUNCTION);
        break;
    }
    
    /*--- Definition of the viscous scheme for each equation and mesh level ---*/
    
    if (compressible) {
      
      /*--- Compressible flow ---*/
      
      numerics_container[val_iInst][MESH_0][ADJFLOW_SOL][VISC_TERM] = new CAvgGradCorrected_AdjFlow(nDim, nVar_Adj_Flow, config);
      numerics_container[val_iInst][MESH_0][ADJFLOW_SOL][VISC_BOUND_TERM] = new CAvgGrad_AdjFlow(nDim, nVar_Adj_Flow, config);
      
      for (iMGlevel = 1; iMGlevel <= config->GetnMGLevels(); iMGlevel++) {
        numerics_container[val_iInst][iMGlevel][ADJFLOW_SOL][VISC_TERM] = new CAvgGrad_AdjFlow(nDim, nVar_Adj_Flow, config);
        numerics_container[val_iInst][iMGlevel][ADJFLOW_SOL][VISC_BOUND_TERM] = new CAvgGrad_AdjFlow(nDim, nVar_Adj_Flow, config);
      }
      
    }
    
    if (incompressible) {
      
      SU2_MPI::Error("Schemes not implemented for incompressible continuous adjoint.", CURRENT_FUNCTION);

    }
    
    /*--- Definition of the source term integration scheme for each equation and mesh level ---*/
    
    for (iMGlevel = 0; iMGlevel <= config->GetnMGLevels(); iMGlevel++) {
      
      /*--- Note that RANS is incompatible with Axisymmetric or Rotational (Fix it!) ---*/
      
      if (compressible) {
        
        if (adj_ns) {
          
          numerics_container[val_iInst][iMGlevel][ADJFLOW_SOL][SOURCE_FIRST_TERM] = new CSourceViscous_AdjFlow(nDim, nVar_Adj_Flow, config);
          
          if (config->GetRotating_Frame() == YES)
            numerics_container[val_iInst][iMGlevel][ADJFLOW_SOL][SOURCE_SECOND_TERM] = new CSourceRotatingFrame_AdjFlow(nDim, nVar_Adj_Flow, config);
          else
            numerics_container[val_iInst][iMGlevel][ADJFLOW_SOL][SOURCE_SECOND_TERM] = new CSourceConservative_AdjFlow(nDim, nVar_Adj_Flow, config);
          
        }
        
        else {
          
          if (config->GetRotating_Frame() == YES)
            numerics_container[val_iInst][iMGlevel][ADJFLOW_SOL][SOURCE_FIRST_TERM] = new CSourceRotatingFrame_AdjFlow(nDim, nVar_Adj_Flow, config);
          else if (config->GetAxisymmetric() == YES)
            numerics_container[val_iInst][iMGlevel][ADJFLOW_SOL][SOURCE_FIRST_TERM] = new CSourceAxisymmetric_AdjFlow(nDim, nVar_Adj_Flow, config);
          else
            numerics_container[val_iInst][iMGlevel][ADJFLOW_SOL][SOURCE_FIRST_TERM] = new CSourceNothing(nDim, nVar_Adj_Flow, config);
          
          numerics_container[val_iInst][iMGlevel][ADJFLOW_SOL][SOURCE_SECOND_TERM] = new CSourceNothing(nDim, nVar_Adj_Flow, config);
          
        }
        
      }
      
      if (incompressible) {
        
        SU2_MPI::Error("Schemes not implemented for incompressible continuous adjoint.", CURRENT_FUNCTION);

      }
      
    }
    
  }
  
  /*--- Solver definition for the turbulent adjoint problem ---*/
  if (adj_turb) {
    /*--- Definition of the convective scheme for each equation and mesh level ---*/
    switch (config->GetKind_ConvNumScheme_AdjTurb()) {
      case NONE :
        break;
      case SPACE_UPWIND :
        for (iMGlevel = 0; iMGlevel <= config->GetnMGLevels(); iMGlevel++)
          if (spalart_allmaras) {
            numerics_container[val_iInst][iMGlevel][ADJTURB_SOL][CONV_TERM] = new CUpwSca_AdjTurb(nDim, nVar_Adj_Turb, config);
          }
          else if (neg_spalart_allmaras) {SU2_MPI::Error("Adjoint Neg SA turbulence model not implemented.", CURRENT_FUNCTION);}
          else if (menter_sst) {SU2_MPI::Error("Adjoint SST turbulence model not implemented.", CURRENT_FUNCTION);}
          else if (e_spalart_allmaras) {SU2_MPI::Error("Adjoint Edward's SA turbulence model not implemented.", CURRENT_FUNCTION);}
          else if (comp_spalart_allmaras) {SU2_MPI::Error("Adjoint CC SA turbulence model not implemented.", CURRENT_FUNCTION);}
          else if (e_comp_spalart_allmaras) {SU2_MPI::Error("Adjoint CC Edward's SA turbulence model not implemented.", CURRENT_FUNCTION);}
        break;
      default :
        SU2_MPI::Error("Convective scheme not implemented (adj_turb).", CURRENT_FUNCTION);
        break;
    }
    
    /*--- Definition of the viscous scheme for each equation and mesh level ---*/
    for (iMGlevel = 0; iMGlevel <= config->GetnMGLevels(); iMGlevel++) {
      if (spalart_allmaras) {
        numerics_container[val_iInst][iMGlevel][ADJTURB_SOL][VISC_TERM] = new CAvgGradCorrected_AdjTurb(nDim, nVar_Adj_Turb, config);
      }

      else if (neg_spalart_allmaras) {SU2_MPI::Error("Adjoint Neg SA turbulence model not implemented.", CURRENT_FUNCTION);}
      else if (menter_sst) {SU2_MPI::Error("Adjoint SST turbulence model not implemented.", CURRENT_FUNCTION);}
      else if (e_spalart_allmaras) {SU2_MPI::Error("Adjoint Edward's SA turbulence model not implemented.", CURRENT_FUNCTION);}
      else if (comp_spalart_allmaras) {SU2_MPI::Error("Adjoint CC SA turbulence model not implemented.", CURRENT_FUNCTION);}
      else if (e_comp_spalart_allmaras) {SU2_MPI::Error("Adjoint CC Edward's SA turbulence model not implemented.", CURRENT_FUNCTION);}
    }
    
    /*--- Definition of the source term integration scheme for each equation and mesh level ---*/
    for (iMGlevel = 0; iMGlevel <= config->GetnMGLevels(); iMGlevel++) {
      if (spalart_allmaras) {
        numerics_container[val_iInst][iMGlevel][ADJTURB_SOL][SOURCE_FIRST_TERM] = new CSourcePieceWise_AdjTurb(nDim, nVar_Adj_Turb, config);
        numerics_container[val_iInst][iMGlevel][ADJTURB_SOL][SOURCE_SECOND_TERM] = new CSourceConservative_AdjTurb(nDim, nVar_Adj_Turb, config);
      }
      else if (neg_spalart_allmaras) {SU2_MPI::Error("Adjoint Neg SA turbulence model not implemented.", CURRENT_FUNCTION);}
      else if (menter_sst) {SU2_MPI::Error("Adjoint SST turbulence model not implemented.", CURRENT_FUNCTION);}
      else if (e_spalart_allmaras) {SU2_MPI::Error("Adjoint Edward's SA turbulence model not implemented.", CURRENT_FUNCTION);}
      else if (comp_spalart_allmaras) {SU2_MPI::Error("Adjoint CC SA turbulence model not implemented.", CURRENT_FUNCTION);}
      else if (e_comp_spalart_allmaras) {SU2_MPI::Error("Adjoint CC Edward's SA turbulence model not implemented.", CURRENT_FUNCTION);}
    }
    
    /*--- Definition of the boundary condition method ---*/
    for (iMGlevel = 0; iMGlevel <= config->GetnMGLevels(); iMGlevel++) {
      if (spalart_allmaras) numerics_container[val_iInst][iMGlevel][ADJTURB_SOL][CONV_BOUND_TERM] = new CUpwLin_AdjTurb(nDim, nVar_Adj_Turb, config);
      else if (neg_spalart_allmaras) {SU2_MPI::Error("Adjoint Neg SA turbulence model not implemented.", CURRENT_FUNCTION);}
      else if (menter_sst) {SU2_MPI::Error("Adjoint SST turbulence model not implemented.", CURRENT_FUNCTION);}
      else if (e_spalart_allmaras) {SU2_MPI::Error("Adjoint Edward's SA turbulence model not implemented.", CURRENT_FUNCTION);}
      else if (comp_spalart_allmaras) {SU2_MPI::Error("Adjoint CC SA turbulence model not implemented.", CURRENT_FUNCTION);}
      else if (e_comp_spalart_allmaras) {SU2_MPI::Error("Adjoint CC Edward's SA turbulence model not implemented.", CURRENT_FUNCTION);}
    }
    
  }

  /*--- Solver definition for the FEM problem ---*/
  if (fem) {

  /*--- Initialize the container for FEA_TERM. This will be the only one for most of the cases ---*/
  switch (config->GetGeometricConditions()) {
      case SMALL_DEFORMATIONS :
        switch (config->GetMaterialModel()) {
          case LINEAR_ELASTIC: numerics_container[val_iInst][MESH_0][FEA_SOL][FEA_TERM] = new CFEALinearElasticity(nDim, nVar_FEM, config); break;
          case NEO_HOOKEAN : SU2_MPI::Error("Material model does not correspond to geometric conditions.", CURRENT_FUNCTION); break;
          default: SU2_MPI::Error("Material model not implemented.", CURRENT_FUNCTION); break;
        }
        break;
      case LARGE_DEFORMATIONS :
        switch (config->GetMaterialModel()) {
          case LINEAR_ELASTIC: SU2_MPI::Error("Material model does not correspond to geometric conditions.", CURRENT_FUNCTION); break;
          case NEO_HOOKEAN :
            switch (config->GetMaterialCompressibility()) {
              case COMPRESSIBLE_MAT : numerics_container[val_iInst][MESH_0][FEA_SOL][FEA_TERM] = new CFEM_NeoHookean_Comp(nDim, nVar_FEM, config); break;
              default: SU2_MPI::Error("Material model not implemented.", CURRENT_FUNCTION); break;
            }
            break;
          case KNOWLES:
            switch (config->GetMaterialCompressibility()) {
              case NEARLY_INCOMPRESSIBLE_MAT : numerics_container[val_iInst][MESH_0][FEA_SOL][FEA_TERM] = new CFEM_Knowles_NearInc(nDim, nVar_FEM, config); break;
              default:  SU2_MPI::Error("Material model not implemented.", CURRENT_FUNCTION); break;
            }
            break;
          case IDEAL_DE:
            switch (config->GetMaterialCompressibility()) {
              case NEARLY_INCOMPRESSIBLE_MAT : numerics_container[val_iInst][MESH_0][FEA_SOL][FEA_TERM] = new CFEM_IdealDE(nDim, nVar_FEM, config); break;
              default:  SU2_MPI::Error("Material model not implemented.", CURRENT_FUNCTION); break;
            }
            break;
          default:  SU2_MPI::Error("Material model not implemented.", CURRENT_FUNCTION); break;
        }
        break;
      default:  SU2_MPI::Error("Solver not implemented.", CURRENT_FUNCTION);  break;
    }

  /*--- The following definitions only make sense if we have a non-linear solution ---*/
  if (config->GetGeometricConditions() == LARGE_DEFORMATIONS){

      /*--- This allocates a container for electromechanical effects ---*/

      bool de_effects = config->GetDE_Effects();
      if (de_effects) numerics_container[val_iInst][MESH_0][FEA_SOL][DE_TERM] = new CFEM_DielectricElastomer(nDim, nVar_FEM, config);

      string filename;
      ifstream properties_file;

      filename = config->GetFEA_FileName();
      if (nZone > 1)
        filename = config->GetMultizone_FileName(filename, iZone);

      properties_file.open(filename.data(), ios::in);

      /*--- In case there is a properties file, containers are allocated for a number of material models ---*/

      if (!(properties_file.fail())) {

          numerics_container[val_iInst][MESH_0][FEA_SOL][MAT_NHCOMP]  = new CFEM_NeoHookean_Comp(nDim, nVar_FEM, config);
          numerics_container[val_iInst][MESH_0][FEA_SOL][MAT_IDEALDE] = new CFEM_IdealDE(nDim, nVar_FEM, config);
          numerics_container[val_iInst][MESH_0][FEA_SOL][MAT_KNOWLES] = new CFEM_Knowles_NearInc(nDim, nVar_FEM, config);

          properties_file.close();
      }
  }

  }


  /*--- We initialize the numerics for the mesh solver ---*/
  bool dynamic_mesh = (config->GetKind_GridMovement() == ELASTICITY);

  if (dynamic_mesh)
    numerics_container[val_iInst][MESH_0][MESH_SOL][FEA_TERM] = new CFEAMeshElasticity(nDim, nDim, geometry[val_iInst][MESH_0]->GetnElem(), config);

}

void CDriver::Numerics_Postprocessing(CNumerics *****numerics_container,
                                      CSolver ***solver_container, CGeometry **geometry,
                                      CConfig *config, unsigned short val_iInst) {
  
  unsigned short iMGlevel, iSol;
  
  
  bool
  euler, adj_euler,
  ns, adj_ns,
  fem_euler, fem_ns, fem_turbulent,
  turbulent, adj_turb,
  spalart_allmaras, neg_spalart_allmaras, menter_sst,
  fem,
  heat_fvm,
  transition,
  template_solver;

  bool e_spalart_allmaras, comp_spalart_allmaras, e_comp_spalart_allmaras;

  bool compressible = (config->GetKind_Regime() == COMPRESSIBLE);
  bool incompressible = (config->GetKind_Regime() == INCOMPRESSIBLE);
  
  /*--- Initialize some useful booleans ---*/
  euler            = false; ns     = false; turbulent     = false;
  fem_euler        = false; fem_ns = false; fem_turbulent = false;
  adj_euler        = false;   adj_ns           = false;   adj_turb         = false;
  fem        = false;
  spalart_allmaras = false;   neg_spalart_allmaras = false; menter_sst       = false;
  transition       = false;   heat_fvm         = false;
  template_solver  = false;
    
  e_spalart_allmaras = false; comp_spalart_allmaras = false; e_comp_spalart_allmaras = false;

  /*--- Assign booleans ---*/
  switch (config->GetKind_Solver()) {
    case TEMPLATE_SOLVER: template_solver = true; break;
    case EULER : case DISC_ADJ_EULER: euler = true;  heat_fvm = config->GetWeakly_Coupled_Heat(); break;
    case NAVIER_STOKES: case DISC_ADJ_NAVIER_STOKES: ns = true;  heat_fvm = config->GetWeakly_Coupled_Heat(); break;
    case RANS : case DISC_ADJ_RANS:  ns = true; turbulent = true; if (config->GetKind_Trans_Model() == LM) transition = true; break;
    case FEM_EULER : case DISC_ADJ_FEM_EULER : fem_euler = true; break;
    case FEM_NAVIER_STOKES: case DISC_ADJ_FEM_NS : fem_ns = true; break;
    case FEM_RANS : case DISC_ADJ_FEM_RANS : fem_ns = true; fem_turbulent = true; break;
    case FEM_LES :  fem_ns = true; break;
    case HEAT_EQUATION_FVM: heat_fvm = true; break;
    case FEM_ELASTICITY: case DISC_ADJ_FEM: fem = true; break;
    case ADJ_EULER : euler = true; adj_euler = true; break;
    case ADJ_NAVIER_STOKES : ns = true; turbulent = (config->GetKind_Turb_Model() != NONE); adj_ns = true; break;
    case ADJ_RANS : ns = true; turbulent = true; adj_ns = true; adj_turb = (!config->GetFrozen_Visc_Cont()); break;
  }
  
  /*--- Assign turbulence model booleans ---*/

  if (turbulent || fem_turbulent)
    switch (config->GetKind_Turb_Model()) {
      case SA:     spalart_allmaras = true;     break;
      case SA_NEG: neg_spalart_allmaras = true; break;
      case SST:    menter_sst = true;  break;
      case SA_COMP: comp_spalart_allmaras = true; break;
      case SA_E: e_spalart_allmaras = true; break;
      case SA_E_COMP: e_comp_spalart_allmaras = true; break;

    }
  
  /*--- Solver definition for the template problem ---*/
  if (template_solver) {
    
    /*--- Definition of the convective scheme for each equation and mesh level ---*/
    switch (config->GetKind_ConvNumScheme_Template()) {
      case SPACE_CENTERED : case SPACE_UPWIND :
        for (iMGlevel = 0; iMGlevel <= config->GetnMGLevels(); iMGlevel++)
          delete numerics_container[val_iInst][iMGlevel][TEMPLATE_SOL][CONV_TERM];
        break;
    }
    
    for (iMGlevel = 0; iMGlevel <= config->GetnMGLevels(); iMGlevel++) {
      /*--- Definition of the viscous scheme for each equation and mesh level ---*/
      delete numerics_container[val_iInst][iMGlevel][TEMPLATE_SOL][VISC_TERM];
      /*--- Definition of the source term integration scheme for each equation and mesh level ---*/
      delete numerics_container[val_iInst][iMGlevel][TEMPLATE_SOL][SOURCE_FIRST_TERM];
      /*--- Definition of the boundary condition method ---*/
      delete numerics_container[val_iInst][iMGlevel][TEMPLATE_SOL][CONV_BOUND_TERM];
    }
    
  }
  
  /*--- Solver definition for the Potential, Euler, Navier-Stokes problems ---*/
  if ((euler) || (ns)) {
    
    /*--- Definition of the convective scheme for each equation and mesh level ---*/
    switch (config->GetKind_ConvNumScheme_Flow()) {
        
      case SPACE_CENTERED :
        if (compressible) {
          
          /*--- Compressible flow ---*/
          switch (config->GetKind_Centered_Flow()) {
            case LAX : case JST :  case JST_KE : delete numerics_container[val_iInst][MESH_0][FLOW_SOL][CONV_TERM]; break;
          }
          for (iMGlevel = 1; iMGlevel <= config->GetnMGLevels(); iMGlevel++)
            delete numerics_container[val_iInst][iMGlevel][FLOW_SOL][CONV_TERM];
          
          /*--- Definition of the boundary condition method ---*/
          for (iMGlevel = 0; iMGlevel <= config->GetnMGLevels(); iMGlevel++)
            delete numerics_container[val_iInst][iMGlevel][FLOW_SOL][CONV_BOUND_TERM];
          
        }
        if (incompressible) {
          /*--- Incompressible flow, use preconditioning method ---*/
          switch (config->GetKind_Centered_Flow()) {
            case LAX : case JST : delete numerics_container[val_iInst][MESH_0][FLOW_SOL][CONV_TERM]; break;
          }
          for (iMGlevel = 1; iMGlevel <= config->GetnMGLevels(); iMGlevel++)
            delete numerics_container[val_iInst][iMGlevel][FLOW_SOL][CONV_TERM];
          
          /*--- Definition of the boundary condition method ---*/
          for (iMGlevel = 0; iMGlevel <= config->GetnMGLevels(); iMGlevel++)
            delete numerics_container[val_iInst][iMGlevel][FLOW_SOL][CONV_BOUND_TERM];
          
        }
        break;
      case SPACE_UPWIND :
        
        if (compressible) {
          /*--- Compressible flow ---*/
          switch (config->GetKind_Upwind_Flow()) {
            case ROE: case AUSM : case TURKEL: case HLLC: case MSW:  case CUSP: case L2ROE: case LMROE: case SLAU: case SLAU2: case AUSMPLUSUP:
              for (iMGlevel = 0; iMGlevel <= config->GetnMGLevels(); iMGlevel++) {
                delete numerics_container[val_iInst][iMGlevel][FLOW_SOL][CONV_TERM];
                delete numerics_container[val_iInst][iMGlevel][FLOW_SOL][CONV_BOUND_TERM];
              }
              
              break;
          }
          
        }
        if (incompressible) {
          /*--- Incompressible flow, use preconditioning method ---*/
          switch (config->GetKind_Upwind_Flow()) {
            case FDS:
              for (iMGlevel = 0; iMGlevel <= config->GetnMGLevels(); iMGlevel++) {
                delete numerics_container[val_iInst][iMGlevel][FLOW_SOL][CONV_TERM];
                delete numerics_container[val_iInst][iMGlevel][FLOW_SOL][CONV_BOUND_TERM];
              }
              break;
          }
        }
        
        break;
    }
    
    /*--- Definition of the viscous scheme for each equation and mesh level ---*/
    if (compressible||incompressible) {
      /*--- Compressible flow Ideal gas ---*/
      delete numerics_container[val_iInst][MESH_0][FLOW_SOL][VISC_TERM];
      for (iMGlevel = 1; iMGlevel <= config->GetnMGLevels(); iMGlevel++)
        delete numerics_container[val_iInst][iMGlevel][FLOW_SOL][VISC_TERM];
      
      /*--- Definition of the boundary condition method ---*/
      for (iMGlevel = 0; iMGlevel <= config->GetnMGLevels(); iMGlevel++)
        delete numerics_container[val_iInst][iMGlevel][FLOW_SOL][VISC_BOUND_TERM];
      
    }
    
    /*--- Definition of the source term integration scheme for each equation and mesh level ---*/
    for (iMGlevel = 0; iMGlevel <= config->GetnMGLevels(); iMGlevel++) {
      delete numerics_container[val_iInst][iMGlevel][FLOW_SOL][SOURCE_FIRST_TERM];
      delete numerics_container[val_iInst][iMGlevel][FLOW_SOL][SOURCE_SECOND_TERM];
    }
    
  }

  /*--- DG-FEM solver definition for Euler, Navier-Stokes problems ---*/

  if ((fem_euler) || (fem_ns)) {

    /*--- Definition of the convective scheme for each equation and mesh level ---*/
    switch (config->GetRiemann_Solver_FEM()) {
      case AUSM: case TURKEL: case HLLC: case MSW: /* Note that not all need to be deleted. */

        for (iMGlevel = 0; iMGlevel <= config->GetnMGLevels(); iMGlevel++) {
          delete numerics_container[val_iInst][iMGlevel][FLOW_SOL][CONV_TERM];
          delete numerics_container[val_iInst][iMGlevel][FLOW_SOL][CONV_BOUND_TERM];
        }
        break;
    }
  }

  /*--- Solver definition for the turbulent model problem ---*/
  
  if (turbulent) {
    
    /*--- Definition of the convective scheme for each equation and mesh level ---*/
    
    switch (config->GetKind_ConvNumScheme_Turb()) {
      case SPACE_UPWIND :
        for (iMGlevel = 0; iMGlevel <= config->GetnMGLevels(); iMGlevel++) {
          if (spalart_allmaras || neg_spalart_allmaras ||menter_sst|| comp_spalart_allmaras || e_spalart_allmaras || e_comp_spalart_allmaras)
            delete numerics_container[val_iInst][iMGlevel][TURB_SOL][CONV_TERM];
        }
        break;
    }
    
    /*--- Definition of the viscous scheme for each equation and mesh level ---*/
    
      if (spalart_allmaras || neg_spalart_allmaras ||menter_sst|| comp_spalart_allmaras || e_spalart_allmaras || e_comp_spalart_allmaras){
        for (iMGlevel = 0; iMGlevel <= config->GetnMGLevels(); iMGlevel++) {
          delete numerics_container[val_iInst][iMGlevel][TURB_SOL][VISC_TERM];
          delete numerics_container[val_iInst][iMGlevel][TURB_SOL][SOURCE_FIRST_TERM];
          delete numerics_container[val_iInst][iMGlevel][TURB_SOL][SOURCE_SECOND_TERM];
          /*--- Definition of the boundary condition method ---*/
          delete numerics_container[val_iInst][iMGlevel][TURB_SOL][CONV_BOUND_TERM];
          delete numerics_container[val_iInst][iMGlevel][TURB_SOL][VISC_BOUND_TERM];

      }
    }
    
  }
  
  /*--- Solver definition for the transition model problem ---*/
  if (transition) {
    
    /*--- Definition of the convective scheme for each equation and mesh level ---*/
    switch (config->GetKind_ConvNumScheme_Turb()) {
      case SPACE_UPWIND :
        for (iMGlevel = 0; iMGlevel <= config->GetnMGLevels(); iMGlevel++) {
          delete numerics_container[val_iInst][iMGlevel][TRANS_SOL][CONV_TERM];
        }
        break;
    }
    
    for (iMGlevel = 0; iMGlevel <= config->GetnMGLevels(); iMGlevel++) {
      /*--- Definition of the viscous scheme for each equation and mesh level ---*/
      delete numerics_container[val_iInst][iMGlevel][TRANS_SOL][VISC_TERM];
      /*--- Definition of the source term integration scheme for each equation and mesh level ---*/
      delete numerics_container[val_iInst][iMGlevel][TRANS_SOL][SOURCE_FIRST_TERM];
      delete numerics_container[val_iInst][iMGlevel][TRANS_SOL][SOURCE_SECOND_TERM];
      /*--- Definition of the boundary condition method ---*/
      delete numerics_container[val_iInst][iMGlevel][TRANS_SOL][CONV_BOUND_TERM];
    }
  }

  if (heat_fvm) {

    /*--- Definition of the viscous scheme for each equation and mesh level ---*/
    for (iMGlevel = 0; iMGlevel <= config->GetnMGLevels(); iMGlevel++) {

      delete numerics_container[val_iInst][iMGlevel][HEAT_SOL][VISC_TERM];
      delete numerics_container[val_iInst][iMGlevel][HEAT_SOL][VISC_BOUND_TERM];

      switch (config->GetKind_ConvNumScheme_Heat()) {
        case SPACE_UPWIND :

          delete numerics_container[val_iInst][iMGlevel][HEAT_SOL][CONV_TERM];
          delete numerics_container[val_iInst][iMGlevel][HEAT_SOL][CONV_BOUND_TERM];
          break;

        case SPACE_CENTERED :

          delete numerics_container[val_iInst][iMGlevel][HEAT_SOL][CONV_TERM];
          delete numerics_container[val_iInst][iMGlevel][HEAT_SOL][CONV_BOUND_TERM];
        break;
      }
    }
  }
  
  /*--- Solver definition for the flow adjoint problem ---*/
  
  if (adj_euler || adj_ns ) {
    
    /*--- Definition of the convective scheme for each equation and mesh level ---*/
    
    switch (config->GetKind_ConvNumScheme_AdjFlow()) {
      case SPACE_CENTERED :
        
        if (compressible) {
          
          /*--- Compressible flow ---*/
          
          switch (config->GetKind_Centered_AdjFlow()) {
            case LAX : case JST:
              delete numerics_container[val_iInst][MESH_0][ADJFLOW_SOL][CONV_TERM];
              break;
          }
          
          for (iMGlevel = 1; iMGlevel <= config->GetnMGLevels(); iMGlevel++)
            delete numerics_container[val_iInst][iMGlevel][ADJFLOW_SOL][CONV_TERM];
          
          for (iMGlevel = 0; iMGlevel <= config->GetnMGLevels(); iMGlevel++)
            delete numerics_container[val_iInst][iMGlevel][ADJFLOW_SOL][CONV_BOUND_TERM];
          
        }
        
        if (incompressible) {
          
          /*--- Incompressible flow, use artificial compressibility method ---*/
          
          switch (config->GetKind_Centered_AdjFlow()) {
            case LAX : case JST:
              delete numerics_container[val_iInst][MESH_0][ADJFLOW_SOL][CONV_TERM]; break;
          }
          
          for (iMGlevel = 1; iMGlevel <= config->GetnMGLevels(); iMGlevel++)
            delete numerics_container[val_iInst][iMGlevel][ADJFLOW_SOL][CONV_TERM];
          
          for (iMGlevel = 0; iMGlevel <= config->GetnMGLevels(); iMGlevel++)
            delete numerics_container[val_iInst][iMGlevel][ADJFLOW_SOL][CONV_BOUND_TERM];
          
        }
        
        break;
        
      case SPACE_UPWIND :
        
        if (compressible || incompressible) {
          
          /*--- Compressible flow ---*/
          
          switch (config->GetKind_Upwind_AdjFlow()) {
            case ROE:
              for (iMGlevel = 0; iMGlevel <= config->GetnMGLevels(); iMGlevel++) {
                delete numerics_container[val_iInst][iMGlevel][ADJFLOW_SOL][CONV_TERM];
                delete numerics_container[val_iInst][iMGlevel][ADJFLOW_SOL][CONV_BOUND_TERM];
              }
              break;
          }
        }
        
        break;
    }
    
    /*--- Definition of the viscous scheme for each equation and mesh level ---*/
    
    if (compressible || incompressible) {
      
      /*--- Compressible flow ---*/
      for (iMGlevel = 0; iMGlevel <= config->GetnMGLevels(); iMGlevel++) {
        delete numerics_container[val_iInst][iMGlevel][ADJFLOW_SOL][VISC_TERM];
        delete numerics_container[val_iInst][iMGlevel][ADJFLOW_SOL][VISC_BOUND_TERM];
      }
    }
    
    /*--- Definition of the source term integration scheme for each equation and mesh level ---*/
    
    for (iMGlevel = 0; iMGlevel <= config->GetnMGLevels(); iMGlevel++) {
      
      
      if (compressible || incompressible) {
        
        delete numerics_container[val_iInst][iMGlevel][ADJFLOW_SOL][SOURCE_FIRST_TERM];
        delete numerics_container[val_iInst][iMGlevel][ADJFLOW_SOL][SOURCE_SECOND_TERM];
        
      }
    }
    
  }
  
  
  /*--- Solver definition for the turbulent adjoint problem ---*/
  if (adj_turb) {
    /*--- Definition of the convective scheme for each equation and mesh level ---*/
    switch (config->GetKind_ConvNumScheme_AdjTurb()) {
        
      case SPACE_UPWIND :
        for (iMGlevel = 0; iMGlevel <= config->GetnMGLevels(); iMGlevel++)
          if (spalart_allmaras) {
            delete numerics_container[val_iInst][iMGlevel][ADJTURB_SOL][CONV_TERM];
          }
        break;
    }
    
    
    for (iMGlevel = 0; iMGlevel <= config->GetnMGLevels(); iMGlevel++) {
      if (spalart_allmaras) {
        /*--- Definition of the viscous scheme for each equation and mesh level ---*/
        delete numerics_container[val_iInst][iMGlevel][ADJTURB_SOL][VISC_TERM];
        /*--- Definition of the source term integration scheme for each equation and mesh level ---*/
        delete numerics_container[val_iInst][iMGlevel][ADJTURB_SOL][SOURCE_FIRST_TERM];
        delete numerics_container[val_iInst][iMGlevel][ADJTURB_SOL][SOURCE_SECOND_TERM];
        /*--- Definition of the boundary condition method ---*/
        delete numerics_container[val_iInst][iMGlevel][ADJTURB_SOL][CONV_BOUND_TERM];
      }
    }
  }
  
  /*--- Solver definition for the FEA problem ---*/
  if (fem) {
    
    /*--- Definition of the viscous scheme for each equation and mesh level ---*/
    delete numerics_container[val_iInst][MESH_0][FEA_SOL][FEA_TERM];
    
  }
  
  /*--- Definition of the Class for the numerical method: numerics_container[INST_LEVEL][MESH_LEVEL][EQUATION][EQ_TERM] ---*/
  for (iMGlevel = 0; iMGlevel <= config->GetnMGLevels(); iMGlevel++) {
    for (iSol = 0; iSol < MAX_SOLS; iSol++) {
      delete [] numerics_container[val_iInst][iMGlevel][iSol];
    }
    delete[] numerics_container[val_iInst][iMGlevel];
  }
  
  delete[] numerics_container[val_iInst];

}

void CDriver::Iteration_Preprocessing() {

  for (iInst = 0; iInst < nInst[iZone]; iInst++)  {

    /*--- Initial print to console for this zone. ---*/

    if (rank == MASTER_NODE) cout << "Zone " << iZone+1;
    if ((rank == MASTER_NODE) && (nInst[iZone] > 1)) cout << ", instance: " << iInst+1;

    /*--- Loop over all zones and instantiate the physics iteration. ---*/

    switch (config_container[iZone]->GetKind_Solver()) {

    case EULER: case NAVIER_STOKES: case RANS:

      if(config_container[iZone]->GetBoolTurbomachinery()){
        if (rank == MASTER_NODE)
          cout << ": Euler/Navier-Stokes/RANS turbomachinery fluid iteration." << endl;
        iteration_container[iZone][iInst] = new CTurboIteration(config_container[iZone]);

      }
      else{
        if (rank == MASTER_NODE)
          cout << ": Euler/Navier-Stokes/RANS fluid iteration." << endl;
        iteration_container[iZone][iInst] = new CFluidIteration(config_container[iZone]);
      }
      break;

    case FEM_EULER: case FEM_NAVIER_STOKES: case FEM_RANS: case FEM_LES:
      if (rank == MASTER_NODE)
        cout << ": finite element Euler/Navier-Stokes/RANS/LES flow iteration." << endl;
      iteration_container[iZone][iInst] = new CFEMFluidIteration(config_container[iZone]);
      break;

    case HEAT_EQUATION_FVM:
      if (rank == MASTER_NODE)
        cout << ": heat iteration (finite volume method)." << endl;
      iteration_container[iZone][iInst] = new CHeatIteration(config_container[iZone]);
      break;

    case FEM_ELASTICITY:
      if (rank == MASTER_NODE)
        cout << ": FEM iteration." << endl;
      iteration_container[iZone][iInst] = new CFEAIteration(config_container[iZone]);
      break;

    case ADJ_EULER: case ADJ_NAVIER_STOKES: case ADJ_RANS:
      if (rank == MASTER_NODE)
        cout << ": adjoint Euler/Navier-Stokes/RANS fluid iteration." << endl;
      iteration_container[iZone][iInst] = new CAdjFluidIteration(config_container[iZone]);
      break;

    case DISC_ADJ_EULER: case DISC_ADJ_NAVIER_STOKES: case DISC_ADJ_RANS:
      if (rank == MASTER_NODE)
        cout << ": discrete adjoint Euler/Navier-Stokes/RANS fluid iteration." << endl;
      iteration_container[iZone][iInst] = new CDiscAdjFluidIteration(config_container[iZone]);
      break;

    case DISC_ADJ_FEM_EULER : case DISC_ADJ_FEM_NS : case DISC_ADJ_FEM_RANS :
      if (rank == MASTER_NODE)
        cout << ": discrete adjoint finite element Euler/Navier-Stokes/RANS fluid iteration." << endl;
      iteration_container[iZone][iInst] = new CDiscAdjFluidIteration(config_container[iZone]);
      break;

    case DISC_ADJ_FEM:
      if (rank == MASTER_NODE)
        cout << ": discrete adjoint FEM structural iteration." << endl;
      iteration_container[iZone][iInst] = new CDiscAdjFEAIteration(config_container[iZone]);
      break;

    case DISC_ADJ_HEAT:
      if (rank == MASTER_NODE)
        cout << ": discrete adjoint heat iteration." << endl;
      iteration_container[iZone][iInst] = new CDiscAdjHeatIteration(config_container[iZone]);
      break;
    }

  }

}

void CDriver::Interface_Preprocessing() {

  unsigned short donorZone, targetZone;
  unsigned short nVar, nVarTransfer;

  unsigned short nMarkerTarget, iMarkerTarget, nMarkerDonor, iMarkerDonor;

  /*--- Initialize some useful booleans ---*/
  bool fluid_donor, structural_donor, heat_donor;
  bool fluid_target, structural_target, heat_target;

  bool discrete_adjoint = config_container[ZONE_0]->GetDiscrete_Adjoint();

  int markDonor, markTarget, Donor_check, Target_check, iMarkerInt, nMarkerInt;

#ifdef HAVE_MPI
  int *Buffer_Recv_mark = NULL, iRank, nProcessor = size;

  if (rank == MASTER_NODE)
    Buffer_Recv_mark = new int[nProcessor];
#endif

  /*--- Coupling between zones ---*/
  // There's a limit here, the interface boundary must connect only 2 zones

  /*--- Loops over all target and donor zones to find which ones are connected through an interface boundary (fsi or sliding mesh) ---*/
  for (targetZone = 0; targetZone < nZone; targetZone++) {

    for (donorZone = 0; donorZone < nZone; donorZone++) {

      transfer_types[donorZone][targetZone] = NO_TRANSFER;

      if ( donorZone == targetZone ) {
        transfer_types[donorZone][targetZone] = ZONES_ARE_EQUAL;
        // We're processing the same zone, so skip the following
        continue;
      }

      nMarkerInt = (int) ( config_container[donorZone]->GetMarker_n_ZoneInterface() / 2 );

      /*--- Loops on Interface markers to find if the 2 zones are sharing the boundary and to determine donor and target marker tag ---*/
      for (iMarkerInt = 1; iMarkerInt <= nMarkerInt; iMarkerInt++) {

        markDonor  = -1;
        markTarget = -1;

        /*--- On the donor side ---*/
        nMarkerDonor = config_container[donorZone]->GetnMarker_All();

        for (iMarkerDonor = 0; iMarkerDonor < nMarkerDonor; iMarkerDonor++) {

          /*--- If the tag GetMarker_All_ZoneInterface(iMarker) equals the index we are looping at ---*/
          if ( config_container[donorZone]->GetMarker_All_ZoneInterface(iMarkerDonor) == iMarkerInt ) {
            /*--- We have identified the identifier for the interface marker ---*/
            markDonor = iMarkerDonor;

            break;
          }
        }

        /*--- On the target side ---*/
        nMarkerTarget = config_container[targetZone]->GetnMarker_All();

      for (iMarkerTarget = 0; iMarkerTarget < nMarkerTarget; iMarkerTarget++) {

          /*--- If the tag GetMarker_All_ZoneInterface(iMarker) equals the index we are looping at ---*/
        if ( config_container[targetZone]->GetMarker_All_ZoneInterface(iMarkerTarget) == iMarkerInt ) {
            /*--- We have identified the identifier for the interface marker ---*/
            markTarget = iMarkerTarget;

            break;
        } 
        }

#ifdef HAVE_MPI

      Donor_check  = -1;
      Target_check = -1;

        /*--- We gather a vector in MASTER_NODE that determines if the boundary is not on the processor because of the partition or because the zone does not include it ---*/

        SU2_MPI::Gather(&markDonor , 1, MPI_INT, Buffer_Recv_mark, 1, MPI_INT, MASTER_NODE, MPI_COMM_WORLD);

      if (rank == MASTER_NODE) {
        for (iRank = 0; iRank < nProcessor; iRank++) {
          if( Buffer_Recv_mark[iRank] != -1 ) {
              Donor_check = Buffer_Recv_mark[iRank];

              break;
            }
          }
        }

        SU2_MPI::Bcast(&Donor_check , 1, MPI_INT, MASTER_NODE, MPI_COMM_WORLD);

        SU2_MPI::Gather(&markTarget, 1, MPI_INT, Buffer_Recv_mark, 1, MPI_INT, MASTER_NODE, MPI_COMM_WORLD);

      if (rank == MASTER_NODE){
        for (iRank = 0; iRank < nProcessor; iRank++){
          if( Buffer_Recv_mark[iRank] != -1 ){
              Target_check = Buffer_Recv_mark[iRank];

              break;
            }
          }
        }

        SU2_MPI::Bcast(&Target_check, 1, MPI_INT, MASTER_NODE, MPI_COMM_WORLD);

#else
      Donor_check  = markDonor;
      Target_check = markTarget;  
#endif

      /* --- Check ifzones are actually sharing the interface boundary, if not skip ---*/        
      if(Target_check == -1 || Donor_check == -1) {
        transfer_types[donorZone][targetZone] = NO_COMMON_INTERFACE;
        continue;
      }

        /*--- Set some boolean to properly allocate data structure later ---*/
      fluid_target      = false; 
      structural_target = false;

      fluid_donor       = false; 
      structural_donor  = false;

      heat_donor        = false;
      heat_target       = false;

      switch ( config_container[targetZone]->GetKind_Solver() ) {

        case EULER : case NAVIER_STOKES: case RANS: 
        case DISC_ADJ_EULER: case DISC_ADJ_NAVIER_STOKES: case DISC_ADJ_RANS:
          fluid_target  = true;   
          break;

        case FEM_ELASTICITY: case DISC_ADJ_FEM:
          structural_target = true;   
          break;

        case HEAT_EQUATION_FVM: case DISC_ADJ_HEAT:
          heat_target = true;
          break;
      }

      switch ( config_container[donorZone]->GetKind_Solver() ) {

        case EULER : case NAVIER_STOKES: case RANS:
        case DISC_ADJ_EULER: case DISC_ADJ_NAVIER_STOKES: case DISC_ADJ_RANS:
          fluid_donor  = true;
          break;

        case FEM_ELASTICITY: case DISC_ADJ_FEM:
          structural_donor = true;
          break;

        case HEAT_EQUATION_FVM : case DISC_ADJ_HEAT:
          heat_donor = true;
          break;
      }

      /*--- Begin the creation of the communication pattern among zones ---*/

      /*--- Retrieve the number of conservative variables (for problems not involving structural analysis ---*/
      if (fluid_donor && fluid_target)
        nVar = solver_container[donorZone][INST_0][MESH_0][FLOW_SOL]->GetnVar();
      else
        /*--- If at least one of the components is structural ---*/
        nVar = nDim;

      if (rank == MASTER_NODE) cout << "From zone " << donorZone << " to zone " << targetZone << ": ";

        /*--- Match Zones ---*/
      if (rank == MASTER_NODE) cout << "Setting coupling ";

          bool conservative_interp = config_container[donorZone]->GetConservativeInterpolation();
          
          /*--- Conditions for conservative interpolation are not met, we cannot fallback on the consistent approach
                because CTransfer_FlowTraction relies on the information in config to be correct. ---*/
          if ( conservative_interp && targetZone == 0 && structural_target )
            SU2_MPI::Error("Conservative interpolation assumes the structural model mesh is evaluated second, somehow this has not happened.",CURRENT_FUNCTION);
        
        switch (config_container[donorZone]->GetKindInterpolation()) {

          case NEAREST_NEIGHBOR:
            if ( conservative_interp && targetZone > 0 && structural_target ) {
              interpolator_container[donorZone][targetZone] = new CMirror(geometry_container, config_container, donorZone, targetZone);
              if (rank == MASTER_NODE) cout << "using a mirror approach: matching coefficients from opposite mesh." << endl;
            }
            else {
            interpolator_container[donorZone][targetZone] = new CNearestNeighbor(geometry_container, config_container, donorZone, targetZone);
            if (rank == MASTER_NODE) cout << "using a nearest-neighbor approach." << endl;
            }
            break;

          case ISOPARAMETRIC:
            if ( conservative_interp && targetZone > 0 && structural_target ) {
              interpolator_container[donorZone][targetZone] = new CMirror(geometry_container, config_container, donorZone, targetZone);
              if (rank == MASTER_NODE) cout << "using a mirror approach: matching coefficients from opposite mesh." << endl;
            }
            else {
            interpolator_container[donorZone][targetZone] = new CIsoparametric(geometry_container, config_container, donorZone, targetZone);
            if (rank == MASTER_NODE) cout << "using an isoparametric approach." << endl;
            }
            break;

        case WEIGHTED_AVERAGE:
          interpolator_container[donorZone][targetZone] = new CSlidingMesh(geometry_container, config_container, donorZone, targetZone);
          if (rank == MASTER_NODE) cout << "using an sliding mesh approach." << endl;

          break;
            
          case RADIAL_BASIS_FUNCTION:
            if ( conservative_interp && targetZone > 0 && structural_target ) {
                interpolator_container[donorZone][targetZone] = new CMirror(geometry_container, config_container, donorZone, targetZone);
                if (rank == MASTER_NODE) cout << "using a mirror approach: matching coefficients from opposite mesh." << endl;
              }
              else {
                interpolator_container[donorZone][targetZone] = new CRadialBasisFunction(geometry_container, config_container, donorZone, targetZone);
                if (rank == MASTER_NODE) cout << "using a radial basis function approach." << endl;
              }
            break;
            }

        /*--- Initialize the appropriate transfer strategy ---*/
      if (rank == MASTER_NODE) cout << "Transferring ";

      if (fluid_donor && structural_target && (!discrete_adjoint)) {
        transfer_types[donorZone][targetZone] = FLOW_TRACTION;
        nVarTransfer = 2;
        transfer_container[donorZone][targetZone] = new CTransfer_FlowTraction(nVar, nVarTransfer, config_container[donorZone]);
        if (rank == MASTER_NODE) cout << "flow tractions. "<< endl;
      }
      else if (structural_donor && fluid_target && (!discrete_adjoint)) {
        transfer_types[donorZone][targetZone] = STRUCTURAL_DISPLACEMENTS;
        nVarTransfer = 0;
        transfer_container[donorZone][targetZone] = new CTransfer_StructuralDisplacements(nVar, nVarTransfer, config_container[donorZone]);
        if (rank == MASTER_NODE) cout << "structural displacements. "<< endl;
      }
      else if (fluid_donor && structural_target && discrete_adjoint) {
        transfer_types[donorZone][targetZone] = FLOW_TRACTION;
        nVarTransfer = 2;
        transfer_container[donorZone][targetZone] = new CTransfer_FlowTraction_DiscAdj(nVar, nVarTransfer, config_container[donorZone]);

        if (rank == MASTER_NODE) cout << "flow tractions. "<< endl;
      }
      else if (structural_donor && fluid_target && discrete_adjoint){
        transfer_types[donorZone][targetZone] = STRUCTURAL_DISPLACEMENTS_DISC_ADJ;
        nVarTransfer = 0;
        transfer_container[donorZone][targetZone] = new CTransfer_StructuralDisplacements_DiscAdj(nVar, nVarTransfer, config_container[donorZone]);
        if (rank == MASTER_NODE) cout << "structural displacements. "<< endl;
      }
      else if (fluid_donor && fluid_target) {
        transfer_types[donorZone][targetZone] = SLIDING_INTERFACE;
        nVarTransfer = 0;
        nVar = solver_container[donorZone][INST_0][MESH_0][FLOW_SOL]->GetnPrimVar();
        transfer_container[donorZone][targetZone] = new CTransfer_SlidingInterface(nVar, nVarTransfer, config_container[donorZone]);
        if (rank == MASTER_NODE) cout << "sliding interface. " << endl;
      }
      else if (fluid_donor && heat_target) {
        nVarTransfer = 0;
        nVar = 4;
        if(config_container[donorZone]->GetEnergy_Equation())
          transfer_types[donorZone][targetZone] = CONJUGATE_HEAT_FS;
        else if (config_container[donorZone]->GetWeakly_Coupled_Heat())
          transfer_types[donorZone][targetZone] = CONJUGATE_HEAT_WEAKLY_FS;
        else { }
        transfer_container[donorZone][targetZone] = new CTransfer_ConjugateHeatVars(nVar, nVarTransfer, config_container[donorZone]);
        if (rank == MASTER_NODE) cout << "conjugate heat variables. " << endl;
      }
      else if (heat_donor && fluid_target) {
        nVarTransfer = 0;
        nVar = 4;
        if(config_container[targetZone]->GetEnergy_Equation())
          transfer_types[donorZone][targetZone] = CONJUGATE_HEAT_SF;
        else if (config_container[targetZone]->GetWeakly_Coupled_Heat())
          transfer_types[donorZone][targetZone] = CONJUGATE_HEAT_WEAKLY_SF;
        else { }
        transfer_container[donorZone][targetZone] = new CTransfer_ConjugateHeatVars(nVar, nVarTransfer, config_container[donorZone]);
        if (rank == MASTER_NODE) cout << "conjugate heat variables. " << endl;
      }
      else if (heat_donor && heat_target) {
        SU2_MPI::Error("Conjugate heat transfer between solids not implemented yet.", CURRENT_FUNCTION);
      }
      else {
        transfer_types[donorZone][targetZone] = CONSERVATIVE_VARIABLES;
        nVarTransfer = 0;
        transfer_container[donorZone][targetZone] = new CTransfer_ConservativeVars(nVar, nVarTransfer, config_container[donorZone]);
        if (rank == MASTER_NODE) cout << "generic conservative variables. " << endl;  
      }

      break;

      }

      if (config_container[donorZone]->GetBoolMixingPlaneInterface()){
        transfer_types[donorZone][targetZone] = MIXING_PLANE;
      	nVarTransfer = 0;
      	nVar = solver_container[donorZone][INST_0][MESH_0][FLOW_SOL]->GetnVar();
      	transfer_container[donorZone][targetZone] = new CTransfer_MixingPlaneInterface(nVar, nVarTransfer, config_container[donorZone], config_container[targetZone]);
        if (rank == MASTER_NODE) cout << "Set mixing-plane interface from donor zone "<< donorZone << " to target zone " << targetZone <<"."<<endl;
      }

    }

  }

#ifdef HAVE_MPI
  if (rank == MASTER_NODE) 
  delete [] Buffer_Recv_mark;
#endif

}

void CDriver::InitStaticMeshMovement(){

  unsigned short iMGlevel;
  unsigned short Kind_Grid_Movement;

  for (iZone = 0; iZone < nZone; iZone++) {
    Kind_Grid_Movement = config_container[iZone]->GetKind_GridMovement(iZone);

    switch (Kind_Grid_Movement) {

    case MOVING_WALL:

      /*--- Fixed wall velocities: set the grid velocities only one time
         before the first iteration flow solver. ---*/
      if (rank == MASTER_NODE)
        cout << endl << " Setting the moving wall velocities." << endl;

      surface_movement[iZone]->Moving_Walls(geometry_container[iZone][INST_0][MESH_0],
          config_container[iZone], iZone, 0);

      /*--- Update the grid velocities on the coarser multigrid levels after
           setting the moving wall velocities for the finest mesh. ---*/
      for (iInst = 0; iInst < nInst[iZone]; iInst++)
        grid_movement[iZone][iInst]->UpdateMultiGrid(geometry_container[iZone][iInst], config_container[iZone]);
      break;


    case ROTATING_FRAME:

      /*--- Steadily rotating frame: set the grid velocities just once
         before the first iteration flow solver. ---*/

      if (rank == MASTER_NODE) {
        cout << endl << " Setting rotating frame grid velocities";
        cout << " for zone " << iZone << "." << endl;
      }

      /*--- Set the grid velocities on all multigrid levels for a steadily
           rotating reference frame. ---*/

      for (iMGlevel = 0; iMGlevel <= config_container[ZONE_0]->GetnMGLevels(); iMGlevel++){
        geometry_container[iZone][INST_0][iMGlevel]->SetRotationalVelocity(config_container[iZone], iZone, true);
        geometry_container[iZone][INST_0][iMGlevel]->SetShroudVelocity(config_container[iZone]);
      }

      break;

    case STEADY_TRANSLATION:

      /*--- Set the translational velocity and hold the grid fixed during
         the calculation (similar to rotating frame, but there is no extra
         source term for translation). ---*/

      if (rank == MASTER_NODE)
        cout << endl << " Setting translational grid velocities." << endl;

      /*--- Set the translational velocity on all grid levels. ---*/

      for (iMGlevel = 0; iMGlevel <= config_container[ZONE_0]->GetnMGLevels(); iMGlevel++)
        geometry_container[iZone][INST_0][iMGlevel]->SetTranslationalVelocity(config_container[iZone], iZone, true);



      break;
    }
  }
}

void CDriver::TurbomachineryPreprocessing(){

  unsigned short donorZone,targetZone, nMarkerInt, iMarkerInt;
  unsigned short nSpanMax = 0;
  bool restart   = (config_container[ZONE_0]->GetRestart() || config_container[ZONE_0]->GetRestart_Flow());
  mixingplane = config_container[ZONE_0]->GetBoolMixingPlaneInterface();
  bool discrete_adjoint = config_container[ZONE_0]->GetDiscrete_Adjoint();
  su2double areaIn, areaOut, nBlades, flowAngleIn, flowAngleOut;

  /*--- Create turbovertex structure ---*/
  if (rank == MASTER_NODE) cout<<endl<<"Initialize Turbo Vertex Structure." << endl;
  for (iZone = 0; iZone < nZone; iZone++) {
    if (config_container[iZone]->GetBoolTurbomachinery()){
      geometry_container[iZone][INST_0][MESH_0]->ComputeNSpan(config_container[iZone], iZone, INFLOW, true);
      geometry_container[iZone][INST_0][MESH_0]->ComputeNSpan(config_container[iZone], iZone, OUTFLOW, true);
      if (rank == MASTER_NODE) cout <<"Number of span-wise sections in Zone "<< iZone<<": "<< config_container[iZone]->GetnSpanWiseSections() <<"."<< endl;
      if (config_container[iZone]->GetnSpanWiseSections() > nSpanMax){
        nSpanMax = config_container[iZone]->GetnSpanWiseSections();
      }

      config_container[ZONE_0]->SetnSpan_iZones(config_container[iZone]->GetnSpanWiseSections(), iZone);

      geometry_container[iZone][INST_0][MESH_0]->SetTurboVertex(config_container[iZone], iZone, INFLOW, true);
      geometry_container[iZone][INST_0][MESH_0]->SetTurboVertex(config_container[iZone], iZone, OUTFLOW, true);
    }
  }

  /*--- Set maximum number of Span among all zones ---*/
  for (iZone = 0; iZone < nZone; iZone++) {
    if (config_container[iZone]->GetBoolTurbomachinery()){
      config_container[iZone]->SetnSpanMaxAllZones(nSpanMax);
    }
  }
  if (rank == MASTER_NODE) cout<<"Max number of span-wise sections among all zones: "<< nSpanMax<<"."<< endl;


  if (rank == MASTER_NODE) cout<<"Initialize solver containers for average and performance quantities." << endl;
  for (iZone = 0; iZone < nZone; iZone++) {
    solver_container[iZone][INST_0][MESH_0][FLOW_SOL]->InitTurboContainers(geometry_container[iZone][INST_0][MESH_0],config_container[iZone]);
  }

//TODO(turbo) make it general for turbo HB
  if (rank == MASTER_NODE) cout<<"Compute inflow and outflow average geometric quantities." << endl;
  for (iZone = 0; iZone < nZone; iZone++) {
    geometry_container[iZone][INST_0][MESH_0]->SetAvgTurboValue(config_container[iZone], iZone, INFLOW, true);
    geometry_container[iZone][INST_0][MESH_0]->SetAvgTurboValue(config_container[iZone],iZone, OUTFLOW, true);
    geometry_container[iZone][INST_0][MESH_0]->GatherInOutAverageValues(config_container[iZone], true);
  }


  if(mixingplane){
    if (rank == MASTER_NODE) cout << "Set span-wise sections between zones on Mixing-Plane interface." << endl;
    for (donorZone = 0; donorZone < nZone; donorZone++) {
      for (targetZone = 0; targetZone < nZone; targetZone++) {
        if (targetZone != donorZone){
          transfer_container[donorZone][targetZone]->SetSpanWiseLevels(config_container[donorZone], config_container[targetZone]);
        }
      }
    }
  }

  if (rank == MASTER_NODE) cout << "Transfer average geometric quantities to zone 0." << endl;
  for (iZone = 1; iZone < nZone; iZone++) {
    transfer_container[iZone][ZONE_0]->GatherAverageTurboGeoValues(geometry_container[iZone][INST_0][MESH_0],geometry_container[ZONE_0][INST_0][MESH_0], iZone);
  }

  /*--- Transfer number of blade to ZONE_0 to correctly compute turbo performance---*/
  for (iZone = 1; iZone < nZone; iZone++) {
    nBlades = config_container[iZone]->GetnBlades(iZone);
    config_container[ZONE_0]->SetnBlades(iZone, nBlades);
  }

  if (rank == MASTER_NODE){
    for (iZone = 0; iZone < nZone; iZone++) {
    areaIn  = geometry_container[iZone][INST_0][MESH_0]->GetSpanAreaIn(iZone, config_container[iZone]->GetnSpanWiseSections());
    areaOut = geometry_container[iZone][INST_0][MESH_0]->GetSpanAreaOut(iZone, config_container[iZone]->GetnSpanWiseSections());
    nBlades = config_container[iZone]->GetnBlades(iZone);
    cout << "Inlet area for Row "<< iZone + 1<< ": " << areaIn*10000.0 <<" cm^2."  <<endl;
    cout << "Oulet area for Row "<< iZone + 1<< ": " << areaOut*10000.0 <<" cm^2."  <<endl;
    cout << "Recomputed number of blades for Row "<< iZone + 1 << ": " << nBlades<<"."  <<endl;
    }
  }


  if(mixingplane){
    if (rank == MASTER_NODE) cout<<"Preprocessing of the Mixing-Plane Interface." << endl;
    for (donorZone = 0; donorZone < nZone; donorZone++) {
      nMarkerInt     = config_container[donorZone]->GetnMarker_MixingPlaneInterface()/2;
      for (iMarkerInt = 1; iMarkerInt <= nMarkerInt; iMarkerInt++){
        for (targetZone = 0; targetZone < nZone; targetZone++) {
          if (targetZone != donorZone){
            transfer_container[donorZone][targetZone]->Preprocessing_InterfaceAverage(geometry_container[donorZone][INST_0][MESH_0], geometry_container[targetZone][INST_0][MESH_0],
                config_container[donorZone], config_container[targetZone],
                iMarkerInt);
          }
        }
      }
    }
  }

  if(!restart && !discrete_adjoint){
    if (rank == MASTER_NODE) cout<<"Initialize turbomachinery solution quantities." << endl;
    for(iZone = 0; iZone < nZone; iZone++) {
      solver_container[iZone][INST_0][MESH_0][FLOW_SOL]->SetFreeStream_TurboSolution(config_container[iZone]);
    }
  }

  if (rank == MASTER_NODE) cout<<"Initialize inflow and outflow average solution quantities." << endl;
  for(iZone = 0; iZone < nZone; iZone++) {
    solver_container[iZone][INST_0][MESH_0][FLOW_SOL]->PreprocessAverage(solver_container[iZone][INST_0][MESH_0], geometry_container[iZone][INST_0][MESH_0],config_container[iZone],INFLOW);
    solver_container[iZone][INST_0][MESH_0][FLOW_SOL]->PreprocessAverage(solver_container[iZone][INST_0][MESH_0], geometry_container[iZone][INST_0][MESH_0],config_container[iZone],OUTFLOW);
    solver_container[iZone][INST_0][MESH_0][FLOW_SOL]->TurboAverageProcess(solver_container[iZone][INST_0][MESH_0], geometry_container[iZone][INST_0][MESH_0],config_container[iZone],INFLOW);
    solver_container[iZone][INST_0][MESH_0][FLOW_SOL]->TurboAverageProcess(solver_container[iZone][INST_0][MESH_0], geometry_container[iZone][INST_0][MESH_0],config_container[iZone],OUTFLOW);
    solver_container[iZone][INST_0][MESH_0][FLOW_SOL]->GatherInOutAverageValues(config_container[iZone], geometry_container[iZone][INST_0][MESH_0]);
    if (rank == MASTER_NODE){
      flowAngleIn = solver_container[iZone][INST_0][MESH_0][FLOW_SOL]->GetTurboVelocityIn(iZone, config_container[iZone]->GetnSpanWiseSections())[1];
      flowAngleIn /= solver_container[iZone][INST_0][MESH_0][FLOW_SOL]->GetTurboVelocityIn(iZone, config_container[iZone]->GetnSpanWiseSections())[0];
      flowAngleIn = atan(flowAngleIn)*180.0/PI_NUMBER;
      cout << "Inlet flow angle for Row "<< iZone + 1<< ": "<< flowAngleIn <<"°."  <<endl;
      flowAngleOut = solver_container[iZone][INST_0][MESH_0][FLOW_SOL]->GetTurboVelocityOut(iZone, config_container[iZone]->GetnSpanWiseSections())[1];
      flowAngleOut /= solver_container[iZone][INST_0][MESH_0][FLOW_SOL]->GetTurboVelocityOut(iZone, config_container[iZone]->GetnSpanWiseSections())[0];
      flowAngleOut = atan(flowAngleOut)*180.0/PI_NUMBER;
      cout << "Outlet flow angle for Row "<< iZone + 1<< ": "<< flowAngleOut <<"°."  <<endl;

    }
  }

}

void CDriver::StartSolver(){

#ifdef VTUNEPROF
  __itt_resume();
#endif

  /*--- Main external loop of the solver. Within this loop, each iteration ---*/

  if (rank == MASTER_NODE)
    cout << endl <<"------------------------------ Begin Solver -----------------------------" << endl;

  while ( ExtIter < config_container[ZONE_0]->GetnExtIter() ) {

    /*--- Perform some external iteration preprocessing. ---*/

    PreprocessExtIter(ExtIter);

    /*--- Perform a dynamic mesh update if required. ---*/

      if (!fem_solver) {
        DynamicMeshUpdate(ExtIter);
      }

    /*--- Run a single iteration of the problem (fluid, elasticity, heat, ...). ---*/

    Run();

    /*--- Update the solution for dual time stepping strategy ---*/

    Update();

    /*--- Terminate the simulation if only the Jacobian must be computed. ---*/
    if (config_container[ZONE_0]->GetJacobian_Spatial_Discretization_Only()) break;

    /*--- Monitor the computations after each iteration. ---*/

    Monitor(ExtIter);

    /*--- Output the solution in files. ---*/

    Output(ExtIter);

    /*--- If the convergence criteria has been met, terminate the simulation. ---*/

    if (StopCalc) break;

    ExtIter++;

  }
#ifdef VTUNEPROF
  __itt_pause();
#endif
}

void CDriver::PreprocessExtIter(unsigned long ExtIter) {

  /*--- Set the value of the external iteration and physical time. ---*/

  for (iZone = 0; iZone < nZone; iZone++) {
    config_container[iZone]->SetExtIter(ExtIter);
  
    if (config_container[iZone]->GetUnsteady_Simulation())
      config_container[iZone]->SetPhysicalTime(static_cast<su2double>(ExtIter)*config_container[iZone]->GetDelta_UnstTimeND());
    else
      config_container[iZone]->SetPhysicalTime(0.0);
  
  }
  

  /*--- Read the target pressure ---*/

  if (config_container[ZONE_0]->GetInvDesign_Cp() == YES)
    output->SetCp_InverseDesign(solver_container[ZONE_0][INST_0][MESH_0][FLOW_SOL],
        geometry_container[ZONE_0][INST_0][MESH_0], config_container[ZONE_0], ExtIter);

  /*--- Read the target heat flux ---*/

  if (config_container[ZONE_0]->GetInvDesign_HeatFlux() == YES)
    output->SetHeatFlux_InverseDesign(solver_container[ZONE_0][INST_0][MESH_0][FLOW_SOL],
        geometry_container[ZONE_0][INST_0][MESH_0], config_container[ZONE_0], ExtIter);

  /*--- Set the initial condition for EULER/N-S/RANS and for a non FSI simulation ---*/

  if(!fsi) {
    for (iZone = 0; iZone < nZone; iZone++) {
      if ((config_container[iZone]->GetKind_Solver() ==  EULER) ||
          (config_container[iZone]->GetKind_Solver() ==  NAVIER_STOKES) ||
          (config_container[iZone]->GetKind_Solver() ==  RANS) ) {
        for (iInst = 0; iInst < nInst[iZone]; iInst++)
          solver_container[iZone][iInst][MESH_0][FLOW_SOL]->SetInitialCondition(geometry_container[iZone][INST_0], solver_container[iZone][iInst], config_container[iZone], ExtIter);
      }
    }
  }

}

bool CDriver::Monitor(unsigned long ExtIter) {

  /*--- Synchronization point after a single solver iteration. Compute the
   wall clock time required. ---*/

#ifndef HAVE_MPI
  StopTime = su2double(clock())/su2double(CLOCKS_PER_SEC);
#else
  StopTime = MPI_Wtime();
#endif
  IterCount++;
  UsedTime = (StopTime - StartTime) + UsedTimeCompute;
  
  
  /*--- Check if there is any change in the runtime parameters ---*/
  
  CConfig *runtime = NULL;
  strcpy(runtime_file_name, "runtime.dat");
  runtime = new CConfig(runtime_file_name, config_container[ZONE_0]);
  runtime->SetExtIter(ExtIter);
  delete runtime;
  
  /*--- Update the convergence history file (serial and parallel computations). ---*/
  
  if (!fsi) {
    for (iZone = 0; iZone < nZone; iZone++) {
      for (iInst = 0; iInst < nInst[iZone]; iInst++)
        output->SetConvHistory_Body(&ConvHist_file[iZone][iInst], geometry_container, solver_container,
            config_container, integration_container, false, UsedTime, iZone, iInst);
    }
  }

  /*--- Evaluate the new CFL number (adaptive). ---*/
  if (config_container[ZONE_0]->GetCFL_Adapt() == YES) {
    for (iZone = 0; iZone < nZone; iZone++){
      if (!(config_container[iZone]->GetMultizone_Problem())) // This needs to be changed everywhere in the code, in a future PR
        output->SetCFL_Number(solver_container, config_container, iZone);
    }
  }

  /*--- Check whether the current simulation has reached the specified
   convergence criteria, and set StopCalc to true, if so. ---*/
  
  switch (config_container[ZONE_0]->GetKind_Solver()) {
    case EULER: case NAVIER_STOKES: case RANS:
      StopCalc = integration_container[ZONE_0][INST_0][FLOW_SOL]->GetConvergence(); break;
    case HEAT_EQUATION_FVM:
      StopCalc = integration_container[ZONE_0][INST_0][HEAT_SOL]->GetConvergence(); break;
    case FEM_ELASTICITY:
      StopCalc = integration_container[ZONE_0][INST_0][FEA_SOL]->GetConvergence(); break;
    case ADJ_EULER: case ADJ_NAVIER_STOKES: case ADJ_RANS:
    case DISC_ADJ_EULER: case DISC_ADJ_NAVIER_STOKES: case DISC_ADJ_RANS:
    case DISC_ADJ_FEM_EULER: case DISC_ADJ_FEM_NS: case DISC_ADJ_FEM_RANS:
      StopCalc = integration_container[ZONE_0][INST_0][ADJFLOW_SOL]->GetConvergence(); break;
  }
  
  return StopCalc;
  
}

void CDriver::Output(unsigned long ExtIter) {
  
  unsigned long nExtIter = config_container[ZONE_0]->GetnExtIter();
  bool output_files = false;
  
  /*--- Determine whether a solution needs to be written
   after the current iteration ---*/
  
  if (
      
      /*--- General if statements to print output statements ---*/
      
      (ExtIter+1 >= nExtIter) || (StopCalc) ||
      
      /*--- Fixed CL problem ---*/
      
      ((config_container[ZONE_0]->GetFixed_CL_Mode()) &&
       (config_container[ZONE_0]->GetnExtIter()-config_container[ZONE_0]->GetIter_dCL_dAlpha() - 1 == ExtIter)) ||
      
      /*--- Steady problems ---*/
      
      ((ExtIter % config_container[ZONE_0]->GetWrt_Sol_Freq() == 0) && (ExtIter != 0) &&
       ((config_container[ZONE_0]->GetUnsteady_Simulation() == STEADY) ||
        (config_container[ZONE_0]->GetUnsteady_Simulation() == HARMONIC_BALANCE) ||
        (config_container[ZONE_0]->GetUnsteady_Simulation() == ROTATIONAL_FRAME))) ||
      
      /*--- Unsteady problems ---*/
      
      (((config_container[ZONE_0]->GetUnsteady_Simulation() == DT_STEPPING_1ST) ||
        (config_container[ZONE_0]->GetUnsteady_Simulation() == TIME_STEPPING)) &&
       ((ExtIter == 0) || (ExtIter % config_container[ZONE_0]->GetWrt_Sol_Freq_DualTime() == 0))) ||
      
      ((config_container[ZONE_0]->GetUnsteady_Simulation() == DT_STEPPING_2ND) && (!fsi) &&
       ((ExtIter == 0) || ((ExtIter % config_container[ZONE_0]->GetWrt_Sol_Freq_DualTime() == 0) ||
                           ((ExtIter-1) % config_container[ZONE_0]->GetWrt_Sol_Freq_DualTime() == 0)))) ||
      
      ((config_container[ZONE_0]->GetUnsteady_Simulation() == DT_STEPPING_2ND) && (fsi) &&
       ((ExtIter == 0) || ((ExtIter % config_container[ZONE_0]->GetWrt_Sol_Freq_DualTime() == 0)))) ||
      
      ((config_container[ZONE_0]->GetDynamic_Analysis() == DYNAMIC) &&
       ((ExtIter == 0) || (ExtIter % config_container[ZONE_0]->GetWrt_Sol_Freq_DualTime() == 0))) ||
      
      /*--- No inlet profile file found. Print template. ---*/
      
      (config_container[ZONE_0]->GetWrt_InletFile())
      
      ) {
    
    output_files = true;
    
  }
  
  /*--- Determine whether a solution doesn't need to be written
   after the current iteration ---*/
  
  if (config_container[ZONE_0]->GetFixed_CL_Mode()) {
    if (config_container[ZONE_0]->GetnExtIter()-config_container[ZONE_0]->GetIter_dCL_dAlpha() - 1 < ExtIter) output_files = false;
    if (config_container[ZONE_0]->GetnExtIter() - 1 == ExtIter) output_files = true;
  }
  
  /*--- write the solution ---*/
  
  if (output_files) {
    
    /*--- Time the output for performance benchmarking. ---*/
#ifndef HAVE_MPI
    StopTime = su2double(clock())/su2double(CLOCKS_PER_SEC);
#else
    StopTime = MPI_Wtime();
#endif
    UsedTimeCompute += StopTime-StartTime;
#ifndef HAVE_MPI
    StartTime = su2double(clock())/su2double(CLOCKS_PER_SEC);
#else
    StartTime = MPI_Wtime();
#endif
    
    /*--- Add a statement about the type of solver exit. ---*/
    
    if (((ExtIter+1 >= nExtIter) || StopCalc) && (rank == MASTER_NODE)) {
      cout << endl << "----------------------------- Solver Exit -------------------------------";
      if (StopCalc) cout << endl << "Convergence criteria satisfied." << endl;
      else cout << endl << "Maximum number of external iterations reached (EXT_ITER)." << endl;
      cout << "-------------------------------------------------------------------------" << endl;
    }

    if (rank == MASTER_NODE) cout << endl << "-------------------------- File Output Summary --------------------------";
    
    /*--- Execute the routine for writing restart, volume solution,
     surface solution, and surface comma-separated value files. ---*/
    
    output->SetResult_Files_Parallel(solver_container, geometry_container, config_container, ExtIter, nZone);
    
    
    if (rank == MASTER_NODE) cout << "-------------------------------------------------------------------------" << endl << endl;
    
    /*--- Store output time and restart the timer for the compute phase. ---*/
#ifndef HAVE_MPI
    StopTime = su2double(clock())/su2double(CLOCKS_PER_SEC);
#else
    StopTime = MPI_Wtime();
#endif
    UsedTimeOutput += StopTime-StartTime;
    OutputCount++;
    BandwidthSum = config_container[ZONE_0]->GetRestart_Bandwidth_Agg();
#ifndef HAVE_MPI
    StartTime = su2double(clock())/su2double(CLOCKS_PER_SEC);
#else
    StartTime = MPI_Wtime();
#endif
    
  }

  /*--- Export Surface Solution File for Unsteady Simulations ---*/
  /*--- When calculate mean/fluctuation option will be available, delete the following part ---*/
  if ((config_container[ZONE_0]->GetUnsteady_Simulation() == DT_STEPPING_2ND) && (ExtIter % config_container[ZONE_0]->GetWrt_Surf_Freq_DualTime() == 0) && config_container[ZONE_0]->GetWrt_Csv_Sol()) {
      output->SetSurfaceCSV_Flow(config_container[ZONE_0], geometry_container[ZONE_0][INST_0][MESH_0], solver_container[ZONE_0][INST_0][MESH_0][FLOW_SOL], ExtIter, ZONE_0, INST_0);}

}

CDriver::~CDriver(void) {}

CFluidDriver::CFluidDriver(char* confFile, unsigned short val_nZone, unsigned short val_nDim, SU2_Comm MPICommunicator) : CDriver(confFile, val_nZone, val_nDim, MPICommunicator) { }

CFluidDriver::~CFluidDriver(void) { }

void CFluidDriver::Run() {

  unsigned short iZone, jZone, checkConvergence;
  unsigned long IntIter, nIntIter;
  bool unsteady;

  /*--- Run a single iteration of a multi-zone problem by looping over all
   zones and executing the iterations. Note that data transers between zones
   and other intermediate procedures may be required. ---*/

  unsteady = (config_container[MESH_0]->GetUnsteady_Simulation() == DT_STEPPING_1ST) || (config_container[MESH_0]->GetUnsteady_Simulation() == DT_STEPPING_2ND);

  /*--- Zone preprocessing ---*/

  for (iZone = 0; iZone < nZone; iZone++)
    iteration_container[iZone][INST_0]->Preprocess(output, integration_container, geometry_container, solver_container, numerics_container, config_container, surface_movement, grid_movement, FFDBox, iZone, INST_0);

  /*--- Updating zone interface communication patterns,
   needed only for unsteady simulation since for steady problems
   this is done once in the interpolator_container constructor 
   at the beginning of the computation ---*/

  if ( unsteady ) {
    for (iZone = 0; iZone < nZone; iZone++) {   
      for (jZone = 0; jZone < nZone; jZone++)
        if(jZone != iZone && interpolator_container[iZone][jZone] != NULL)
        interpolator_container[iZone][jZone]->Set_TransferCoeff(config_container);
    }
  }

  /*--- Begin Unsteady pseudo-time stepping internal loop, if not unsteady it does only one step --*/

  if (unsteady) 
    nIntIter = config_container[MESH_0]->GetUnst_nIntIter();
  else
    nIntIter = 1;

  for (IntIter = 0; IntIter < nIntIter; IntIter++) {

    /*--- At each pseudo time-step updates transfer data ---*/
    for (iZone = 0; iZone < nZone; iZone++)   
      for (jZone = 0; jZone < nZone; jZone++)
        if(jZone != iZone && transfer_container[iZone][jZone] != NULL)
          Transfer_Data(iZone, jZone);

    /*--- For each zone runs one single iteration ---*/

    for (iZone = 0; iZone < nZone; iZone++) {
      config_container[iZone]->SetIntIter(IntIter);
      iteration_container[iZone][INST_0]->Iterate(output, integration_container, geometry_container, solver_container, numerics_container, config_container, surface_movement, grid_movement, FFDBox, iZone, INST_0);
    }

    /*--- Check convergence in each zone --*/

    checkConvergence = 0;
    for (iZone = 0; iZone < nZone; iZone++)
    checkConvergence += (int) integration_container[iZone][INST_0][FLOW_SOL]->GetConvergence();

    /*--- If convergence was reached in every zone --*/

  if (checkConvergence == nZone) break;
  }

}

void CFluidDriver::Transfer_Data(unsigned short donorZone, unsigned short targetZone) {

  transfer_container[donorZone][targetZone]->Broadcast_InterfaceData(solver_container[donorZone][INST_0][MESH_0][FLOW_SOL],solver_container[targetZone][INST_0][MESH_0][FLOW_SOL],
      geometry_container[donorZone][INST_0][MESH_0],geometry_container[targetZone][INST_0][MESH_0],
      config_container[donorZone], config_container[targetZone]);
  if (config_container[targetZone]->GetKind_Solver() == RANS)
    transfer_container[donorZone][targetZone]->Broadcast_InterfaceData(solver_container[donorZone][INST_0][MESH_0][TURB_SOL],solver_container[targetZone][INST_0][MESH_0][TURB_SOL],
        geometry_container[donorZone][INST_0][MESH_0],geometry_container[targetZone][INST_0][MESH_0],
        config_container[donorZone], config_container[targetZone]);

}

void CFluidDriver::Update() {

  for(iZone = 0; iZone < nZone; iZone++)
    iteration_container[iZone][INST_0]->Update(output, integration_container, geometry_container,
         solver_container, numerics_container, config_container,
         surface_movement, grid_movement, FFDBox, iZone, INST_0);
}

void CFluidDriver::DynamicMeshUpdate(unsigned long ExtIter) {

  bool harmonic_balance;

  for (iZone = 0; iZone < nZone; iZone++) {
   harmonic_balance = (config_container[iZone]->GetUnsteady_Simulation() == HARMONIC_BALANCE);
    /*--- Dynamic mesh update ---*/
    if ((config_container[iZone]->GetGrid_Movement()) && (!harmonic_balance)) {
      iteration_container[iZone][INST_0]->SetGrid_Movement(geometry_container, surface_movement, grid_movement, FFDBox, numerics_container, solver_container, config_container, iZone, INST_0, 0, ExtIter );
    }
  }

}

CTurbomachineryDriver::CTurbomachineryDriver(char* confFile, unsigned short val_nZone,
                                             unsigned short val_nDim, SU2_Comm MPICommunicator):
                                             CFluidDriver(confFile, val_nZone, val_nDim, MPICommunicator) { }

CTurbomachineryDriver::~CTurbomachineryDriver(void) { }

void CTurbomachineryDriver::Run() {

  /*--- Run a single iteration of a multi-zone problem by looping over all
   zones and executing the iterations. Note that data transers between zones
   and other intermediate procedures may be required. ---*/

  for (iZone = 0; iZone < nZone; iZone++) {
    iteration_container[iZone][INST_0]->Preprocess(output, integration_container, geometry_container,
                                           solver_container, numerics_container, config_container,
                                           surface_movement, grid_movement, FFDBox, iZone, INST_0);
  }

  /* --- Update the mixing-plane interface ---*/
  for (iZone = 0; iZone < nZone; iZone++) {
    if(mixingplane)SetMixingPlane(iZone);
  }

  for (iZone = 0; iZone < nZone; iZone++) {
    iteration_container[iZone][INST_0]->Iterate(output, integration_container, geometry_container,
                                        solver_container, numerics_container, config_container,
                                        surface_movement, grid_movement, FFDBox, iZone, INST_0);
  }

  for (iZone = 0; iZone < nZone; iZone++) {
    iteration_container[iZone][INST_0]->Postprocess(output, integration_container, geometry_container,
                                      solver_container, numerics_container, config_container,
                                      surface_movement, grid_movement, FFDBox, iZone, INST_0);
  }

  if (rank == MASTER_NODE){
    SetTurboPerformance(ZONE_0);
  }


}

void CTurbomachineryDriver::SetMixingPlane(unsigned short donorZone){

  unsigned short targetZone, nMarkerInt, iMarkerInt ;
  nMarkerInt     = config_container[donorZone]->GetnMarker_MixingPlaneInterface()/2;

  /* --- transfer the average value from the donorZone to the targetZone*/
  for (iMarkerInt = 1; iMarkerInt <= nMarkerInt; iMarkerInt++){
    for (targetZone = 0; targetZone < nZone; targetZone++) {
      if (targetZone != donorZone){
        transfer_container[donorZone][targetZone]->Allgather_InterfaceAverage(solver_container[donorZone][INST_0][MESH_0][FLOW_SOL],solver_container[targetZone][INST_0][MESH_0][FLOW_SOL],
            geometry_container[donorZone][INST_0][MESH_0],geometry_container[targetZone][INST_0][MESH_0],
            config_container[donorZone], config_container[targetZone], iMarkerInt );
      }
    }
  }
}

void CTurbomachineryDriver::SetTurboPerformance(unsigned short targetZone){

  unsigned short donorZone;
  //IMPORTANT this approach of multi-zone performances rely upon the fact that turbomachinery markers follow the natural (stator-rotor) development of the real machine.
  /* --- transfer the local turboperfomance quantities (for each blade)  from all the donorZones to the targetZone (ZONE_0) ---*/
  for (donorZone = 1; donorZone < nZone; donorZone++) {
    transfer_container[donorZone][targetZone]->GatherAverageValues(solver_container[donorZone][INST_0][MESH_0][FLOW_SOL],solver_container[targetZone][INST_0][MESH_0][FLOW_SOL], donorZone);
  }

  /* --- compute turboperformance for each stage and the global machine ---*/

  output->ComputeTurboPerformance(solver_container[targetZone][INST_0][MESH_0][FLOW_SOL], geometry_container[targetZone][INST_0][MESH_0], config_container[targetZone]);

}


bool CTurbomachineryDriver::Monitor(unsigned long ExtIter) {

  su2double CFL;
  su2double rot_z_ini, rot_z_final ,rot_z;
  su2double outPres_ini, outPres_final, outPres;
  unsigned long rampFreq, finalRamp_Iter;
  unsigned short iMarker, KindBC, KindBCOption;
  string Marker_Tag;

  bool print;

  /*--- Synchronization point after a single solver iteration. Compute the
   wall clock time required. ---*/

#ifndef HAVE_MPI
  StopTime = su2double(clock())/su2double(CLOCKS_PER_SEC);
#else
  StopTime = MPI_Wtime();
#endif
  IterCount++;
  UsedTime = (StopTime - StartTime);


  /*--- Check if there is any change in the runtime parameters ---*/
  CConfig *runtime = NULL;
  strcpy(runtime_file_name, "runtime.dat");
  runtime = new CConfig(runtime_file_name, config_container[ZONE_0]);
  runtime->SetExtIter(ExtIter);
  delete runtime;

  /*--- Update the convergence history file (serial and parallel computations). ---*/

  for (iZone = 0; iZone < nZone; iZone++) {
    for (iInst = 0; iInst < nInst[iZone]; iInst++)
      output->SetConvHistory_Body(&ConvHist_file[iZone][iInst], geometry_container, solver_container,
          config_container, integration_container, false, UsedTime, iZone, iInst);
  }


  /*--- Evaluate the new CFL number (adaptive). ---*/
  if (config_container[ZONE_0]->GetCFL_Adapt() == YES) {
    if(mixingplane){
      CFL = 0;
      for (iZone = 0; iZone < nZone; iZone++){
        output->SetCFL_Number(solver_container, config_container, iZone);
        CFL += config_container[iZone]->GetCFL(MESH_0);
      }
      /*--- For fluid-multizone the new CFL number is the same for all the zones and it is equal to the zones' minimum value. ---*/
      for (iZone = 0; iZone < nZone; iZone++){
        config_container[iZone]->SetCFL(MESH_0, CFL/nZone);
      }
    }
    else{
      output->SetCFL_Number(solver_container, config_container, ZONE_0);
    }
  }


  /*--- ROTATING FRAME Ramp: Compute the updated rotational velocity. ---*/
  if (config_container[ZONE_0]->GetGrid_Movement() && config_container[ZONE_0]->GetRampRotatingFrame()) {
    rampFreq       = SU2_TYPE::Int(config_container[ZONE_0]->GetRampRotatingFrame_Coeff(1));
    finalRamp_Iter = SU2_TYPE::Int(config_container[ZONE_0]->GetRampRotatingFrame_Coeff(2));
    rot_z_ini = config_container[ZONE_0]->GetRampRotatingFrame_Coeff(0);
    print = false;
    if(ExtIter % rampFreq == 0 &&  ExtIter <= finalRamp_Iter){

      for (iZone = 0; iZone < nZone; iZone++) {
        rot_z_final = config_container[iZone]->GetFinalRotation_Rate_Z(iZone);
        if(abs(rot_z_final) > 0.0){
          rot_z = rot_z_ini + ExtIter*( rot_z_final - rot_z_ini)/finalRamp_Iter;
          config_container[iZone]->SetRotation_Rate_Z(rot_z, iZone);
          if(rank == MASTER_NODE && print && ExtIter > 0) {
            cout << endl << " Updated rotating frame grid velocities";
            cout << " for zone " << iZone << "." << endl;
          }
          geometry_container[iZone][INST_0][MESH_0]->SetRotationalVelocity(config_container[iZone], iZone, print);
          geometry_container[iZone][INST_0][MESH_0]->SetShroudVelocity(config_container[iZone]);
        }
      }

      for (iZone = 0; iZone < nZone; iZone++) {
        geometry_container[iZone][INST_0][MESH_0]->SetAvgTurboValue(config_container[iZone], iZone, INFLOW, false);
        geometry_container[iZone][INST_0][MESH_0]->SetAvgTurboValue(config_container[iZone],iZone, OUTFLOW, false);
        geometry_container[iZone][INST_0][MESH_0]->GatherInOutAverageValues(config_container[iZone], false);

      }

      for (iZone = 1; iZone < nZone; iZone++) {
        transfer_container[iZone][ZONE_0]->GatherAverageTurboGeoValues(geometry_container[iZone][INST_0][MESH_0],geometry_container[ZONE_0][INST_0][MESH_0], iZone);
      }

    }
  }


  /*--- Outlet Pressure Ramp: Compute the updated rotational velocity. ---*/
  if (config_container[ZONE_0]->GetRampOutletPressure()) {
    rampFreq       = SU2_TYPE::Int(config_container[ZONE_0]->GetRampOutletPressure_Coeff(1));
    finalRamp_Iter = SU2_TYPE::Int(config_container[ZONE_0]->GetRampOutletPressure_Coeff(2));
    outPres_ini    = config_container[ZONE_0]->GetRampOutletPressure_Coeff(0);
    outPres_final  = config_container[ZONE_0]->GetFinalOutletPressure();

    if(ExtIter % rampFreq == 0 &&  ExtIter <= finalRamp_Iter){
      outPres = outPres_ini + ExtIter*(outPres_final - outPres_ini)/finalRamp_Iter;
      if(rank == MASTER_NODE) config_container[ZONE_0]->SetMonitotOutletPressure(outPres);

      for (iZone = 0; iZone < nZone; iZone++) {
        for (iMarker = 0; iMarker < config_container[iZone]->GetnMarker_All(); iMarker++) {
          KindBC = config_container[iZone]->GetMarker_All_KindBC(iMarker);
          switch (KindBC) {
          case RIEMANN_BOUNDARY:
            Marker_Tag         = config_container[iZone]->GetMarker_All_TagBound(iMarker);
            KindBCOption       = config_container[iZone]->GetKind_Data_Riemann(Marker_Tag);
            if(KindBCOption == STATIC_PRESSURE || KindBCOption == RADIAL_EQUILIBRIUM ){
              SU2_MPI::Error("Outlet pressure ramp only implemented for NRBC", CURRENT_FUNCTION);
            }
            break;
          case GILES_BOUNDARY:
            Marker_Tag         = config_container[iZone]->GetMarker_All_TagBound(iMarker);
            KindBCOption       = config_container[iZone]->GetKind_Data_Giles(Marker_Tag);
            if(KindBCOption == STATIC_PRESSURE || KindBCOption == STATIC_PRESSURE_1D || KindBCOption == RADIAL_EQUILIBRIUM ){
              config_container[iZone]->SetGiles_Var1(outPres, Marker_Tag);
            }
            break;
          }
        }
      }
    }
  }


  /*--- Check whether the current simulation has reached the specified
   convergence criteria, and set StopCalc to true, if so. ---*/

  switch (config_container[ZONE_0]->GetKind_Solver()) {
  case EULER: case NAVIER_STOKES: case RANS:
    StopCalc = integration_container[ZONE_0][INST_0][FLOW_SOL]->GetConvergence(); break;
  case DISC_ADJ_EULER: case DISC_ADJ_NAVIER_STOKES: case DISC_ADJ_RANS:
  case DISC_ADJ_FEM_EULER: case DISC_ADJ_FEM_NS: case DISC_ADJ_FEM_RANS:
    StopCalc = integration_container[ZONE_0][INST_0][ADJFLOW_SOL]->GetConvergence(); break;
  }

  return StopCalc;

}

CHBDriver::CHBDriver(char* confFile,
    unsigned short val_nZone,
    unsigned short val_nDim,
    SU2_Comm MPICommunicator) : CDriver(confFile,
        val_nZone,
        val_nDim,
        MPICommunicator) {
  unsigned short kInst;

  nInstHB = nInst[ZONE_0];

  D = NULL;
  /*--- allocate dynamic memory for the Harmonic Balance operator ---*/
  D = new su2double*[nInstHB]; for (kInst = 0; kInst < nInstHB; kInst++) D[kInst] = new su2double[nInstHB];

}

CHBDriver::~CHBDriver(void) {

  unsigned short kInst;

  /*--- delete dynamic memory for the Harmonic Balance operator ---*/
  for (kInst = 0; kInst < nInstHB; kInst++) if (D[kInst] != NULL) delete [] D[kInst];
  if (D[kInst] != NULL) delete [] D;

}

void CHBDriver::Run() {

  /*--- Run a single iteration of a Harmonic Balance problem. Preprocess all
   all zones before beginning the iteration. ---*/

  for (iInst = 0; iInst < nInstHB; iInst++)
    iteration_container[ZONE_0][iInst]->Preprocess(output, integration_container, geometry_container,
        solver_container, numerics_container, config_container,
        surface_movement, grid_movement, FFDBox, ZONE_0, iInst);

  for (iInst = 0; iInst < nInstHB; iInst++)
    iteration_container[ZONE_0][iInst]->Iterate(output, integration_container, geometry_container,
        solver_container, numerics_container, config_container,
        surface_movement, grid_movement, FFDBox, ZONE_0, iInst);

}

void CHBDriver::Update() {

  for (iInst = 0; iInst < nInstHB; iInst++) {
    /*--- Compute the harmonic balance terms across all zones ---*/
    SetHarmonicBalance(iInst);

  }

  /*--- Precondition the harmonic balance source terms ---*/
  if (config_container[ZONE_0]->GetHB_Precondition() == YES) {
    StabilizeHarmonicBalance();

  }

  for (iInst = 0; iInst < nInstHB; iInst++) {

    /*--- Update the harmonic balance terms across all zones ---*/
    iteration_container[ZONE_0][iInst]->Update(output, integration_container, geometry_container,
        solver_container, numerics_container, config_container,
        surface_movement, grid_movement, FFDBox, ZONE_0, iInst);

  }

}

void CHBDriver::ResetConvergence() {

  for(iInst = 0; iInst < nZone; iInst++) {
    switch (config_container[ZONE_0]->GetKind_Solver()) {

    case EULER: case NAVIER_STOKES: case RANS:
      integration_container[ZONE_0][iInst][FLOW_SOL]->SetConvergence(false);
      if (config_container[ZONE_0]->GetKind_Solver() == RANS) integration_container[ZONE_0][iInst][TURB_SOL]->SetConvergence(false);
      if(config_container[ZONE_0]->GetKind_Trans_Model() == LM) integration_container[ZONE_0][iInst][TRANS_SOL]->SetConvergence(false);
      break;

    case FEM_ELASTICITY:
      integration_container[ZONE_0][iInst][FEA_SOL]->SetConvergence(false);
      break;

    case ADJ_EULER: case ADJ_NAVIER_STOKES: case ADJ_RANS: case DISC_ADJ_EULER: case DISC_ADJ_NAVIER_STOKES: case DISC_ADJ_RANS:
      integration_container[ZONE_0][iInst][ADJFLOW_SOL]->SetConvergence(false);
      if( (config_container[ZONE_0]->GetKind_Solver() == ADJ_RANS) || (config_container[ZONE_0]->GetKind_Solver() == DISC_ADJ_RANS) )
        integration_container[ZONE_0][iInst][ADJTURB_SOL]->SetConvergence(false);
      break;
    }
  }

}

void CHBDriver::SetHarmonicBalance(unsigned short iInst) {

  unsigned short iVar, jInst, iMGlevel;
  unsigned short nVar = solver_container[ZONE_0][INST_0][MESH_0][FLOW_SOL]->GetnVar();
  unsigned long iPoint;
  bool implicit = (config_container[ZONE_0]->GetKind_TimeIntScheme_Flow() == EULER_IMPLICIT);
  bool adjoint = (config_container[ZONE_0]->GetContinuous_Adjoint());
  if (adjoint) {
    implicit = (config_container[ZONE_0]->GetKind_TimeIntScheme_AdjFlow() == EULER_IMPLICIT);
  }

  unsigned long ExtIter = config_container[ZONE_0]->GetExtIter();

  /*--- Retrieve values from the config file ---*/
  su2double *U = new su2double[nVar];
  su2double *U_old = new su2double[nVar];
  su2double *Psi = new su2double[nVar];
  su2double *Psi_old = new su2double[nVar];
  su2double *Source = new su2double[nVar];
  su2double deltaU, deltaPsi;

  /*--- Compute period of oscillation ---*/
  su2double period = config_container[ZONE_0]->GetHarmonicBalance_Period();

  /*--- Non-dimensionalize the input period, if necessary.  */
  period /= config_container[ZONE_0]->GetTime_Ref();

  if (ExtIter == 0)
    ComputeHB_Operator();

  /*--- Compute various source terms for explicit direct, implicit direct, and adjoint problems ---*/
  /*--- Loop over all grid levels ---*/
  for (iMGlevel = 0; iMGlevel <= config_container[ZONE_0]->GetnMGLevels(); iMGlevel++) {

    /*--- Loop over each node in the volume mesh ---*/
    for (iPoint = 0; iPoint < geometry_container[ZONE_0][iInst][iMGlevel]->GetnPoint(); iPoint++) {

      for (iVar = 0; iVar < nVar; iVar++) {
        Source[iVar] = 0.0;
      }

      /*--- Step across the columns ---*/
      for (jInst = 0; jInst < nInstHB; jInst++) {

        /*--- Retrieve solution at this node in current zone ---*/
        for (iVar = 0; iVar < nVar; iVar++) {

          if (!adjoint) {
            U[iVar] = solver_container[ZONE_0][jInst][iMGlevel][FLOW_SOL]->node[iPoint]->GetSolution(iVar);
            Source[iVar] += U[iVar]*D[iInst][jInst];

            if (implicit) {
              U_old[iVar] = solver_container[ZONE_0][jInst][iMGlevel][FLOW_SOL]->node[iPoint]->GetSolution_Old(iVar);
              deltaU = U[iVar] - U_old[iVar];
              Source[iVar] += deltaU*D[iInst][jInst];
            }

          }

          else {
            Psi[iVar] = solver_container[ZONE_0][jInst][iMGlevel][ADJFLOW_SOL]->node[iPoint]->GetSolution(iVar);
            Source[iVar] += Psi[iVar]*D[jInst][iInst];

            if (implicit) {
              Psi_old[iVar] = solver_container[ZONE_0][jInst][iMGlevel][ADJFLOW_SOL]->node[iPoint]->GetSolution_Old(iVar);
              deltaPsi = Psi[iVar] - Psi_old[iVar];
              Source[iVar] += deltaPsi*D[jInst][iInst];
            }
          }
        }

        /*--- Store sources for current row ---*/
        for (iVar = 0; iVar < nVar; iVar++) {
          if (!adjoint) {
            solver_container[ZONE_0][iInst][iMGlevel][FLOW_SOL]->node[iPoint]->SetHarmonicBalance_Source(iVar, Source[iVar]);
          }
          else {
            solver_container[ZONE_0][iInst][iMGlevel][ADJFLOW_SOL]->node[iPoint]->SetHarmonicBalance_Source(iVar, Source[iVar]);
          }
        }

      }
    }
  }

  /*--- Source term for a turbulence model ---*/
  if (config_container[ZONE_0]->GetKind_Solver() == RANS) {

    /*--- Extra variables needed if we have a turbulence model. ---*/
    unsigned short nVar_Turb = solver_container[ZONE_0][INST_0][MESH_0][TURB_SOL]->GetnVar();
    su2double *U_Turb = new su2double[nVar_Turb];
    su2double *Source_Turb = new su2double[nVar_Turb];

    /*--- Loop over only the finest mesh level (turbulence is always solved
     on the original grid only). ---*/
    for (iPoint = 0; iPoint < geometry_container[ZONE_0][INST_0][MESH_0]->GetnPoint(); iPoint++) {
      for (iVar = 0; iVar < nVar_Turb; iVar++) Source_Turb[iVar] = 0.0;
      for (jInst = 0; jInst < nInstHB; jInst++) {

        /*--- Retrieve solution at this node in current zone ---*/
        for (iVar = 0; iVar < nVar_Turb; iVar++) {
          U_Turb[iVar] = solver_container[ZONE_0][jInst][MESH_0][TURB_SOL]->node[iPoint]->GetSolution(iVar);
          Source_Turb[iVar] += U_Turb[iVar]*D[iInst][jInst];
        }
      }

      /*--- Store sources for current iZone ---*/
      for (iVar = 0; iVar < nVar_Turb; iVar++)
        solver_container[ZONE_0][iInst][MESH_0][TURB_SOL]->node[iPoint]->SetHarmonicBalance_Source(iVar, Source_Turb[iVar]);
    }

    delete [] U_Turb;
    delete [] Source_Turb;
  }

  delete [] Source;
  delete [] U;
  delete [] U_old;
  delete [] Psi;
  delete [] Psi_old;

}

void CHBDriver::StabilizeHarmonicBalance() {

  unsigned short i, j, k, iVar, iInst, jInst, iMGlevel;
  unsigned short nVar = solver_container[ZONE_0][INST_0][MESH_0][FLOW_SOL]->GetnVar();
  unsigned long iPoint;
  bool adjoint = (config_container[ZONE_0]->GetContinuous_Adjoint());

  /*--- Retrieve values from the config file ---*/
  su2double *Source     = new su2double[nInstHB];
  su2double *Source_old = new su2double[nInstHB];
  su2double Delta;

  su2double **Pinv     = new su2double*[nInstHB];
  su2double **P        = new su2double*[nInstHB];
  for (iInst = 0; iInst < nInstHB; iInst++) {
    Pinv[iInst]       = new su2double[nInstHB];
    P[iInst]          = new su2double[nInstHB];
  }

  /*--- Loop over all grid levels ---*/
  for (iMGlevel = 0; iMGlevel <= config_container[ZONE_0]->GetnMGLevels(); iMGlevel++) {

    /*--- Loop over each node in the volume mesh ---*/
    for (iPoint = 0; iPoint < geometry_container[ZONE_0][INST_0][iMGlevel]->GetnPoint(); iPoint++) {

      /*--- Get time step for current node ---*/
      Delta = solver_container[ZONE_0][INST_0][iMGlevel][FLOW_SOL]->node[iPoint]->GetDelta_Time();

      /*--- Setup stabilization matrix for this node ---*/
      for (iInst = 0; iInst < nInstHB; iInst++) {
        for (jInst = 0; jInst < nInstHB; jInst++) {
          if (jInst == iInst ) {
            Pinv[iInst][jInst] = 1.0 + Delta*D[iInst][jInst];
          }
          else {
            Pinv[iInst][jInst] = Delta*D[iInst][jInst];
          }
        }
      }

      /*--- Invert stabilization matrix Pinv with Gauss elimination---*/

      /*--  A temporary matrix to hold the inverse, dynamically allocated ---*/
      su2double **temp = new su2double*[nInstHB];
      for (i = 0; i < nInstHB; i++) {
        temp[i] = new su2double[2 * nInstHB];
      }

      /*---  Copy the desired matrix into the temporary matrix ---*/
      for (i = 0; i < nInstHB; i++) {
        for (j = 0; j < nInstHB; j++) {
          temp[i][j] = Pinv[i][j];
          temp[i][nInstHB + j] = 0;
        }
        temp[i][nInstHB + i] = 1;
      }

      su2double max_val;
      unsigned short max_idx;

      /*---  Pivot each column such that the largest number possible divides the other rows  ---*/
      for (k = 0; k < nInstHB - 1; k++) {
        max_idx = k;
        max_val = abs(temp[k][k]);
        /*---  Find the largest value (pivot) in the column  ---*/
        for (j = k; j < nInstHB; j++) {
          if (abs(temp[j][k]) > max_val) {
            max_idx = j;
            max_val = abs(temp[j][k]);
          }
        }

        /*---  Move the row with the highest value up  ---*/
        for (j = 0; j < (nInstHB * 2); j++) {
          su2double d = temp[k][j];
          temp[k][j] = temp[max_idx][j];
          temp[max_idx][j] = d;
        }
        /*---  Subtract the moved row from all other rows ---*/
        for (i = k + 1; i < nInstHB; i++) {
          su2double c = temp[i][k] / temp[k][k];
          for (j = 0; j < (nInstHB * 2); j++) {
            temp[i][j] = temp[i][j] - temp[k][j] * c;
          }
        }
      }

      /*---  Back-substitution  ---*/
      for (k = nInstHB - 1; k > 0; k--) {
        if (temp[k][k] != su2double(0.0)) {
          for (int i = k - 1; i > -1; i--) {
            su2double c = temp[i][k] / temp[k][k];
            for (j = 0; j < (nInstHB * 2); j++) {
              temp[i][j] = temp[i][j] - temp[k][j] * c;
            }
          }
        }
      }

      /*---  Normalize the inverse  ---*/
      for (i = 0; i < nInstHB; i++) {
        su2double c = temp[i][i];
        for (j = 0; j < nInstHB; j++) {
          temp[i][j + nInstHB] = temp[i][j + nInstHB] / c;
        }
      }

      /*---  Copy the inverse back to the main program flow ---*/
      for (i = 0; i < nInstHB; i++) {
        for (j = 0; j < nInstHB; j++) {
          P[i][j] = temp[i][j + nInstHB];
        }
      }

      /*---  Delete dynamic template  ---*/
      for (iInst = 0; iInst < nInstHB; iInst++) {
        delete[] temp[iInst];
      }
      delete[] temp;

      /*--- Loop through variables to precondition ---*/
      for (iVar = 0; iVar < nVar; iVar++) {

        /*--- Get current source terms (not yet preconditioned) and zero source array to prepare preconditioning ---*/
        for (iInst = 0; iInst < nInstHB; iInst++) {
          Source_old[iInst] = solver_container[ZONE_0][iInst][iMGlevel][FLOW_SOL]->node[iPoint]->GetHarmonicBalance_Source(iVar);
          Source[iInst] = 0;
        }

        /*--- Step through columns ---*/
        for (iInst = 0; iInst < nInstHB; iInst++) {
          for (jInst = 0; jInst < nInstHB; jInst++) {
            Source[iInst] += P[iInst][jInst]*Source_old[jInst];
          }

          /*--- Store updated source terms for current node ---*/
          if (!adjoint) {
            solver_container[ZONE_0][iInst][iMGlevel][FLOW_SOL]->node[iPoint]->SetHarmonicBalance_Source(iVar, Source[iInst]);
          }
          else {
            solver_container[ZONE_0][iInst][iMGlevel][ADJFLOW_SOL]->node[iPoint]->SetHarmonicBalance_Source(iVar, Source[iInst]);
          }
        }

      }
    }
  }

  /*--- Deallocate dynamic memory ---*/
  for (iInst = 0; iInst < nInstHB; iInst++){
    delete [] P[iInst];
    delete [] Pinv[iInst];
  }
  delete [] P;
  delete [] Pinv;
  delete [] Source;
  delete [] Source_old;

}

void CHBDriver::ComputeHB_Operator() {

  const   complex<su2double> J(0.0,1.0);
  unsigned short i, j, k, iInst;

  su2double *Omega_HB       = new su2double[nInstHB];
  complex<su2double> **E    = new complex<su2double>*[nInstHB];
  complex<su2double> **Einv = new complex<su2double>*[nInstHB];
  complex<su2double> **DD   = new complex<su2double>*[nInstHB];
  for (iInst = 0; iInst < nInstHB; iInst++) {
    E[iInst]    = new complex<su2double>[nInstHB];
    Einv[iInst] = new complex<su2double>[nInstHB];
    DD[iInst]   = new complex<su2double>[nInstHB];
  }

  /*--- Get simualation period from config file ---*/
  su2double Period = config_container[ZONE_0]->GetHarmonicBalance_Period();

  /*--- Non-dimensionalize the input period, if necessary.      */
  Period /= config_container[ZONE_0]->GetTime_Ref();

  /*--- Build the array containing the selected frequencies to solve ---*/
  for (iInst = 0; iInst < nInstHB; iInst++) {
    Omega_HB[iInst]  = config_container[ZONE_0]->GetOmega_HB()[iInst];
    Omega_HB[iInst] /= config_container[ZONE_0]->GetOmega_Ref(); //TODO: check
  }

  /*--- Build the diagonal matrix of the frequencies DD ---*/
  for (i = 0; i < nInstHB; i++) {
    for (k = 0; k < nInstHB; k++) {
      if (k == i ) {
        DD[i][k] = J*Omega_HB[k];
      }
    }
  }


  /*--- Build the harmonic balance inverse matrix ---*/
  for (i = 0; i < nInstHB; i++) {
    for (k = 0; k < nInstHB; k++) {
      Einv[i][k] = complex<su2double>(cos(Omega_HB[k]*(i*Period/nInstHB))) + J*complex<su2double>(sin(Omega_HB[k]*(i*Period/nInstHB)));
    }
  }

  /*---  Invert inverse harmonic balance Einv with Gauss elimination ---*/

  /*--  A temporary matrix to hold the inverse, dynamically allocated ---*/
  complex<su2double> **temp = new complex<su2double>*[nInstHB];
  for (i = 0; i < nInstHB; i++) {
    temp[i] = new complex<su2double>[2 * nInstHB];
  }

  /*---  Copy the desired matrix into the temporary matrix ---*/
  for (i = 0; i < nInstHB; i++) {
    for (j = 0; j < nInstHB; j++) {
      temp[i][j] = Einv[i][j];
      temp[i][nInstHB + j] = 0;
    }
    temp[i][nInstHB + i] = 1;
  }

  su2double max_val;
  unsigned short max_idx;

  /*---  Pivot each column such that the largest number possible divides the other rows  ---*/
  for (k = 0; k < nInstHB - 1; k++) {
    max_idx = k;
    max_val = abs(temp[k][k]);
    /*---  Find the largest value (pivot) in the column  ---*/
    for (j = k; j < nInstHB; j++) {
      if (abs(temp[j][k]) > max_val) {
        max_idx = j;
        max_val = abs(temp[j][k]);
      }
    }
    /*---  Move the row with the highest value up  ---*/
    for (j = 0; j < (nInstHB * 2); j++) {
      complex<su2double> d = temp[k][j];
      temp[k][j] = temp[max_idx][j];
      temp[max_idx][j] = d;
    }
    /*---  Subtract the moved row from all other rows ---*/
    for (i = k + 1; i < nInstHB; i++) {
      complex<su2double> c = temp[i][k] / temp[k][k];
      for (j = 0; j < (nInstHB * 2); j++) {
        temp[i][j] = temp[i][j] - temp[k][j] * c;
      }
    }
  }
  /*---  Back-substitution  ---*/
  for (k = nInstHB - 1; k > 0; k--) {
    if (temp[k][k] != complex<su2double>(0.0)) {
      for (int i = k - 1; i > -1; i--) {
        complex<su2double> c = temp[i][k] / temp[k][k];
        for (j = 0; j < (nInstHB * 2); j++) {
          temp[i][j] = temp[i][j] - temp[k][j] * c;
        }
      }
    }
  }
  /*---  Normalize the inverse  ---*/
  for (i = 0; i < nInstHB; i++) {
    complex<su2double> c = temp[i][i];
    for (j = 0; j < nInstHB; j++) {
      temp[i][j + nInstHB] = temp[i][j + nInstHB] / c;
    }
  }
  /*---  Copy the inverse back to the main program flow ---*/
  for (i = 0; i < nInstHB; i++) {
    for (j = 0; j < nInstHB; j++) {
      E[i][j] = temp[i][j + nInstHB];
    }
  }
  /*---  Delete dynamic template  ---*/
  for (i = 0; i < nInstHB; i++) {
    delete[] temp[i];
  }
  delete[] temp;


  /*---  Temporary matrix for performing product  ---*/
  complex<su2double> **Temp    = new complex<su2double>*[nInstHB];

  /*---  Temporary complex HB operator  ---*/
  complex<su2double> **Dcpx    = new complex<su2double>*[nInstHB];

  for (iInst = 0; iInst < nInstHB; iInst++){
    Temp[iInst]    = new complex<su2double>[nInstHB];
    Dcpx[iInst]   = new complex<su2double>[nInstHB];
  }


  /*---  Calculation of the HB operator matrix ---*/
  for (int row = 0; row < nInstHB; row++) {
    for (int col = 0; col < nInstHB; col++) {
      for (int inner = 0; inner < nInstHB; inner++) {
        Temp[row][col] += Einv[row][inner] * DD[inner][col];
      }
    }
  }

  unsigned short row, col, inner;

  for (row = 0; row < nInstHB; row++) {
    for (col = 0; col < nInstHB; col++) {
      for (inner = 0; inner < nInstHB; inner++) {
        Dcpx[row][col] += Temp[row][inner] * E[inner][col];
      }
    }
  }

  /*---  Take just the real part of the HB operator matrix ---*/
  for (i = 0; i < nInstHB; i++) {
    for (k = 0; k < nInstHB; k++) {
      D[i][k] = real(Dcpx[i][k]);
    }
  }

  /*--- Deallocate dynamic memory ---*/
  for (iInst = 0; iInst < nInstHB; iInst++){
    delete [] E[iInst];
    delete [] Einv[iInst];
    delete [] DD[iInst];
    delete [] Temp[iInst];
    delete [] Dcpx[iInst];
  }
  delete [] E;
  delete [] Einv;
  delete [] DD;
  delete [] Temp;
  delete [] Dcpx;
  delete [] Omega_HB;

}

CFSIDriver::CFSIDriver(char* confFile,
                       unsigned short val_nZone,
                       unsigned short val_nDim,
                       SU2_Comm MPICommunicator) : CDriver(confFile,
                                                           val_nZone,
                                                           val_nDim,
                                                           MPICommunicator) {
  unsigned short iVar;
  unsigned short nVar_Flow = 0, nVar_Struct = 0;

  unsigned short iZone;
  for (iZone = 0; iZone < nZone; iZone++){
    switch (config_container[iZone]->GetKind_Solver()) {
       case RANS: case EULER: case NAVIER_STOKES:
         nVar_Flow = solver_container[iZone][INST_0][MESH_0][FLOW_SOL]->GetnVar();
         flow_criteria = config_container[iZone]->GetMinLogResidual_BGS_F();
         flow_criteria_rel = config_container[iZone]->GetOrderMagResidual_BGS_F();
         break;
       case FEM_ELASTICITY:
         nVar_Struct = solver_container[iZone][INST_0][MESH_0][FEA_SOL]->GetnVar();
         structure_criteria    = config_container[iZone]->GetMinLogResidual_BGS_S();
         structure_criteria_rel = config_container[iZone]->GetOrderMagResidual_BGS_S();
         break;
    }
  }

  init_res_flow   = new su2double[nVar_Flow];
  init_res_struct = new su2double[nVar_Struct];

  residual_flow   = new su2double[nVar_Flow];
  residual_struct = new su2double[nVar_Struct];

  residual_flow_rel   = new su2double[nVar_Flow];
  residual_struct_rel = new su2double[nVar_Struct];

  for (iVar = 0; iVar < nVar_Flow; iVar++){
    init_res_flow[iVar] = 0.0;
    residual_flow[iVar] = 0.0;
    residual_flow_rel[iVar] = 0.0;
  }
  for (iVar = 0; iVar < nVar_Struct; iVar++){
    init_res_struct[iVar] = 0.0;
    residual_struct[iVar] = 0.0;
    residual_struct_rel[iVar] = 0.0;
  }

}

CFSIDriver::~CFSIDriver(void) {

  delete [] init_res_flow;
  delete [] init_res_struct;
  delete [] residual_flow;
  delete [] residual_struct;
  delete [] residual_flow_rel;
  delete [] residual_struct_rel;

}

void CFSIDriver::Run() {

  /*--- As of now, we are coding it for just 2 zones. ---*/
  /*--- This will become more general, but we need to modify the configuration for that ---*/
  unsigned short ZONE_FLOW = 0, ZONE_STRUCT = 1;
  unsigned short iZone;

  /*--- Boolean to determine if we are running a static or dynamic case ---*/
  bool stat_fsi = ((config_container[ZONE_FLOW]->GetUnsteady_Simulation() == STEADY) && (config_container[ZONE_STRUCT]->GetDynamic_Analysis() == STATIC));
  bool dyn_fsi = (((config_container[ZONE_FLOW]->GetUnsteady_Simulation() == DT_STEPPING_1ST) || (config_container[ZONE_FLOW]->GetUnsteady_Simulation() == DT_STEPPING_2ND))
                   && (config_container[ZONE_STRUCT]->GetDynamic_Analysis() == DYNAMIC));

  unsigned long IntIter = 0; for (iZone = 0; iZone < nZone; iZone++) config_container[iZone]->SetIntIter(IntIter);
  unsigned long OuterIter = 0; for (iZone = 0; iZone < nZone; iZone++) config_container[iZone]->SetOuterIter(OuterIter);
  unsigned long nOuterIter = config_container[ZONE_FLOW]->GetnIterFSI();
  unsigned long nIntIter;

  bool Convergence = false;

  bool StopCalc_Flow = false;

  /*--- Be careful with whether or not we load the coords and grid velocity
   from the restart files... this needs to be standardized for the different
   solvers, in particular with FSI. ---*/

  /*-----------------------------------------------------------------*/
  /*---------------- Predict structural displacements ---------------*/
  /*-----------------------------------------------------------------*/

  Predict_Displacements(ZONE_STRUCT, ZONE_FLOW);

  while (OuterIter < nOuterIter) {

    /*-----------------------------------------------------------------*/
    /*------------------- Transfer Displacements ----------------------*/
    /*-----------------------------------------------------------------*/
  if(transfer_container[ZONE_STRUCT][ZONE_FLOW] != NULL)
      Transfer_Displacements(ZONE_STRUCT, ZONE_FLOW);

    /*-----------------------------------------------------------------*/
    /*--------------------- Mesh deformation --------------------------*/
    /*-----------------------------------------------------------------*/

  iteration_container[ZONE_FLOW][INST_0]->SetGrid_Movement(geometry_container,surface_movement, grid_movement, FFDBox, numerics_container, solver_container,
        config_container, ZONE_FLOW, INST_0, 0, ExtIter);

    /*-----------------------------------------------------------------*/
    /*-------------------- Fluid subiteration -------------------------*/
    /*-----------------------------------------------------------------*/

  iteration_container[ZONE_FLOW][INST_0]->Preprocess(output, integration_container, geometry_container,
      solver_container, numerics_container, config_container,
      surface_movement, grid_movement, FFDBox, ZONE_FLOW, INST_0);

  if ( stat_fsi ) {

    /*--- For steady-state flow simulations, we need to loop over ExtIter for the number of time steps ---*/
    /*--- However, ExtIter is the number of FSI iterations, so nIntIter is used in this case ---*/

    nIntIter = config_container[ZONE_FLOW]->GetUnst_nIntIter();

    for (IntIter = 0; IntIter < nIntIter; IntIter++){

      /*--- Set ExtIter to iExtIter_FLOW; this is a trick to loop on the steady-state flow solver ---*/
      config_container[ZONE_FLOW]->SetExtIter(IntIter);

      iteration_container[ZONE_FLOW][INST_0]->Iterate(output, integration_container, geometry_container,
          solver_container, numerics_container, config_container,
          surface_movement, grid_movement, FFDBox, ZONE_FLOW, INST_0);

      /*--- Write the convergence history for the fluid (only screen output) ---*/

      output->SetConvHistory_Body(&ConvHist_file[ZONE_0][INST_0], geometry_container, solver_container, config_container, integration_container, false, 0.0, ZONE_FLOW, INST_0);

      /*--- If the convergence criteria is met for the flow, break the loop ---*/
      StopCalc_Flow = integration_container[ZONE_FLOW][INST_0][FLOW_SOL]->GetConvergence();
      if (StopCalc_Flow) break;

    }

  }
  else if ( dyn_fsi ) {

    /*--- For unsteady flow simulations, we need to loop over nIntIter for the number of time steps ---*/

    nIntIter = config_container[ZONE_FLOW]->GetUnst_nIntIter();

    for (IntIter = 0; IntIter < nIntIter; IntIter++){

      config_container[ZONE_FLOW]->SetIntIter(IntIter);

      iteration_container[ZONE_FLOW][INST_0]->Iterate(output, integration_container, geometry_container, solver_container, numerics_container, config_container, surface_movement, grid_movement, FFDBox, ZONE_FLOW, INST_0);

      /*--- If convergence was reached in every zone --*/

      if (integration_container[ZONE_FLOW][INST_0][FLOW_SOL]->GetConvergence() == 1) break;
    }

    /*--- Write the convergence history for the fluid (only screen output) ---*/

     output->SetConvHistory_Body(NULL, geometry_container, solver_container, config_container, integration_container, true, 0.0, ZONE_FLOW, INST_0);

  } else {

    SU2_MPI::Error( "The definition of Fluid and Structural solvers is inconsistent for FSI applications ", CURRENT_FUNCTION);
    
  }

  /*--- Set the fluid convergence to false (to make sure FSI subiterations converge) ---*/

  integration_container[ZONE_FLOW][INST_0][FLOW_SOL]->SetConvergence(false);

  /*-----------------------------------------------------------------*/
  /*------------------- Set FEA loads from fluid --------------------*/
  /*-----------------------------------------------------------------*/
  if(transfer_container[ZONE_FLOW][ZONE_STRUCT] != NULL)
      Transfer_Tractions(ZONE_FLOW, ZONE_STRUCT);

    /*-----------------------------------------------------------------*/
    /*------------------ Structural subiteration ----------------------*/
    /*-----------------------------------------------------------------*/

  iteration_container[ZONE_STRUCT][INST_0]->Iterate(output, integration_container, geometry_container,
                                  solver_container, numerics_container, config_container,
                                  surface_movement, grid_movement, FFDBox, ZONE_STRUCT, INST_0);

    /*--- Write the convergence history for the structure (only screen output) ---*/

    output->SetConvHistory_Body(NULL, geometry_container, solver_container, config_container, integration_container, false, 0.0, ZONE_STRUCT, INST_0);

    /*--- Set the fluid convergence to false (to make sure FSI subiterations converge) ---*/

    integration_container[ZONE_STRUCT][INST_0][FEA_SOL]->SetConvergence(false);

    /*-----------------------------------------------------------------*/
    /*----------------- Displacements relaxation ----------------------*/
    /*-----------------------------------------------------------------*/

    Relaxation_Displacements(ZONE_STRUCT, ZONE_FLOW, OuterIter);

    /*-----------------------------------------------------------------*/
    /*-------------------- Check convergence --------------------------*/
    /*-----------------------------------------------------------------*/

    Convergence = BGSConvergence(OuterIter, ZONE_FLOW, ZONE_STRUCT);

    /*-----------------------------------------------------------------*/
    /*-------------------- Output FSI history -------------------------*/
    /*-----------------------------------------------------------------*/

    output->SpecialOutput_FSI(&FSIHist_file, geometry_container, solver_container,
                              config_container, integration_container, 0,
                              ZONE_FLOW, ZONE_STRUCT, false);

    if (Convergence) break;

    /*-----------------------------------------------------------------*/
    /*--------------------- Update OuterIter ---------------------------*/
    /*-----------------------------------------------------------------*/

    OuterIter++; for (iZone = 0; iZone < nZone; iZone++) config_container[iZone]->SetOuterIter(OuterIter);

  }

}

void CFSIDriver::Predict_Displacements(unsigned short donorZone, unsigned short targetZone) {

  solver_container[donorZone][INST_0][MESH_0][FEA_SOL]->PredictStruct_Displacement(geometry_container[donorZone][INST_0], config_container[donorZone],
      solver_container[donorZone][INST_0]);

  /*--- For parallel simulations we need to communicate the predicted solution before updating the fluid mesh ---*/
  
  solver_container[donorZone][INST_0][MESH_0][FEA_SOL]->InitiateComms(geometry_container[donorZone][INST_0][MESH_0], config_container[donorZone], SOLUTION_PRED);
  solver_container[donorZone][INST_0][MESH_0][FEA_SOL]->CompleteComms(geometry_container[donorZone][INST_0][MESH_0], config_container[donorZone], SOLUTION_PRED);

}

void CFSIDriver::Predict_Tractions(unsigned short donorZone, unsigned short targetZone) {

}

void CFSIDriver::Transfer_Displacements(unsigned short donorZone, unsigned short targetZone) {

  transfer_container[donorZone][targetZone]->Broadcast_InterfaceData(solver_container[donorZone][INST_0][MESH_0][FEA_SOL],solver_container[targetZone][INST_0][MESH_0][FLOW_SOL],
                                                                     geometry_container[donorZone][INST_0][MESH_0],geometry_container[targetZone][INST_0][MESH_0],
                                                                     config_container[donorZone], config_container[targetZone]);

}

void CFSIDriver::Transfer_Tractions(unsigned short donorZone, unsigned short targetZone) {


  transfer_container[donorZone][targetZone]->Broadcast_InterfaceData(solver_container[donorZone][INST_0][MESH_0][FLOW_SOL],solver_container[targetZone][INST_0][MESH_0][FEA_SOL],
                                                                     geometry_container[donorZone][INST_0][MESH_0],geometry_container[targetZone][INST_0][MESH_0],
                                                                     config_container[donorZone], config_container[targetZone]);

}

void CFSIDriver::Relaxation_Displacements(unsigned short donorZone, unsigned short targetZone, unsigned long OuterIter) {

  /*-------------------- Aitken's relaxation ------------------------*/

  /*------------------- Compute the coefficient ---------------------*/

  solver_container[donorZone][INST_0][MESH_0][FEA_SOL]->ComputeAitken_Coefficient(geometry_container[donorZone][INST_0], config_container[donorZone],
      solver_container[donorZone][INST_0], OuterIter);

  /*----------------- Set the relaxation parameter ------------------*/

  solver_container[donorZone][INST_0][MESH_0][FEA_SOL]->SetAitken_Relaxation(geometry_container[donorZone][INST_0], config_container[donorZone],
      solver_container[donorZone][INST_0]);

  /*----------------- Communicate the predicted solution and the old one ------------------*/
  
  solver_container[donorZone][INST_0][MESH_0][FEA_SOL]->InitiateComms(geometry_container[donorZone][INST_0][MESH_0], config_container[donorZone], SOLUTION_PRED_OLD);
  solver_container[donorZone][INST_0][MESH_0][FEA_SOL]->CompleteComms(geometry_container[donorZone][INST_0][MESH_0], config_container[donorZone], SOLUTION_PRED_OLD);


}

void CFSIDriver::Relaxation_Tractions(unsigned short donorZone, unsigned short targetZone, unsigned long OuterIter) {

}

bool CFSIDriver::BGSConvergence(unsigned long IntIter, unsigned short ZONE_FLOW, unsigned short ZONE_STRUCT) {


  int rank = MASTER_NODE;
#ifdef HAVE_MPI
  int size;
  MPI_Comm_rank(MPI_COMM_WORLD, &rank);
  MPI_Comm_size(MPI_COMM_WORLD, &size);
#endif

  unsigned short iMarker;
  unsigned short nVar_Flow = solver_container[ZONE_FLOW][INST_0][MESH_0][FLOW_SOL]->GetnVar(),
                 nVar_Struct = solver_container[ZONE_STRUCT][INST_0][MESH_0][FEA_SOL]->GetnVar();
  unsigned short iRes;

//  bool flow_converged_absolute = false,
//        flow_converged_relative = false,
//        struct_converged_absolute = false,
//        struct_converged_relative = false;

  bool Convergence = false;

  /*--- Apply BC's to the structural adjoint - otherwise, clamped nodes have too values that make no sense... ---*/
  for (iMarker = 0; iMarker < config_container[ZONE_STRUCT]->GetnMarker_All(); iMarker++){
  switch (config_container[ZONE_STRUCT]->GetMarker_All_KindBC(iMarker)) {
    case CLAMPED_BOUNDARY:
    solver_container[ZONE_STRUCT][INST_0][MESH_0][FEA_SOL]->BC_Clamped_Post(geometry_container[ZONE_STRUCT][INST_0][MESH_0],
        numerics_container[ZONE_STRUCT][INST_0][MESH_0][FEA_SOL][FEA_TERM],config_container[ZONE_STRUCT], iMarker);
    break;
  }
  }

  /*--- Compute the residual for the flow and structural zones ---*/

  /*--- Flow ---*/

  solver_container[ZONE_FLOW][INST_0][MESH_0][FLOW_SOL]->ComputeResidual_Multizone(geometry_container[ZONE_FLOW][INST_0][MESH_0],
                                                                        config_container[ZONE_FLOW]);

  /*--- Structure ---*/

  solver_container[ZONE_STRUCT][INST_0][MESH_0][FEA_SOL]->ComputeResidual_Multizone(geometry_container[ZONE_STRUCT][INST_0][MESH_0],
                                                                         config_container[ZONE_STRUCT]);


  /*--- Retrieve residuals ---*/

  /*--- Flow residuals ---*/

  for (iRes = 0; iRes < nVar_Flow; iRes++){
    residual_flow[iRes] = log10(solver_container[ZONE_FLOW][INST_0][MESH_0][FLOW_SOL]->GetRes_BGS(iRes));
    if (IntIter == 0) init_res_flow[iRes] = residual_flow[iRes];
    residual_flow_rel[iRes] = fabs(residual_flow[iRes] - init_res_flow[iRes]);
  }

  /*--- Structure residuals ---*/

  for (iRes = 0; iRes < nVar_Struct; iRes++){
    residual_struct[iRes] = log10(solver_container[ZONE_STRUCT][INST_0][MESH_0][FEA_SOL]->GetRes_BGS(iRes));
    if (IntIter == 0) init_res_struct[iRes] = residual_struct[iRes];
    residual_struct_rel[iRes] = fabs(residual_struct[iRes] - init_res_struct[iRes]);
  }

  /*--- Check convergence ---*/
//  flow_converged_absolute = ((residual_flow[0] < flow_criteria) && (residual_flow[nVar_Flow-1] < flow_criteria));
//  flow_converged_relative = ((residual_flow_rel[0] > flow_criteria_rel) && (residual_flow_rel[nVar_Flow-1] > flow_criteria_rel));
//
//  struct_converged_absolute = ((residual_struct[0] < structure_criteria) && (residual_struct[nVar_Flow-1] < structure_criteria));
//  struct_converged_relative = ((residual_struct_rel[0] > structure_criteria_rel) && (residual_struct_rel[nVar_Flow-1] > structure_criteria_rel));

//  Convergence = ((flow_converged_absolute && struct_converged_absolute) ||
//                 (flow_converged_absolute && struct_converged_relative) ||
//                 (flow_converged_relative && struct_converged_relative) ||
//                 (flow_converged_relative && struct_converged_absolute));

  if (rank == MASTER_NODE){

    cout << endl << "-------------------------------------------------------------------------" << endl;
    cout << endl;
    cout << "Convergence summary for BGS iteration ";
    cout << IntIter << endl;
    cout << endl;
    /*--- TODO: This is a workaround until the TestCases.py script incorporates new classes for nested loops. ---*/
    cout << "Iter[ID]" << "    BGSRes[Rho]" << "   BGSRes[RhoE]" << "     BGSRes[Ux]" << "     BGSRes[Uy]" << endl;
    cout.precision(6); cout.setf(ios::fixed, ios::floatfield);
    cout.width(8); cout << IntIter*1000;
    cout.width(15); cout << residual_flow[0];
    cout.width(15); cout << residual_flow[nVar_Flow-1];
    cout.width(15); cout << residual_struct[0];
    cout.width(15); cout << residual_struct[1];
    cout << endl;

  }

  integration_container[ZONE_STRUCT][INST_0][FEA_SOL]->Convergence_Monitoring_FSI(geometry_container[ZONE_STRUCT][INST_0][MESH_0], config_container[ZONE_STRUCT], solver_container[ZONE_STRUCT][INST_0][MESH_0][FEA_SOL], IntIter);

  Convergence = integration_container[ZONE_STRUCT][INST_0][FEA_SOL]->GetConvergence_FSI();


  /*--- Flow ---*/

  solver_container[ZONE_FLOW][INST_0][MESH_0][FLOW_SOL]->UpdateSolution_BGS(geometry_container[ZONE_FLOW][INST_0][MESH_0],
                                                                       config_container[ZONE_FLOW]);

  /*--- Structure ---*/

  solver_container[ZONE_STRUCT][INST_0][MESH_0][FEA_SOL]->UpdateSolution_BGS(geometry_container[ZONE_STRUCT][INST_0][MESH_0],
                                                                       config_container[ZONE_STRUCT]);

  if (rank == MASTER_NODE) cout.setf(ios::scientific, ios::floatfield);

  return Convergence;

}

void CFSIDriver::Update() {

  /*--- As of now, we are coding it for just 2 zones. ---*/
  /*--- This will become more general, but we need to modify the configuration for that ---*/
  unsigned short ZONE_FLOW = 0, ZONE_STRUCT = 1;

  unsigned long IntIter = 0; // This doesn't affect here but has to go into the function
  ExtIter = config_container[ZONE_FLOW]->GetExtIter();

  /*-----------------------------------------------------------------*/
  /*--------------------- Enforce continuity ------------------------*/
  /*-----------------------------------------------------------------*/

  /*--- Enforces that the geometry of the flow corresponds to the converged, relaxed solution ---*/

  /*-------------------- Transfer the displacements --------------------*/

  Transfer_Displacements(ZONE_STRUCT, ZONE_FLOW);

  /*-------------------- Set the grid movement -------------------------*/

  iteration_container[ZONE_FLOW][INST_0]->SetGrid_Movement(geometry_container, surface_movement,
                                                   grid_movement, FFDBox, numerics_container, solver_container,
      config_container, ZONE_FLOW, INST_0, IntIter, ExtIter);

  /*--- TODO: Temporary output of objective function for Flow OFs. Needs to be integrated into the refurbished output ---*/


  if (rank == MASTER_NODE){

  /*--- Choose the filename of the objective function ---*/

    ofstream myfile_res;
    bool of_output = false;
    su2double objective_function = 0.0;

    switch (config_container[ZONE_FLOW]->GetKind_ObjFunc()) {
      case DRAG_COEFFICIENT:
        myfile_res.open("of_drag.opt");
        objective_function = solver_container[ZONE_FLOW][INST_0][MESH_0][FLOW_SOL]->GetTotal_CD();
        of_output = true;
        break;
      case LIFT_COEFFICIENT:
        myfile_res.open("of_lift.opt");
        objective_function = solver_container[ZONE_FLOW][INST_0][MESH_0][FLOW_SOL]->GetTotal_CL();
        of_output = true;
      break;
      case EFFICIENCY:
        myfile_res.open("of_efficiency.opt");
        objective_function = solver_container[ZONE_FLOW][INST_0][MESH_0][FLOW_SOL]->GetTotal_CEff();
        of_output = true;
        break;
      default:
        of_output = false;
        break;
    }

    if (of_output){

        myfile_res.precision(15);
        myfile_res << scientific << objective_function << endl;
        myfile_res.close();

    }

  }

  /*-----------------------------------------------------------------*/
  /*-------------------- Update fluid solver ------------------------*/
  /*-----------------------------------------------------------------*/

  iteration_container[ZONE_FLOW][INST_0]->Update(output, integration_container, geometry_container,
                       solver_container, numerics_container, config_container,
                       surface_movement, grid_movement, FFDBox, ZONE_FLOW, INST_0);

  /*-----------------------------------------------------------------*/
  /*----------------- Update structural solver ----------------------*/
  /*-----------------------------------------------------------------*/

  iteration_container[ZONE_STRUCT][INST_0]->Update(output, integration_container, geometry_container,
                         solver_container, numerics_container, config_container,
                         surface_movement, grid_movement, FFDBox, ZONE_STRUCT, INST_0);


  /*-----------------------------------------------------------------*/
  /*--------------- Update convergence parameter --------------------*/
  /*-----------------------------------------------------------------*/
  integration_container[ZONE_STRUCT][INST_0][FEA_SOL]->SetConvergence_FSI(false);


}

void CFSIDriver::DynamicMeshUpdate(unsigned long ExtIter){

}

CDiscAdjFSIDriver::CDiscAdjFSIDriver(char* confFile,
                                     unsigned short val_nZone,
                                     unsigned short val_nDim,
                                     SU2_Comm MPICommunicator) : CDriver(confFile,
                                                                            val_nZone,
                                                                            val_nDim,
                                                                            MPICommunicator) {

  unsigned short iVar;
  unsigned short nVar_Flow = 0, nVar_Struct = 0;
  RecordingState = 0;
  CurrentRecording = 0;

  switch (config_container[ZONE_0]->GetKind_ObjFunc()){
  case DRAG_COEFFICIENT:
  case LIFT_COEFFICIENT:
  case SIDEFORCE_COEFFICIENT:
  case EFFICIENCY:
  case MOMENT_X_COEFFICIENT:
  case MOMENT_Y_COEFFICIENT:
  case MOMENT_Z_COEFFICIENT:
  case EQUIVALENT_AREA:
    Kind_Objective_Function = FLOW_OBJECTIVE_FUNCTION;
    break;
  case REFERENCE_GEOMETRY:
  case REFERENCE_NODE:
  case VOLUME_FRACTION:
    Kind_Objective_Function = FEM_OBJECTIVE_FUNCTION;
    break;
  default:
    Kind_Objective_Function = NO_OBJECTIVE_FUNCTION;
    break;
  }

  direct_iteration = new CIteration*[nZone];

  unsigned short iZone;
  for (iZone = 0; iZone < nZone; iZone++){
    switch (config_container[iZone]->GetKind_Solver()) {
       case DISC_ADJ_RANS: case DISC_ADJ_EULER: case DISC_ADJ_NAVIER_STOKES:
         direct_iteration[iZone] = new CFluidIteration(config_container[iZone]);
         nVar_Flow = solver_container[iZone][INST_0][MESH_0][ADJFLOW_SOL]->GetnVar();
         flow_criteria = config_container[iZone]->GetMinLogResidual_BGS_F();
         flow_criteria_rel = config_container[iZone]->GetOrderMagResidual_BGS_F();
         break;
       case DISC_ADJ_FEM:
         direct_iteration[iZone] = new CFEAIteration(config_container[iZone]);
         nVar_Struct = solver_container[iZone][INST_0][MESH_0][ADJFEA_SOL]->GetnVar();
         structure_criteria    = config_container[iZone]->GetMinLogResidual_BGS_S();
         structure_criteria_rel = config_container[iZone]->GetOrderMagResidual_BGS_S();
         break;
    }
  }

  init_res_flow   = new su2double[nVar_Flow];
  init_res_struct = new su2double[nVar_Struct];

  residual_flow   = new su2double[nVar_Flow];
  residual_struct = new su2double[nVar_Struct];

  residual_flow_rel   = new su2double[nVar_Flow];
  residual_struct_rel = new su2double[nVar_Struct];

  for (iVar = 0; iVar < nVar_Flow; iVar++){
    init_res_flow[iVar] = 0.0;
    residual_flow[iVar] = 0.0;
    residual_flow_rel[iVar] = 0.0;
  }
  for (iVar = 0; iVar < nVar_Struct; iVar++){
    init_res_struct[iVar] = 0.0;
    residual_struct[iVar] = 0.0;
    residual_struct_rel[iVar] = 0.0;
  }


  bool write_history = true;

  /*--- Header of the temporary output file ---*/
  if ((write_history) && (rank == MASTER_NODE)){
    ofstream myfile_res;
    myfile_res.open ("history_adjoint_FSI.csv");

    myfile_res << "BGS_Iter\t";

    for (iVar = 0; iVar < nVar_Flow; iVar++){
      myfile_res << "ResFlow[" << iVar << "]\t";
    }

    for (iVar = 0; iVar < nVar_Struct; iVar++){
      myfile_res << "ResFEA[" << iVar << "]\t";
    }


    bool de_effects = config_container[ZONE_0]->GetDE_Effects();
    for (iVar = 0; iVar < config_container[ZONE_0]->GetnElasticityMod(); iVar++)
        myfile_res << "Sens_E_" << iVar << "\t";

    for (iVar = 0; iVar < config_container[ZONE_0]->GetnPoissonRatio(); iVar++)
      myfile_res << "Sens_Nu_" << iVar << "\t";

    if (de_effects){
        for (iVar = 0; iVar < config_container[ZONE_0]->GetnElectric_Field(); iVar++)
          myfile_res << "Sens_EField_" << iVar << "\t";
    }

    myfile_res << endl;

    myfile_res.close();
  }

  // TEST: for implementation of python framework in standalone structural problems
  if ((config_container[ZONE_1]->GetDV_FEA() != NODV_FEA) && (rank == MASTER_NODE)){

    /*--- Header of the temporary output file ---*/
    ofstream myfile_res;

    switch (config_container[ZONE_1]->GetDV_FEA()) {
      case YOUNG_MODULUS:
        myfile_res.open("grad_young.opt");
        break;
      case POISSON_RATIO:
        myfile_res.open("grad_poisson.opt");
        break;
      case DENSITY_VAL:
      case DEAD_WEIGHT:
        myfile_res.open("grad_density.opt");
        break;
      case ELECTRIC_FIELD:
        myfile_res.open("grad_efield.opt");
        break;
      default:
        myfile_res.open("grad.opt");
        break;
    }

    unsigned short iDV;
    unsigned short nDV = solver_container[ZONE_1][INST_0][MESH_0][ADJFEA_SOL]->GetnDVFEA();

    myfile_res << "INDEX" << "\t" << "GRAD" << endl;

    myfile_res.precision(15);

    for (iDV = 0; iDV < nDV; iDV++){
      myfile_res << iDV;
      myfile_res << "\t";
      myfile_res << scientific << solver_container[ZONE_1][INST_0][MESH_0][ADJFEA_SOL]->GetGlobal_Sens_DVFEA(iDV);
      myfile_res << endl;
    }

    myfile_res.close();
  }

  /*--- TODO: This is a workaround until the TestCases.py script incorporates new classes for nested loops. ---*/
  config_container[ZONE_0]->SetnExtIter(1);
  config_container[ZONE_1]->SetnExtIter(1);

}

CDiscAdjFSIDriver::~CDiscAdjFSIDriver(void) {

  delete [] direct_iteration;
  delete [] init_res_flow;
  delete [] init_res_struct;
  delete [] residual_flow;
  delete [] residual_struct;
  delete [] residual_flow_rel;
  delete [] residual_struct_rel;

}

void CDiscAdjFSIDriver::Update(){

}

void CDiscAdjFSIDriver::DynamicMeshUpdate(unsigned long ExtIter){

}

void CDiscAdjFSIDriver::Run( ) {

  /*--- As of now, we are coding it for just 2 zones. ---*/
  /*--- This will become more general, but we need to modify the configuration for that ---*/
  unsigned short ZONE_FLOW = 0, ZONE_STRUCT = 1;
  unsigned short iZone;
  bool BGS_Converged = false;

  unsigned long IntIter = 0; for (iZone = 0; iZone < nZone; iZone++) config_container[iZone]->SetIntIter(IntIter);
  unsigned long iOuterIter = 0; for (iZone = 0; iZone < nZone; iZone++) config_container[iZone]->SetOuterIter(iOuterIter);
  unsigned long nOuterIter = config_container[ZONE_FLOW]->GetnIterFSI();

  ofstream myfile_struc, myfile_flow, myfile_geo;

  Preprocess(ZONE_FLOW, ZONE_STRUCT, ALL_VARIABLES);


  for (iOuterIter = 0; iOuterIter < nOuterIter && !BGS_Converged; iOuterIter++){

    if (rank == MASTER_NODE){
      cout << endl << "                    ****** BGS ITERATION ";
      cout << iOuterIter;
      cout << " ******" << endl;
    }

    for (iZone = 0; iZone < nZone; iZone++) config_container[iZone]->SetOuterIter(iOuterIter);
    
    /*--- Start with structural terms if OF is based on displacements ---*/

    if (Kind_Objective_Function == FEM_OBJECTIVE_FUNCTION)
      Iterate_Block(ZONE_FLOW, ZONE_STRUCT, FEA_DISP_VARS);

    /*--- Iterate fluid (including cross term) ---*/

    Iterate_Block(ZONE_FLOW, ZONE_STRUCT, FLOW_CONS_VARS);

    /*--- Compute mesh (it is a cross term dF / dMv ) ---*/

    Iterate_Block(ZONE_FLOW, ZONE_STRUCT, MESH_COORDS);

    /*--- Compute mesh cross term (dM / dSv) ---*/

    Iterate_Block(ZONE_FLOW, ZONE_STRUCT, FEM_CROSS_TERM_GEOMETRY);
    
    /*--- End with structural terms if OF is based on fluid variables ---*/
    
    if (Kind_Objective_Function == FLOW_OBJECTIVE_FUNCTION)
      Iterate_Block(ZONE_FLOW, ZONE_STRUCT, FEA_DISP_VARS);

    /*--- Check convergence of the BGS method ---*/
    BGS_Converged = BGSConvergence(iOuterIter, ZONE_FLOW, ZONE_STRUCT);
  }


  Postprocess(ZONE_FLOW, ZONE_STRUCT);

}


void CDiscAdjFSIDriver::Preprocess(unsigned short ZONE_FLOW,
                  unsigned short ZONE_STRUCT,
                  unsigned short kind_recording){

  unsigned long IntIter = 0, iPoint;
  config_container[ZONE_0]->SetIntIter(IntIter);
  unsigned short ExtIter = config_container[ZONE_FLOW]->GetExtIter();

  bool dual_time_1st = (config_container[ZONE_FLOW]->GetUnsteady_Simulation() == DT_STEPPING_1ST);
  bool dual_time_2nd = (config_container[ZONE_FLOW]->GetUnsteady_Simulation() == DT_STEPPING_2ND);
  bool turbulent = (config_container[ZONE_FLOW]->GetKind_Solver() == DISC_ADJ_RANS);
  bool dual_time = (dual_time_1st || dual_time_2nd);
  unsigned short iMesh;
  int Direct_Iter_Flow;
  bool update_geo = false;

  /*----------------------------------------------------------------------------*/
  /*------------------------------ FLOW SOLUTION -------------------------------*/
  /*----------------------------------------------------------------------------*/

  /*--- For the unsteady adjoint, load direct solutions from restart files. ---*/

  if (config_container[ZONE_FLOW]->GetUnsteady_Simulation()) {

    Direct_Iter_Flow = SU2_TYPE::Int(config_container[ZONE_FLOW]->GetUnst_AdjointIter()) - SU2_TYPE::Int(ExtIter) - 2;

    /*--- For dual-time stepping we want to load the already converged solution at timestep n ---*/

    if (dual_time) {
      Direct_Iter_Flow += 1;
    }

    if (ExtIter == 0){

      if (dual_time_2nd) {

        /*--- Load solution at timestep n-2 ---*/

        iteration_container[ZONE_FLOW][INST_0]->LoadUnsteady_Solution(geometry_container, solver_container,config_container, ZONE_FLOW, INST_0, Direct_Iter_Flow-2);

        /*--- Push solution back to correct array ---*/

        for (iMesh=0; iMesh<=config_container[ZONE_FLOW]->GetnMGLevels();iMesh++) {
          for(iPoint=0; iPoint<geometry_container[ZONE_FLOW][INST_0][iMesh]->GetnPoint();iPoint++) {
            solver_container[ZONE_FLOW][INST_0][iMesh][FLOW_SOL]->node[iPoint]->Set_Solution_time_n();
            solver_container[ZONE_FLOW][INST_0][iMesh][FLOW_SOL]->node[iPoint]->Set_Solution_time_n1();
            if (turbulent) {
              solver_container[ZONE_FLOW][INST_0][iMesh][TURB_SOL]->node[iPoint]->Set_Solution_time_n();
              solver_container[ZONE_FLOW][INST_0][iMesh][TURB_SOL]->node[iPoint]->Set_Solution_time_n1();
            }
          }
        }
      }
      if (dual_time) {

        /*--- Load solution at timestep n-1 ---*/

        iteration_container[ZONE_FLOW][INST_0]->LoadUnsteady_Solution(geometry_container, solver_container,config_container, ZONE_FLOW, INST_0, Direct_Iter_Flow-1);

        /*--- Push solution back to correct array ---*/

        for (iMesh=0; iMesh<=config_container[ZONE_FLOW]->GetnMGLevels();iMesh++) {
          for(iPoint=0; iPoint<geometry_container[ZONE_FLOW][INST_0][iMesh]->GetnPoint();iPoint++) {
            solver_container[ZONE_FLOW][INST_0][iMesh][FLOW_SOL]->node[iPoint]->Set_Solution_time_n();
            if (turbulent) {
              solver_container[ZONE_FLOW][INST_0][iMesh][TURB_SOL]->node[iPoint]->Set_Solution_time_n();
            }
          }
        }
      }

      /*--- Load solution timestep n ---*/

      iteration_container[ZONE_FLOW][INST_0]->LoadUnsteady_Solution(geometry_container, solver_container,config_container, ZONE_FLOW, INST_0, Direct_Iter_Flow);

    }


    if ((ExtIter > 0) && dual_time){

      /*--- Load solution timestep n - 2 ---*/

      iteration_container[ZONE_FLOW][INST_0]->LoadUnsteady_Solution(geometry_container, solver_container,config_container, ZONE_FLOW, INST_0, Direct_Iter_Flow - 2);

      /*--- Temporarily store the loaded solution in the Solution_Old array ---*/

      for (iMesh=0; iMesh<=config_container[ZONE_FLOW]->GetnMGLevels();iMesh++) {
        for(iPoint=0; iPoint<geometry_container[ZONE_FLOW][INST_0][iMesh]->GetnPoint();iPoint++) {
           solver_container[ZONE_FLOW][INST_0][iMesh][FLOW_SOL]->node[iPoint]->Set_OldSolution();
           if (turbulent){
             solver_container[ZONE_FLOW][INST_0][iMesh][TURB_SOL]->node[iPoint]->Set_OldSolution();
           }
        }
      }

      /*--- Set Solution at timestep n to solution at n-1 ---*/

      for (iMesh=0; iMesh<=config_container[ZONE_FLOW]->GetnMGLevels();iMesh++) {
        for(iPoint=0; iPoint<geometry_container[ZONE_FLOW][INST_0][iMesh]->GetnPoint();iPoint++) {
          solver_container[ZONE_FLOW][INST_0][iMesh][FLOW_SOL]->node[iPoint]->SetSolution(solver_container[ZONE_FLOW][INST_0][iMesh][FLOW_SOL]->node[iPoint]->GetSolution_time_n());
          if (turbulent) {
            solver_container[ZONE_FLOW][INST_0][iMesh][TURB_SOL]->node[iPoint]->SetSolution(solver_container[ZONE_FLOW][INST_0][iMesh][TURB_SOL]->node[iPoint]->GetSolution_time_n());
          }
        }
      }
      if (dual_time_1st){
      /*--- Set Solution at timestep n-1 to the previously loaded solution ---*/
        for (iMesh=0; iMesh<=config_container[ZONE_FLOW]->GetnMGLevels();iMesh++) {
          for(iPoint=0; iPoint<geometry_container[ZONE_FLOW][INST_0][iMesh]->GetnPoint();iPoint++) {
            solver_container[ZONE_FLOW][INST_0][iMesh][FLOW_SOL]->node[iPoint]->Set_Solution_time_n(solver_container[ZONE_FLOW][INST_0][iMesh][FLOW_SOL]->node[iPoint]->GetSolution_time_n1());
            if (turbulent) {
              solver_container[ZONE_FLOW][INST_0][iMesh][TURB_SOL]->node[iPoint]->Set_Solution_time_n(solver_container[ZONE_FLOW][INST_0][iMesh][TURB_SOL]->node[iPoint]->GetSolution_time_n1());
            }
          }
        }
      }
      if (dual_time_2nd){
        /*--- Set Solution at timestep n-1 to solution at n-2 ---*/
        for (iMesh=0; iMesh<=config_container[ZONE_FLOW]->GetnMGLevels();iMesh++) {
          for(iPoint=0; iPoint<geometry_container[ZONE_FLOW][INST_0][iMesh]->GetnPoint();iPoint++) {
            solver_container[ZONE_FLOW][INST_0][iMesh][FLOW_SOL]->node[iPoint]->Set_Solution_time_n(solver_container[ZONE_FLOW][INST_0][iMesh][FLOW_SOL]->node[iPoint]->GetSolution_time_n1());
            if (turbulent) {
              solver_container[ZONE_FLOW][INST_0][iMesh][TURB_SOL]->node[iPoint]->Set_Solution_time_n(solver_container[ZONE_FLOW][INST_0][iMesh][TURB_SOL]->node[iPoint]->GetSolution_time_n1());
            }
          }
        }
        /*--- Set Solution at timestep n-2 to the previously loaded solution ---*/
        for (iMesh=0; iMesh<=config_container[ZONE_FLOW]->GetnMGLevels();iMesh++) {
          for(iPoint=0; iPoint<geometry_container[ZONE_FLOW][INST_0][iMesh]->GetnPoint();iPoint++) {
            solver_container[ZONE_FLOW][INST_0][iMesh][FLOW_SOL]->node[iPoint]->Set_Solution_time_n1(solver_container[ZONE_FLOW][INST_0][iMesh][FLOW_SOL]->node[iPoint]->GetSolution_Old());
            if (turbulent) {
              solver_container[ZONE_FLOW][INST_0][iMesh][TURB_SOL]->node[iPoint]->Set_Solution_time_n1(solver_container[ZONE_FLOW][INST_0][iMesh][TURB_SOL]->node[iPoint]->GetSolution_Old());
            }
          }
        }
      }
    }
  }
  else{

    /*--- Load the restart (we need to use the routine in order to get the GEOMETRY, otherwise it's restarted from the base mesh ---*/

    solver_container[ZONE_FLOW][INST_0][MESH_0][FLOW_SOL]->LoadRestart(geometry_container[ZONE_FLOW][INST_0], solver_container[ZONE_FLOW][INST_0], config_container[ZONE_FLOW], 0, true);

  if (ExtIter == 0 || dual_time) {

    for (iMesh=0; iMesh<=config_container[ZONE_FLOW]->GetnMGLevels();iMesh++) {
      for (iPoint = 0; iPoint < geometry_container[ZONE_FLOW][INST_0][iMesh]->GetnPoint(); iPoint++) {
        solver_container[ZONE_FLOW][INST_0][iMesh][ADJFLOW_SOL]->node[iPoint]->SetSolution_Direct(solver_container[ZONE_FLOW][INST_0][iMesh][FLOW_SOL]->node[iPoint]->GetSolution());
      }
    }
    if (turbulent && !config_container[ZONE_FLOW]->GetFrozen_Visc_Disc()) {
      for (iPoint = 0; iPoint < geometry_container[ZONE_FLOW][INST_0][MESH_0]->GetnPoint(); iPoint++) {
        solver_container[ZONE_FLOW][INST_0][MESH_0][ADJTURB_SOL]->node[iPoint]->SetSolution_Direct(solver_container[ZONE_FLOW][INST_0][MESH_0][TURB_SOL]->node[iPoint]->GetSolution());
      }
    }
  }

    /*--- Store geometry of the converged solution also in the adjoint solver in order to be able to reset it later ---*/

    for (iPoint = 0; iPoint < geometry_container[ZONE_FLOW][INST_0][MESH_0]->GetnPoint(); iPoint++){
      solver_container[ZONE_FLOW][INST_0][MESH_0][ADJFLOW_SOL]->node[iPoint]->SetGeometry_Direct(geometry_container[ZONE_FLOW][INST_0][MESH_0]->node[iPoint]->GetCoord());
    }

  }

  /*----------------------------------------------------------------------------*/
  /*-------------------------- STRUCTURAL SOLUTION -----------------------------*/
  /*----------------------------------------------------------------------------*/

  IntIter = 0;
  config_container[ZONE_STRUCT]->SetIntIter(IntIter);
  ExtIter = config_container[ZONE_STRUCT]->GetExtIter();
  bool dynamic = (config_container[ZONE_STRUCT]->GetDynamic_Analysis() == DYNAMIC);

  int Direct_Iter_FEA;

  /*--- For the dynamic adjoint, load direct solutions from restart files. ---*/

  if (dynamic) {

    Direct_Iter_FEA = SU2_TYPE::Int(config_container[ZONE_STRUCT]->GetUnst_AdjointIter()) - SU2_TYPE::Int(ExtIter) - 1;

    /*--- We want to load the already converged solution at timesteps n and n-1 ---*/

    /*--- Load solution at timestep n-1 ---*/

    iteration_container[ZONE_STRUCT][INST_0]->LoadDynamic_Solution(geometry_container, solver_container,config_container, ZONE_STRUCT, INST_0, Direct_Iter_FEA-1);

    /*--- Push solution back to correct array ---*/

    for(iPoint=0; iPoint<geometry_container[ZONE_STRUCT][INST_0][MESH_0]->GetnPoint();iPoint++){
      solver_container[ZONE_STRUCT][INST_0][MESH_0][FEA_SOL]->node[iPoint]->SetSolution_time_n();
    }

    /*--- Push solution back to correct array ---*/

    for(iPoint=0; iPoint<geometry_container[ZONE_STRUCT][INST_0][MESH_0]->GetnPoint();iPoint++){
      solver_container[ZONE_STRUCT][INST_0][MESH_0][FEA_SOL]->node[iPoint]->SetSolution_Accel_time_n();
    }

    /*--- Push solution back to correct array ---*/

    for(iPoint=0; iPoint<geometry_container[ZONE_STRUCT][INST_0][MESH_0]->GetnPoint();iPoint++){
      solver_container[ZONE_STRUCT][INST_0][MESH_0][FEA_SOL]->node[iPoint]->SetSolution_Vel_time_n();
    }

    /*--- Load solution timestep n ---*/

    iteration_container[ZONE_STRUCT][INST_0]->LoadDynamic_Solution(geometry_container, solver_container,config_container, ZONE_STRUCT, INST_0, Direct_Iter_FEA);

    /*--- Store FEA solution also in the adjoint solver in order to be able to reset it later ---*/

    for (iPoint = 0; iPoint < geometry_container[ZONE_STRUCT][INST_0][MESH_0]->GetnPoint(); iPoint++){
      solver_container[ZONE_STRUCT][INST_0][MESH_0][ADJFEA_SOL]->node[iPoint]->SetSolution_Direct(solver_container[ZONE_STRUCT][INST_0][MESH_0][FEA_SOL]->node[iPoint]->GetSolution());
    }

    for (iPoint = 0; iPoint < geometry_container[ZONE_STRUCT][INST_0][MESH_0]->GetnPoint(); iPoint++){
      solver_container[ZONE_STRUCT][INST_0][MESH_0][ADJFEA_SOL]->node[iPoint]->SetSolution_Accel_Direct(solver_container[ZONE_STRUCT][INST_0][MESH_0][FEA_SOL]->node[iPoint]->GetSolution_Accel());
    }

    for (iPoint = 0; iPoint < geometry_container[ZONE_STRUCT][INST_0][MESH_0]->GetnPoint(); iPoint++){
      solver_container[ZONE_STRUCT][INST_0][MESH_0][ADJFEA_SOL]->node[iPoint]->SetSolution_Vel_Direct(solver_container[ZONE_STRUCT][INST_0][MESH_0][FEA_SOL]->node[iPoint]->GetSolution_Vel());
    }

  }
  else {

    solver_container[ZONE_STRUCT][INST_0][MESH_0][FEA_SOL]->LoadRestart(geometry_container[ZONE_STRUCT][INST_0], solver_container[ZONE_STRUCT][INST_0], config_container[ZONE_STRUCT], 0, update_geo);

    /*--- Store FEA solution also in the adjoint solver in order to be able to reset it later ---*/

    for (iPoint = 0; iPoint < geometry_container[ZONE_STRUCT][INST_0][MESH_0]->GetnPoint(); iPoint++){
      solver_container[ZONE_STRUCT][INST_0][MESH_0][ADJFEA_SOL]->node[iPoint]->SetSolution_Direct(solver_container[ZONE_STRUCT][INST_0][MESH_0][FEA_SOL]->node[iPoint]->GetSolution());
    }

  }

  /*----------------------------------------------------------------------------*/
  /*--------------------- ADJOINT SOLVER PREPROCESSING -------------------------*/
  /*----------------------------------------------------------------------------*/

  solver_container[ZONE_FLOW][INST_0][MESH_0][ADJFLOW_SOL]->Preprocessing(geometry_container[ZONE_FLOW][INST_0][MESH_0], solver_container[ZONE_FLOW][INST_0][MESH_0],  config_container[ZONE_FLOW] , MESH_0, 0, RUNTIME_ADJFLOW_SYS, false);

  if (turbulent){
    solver_container[ZONE_FLOW][INST_0][MESH_0][ADJTURB_SOL]->Preprocessing(geometry_container[ZONE_FLOW][INST_0][MESH_0], solver_container[ZONE_FLOW][INST_0][MESH_0],  config_container[ZONE_FLOW] , MESH_0, 0, RUNTIME_ADJTURB_SYS, false);
  }

  solver_container[ZONE_STRUCT][INST_0][MESH_0][ADJFEA_SOL]->Preprocessing(geometry_container[ZONE_STRUCT][INST_0][MESH_0], solver_container[ZONE_STRUCT][INST_0][MESH_0],  config_container[ZONE_STRUCT] , MESH_0, 0, RUNTIME_ADJFEA_SYS, false);



}

void CDiscAdjFSIDriver::PrintDirect_Residuals(unsigned short ZONE_FLOW,
                                                          unsigned short ZONE_STRUCT,
                                                          unsigned short kind_recording){

  unsigned short ExtIter = config_container[ZONE_FLOW]->GetExtIter();
  bool turbulent = (config_container[ZONE_FLOW]->GetKind_Solver() == DISC_ADJ_RANS);
  bool nonlinear_analysis = (config_container[ZONE_STRUCT]->GetGeometricConditions() == LARGE_DEFORMATIONS);   // Nonlinear analysis.
  bool unsteady = config_container[ZONE_FLOW]->GetUnsteady_Simulation() != NONE;
  bool dynamic = (config_container[ZONE_STRUCT]->GetDynamic_Analysis() == DYNAMIC);

  su2double val_OFunction = 0.0;
  string kind_OFunction;

  cout.precision(6);
  cout.setf(ios::scientific, ios::floatfield);

  if ((kind_recording == FLOW_CONS_VARS) || (kind_recording == MESH_COORDS)) {

    /*--- Print residuals in the first iteration ---*/

    if (rank == MASTER_NODE && ((ExtIter == 0) || unsteady )){
      cout << "log10[RMS Density]: "<< log10(solver_container[ZONE_FLOW][INST_0][MESH_0][FLOW_SOL]->GetRes_RMS(0))
                     <<", Drag: " <<solver_container[ZONE_FLOW][INST_0][MESH_0][FLOW_SOL]->GetTotal_CD()
                     <<", Lift: " << solver_container[ZONE_FLOW][INST_0][MESH_0][FLOW_SOL]->GetTotal_CL() << "." << endl;

      if (turbulent){
        cout << "log10[RMS k]: " << log10(solver_container[ZONE_FLOW][INST_0][MESH_0][TURB_SOL]->GetRes_RMS(0)) << endl;
      }
      if (Kind_Objective_Function == FLOW_OBJECTIVE_FUNCTION){
        switch (config_container[ZONE_FLOW]->GetKind_ObjFunc()){
        case DRAG_COEFFICIENT:
          kind_OFunction = "(Drag coefficient): ";
          val_OFunction = solver_container[ZONE_FLOW][INST_0][MESH_0][FLOW_SOL]->GetTotal_CD();
          break;
        case LIFT_COEFFICIENT:
          kind_OFunction = "(Lift coefficient): ";
          val_OFunction = solver_container[ZONE_FLOW][INST_0][MESH_0][FLOW_SOL]->GetTotal_CL();
          break;
        case SIDEFORCE_COEFFICIENT:
          kind_OFunction = "(Sideforce coefficient): ";
          val_OFunction = solver_container[ZONE_FLOW][INST_0][MESH_0][FLOW_SOL]->GetTotal_CSF();
          break;
        case EFFICIENCY:
          kind_OFunction = "(Efficiency): ";
          val_OFunction = solver_container[ZONE_FLOW][INST_0][MESH_0][FLOW_SOL]->GetTotal_CEff();
          break;
        case MOMENT_X_COEFFICIENT:
          kind_OFunction = "(Moment X coefficient): ";
          val_OFunction = solver_container[ZONE_FLOW][INST_0][MESH_0][FLOW_SOL]->GetTotal_CMx();
          break;
        case MOMENT_Y_COEFFICIENT:
          kind_OFunction = "(Moment Y coefficient): ";
          val_OFunction = solver_container[ZONE_FLOW][INST_0][MESH_0][FLOW_SOL]->GetTotal_CMy();
          break;
        case MOMENT_Z_COEFFICIENT:
          kind_OFunction = "(Moment Z coefficient): ";
          val_OFunction = solver_container[ZONE_FLOW][INST_0][MESH_0][FLOW_SOL]->GetTotal_CMz();
          break;
        case EQUIVALENT_AREA:
          kind_OFunction = "(Equivalent area): ";
          val_OFunction = solver_container[ZONE_FLOW][INST_0][MESH_0][FLOW_SOL]->GetTotal_CEquivArea();
          break;
        default:
          val_OFunction = 0.0;  // If the objective function is computed in a different physical problem
          break;
        }
        cout << "Objective function " << kind_OFunction << val_OFunction << endl;
      }
    }

  }

  if ((kind_recording == FEA_DISP_VARS) || (kind_recording == FLOW_CROSS_TERM) || (kind_recording == GEOMETRY_CROSS_TERM)) {

    if (rank == MASTER_NODE && ((ExtIter == 0) || dynamic )){
      if (nonlinear_analysis){
        cout << "UTOL-A: "   << log10(solver_container[ZONE_STRUCT][INST_0][MESH_0][FEA_SOL]->GetRes_FEM(0))
             << ", RTOL-A: " << log10(solver_container[ZONE_STRUCT][INST_0][MESH_0][FEA_SOL]->GetRes_FEM(1))
             << ", ETOL-A: " << log10(solver_container[ZONE_STRUCT][INST_0][MESH_0][FEA_SOL]->GetRes_FEM(2)) << "." << endl;
      }
      else{
        if (solver_container[ZONE_STRUCT][INST_0][MESH_0][FEA_SOL]->GetnVar() == 2){
          cout << "log10[RMS Ux]: "   << log10(solver_container[ZONE_STRUCT][INST_0][MESH_0][FEA_SOL]->GetRes_RMS(0))
               << ", log10[RMS Uy]: " << log10(solver_container[ZONE_STRUCT][INST_0][MESH_0][FEA_SOL]->GetRes_RMS(1)) << "." << endl;

        }
        else{
          cout << "log10[RMS Ux]: "   << log10(solver_container[ZONE_STRUCT][INST_0][MESH_0][FEA_SOL]->GetRes_RMS(0))
               << ", log10[RMS Uy]: " << log10(solver_container[ZONE_STRUCT][INST_0][MESH_0][FEA_SOL]->GetRes_RMS(1))
               << ", log10[RMS Uz]: " << log10(solver_container[ZONE_STRUCT][INST_0][MESH_0][FEA_SOL]->GetRes_RMS(2))<< "." << endl;
        }

      }
      if (Kind_Objective_Function == FEM_OBJECTIVE_FUNCTION){
        switch (config_container[ZONE_STRUCT]->GetKind_ObjFunc()){
        case REFERENCE_GEOMETRY:
          kind_OFunction = "(Reference Geometry): ";
          val_OFunction = solver_container[ZONE_STRUCT][INST_0][MESH_0][FEA_SOL]->GetTotal_OFRefGeom();
          break;
        case REFERENCE_NODE:
          kind_OFunction = "(Reference Node): ";
          val_OFunction = solver_container[ZONE_STRUCT][INST_0][MESH_0][FEA_SOL]->GetTotal_OFRefNode();
          break;
        case VOLUME_FRACTION:
          kind_OFunction = "(Volume Fraction): ";
          val_OFunction = solver_container[ZONE_STRUCT][INST_0][MESH_0][FEA_SOL]->GetTotal_OFVolFrac();
          break;
        default:
          val_OFunction = 0.0;  // If the objective function is computed in a different physical problem
          break;
        }
        cout << "Objective function " << kind_OFunction << val_OFunction << endl;
      }
    }

  }

}

void CDiscAdjFSIDriver::Iterate_Direct(unsigned short ZONE_FLOW, unsigned short ZONE_STRUCT, unsigned short kind_recording){

  if ((kind_recording == FLOW_CONS_VARS) ||
      (kind_recording == MESH_COORDS)) {

    Fluid_Iteration_Direct(ZONE_FLOW, ZONE_STRUCT);


  }

  if ((kind_recording == FEA_DISP_VARS) ||
      (kind_recording == FLOW_CROSS_TERM) ||
      (kind_recording == GEOMETRY_CROSS_TERM)) {

    Structural_Iteration_Direct(ZONE_FLOW, ZONE_STRUCT);

  }


  if (kind_recording == FEM_CROSS_TERM_GEOMETRY) {

    Mesh_Deformation_Direct(ZONE_FLOW, ZONE_STRUCT);

  }


}

void CDiscAdjFSIDriver::Fluid_Iteration_Direct(unsigned short ZONE_FLOW, unsigned short ZONE_STRUCT) {

  bool turbulent = (config_container[ZONE_FLOW]->GetKind_Solver() == DISC_ADJ_RANS);
  bool frozen_visc = config_container[ZONE_FLOW]->GetFrozen_Visc_Disc();

  /*-----------------------------------------------------------------*/
  /*------------------- Set Dependency on Geometry ------------------*/
  /*-----------------------------------------------------------------*/

  geometry_container[ZONE_FLOW][INST_0][MESH_0]->UpdateGeometry(geometry_container[ZONE_FLOW][INST_0], config_container[ZONE_FLOW]);

  solver_container[ZONE_FLOW][INST_0][MESH_0][FLOW_SOL]->InitiateComms(geometry_container[ZONE_FLOW][INST_0][MESH_0], config_container[ZONE_FLOW], SOLUTION);
  solver_container[ZONE_FLOW][INST_0][MESH_0][FLOW_SOL]->CompleteComms(geometry_container[ZONE_FLOW][INST_0][MESH_0], config_container[ZONE_FLOW], SOLUTION);
  
  solver_container[ZONE_FLOW][INST_0][MESH_0][FLOW_SOL]->Preprocessing(geometry_container[ZONE_FLOW][INST_0][MESH_0],solver_container[ZONE_FLOW][INST_0][MESH_0], config_container[ZONE_FLOW], MESH_0, NO_RK_ITER, RUNTIME_FLOW_SYS, true);

  if (turbulent && !frozen_visc) {
    solver_container[ZONE_FLOW][INST_0][MESH_0][TURB_SOL]->Postprocessing(geometry_container[ZONE_FLOW][INST_0][MESH_0], solver_container[ZONE_FLOW][INST_0][MESH_0], config_container[ZONE_FLOW], MESH_0);
    
    solver_container[ZONE_FLOW][INST_0][MESH_0][TURB_SOL]->InitiateComms(geometry_container[ZONE_FLOW][INST_0][MESH_0], config_container[ZONE_FLOW], SOLUTION_EDDY);
    solver_container[ZONE_FLOW][INST_0][MESH_0][TURB_SOL]->CompleteComms(geometry_container[ZONE_FLOW][INST_0][MESH_0], config_container[ZONE_FLOW], SOLUTION_EDDY);

  }

  /*-----------------------------------------------------------------*/
  /*----------------- Iterate the flow solver -----------------------*/
  /*---- Sets all the cross dependencies for the flow variables -----*/
  /*-----------------------------------------------------------------*/

  config_container[ZONE_FLOW]->SetIntIter(0);

  direct_iteration[ZONE_FLOW]->Iterate(output, integration_container, geometry_container,
      solver_container, numerics_container, config_container,
      surface_movement, grid_movement, FFDBox, ZONE_FLOW, INST_0);

  /*-----------------------------------------------------------------*/
  /*--------------------- Set MPI Solution --------------------------*/
  /*-----------------------------------------------------------------*/

  solver_container[ZONE_FLOW][INST_0][MESH_0][FLOW_SOL]->InitiateComms(geometry_container[ZONE_FLOW][INST_0][MESH_0], config_container[ZONE_FLOW], SOLUTION);
  solver_container[ZONE_FLOW][INST_0][MESH_0][FLOW_SOL]->CompleteComms(geometry_container[ZONE_FLOW][INST_0][MESH_0], config_container[ZONE_FLOW], SOLUTION);

}

void CDiscAdjFSIDriver::Structural_Iteration_Direct(unsigned short ZONE_FLOW, unsigned short ZONE_STRUCT) {

  bool turbulent = (config_container[ZONE_FLOW]->GetKind_Solver() == DISC_ADJ_RANS);
  bool frozen_visc = config_container[ZONE_FLOW]->GetFrozen_Visc_Disc();

  /*-----------------------------------------------------------------*/
  /*---------- Set Dependencies on Geometry and Flow ----------------*/
  /*-----------------------------------------------------------------*/

  solver_container[ZONE_STRUCT][INST_0][MESH_0][FEA_SOL]->InitiateComms(geometry_container[ZONE_STRUCT][INST_0][MESH_0], config_container[ZONE_STRUCT], SOLUTION_FEA);
  solver_container[ZONE_STRUCT][INST_0][MESH_0][FEA_SOL]->CompleteComms(geometry_container[ZONE_STRUCT][INST_0][MESH_0], config_container[ZONE_STRUCT], SOLUTION_FEA);

  geometry_container[ZONE_FLOW][INST_0][MESH_0]->UpdateGeometry(geometry_container[ZONE_FLOW][INST_0], config_container[ZONE_FLOW]);

  solver_container[ZONE_FLOW][INST_0][MESH_0][FLOW_SOL]->InitiateComms(geometry_container[ZONE_FLOW][INST_0][MESH_0], config_container[ZONE_FLOW], SOLUTION);
  solver_container[ZONE_FLOW][INST_0][MESH_0][FLOW_SOL]->CompleteComms(geometry_container[ZONE_FLOW][INST_0][MESH_0], config_container[ZONE_FLOW], SOLUTION);

  solver_container[ZONE_FLOW][INST_0][MESH_0][FLOW_SOL]->Preprocessing(geometry_container[ZONE_FLOW][INST_0][MESH_0],solver_container[ZONE_FLOW][INST_0][MESH_0], config_container[ZONE_FLOW], MESH_0, NO_RK_ITER, RUNTIME_FLOW_SYS, true);

  if (turbulent && !frozen_visc) {
    solver_container[ZONE_FLOW][INST_0][MESH_0][TURB_SOL]->Postprocessing(geometry_container[ZONE_FLOW][INST_0][MESH_0], solver_container[ZONE_FLOW][INST_0][MESH_0], config_container[ZONE_FLOW], MESH_0);
    
    solver_container[ZONE_FLOW][INST_0][MESH_0][TURB_SOL]->InitiateComms(geometry_container[ZONE_FLOW][INST_0][MESH_0], config_container[ZONE_FLOW], SOLUTION_EDDY);
    solver_container[ZONE_FLOW][INST_0][MESH_0][TURB_SOL]->CompleteComms(geometry_container[ZONE_FLOW][INST_0][MESH_0], config_container[ZONE_FLOW], SOLUTION_EDDY);

  }
  
  /*-----------------------------------------------------------------*/
  /*-------------------- Transfer Tractions -------------------------*/
  /*-----------------------------------------------------------------*/

  Transfer_Tractions(ZONE_FLOW, ZONE_STRUCT);

  /*-----------------------------------------------------------------*/
  /*--------------- Iterate the structural solver -------------------*/
  /*-----------------------------------------------------------------*/

  direct_iteration[ZONE_STRUCT]->Iterate(output, integration_container, geometry_container,
                                        solver_container, numerics_container, config_container,
                                        surface_movement, grid_movement, FFDBox, ZONE_STRUCT, INST_0);

  /*-----------------------------------------------------------------*/
  /*--------------------- Set MPI Solution --------------------------*/
  /*-----------------------------------------------------------------*/

  solver_container[ZONE_STRUCT][INST_0][MESH_0][FEA_SOL]->InitiateComms(geometry_container[ZONE_STRUCT][INST_0][MESH_0], config_container[ZONE_STRUCT], SOLUTION_FEA);
  solver_container[ZONE_STRUCT][INST_0][MESH_0][FEA_SOL]->CompleteComms(geometry_container[ZONE_STRUCT][INST_0][MESH_0], config_container[ZONE_STRUCT], SOLUTION_FEA);

}

void CDiscAdjFSIDriver::Mesh_Deformation_Direct(unsigned short ZONE_FLOW, unsigned short ZONE_STRUCT) {

  unsigned long IntIter = config_container[ZONE_STRUCT]->GetIntIter();
  unsigned long ExtIter = config_container[ZONE_STRUCT]->GetExtIter();

  /*-----------------------------------------------------------------*/
  /*--------------------- Set MPI Solution --------------------------*/
  /*-----------------------------------------------------------------*/

  geometry_container[ZONE_FLOW][INST_0][MESH_0]->UpdateGeometry(geometry_container[ZONE_FLOW][INST_0], config_container[ZONE_FLOW]);

  solver_container[ZONE_FLOW][INST_0][MESH_0][FLOW_SOL]->InitiateComms(geometry_container[ZONE_FLOW][INST_0][MESH_0], config_container[ZONE_FLOW], SOLUTION);
  solver_container[ZONE_FLOW][INST_0][MESH_0][FLOW_SOL]->CompleteComms(geometry_container[ZONE_FLOW][INST_0][MESH_0], config_container[ZONE_FLOW], SOLUTION);

  solver_container[ZONE_FLOW][INST_0][MESH_0][FLOW_SOL]->Preprocessing(geometry_container[ZONE_FLOW][INST_0][MESH_0],solver_container[ZONE_FLOW][INST_0][MESH_0], config_container[ZONE_FLOW], MESH_0, NO_RK_ITER, RUNTIME_FLOW_SYS, true);

  solver_container[ZONE_STRUCT][INST_0][MESH_0][FEA_SOL]->InitiateComms(geometry_container[ZONE_STRUCT][INST_0][MESH_0], config_container[ZONE_STRUCT], SOLUTION_FEA);
  solver_container[ZONE_STRUCT][INST_0][MESH_0][FEA_SOL]->CompleteComms(geometry_container[ZONE_STRUCT][INST_0][MESH_0], config_container[ZONE_STRUCT], SOLUTION_FEA);

  /*-----------------------------------------------------------------*/
  /*------------------- Transfer Displacements ----------------------*/
  /*-----------------------------------------------------------------*/

  Transfer_Displacements(ZONE_STRUCT, ZONE_FLOW);

  /*-----------------------------------------------------------------*/
  /*------------------- Set the Grid movement -----------------------*/
  /*---- No longer done in the preprocess of the flow iteration -----*/
  /*---- as the flag Grid_Movement is set to false in this case -----*/
  /*-----------------------------------------------------------------*/

  direct_iteration[ZONE_FLOW]->SetGrid_Movement(geometry_container, surface_movement,
                                                   grid_movement, FFDBox, numerics_container, solver_container,
                                                   config_container, ZONE_FLOW, INST_0, IntIter, ExtIter);

  geometry_container[ZONE_FLOW][INST_0][MESH_0]->UpdateGeometry(geometry_container[ZONE_FLOW][INST_0], config_container[ZONE_FLOW]);

  solver_container[ZONE_STRUCT][INST_0][MESH_0][FEA_SOL]->InitiateComms(geometry_container[ZONE_STRUCT][INST_0][MESH_0], config_container[ZONE_STRUCT], SOLUTION_FEA);
  solver_container[ZONE_STRUCT][INST_0][MESH_0][FEA_SOL]->CompleteComms(geometry_container[ZONE_STRUCT][INST_0][MESH_0], config_container[ZONE_STRUCT], SOLUTION_FEA);

}

void CDiscAdjFSIDriver::SetRecording(unsigned short ZONE_FLOW,
                                              unsigned short ZONE_STRUCT,
                                              unsigned short kind_recording){

  unsigned long IntIter = config_container[ZONE_0]->GetIntIter();
  bool unsteady = (config_container[ZONE_FLOW]->GetUnsteady_Simulation() != NONE);
  bool dynamic = (config_container[ZONE_STRUCT]->GetDynamic_Analysis() == DYNAMIC);

  string kind_DirectIteration = " ";
  string kind_AdjointIteration = " ";

  if (unsteady || dynamic){
    SU2_MPI::Error("DYNAMIC ADJOINT SOLVER NOT IMPLEMENTED FOR FSI APPLICATIONS", CURRENT_FUNCTION);
  }


  if (rank == MASTER_NODE){
    cout << endl;
    switch (kind_recording){
    case FLOW_CONS_VARS:
      kind_AdjointIteration = "Flow iteration: flow input -> flow output";
      kind_DirectIteration = "flow ";
      break;
    case MESH_COORDS:
      kind_AdjointIteration = "Geometry cross term from flow: geometry input -> flow output";
      kind_DirectIteration = "flow ";
      break;
    case FEA_DISP_VARS:
      kind_AdjointIteration = "Structural iteration: structural input -> structural output";
      kind_DirectIteration = "structural ";
      break;
    case FLOW_CROSS_TERM:
      kind_AdjointIteration = "Flow cross term: flow input -> structural output";
      kind_DirectIteration = "structural ";
      break;
    case GEOMETRY_CROSS_TERM:
      kind_AdjointIteration = "Geometry cross term from structure: geometry input -> structural output";
      kind_DirectIteration = "structural ";
      break;
    case FEM_CROSS_TERM_GEOMETRY:
      kind_AdjointIteration = "Structural cross term from geometry: structural input -> geometry output";
      kind_DirectIteration = "mesh deformation ";
      break;
    }
    cout << kind_AdjointIteration << endl;
    cout << "Direct " << kind_DirectIteration << "iteration to store computational graph." << endl;
    switch (kind_recording){
    case FLOW_CONS_VARS: case MESH_COORDS:
    case FEA_DISP_VARS: case FLOW_CROSS_TERM: case GEOMETRY_CROSS_TERM:
      cout << "Compute residuals to check the convergence of the direct problem." << endl; break;
    case FEM_CROSS_TERM_GEOMETRY:
      cout << "Deform the grid using the converged solution of the direct problem." << endl; break;
    }
  }


  AD::Reset();

  if (CurrentRecording != kind_recording && (CurrentRecording != NONE) ){

    /*--- Clear indices ---*/

    PrepareRecording(ZONE_FLOW, ZONE_STRUCT, ALL_VARIABLES);

    /*--- Clear indices of coupling variables ---*/

    SetDependencies(ZONE_FLOW, ZONE_STRUCT, ALL_VARIABLES);

    /*--- Run one iteration while tape is passive - this clears all indices ---*/
    Iterate_Direct(ZONE_FLOW, ZONE_STRUCT, kind_recording);

  }

  /*--- Prepare for recording ---*/

  PrepareRecording(ZONE_FLOW, ZONE_STRUCT, kind_recording);

  /*--- Start the recording of all operations ---*/

  AD::StartRecording();

  /*--- Register input variables ---*/

  RegisterInput(ZONE_FLOW, ZONE_STRUCT, kind_recording);

  /*--- Set dependencies for flow, geometry and structural solvers ---*/

  SetDependencies(ZONE_FLOW, ZONE_STRUCT, kind_recording);

  /*--- Run a direct iteration ---*/
  Iterate_Direct(ZONE_FLOW, ZONE_STRUCT, kind_recording);

  /*--- Register objective function and output variables ---*/

  RegisterOutput(ZONE_FLOW, ZONE_STRUCT, kind_recording);

  /*--- Stop the recording ---*/
  AD::StopRecording();

  /*--- Set the recording status ---*/

  CurrentRecording = kind_recording;

  /* --- Reset the number of the internal iterations---*/

  config_container[ZONE_0]->SetIntIter(IntIter);


}

void CDiscAdjFSIDriver::PrepareRecording(unsigned short ZONE_FLOW,
                                                   unsigned short ZONE_STRUCT,
                                                   unsigned short kind_recording){

  unsigned short iMesh;
  bool turbulent = (config_container[ZONE_FLOW]->GetKind_Solver() == DISC_ADJ_RANS);

  /*--- Set fluid variables to direct solver values ---*/
  for (iMesh = 0; iMesh <= config_container[ZONE_FLOW]->GetnMGLevels(); iMesh++){
    solver_container[ZONE_FLOW][INST_0][iMesh][ADJFLOW_SOL]->SetRecording(geometry_container[ZONE_FLOW][INST_0][MESH_0], config_container[ZONE_FLOW]);
  }
  if (turbulent){
    solver_container[ZONE_FLOW][INST_0][MESH_0][ADJTURB_SOL]->SetRecording(geometry_container[ZONE_FLOW][INST_0][MESH_0], config_container[ZONE_FLOW]);
  }

  /*--- Set geometry to the converged values ---*/

  solver_container[ZONE_FLOW][INST_0][MESH_0][ADJFLOW_SOL]->SetMesh_Recording(geometry_container[ZONE_FLOW][INST_0], grid_movement[ZONE_FLOW][INST_0], config_container[ZONE_FLOW]);

  /*--- Set structural variables to direct solver values ---*/

  solver_container[ZONE_STRUCT][INST_0][MESH_0][ADJFEA_SOL]->SetRecording(geometry_container[ZONE_STRUCT][INST_0][MESH_0], config_container[ZONE_STRUCT]);

}

void CDiscAdjFSIDriver::RegisterInput(unsigned short ZONE_FLOW,
                                               unsigned short ZONE_STRUCT,
                                               unsigned short kind_recording){
  
  /*--- Register flow variables ---*/
  if (kind_recording == FLOW_CONS_VARS) {
    iteration_container[ZONE_FLOW][INST_0]->RegisterInput(solver_container, geometry_container, config_container, ZONE_FLOW, INST_0, kind_recording);
  }

  /*--- Register geometry variables ---*/
  if (kind_recording == MESH_COORDS) {
    iteration_container[ZONE_FLOW][INST_0]->RegisterInput(solver_container, geometry_container, config_container, ZONE_FLOW, INST_0, kind_recording);
  }
  
  /*--- Register structural variables ---*/
  if (kind_recording == FEM_CROSS_TERM_GEOMETRY) {
    iteration_container[ZONE_STRUCT][INST_0]->RegisterInput(solver_container, geometry_container, config_container, ZONE_STRUCT, INST_0, kind_recording);
  }

  /*--- Register all variables ---*/
  if (kind_recording == FEA_DISP_VARS) {
    iteration_container[ZONE_STRUCT][INST_0]->RegisterInput(solver_container, geometry_container, config_container, ZONE_STRUCT, INST_0, FEA_DISP_VARS);
    iteration_container[ZONE_FLOW][INST_0]->RegisterInput(solver_container, geometry_container, config_container, ZONE_FLOW, INST_0, FLOW_CROSS_TERM);
    iteration_container[ZONE_FLOW][INST_0]->RegisterInput(solver_container, geometry_container, config_container, ZONE_FLOW, INST_0, GEOMETRY_CROSS_TERM);
  }

}

void CDiscAdjFSIDriver::SetDependencies(unsigned short ZONE_FLOW,
                                                  unsigned short ZONE_STRUCT,
                                                  unsigned short kind_recording){

  /*--- Add dependencies for geometrical and turbulent variables ---*/

  iteration_container[ZONE_FLOW][INST_0]->SetDependencies(solver_container, geometry_container, numerics_container, config_container, ZONE_FLOW, INST_0, kind_recording);

  /*--- Add dependencies for E, Nu, Rho, and Rho_DL variables ---*/

  iteration_container[ZONE_STRUCT][INST_0]->SetDependencies(solver_container, geometry_container, numerics_container, config_container, ZONE_STRUCT, INST_0, kind_recording);


}

void CDiscAdjFSIDriver::RegisterOutput(unsigned short ZONE_FLOW,
                                                 unsigned short ZONE_STRUCT,
                                                 unsigned short kind_recording){

  bool turbulent = (config_container[ZONE_FLOW]->GetKind_Solver() == DISC_ADJ_RANS);
  bool frozen_visc = config_container[ZONE_FLOW]->GetFrozen_Visc_Disc();


  /*--- Register a flow-type objective function and the conservative variables of the flow as output of the iteration. ---*/
  if ((kind_recording == FLOW_CONS_VARS) ||
      (kind_recording == MESH_COORDS)) {
    solver_container[ZONE_FLOW][INST_0][MESH_0][ADJFLOW_SOL]->RegisterObj_Func(config_container[ZONE_FLOW]);

    solver_container[ZONE_FLOW][INST_0][MESH_0][ADJFLOW_SOL]->RegisterOutput(geometry_container[ZONE_FLOW][INST_0][MESH_0],config_container[ZONE_FLOW]);

    if (turbulent && !frozen_visc) {
      solver_container[ZONE_FLOW][INST_0][MESH_0][ADJTURB_SOL]->RegisterOutput(geometry_container[ZONE_FLOW][INST_0][MESH_0],config_container[ZONE_FLOW]);
    }
  }


  /*--- Register a structural-type objective function and the displacements of the structure as output of the iteration. ---*/
  if (kind_recording == FEA_DISP_VARS) {
    solver_container[ZONE_STRUCT][INST_0][MESH_0][ADJFEA_SOL]->RegisterObj_Func(config_container[ZONE_STRUCT]);

    solver_container[ZONE_STRUCT][INST_0][MESH_0][ADJFEA_SOL]->RegisterOutput(geometry_container[ZONE_STRUCT][INST_0][MESH_0],config_container[ZONE_STRUCT]);
  }


  /*--- The FEM_CROSS_TERM_GEOMETRY evaluates the mesh routines, they do not throw any dependency on the objective function. ---*/
  /*--- Register the displacements of the fluid nodes as output of the iteration. ---*/
  if (kind_recording == FEM_CROSS_TERM_GEOMETRY) {
    geometry_container[ZONE_FLOW][INST_0][MESH_0]->RegisterOutput_Coordinates(config_container[ZONE_FLOW]);
  }

}


void CDiscAdjFSIDriver::Iterate_Block(unsigned short ZONE_FLOW,
                                                unsigned short ZONE_STRUCT,
                                                unsigned short kind_recording){

  unsigned long IntIter=0, nIntIter = 1;
  bool dual_time_1st = (config_container[ZONE_0]->GetUnsteady_Simulation() == DT_STEPPING_1ST);
  bool dual_time_2nd = (config_container[ZONE_0]->GetUnsteady_Simulation() == DT_STEPPING_2ND);
  bool dual_time = (dual_time_1st || dual_time_2nd);
  bool dynamic = (config_container[ZONE_STRUCT]->GetDynamic_Analysis() == DYNAMIC);

  bool adjoint_convergence = false;

  /*--- Record one direct iteration with kind_recording as input ---*/

  SetRecording(ZONE_FLOW, ZONE_STRUCT, kind_recording);

  /*--- Print the residuals of the direct subiteration ---*/

  PrintDirect_Residuals(ZONE_FLOW, ZONE_STRUCT, kind_recording);

  /*--- Run the iteration ---*/

  switch (kind_recording){
  case FLOW_CONS_VARS:
    nIntIter = config_container[ZONE_FLOW]->GetUnst_nIntIter();
    break;
  case FEA_DISP_VARS:
    nIntIter = config_container[ZONE_STRUCT]->GetDyn_nIntIter();
    break;
  case MESH_COORDS:
  case FEM_CROSS_TERM_GEOMETRY:
  case FLOW_CROSS_TERM:
  case GEOMETRY_CROSS_TERM:
    nIntIter = 1;
    break;
  }

  for (unsigned short iZone = 0; iZone < config_container[ZONE_FLOW]->GetnZone(); iZone++)
    config_container[iZone]->SetIntIter(IntIter);

  for(IntIter = 0; IntIter < nIntIter; IntIter++){

    /*--- Set the internal iteration ---*/

    for (unsigned short iZone = 0; iZone < config_container[ZONE_FLOW]->GetnZone(); iZone++)
      config_container[iZone]->SetIntIter(IntIter);

    /*--- Set the adjoint values of the flow and objective function ---*/

    InitializeAdjoint(ZONE_FLOW, ZONE_STRUCT, kind_recording);

    /*--- Run the adjoint computation ---*/

    AD::ComputeAdjoint();

    /*--- Extract the adjoints of the input variables and store them for the next iteration ---*/

    ExtractAdjoint(ZONE_FLOW, ZONE_STRUCT, kind_recording);

    /*--- Clear all adjoints to re-use the stored computational graph in the next iteration ---*/
    AD::ClearAdjoints();

    /*--- Check the convergence of the adjoint block ---*/

    adjoint_convergence = CheckConvergence(IntIter, ZONE_FLOW, ZONE_STRUCT, kind_recording);

    /*--- Write the convergence history (only screen output) ---*/

    ConvergenceHistory(IntIter, nIntIter, ZONE_FLOW, ZONE_STRUCT, kind_recording);

    /*--- Break the loop if converged ---*/

    if (adjoint_convergence) break;


  }

  if (dual_time){
    integration_container[ZONE_FLOW][INST_0][ADJFLOW_SOL]->SetConvergence(false);
  }
  if (dynamic){
    integration_container[ZONE_FLOW][INST_0][ADJFLOW_SOL]->SetConvergence(false);
  }

}


void CDiscAdjFSIDriver::InitializeAdjoint(unsigned short ZONE_FLOW,
                                                     unsigned short ZONE_STRUCT,
                                                     unsigned short kind_recording){

  bool turbulent = (config_container[ZONE_FLOW]->GetKind_Solver() == DISC_ADJ_RANS);
  bool frozen_visc = config_container[ZONE_FLOW]->GetFrozen_Visc_Disc();

  /*--- Seed a fluid-type objective function and initialize the adjoints of fluid conservative variables. ---*/
  if ((kind_recording == FLOW_CONS_VARS) ||
      (kind_recording == MESH_COORDS)) {
    solver_container[ZONE_FLOW][INST_0][MESH_0][ADJFLOW_SOL]->SetAdj_ObjFunc(geometry_container[ZONE_FLOW][INST_0][MESH_0],
                                                                             config_container[ZONE_FLOW]);

    solver_container[ZONE_FLOW][INST_0][MESH_0][ADJFLOW_SOL]->SetAdjoint_Output(geometry_container[ZONE_FLOW][INST_0][MESH_0],
                                                                                config_container[ZONE_FLOW]);
    if (turbulent && !frozen_visc) {
      solver_container[ZONE_FLOW][INST_0][MESH_0][ADJTURB_SOL]->SetAdjoint_Output(geometry_container[ZONE_FLOW][INST_0][MESH_0],
                                                                                  config_container[ZONE_FLOW]);
    }
  }

  /*--- Seed a structural-type objective function and initialize the adjoints of structural displacements. ---*/
  if (kind_recording == FEA_DISP_VARS) {
    solver_container[ZONE_STRUCT][INST_0][MESH_0][ADJFEA_SOL]->SetAdj_ObjFunc(geometry_container[ZONE_STRUCT][INST_0][MESH_0],
                                                                              config_container[ZONE_STRUCT]);
    
    solver_container[ZONE_STRUCT][INST_0][MESH_0][ADJFEA_SOL]->SetAdjoint_Output(geometry_container[ZONE_STRUCT][INST_0][MESH_0],
                                                                                 config_container[ZONE_STRUCT]);
  }

  /*--- Initialize the adjoints of fluid grid nodes. ---*/
  if (kind_recording == FEM_CROSS_TERM_GEOMETRY) {
    solver_container[ZONE_FLOW][INST_0][MESH_0][ADJFLOW_SOL]->SetAdjoint_OutputMesh(geometry_container[ZONE_FLOW][INST_0][MESH_0],
                                                                                    config_container[ZONE_FLOW]);
  }
}

void CDiscAdjFSIDriver::ExtractAdjoint(unsigned short ZONE_FLOW,
                                                  unsigned short ZONE_STRUCT,
                                                  unsigned short kind_recording){

  bool turbulent = (config_container[ZONE_FLOW]->GetKind_Solver() == DISC_ADJ_RANS);
  bool frozen_visc = config_container[ZONE_FLOW]->GetFrozen_Visc_Disc();

  /*--- Extract the adjoint of the fluid conservative variables ---*/

  if (kind_recording == FLOW_CONS_VARS) {

    /*--- Extract the adjoints of the conservative input variables and store them for the next iteration ---*/

    solver_container[ZONE_FLOW][INST_0][MESH_0][ADJFLOW_SOL]->ExtractAdjoint_Solution(geometry_container[ZONE_FLOW][INST_0][MESH_0],
                                                      config_container[ZONE_FLOW]);

    solver_container[ZONE_FLOW][INST_0][MESH_0][ADJFLOW_SOL]->ExtractAdjoint_Variables(geometry_container[ZONE_FLOW][INST_0][MESH_0],
                                                      config_container[ZONE_FLOW]);

    if (turbulent && !frozen_visc) {
      solver_container[ZONE_FLOW][INST_0][MESH_0][ADJTURB_SOL]->ExtractAdjoint_Solution(geometry_container[ZONE_FLOW][INST_0][MESH_0],
                                                        config_container[ZONE_FLOW]);
    }

  }

  /*--- Extract the adjoint of the mesh coordinates ---*/

  if (kind_recording == MESH_COORDS) {

    /*--- Extract the adjoints of the flow geometry and store them for the next iteration ---*/

    solver_container[ZONE_FLOW][INST_0][MESH_0][ADJFLOW_SOL]->ExtractAdjoint_CrossTerm_Geometry_Flow(geometry_container[ZONE_FLOW][INST_0][MESH_0],
                                                      config_container[ZONE_FLOW]);

  }

  /*--- Extract the adjoint of the structural displacements ---*/

  if (kind_recording == FEA_DISP_VARS) {

    /*--- Extract the adjoints of the conservative input variables and store them for the next iteration ---*/

    solver_container[ZONE_STRUCT][INST_0][MESH_0][ADJFEA_SOL]->ExtractAdjoint_Solution(geometry_container[ZONE_STRUCT][INST_0][MESH_0],
                                                                               config_container[ZONE_STRUCT]);

    solver_container[ZONE_STRUCT][INST_0][MESH_0][ADJFEA_SOL]->ExtractAdjoint_Variables(geometry_container[ZONE_STRUCT][INST_0][MESH_0],
                                                                                config_container[ZONE_STRUCT]);

    solver_container[ZONE_FLOW][INST_0][MESH_0][ADJFLOW_SOL]->ExtractAdjoint_CrossTerm(geometry_container[ZONE_FLOW][INST_0][MESH_0],
                                                      config_container[ZONE_FLOW]);

    if (turbulent && !frozen_visc)
      solver_container[ZONE_FLOW][INST_0][MESH_0][ADJTURB_SOL]->ExtractAdjoint_CrossTerm(geometry_container[ZONE_FLOW][INST_0][MESH_0],
                                                                                         config_container[ZONE_FLOW]);

    solver_container[ZONE_FLOW][INST_0][MESH_0][ADJFLOW_SOL]->ExtractAdjoint_CrossTerm_Geometry(geometry_container[ZONE_FLOW][INST_0][MESH_0],
                                                                                                config_container[ZONE_FLOW]);
  }


  if (kind_recording == FEM_CROSS_TERM_GEOMETRY) {

    /*--- Extract the adjoints of the displacements (input variables) and store them for the next iteration ---*/

    solver_container[ZONE_STRUCT][INST_0][MESH_0][ADJFEA_SOL]->ExtractAdjoint_CrossTerm_Geometry(geometry_container[ZONE_STRUCT][INST_0][MESH_0],
                                                                                config_container[ZONE_STRUCT]);
  }

}


bool CDiscAdjFSIDriver::CheckConvergence(unsigned long IntIter,
                                                   unsigned short ZONE_FLOW,
                                                   unsigned short ZONE_STRUCT,
                                                   unsigned short kind_recording){

  bool flow_convergence    = false,
        struct_convergence  = false;

  bool adjoint_convergence = false;

  su2double residual_1, residual_2;

  if (kind_recording == FLOW_CONS_VARS) {

      /*--- Set the convergence criteria (only residual possible as of now) ---*/

      residual_1 = log10(solver_container[ZONE_FLOW][INST_0][MESH_0][ADJFLOW_SOL]->GetRes_RMS(0));
      residual_2 = log10(solver_container[ZONE_FLOW][INST_0][MESH_0][ADJFLOW_SOL]->GetRes_RMS(1));

      flow_convergence = ((residual_1 < config_container[ZONE_FLOW]->GetMinLogResidual()) &&
                          (residual_2 < config_container[ZONE_FLOW]->GetMinLogResidual()));

  }

  if (kind_recording == FEA_DISP_VARS) {

    /*--- Set the convergence criteria (only residual possible as of now) ---*/

    residual_1 = log10(solver_container[ZONE_STRUCT][INST_0][MESH_0][ADJFEA_SOL]->GetRes_RMS(0));
    residual_2 = log10(solver_container[ZONE_STRUCT][INST_0][MESH_0][ADJFEA_SOL]->GetRes_RMS(1));

    // Temporary, until function is added
    struct_convergence = ((residual_1 < config_container[ZONE_STRUCT]->GetResidual_FEM_UTOL()) &&
                          (residual_2 < config_container[ZONE_STRUCT]->GetResidual_FEM_UTOL()));

  }

  switch (kind_recording){
  case FLOW_CONS_VARS:      adjoint_convergence = flow_convergence; break;
  case MESH_COORDS:  adjoint_convergence = true; break;
  case FEA_DISP_VARS:       adjoint_convergence = struct_convergence; break;
  case FLOW_CROSS_TERM:     adjoint_convergence = true; break;
  case FEM_CROSS_TERM_GEOMETRY:      adjoint_convergence = true; break;
  case GEOMETRY_CROSS_TERM: adjoint_convergence = true; break;
  default:                  adjoint_convergence = false; break;
  }

  /*--- Apply the same convergence criteria to all the processors ---*/

#ifdef HAVE_MPI

  unsigned short *sbuf_conv = NULL, *rbuf_conv = NULL;
  sbuf_conv = new unsigned short[1]; sbuf_conv[0] = 0;
  rbuf_conv = new unsigned short[1]; rbuf_conv[0] = 0;

  /*--- Convergence criteria ---*/

  sbuf_conv[0] = adjoint_convergence;
  SU2_MPI::Reduce(sbuf_conv, rbuf_conv, 1, MPI_UNSIGNED_SHORT, MPI_SUM, MASTER_NODE, MPI_COMM_WORLD);

  /*-- Compute global convergence criteria in the master node --*/

  sbuf_conv[0] = 0;
  if (rank == MASTER_NODE) {
    if (rbuf_conv[0] == size) sbuf_conv[0] = 1;
    else sbuf_conv[0] = 0;
  }

  SU2_MPI::Bcast(sbuf_conv, 1, MPI_UNSIGNED_SHORT, MASTER_NODE, MPI_COMM_WORLD);

  if (sbuf_conv[0] == 1) { adjoint_convergence = true;}
  else { adjoint_convergence = false;}

  delete [] sbuf_conv;
  delete [] rbuf_conv;

#endif

  return adjoint_convergence;

}

void CDiscAdjFSIDriver::ConvergenceHistory(unsigned long IntIter,
                                                      unsigned long nIntIter,
                                                      unsigned short ZONE_FLOW,
                                                      unsigned short ZONE_STRUCT,
                                                      unsigned short kind_recording){

  unsigned long BGS_Iter = config_container[ZONE_FLOW]->GetOuterIter();


  ofstream ConvHist_file;
  if (rank == MASTER_NODE)
    output->SetConvHistory_Header(&ConvHist_file, config_container[ZONE_0], ZONE_0, INST_0);


  if (kind_recording == FLOW_CONS_VARS) {

    if (rank == MASTER_NODE){
      if (IntIter == 0){
        cout << endl;
        cout << " IntIter" << "    BGSIter" << "   Res[Psi_Rho]" << "     Res[Psi_E]" << endl;
      }

      if (IntIter % config_container[ZONE_FLOW]->GetWrt_Con_Freq() == 0){
        /*--- Output the flow convergence ---*/
        /*--- This is temporary as it requires several changes in the output structure ---*/
        cout.width(8);     cout << IntIter;
        cout.width(11);    cout << BGS_Iter + 1;
        cout.precision(6); cout.setf(ios::fixed, ios::floatfield);
        cout.width(15);    cout << log10(solver_container[ZONE_FLOW][INST_0][MESH_0][ADJFLOW_SOL]->GetRes_RMS(0));
        cout.width(15);    cout << log10(solver_container[ZONE_FLOW][INST_0][MESH_0][ADJFLOW_SOL]->GetRes_RMS(1));
        cout << endl;
      }

    }
  }

  if (kind_recording == FEA_DISP_VARS) {

    /*--- Set the convergence criteria (only residual possible) ---*/
    output->SetConvHistory_Body(NULL, geometry_container, solver_container, config_container, integration_container, true, 0.0, ZONE_STRUCT, INST_0);

  }


}


bool CDiscAdjFSIDriver::BGSConvergence(unsigned long IntIter,
                                                 unsigned short ZONE_FLOW,
                                                 unsigned short ZONE_STRUCT){

  unsigned short iMarker;
  unsigned short nVar_Flow = solver_container[ZONE_FLOW][INST_0][MESH_0][ADJFLOW_SOL]->GetnVar(),
                   nVar_Struct = solver_container[ZONE_STRUCT][INST_0][MESH_0][ADJFEA_SOL]->GetnVar();
  unsigned short iRes;

  bool flow_converged_absolute = false,
        flow_converged_relative = false,
        struct_converged_absolute = false,
        struct_converged_relative = false;

  bool Convergence = false;

  /*--- Apply BC's to the structural adjoint - otherwise, clamped nodes have too values that make no sense... ---*/
  for (iMarker = 0; iMarker < config_container[ZONE_STRUCT]->GetnMarker_All(); iMarker++)
  switch (config_container[ZONE_STRUCT]->GetMarker_All_KindBC(iMarker)) {
    case CLAMPED_BOUNDARY:
    solver_container[ZONE_STRUCT][INST_0][MESH_0][ADJFEA_SOL]->BC_Clamped_Post(geometry_container[ZONE_STRUCT][INST_0][MESH_0],
        numerics_container[ZONE_STRUCT][INST_0][MESH_0][FEA_SOL][FEA_TERM], config_container[ZONE_STRUCT], iMarker);
    break;
  }

  /*--- Compute the residual for the flow and structural zones ---*/

  /*--- Flow ---*/

  solver_container[ZONE_FLOW][INST_0][MESH_0][ADJFLOW_SOL]->ComputeResidual_Multizone(geometry_container[ZONE_FLOW][INST_0][MESH_0],
                                                                        config_container[ZONE_FLOW]);

  /*--- Structure ---*/

  solver_container[ZONE_STRUCT][INST_0][MESH_0][ADJFEA_SOL]->ComputeResidual_Multizone(geometry_container[ZONE_STRUCT][INST_0][MESH_0],
                                                                         config_container[ZONE_STRUCT]);


  /*--- Retrieve residuals ---*/

  /*--- Flow residuals ---*/

  for (iRes = 0; iRes < nVar_Flow; iRes++){
    residual_flow[iRes] = log10(solver_container[ZONE_FLOW][INST_0][MESH_0][ADJFLOW_SOL]->GetRes_BGS(iRes));
    if (IntIter == 0) init_res_flow[iRes] = residual_flow[iRes];
    residual_flow_rel[iRes] = fabs(residual_flow[iRes] - init_res_flow[iRes]);
  }

  /*--- Structure residuals ---*/

  for (iRes = 0; iRes < nVar_Struct; iRes++){
    residual_struct[iRes] = log10(solver_container[ZONE_STRUCT][INST_0][MESH_0][ADJFEA_SOL]->GetRes_BGS(iRes));
    if (IntIter == 0) init_res_struct[iRes] = residual_struct[iRes];
    residual_struct_rel[iRes] = fabs(residual_struct[iRes] - init_res_struct[iRes]);
  }

  /*--- Check convergence ---*/
  flow_converged_absolute = ((residual_flow[0] < flow_criteria) && (residual_flow[nVar_Flow-1] < flow_criteria));
  flow_converged_relative = ((residual_flow_rel[0] > flow_criteria_rel) && (residual_flow_rel[nVar_Flow-1] > flow_criteria_rel));

  struct_converged_absolute = ((residual_struct[0] < structure_criteria) && (residual_struct[nVar_Flow-1] < structure_criteria));
  struct_converged_relative = ((residual_struct_rel[0] > structure_criteria_rel) && (residual_struct_rel[nVar_Flow-1] > structure_criteria_rel));

  Convergence = ((flow_converged_absolute && struct_converged_absolute) ||
                 (flow_converged_absolute && struct_converged_relative) ||
                 (flow_converged_relative && struct_converged_relative) ||
                 (flow_converged_relative && struct_converged_absolute));

  if (rank == MASTER_NODE){

    cout << endl << "-------------------------------------------------------------------------" << endl;
    cout << endl;
    cout << "Convergence summary for BGS iteration ";
    cout << IntIter << endl;
    cout << endl;
    /*--- TODO: This is a workaround until the TestCases.py script incorporates new classes for nested loops. ---*/
    cout << "Iter[ID]" << "  BGSRes[Psi_Rho]" << "  BGSRes[Psi_E]" << "  BGSRes[Psi_Ux]" << "  BGSRes[Psi_Uy]" << endl;
    cout.precision(6); cout.setf(ios::fixed, ios::floatfield);
    cout.width(8); cout << IntIter*1000;
    cout.width(17); cout << residual_flow[0];
    cout.width(15); cout << residual_flow[nVar_Flow-1];
    cout.width(16); cout << residual_struct[0];
    cout.width(16); cout << residual_struct[1];
    cout << endl;
    cout << endl;
    cout << "-------------------------------------------------------------------------" << endl;


    bool write_history = true;
    unsigned short iVar;

    /*--- Header of the temporary output file ---*/
    if ((write_history) && (rank == MASTER_NODE)){
      ofstream myfile_res;
      bool de_effects = config_container[ZONE_STRUCT]->GetDE_Effects();

      myfile_res.open ("history_adjoint_FSI.csv", ios::app);

      myfile_res << IntIter << "\t";

      myfile_res.precision(15);

      for (iVar = 0; iVar < nVar_Flow; iVar++){
        myfile_res << fixed << residual_flow[iVar] << "\t";
      }

      for (iVar = 0; iVar < nVar_Struct; iVar++){
        myfile_res << fixed << residual_struct[iVar] << "\t";
      }

      for (iVar = 0; iVar < config_container[ZONE_STRUCT]->GetnElasticityMod(); iVar++)
         myfile_res << scientific << solver_container[ZONE_STRUCT][INST_0][MESH_0][ADJFEA_SOL]->GetGlobal_Sens_E(iVar) << "\t";
      for (iVar = 0; iVar < config_container[ZONE_STRUCT]->GetnPoissonRatio(); iVar++)
         myfile_res << scientific << solver_container[ZONE_STRUCT][INST_0][MESH_0][ADJFEA_SOL]->GetGlobal_Sens_Nu(iVar) << "\t";
      if (de_effects){
        for (iVar = 0; iVar < config_container[ZONE_STRUCT]->GetnElectric_Field(); iVar++)
          myfile_res << scientific << solver_container[ZONE_STRUCT][INST_0][MESH_0][ADJFEA_SOL]->GetGlobal_Sens_EField(0) << "\t";
      }

      myfile_res << endl;

      myfile_res.close();
    }

    // TEST: for implementation of python framework in coupled FSI problems
    if ((config_container[ZONE_1]->GetDV_FEA() != NODV_FEA) && (rank == MASTER_NODE)){

      /*--- Header of the temporary output file ---*/
      ofstream myfile_res;

      switch (config_container[ZONE_1]->GetDV_FEA()) {
        case YOUNG_MODULUS:
          myfile_res.open("grad_young.opt");
          break;
        case POISSON_RATIO:
          myfile_res.open("grad_poisson.opt");
          break;
        case DENSITY_VAL:
        case DEAD_WEIGHT:
          myfile_res.open("grad_density.opt");
          break;
        case ELECTRIC_FIELD:
          myfile_res.open("grad_efield.opt");
          break;
        default:
          myfile_res.open("grad.opt");
          break;
      }

      unsigned short iDV;
      unsigned short nDV = solver_container[ZONE_1][INST_0][MESH_0][ADJFEA_SOL]->GetnDVFEA();

      myfile_res << "INDEX" << "\t" << "GRAD" << endl;

      myfile_res.precision(15);

      for (iDV = 0; iDV < nDV; iDV++){
        myfile_res << iDV;
        myfile_res << "\t";
        myfile_res << scientific << solver_container[ZONE_1][INST_0][MESH_0][ADJFEA_SOL]->GetGlobal_Sens_DVFEA(iDV);
        myfile_res << endl;
      }

      myfile_res.close();
    }


  }

  /*--- Apply the same convergence criteria to all the processors ---*/

#ifdef HAVE_MPI

  unsigned short *sbuf_conv = NULL, *rbuf_conv = NULL;
  sbuf_conv = new unsigned short[1]; sbuf_conv[0] = 0;
  rbuf_conv = new unsigned short[1]; rbuf_conv[0] = 0;

  /*--- Convergence criteria ---*/

  sbuf_conv[0] = Convergence;
  SU2_MPI::Reduce(sbuf_conv, rbuf_conv, 1, MPI_UNSIGNED_SHORT, MPI_SUM, MASTER_NODE, MPI_COMM_WORLD);

  /*-- Compute global convergence criteria in the master node --*/

  sbuf_conv[0] = 0;
  if (rank == MASTER_NODE) {
    if (rbuf_conv[0] == size) sbuf_conv[0] = 1;
    else sbuf_conv[0] = 0;
  }

  SU2_MPI::Bcast(sbuf_conv, 1, MPI_UNSIGNED_SHORT, MASTER_NODE, MPI_COMM_WORLD);

  if (sbuf_conv[0] == 1) { Convergence = true;}
  else { Convergence = false;}

  delete [] sbuf_conv;
  delete [] rbuf_conv;

#endif

  /*--- Update the solution for the flow and structural zones ---*/

  /*--- Flow ---*/

  solver_container[ZONE_FLOW][INST_0][MESH_0][ADJFLOW_SOL]->UpdateSolution_BGS(geometry_container[ZONE_FLOW][INST_0][MESH_0],
                                                                       config_container[ZONE_FLOW]);

  /*--- Structure ---*/

  solver_container[ZONE_STRUCT][INST_0][MESH_0][ADJFEA_SOL]->UpdateSolution_BGS(geometry_container[ZONE_STRUCT][INST_0][MESH_0],
                                                                       config_container[ZONE_STRUCT]);

  return Convergence;
}

void CDiscAdjFSIDriver::Postprocess(unsigned short ZONE_FLOW,
                                             unsigned short ZONE_STRUCT) {

  unsigned short iMarker;

  /*--- Apply BC's to the structural adjoint after the solution has converged (to avoid unphysical values in clamped nodes) ---*/
  for (iMarker = 0; iMarker < config_container[ZONE_STRUCT]->GetnMarker_All(); iMarker++)
  switch (config_container[ZONE_STRUCT]->GetMarker_All_KindBC(iMarker)) {
    case CLAMPED_BOUNDARY:
    solver_container[ZONE_STRUCT][INST_0][MESH_0][ADJFEA_SOL]->BC_Clamped_Post(geometry_container[ZONE_STRUCT][INST_0][MESH_0],
        numerics_container[ZONE_STRUCT][INST_0][MESH_0][FEA_SOL][FEA_TERM], config_container[ZONE_STRUCT], iMarker);
    break;
  }


}

void CDiscAdjFSIDriver::Transfer_Displacements(unsigned short donorZone, unsigned short targetZone) {


  transfer_container[donorZone][targetZone]->Broadcast_InterfaceData(solver_container[donorZone][INST_0][MESH_0][FEA_SOL],solver_container[targetZone][INST_0][MESH_0][FLOW_SOL],
                                                                     geometry_container[donorZone][INST_0][MESH_0],geometry_container[targetZone][INST_0][MESH_0],
                                                                     config_container[donorZone], config_container[targetZone]);

}

void CDiscAdjFSIDriver::Transfer_Tractions(unsigned short donorZone, unsigned short targetZone) {

  transfer_container[donorZone][targetZone]->Broadcast_InterfaceData(solver_container[donorZone][INST_0][MESH_0][FEA_SOL],solver_container[targetZone][INST_0][MESH_0][FLOW_SOL],
                                                                     geometry_container[donorZone][INST_0][MESH_0],geometry_container[targetZone][INST_0][MESH_0],
                                                                     config_container[donorZone], config_container[targetZone]);
}


CMultiphysicsZonalDriver::CMultiphysicsZonalDriver(char* confFile,
                                                   unsigned short val_nZone,
                                                   unsigned short val_nDim,
                                                   SU2_Comm MPICommunicator) : CDriver(confFile,
                                                                                       val_nZone,
                                                                                       val_nDim,
                                                                                       MPICommunicator) { }

CMultiphysicsZonalDriver::~CMultiphysicsZonalDriver(void) { }

void CMultiphysicsZonalDriver::Run() {

  unsigned short iZone, jZone, checkConvergence;
  unsigned long IntIter, nIntIter;
  bool unsteady;

  /*--- Check whether the driver is capable of solving the problem ---*/

  for (iZone = 0; iZone < nZone; iZone++) {
    for (jZone = 0; jZone < nZone; jZone++) {

      if (iZone != jZone) {
        bool not_capable_fsi        = (   (transfer_types[iZone][jZone] == FLOW_TRACTION)
                                      ||  (transfer_types[iZone][jZone] == STRUCTURAL_DISPLACEMENTS)
                                      ||  (transfer_types[iZone][jZone] == STRUCTURAL_DISPLACEMENTS_DISC_ADJ));
        bool not_capable_turbo      = transfer_types[iZone][jZone] == MIXING_PLANE;
        bool not_capable_ConsVar    = transfer_types[iZone][jZone] == CONSERVATIVE_VARIABLES;

        if (not_capable_fsi)
          SU2_MPI::Error("Coupling between fluids and elastic solids not provided. Please use designated FSI driver instead.", CURRENT_FUNCTION);

        if (not_capable_turbo)
          SU2_MPI::Error("Turbo machinery environment not provided. Please use designated turbo machinery driver instead.", CURRENT_FUNCTION);

        if (not_capable_ConsVar)
          SU2_MPI::Error("Exchange of conservative variables not necessarily well defined. Exiting.", CURRENT_FUNCTION);
      }
    }
  }

  /*--- Run a single iteration of a multi-zone problem by looping over all
   zones and executing the iterations. Note that data transers between zones
   and other intermediate procedures may be required. ---*/

  unsteady = (config_container[ZONE_0]->GetUnsteady_Simulation() == DT_STEPPING_1ST) || (config_container[MESH_0]->GetUnsteady_Simulation() == DT_STEPPING_2ND);

  /*--- Zone preprocessing ---*/

  for (iZone = 0; iZone < nZone; iZone++) {
    iteration_container[iZone][INST_0]->Preprocess(output, integration_container, geometry_container, solver_container, numerics_container, config_container, surface_movement, grid_movement, FFDBox, iZone, INST_0);
    config_container[iZone]->SetDelta_UnstTimeND(config_container[ZONE_0]->GetDelta_UnstTimeND());
  }

  /*--- Updating zone interface communication patterns,
   needed only for unsteady simulation since for steady problems
   this is done once in the interpolator_container constructor
   at the beginning of the computation ---*/

  if ( unsteady ) {
    for (iZone = 0; iZone < nZone; iZone++) {
      for (jZone = 0; jZone < nZone; jZone++)
        if(jZone != iZone && interpolator_container[iZone][jZone] != NULL)
        interpolator_container[iZone][jZone]->Set_TransferCoeff(config_container);
    }
  }

  /*--- Begin Unsteady pseudo-time stepping internal loop, if not unsteady it does only one step --*/

  if (unsteady)
    nIntIter = config_container[MESH_0]->GetUnst_nIntIter();
  else
    nIntIter = 1;

  for (IntIter = 0; IntIter < nIntIter; IntIter++) {

    /*--- For each zone runs one single iteration including the data transfers to it ---*/

    for (iZone = 0; iZone < nZone; iZone++) {

      // When running a unsteady simulation, we have to adapt CFL values here.
      if (unsteady && (config_container[ZONE_0]->GetCFL_Adapt() == YES)) {
          output->SetCFL_Number(solver_container, config_container, iZone);
      }

      config_container[iZone]->SetIntIter(IntIter);

      for (jZone = 0; jZone < nZone; jZone++)
        if(jZone != iZone && transfer_container[jZone][iZone] != NULL)
          Transfer_Data(jZone, iZone);

      iteration_container[iZone][INST_0]->Iterate(output, integration_container, geometry_container, solver_container, numerics_container, config_container, surface_movement, grid_movement, FFDBox, iZone, INST_0);
    }

    /*--- Check convergence in each zone --*/

    checkConvergence = 0;
    for (iZone = 0; iZone < nZone; iZone++) {

      if ((config_container[iZone]->GetKind_Solver() == EULER)
          || (config_container[iZone]->GetKind_Solver() == NAVIER_STOKES)
          || (config_container[iZone]->GetKind_Solver() == RANS))
        checkConvergence += (int) integration_container[iZone][INST_0][FLOW_SOL]->GetConvergence();
      else if ((config_container[iZone]->GetKind_Solver() == DISC_ADJ_EULER)
               || (config_container[iZone]->GetKind_Solver() == DISC_ADJ_NAVIER_STOKES)
               || (config_container[iZone]->GetKind_Solver() == DISC_ADJ_RANS))
        checkConvergence += (int) integration_container[iZone][INST_0][ADJFLOW_SOL]->GetConvergence();
      else if ((config_container[iZone]->GetKind_Solver() == HEAT_EQUATION_FVM))
        checkConvergence += (int) integration_container[iZone][INST_0][HEAT_SOL]->GetConvergence();
    }

    /*--- If convergence was reached in every zone --*/

    if (checkConvergence == nZone) break;
  }

}

void CMultiphysicsZonalDriver::Update() {

  for(iZone = 0; iZone < nZone; iZone++)
    iteration_container[iZone][INST_0]->Update(output, integration_container, geometry_container,
         solver_container, numerics_container, config_container,
         surface_movement, grid_movement, FFDBox, iZone, INST_0);
}

void CMultiphysicsZonalDriver::DynamicMeshUpdate(unsigned long ExtIter) {

  bool harmonic_balance;

  for (iZone = 0; iZone < nZone; iZone++) {
   harmonic_balance = (config_container[iZone]->GetUnsteady_Simulation() == HARMONIC_BALANCE);
    /*--- Dynamic mesh update ---*/
    if ((config_container[iZone]->GetGrid_Movement()) && (!harmonic_balance)) {
      iteration_container[iZone][INST_0]->SetGrid_Movement(geometry_container, surface_movement, grid_movement, FFDBox, numerics_container, solver_container, config_container, iZone, INST_0, 0, ExtIter );
    }
  }

}

void CMultiphysicsZonalDriver::Transfer_Data(unsigned short donorZone, unsigned short targetZone) {

  if (transfer_types[donorZone][targetZone] == SLIDING_INTERFACE) {
    transfer_container[donorZone][targetZone]->Broadcast_InterfaceData(solver_container[donorZone][INST_0][MESH_0][FLOW_SOL],solver_container[targetZone][INST_0][MESH_0][FLOW_SOL],
                                                                       geometry_container[donorZone][INST_0][MESH_0],geometry_container[targetZone][INST_0][MESH_0],
                                                                       config_container[donorZone], config_container[targetZone]);
    if (config_container[targetZone]->GetKind_Solver() == RANS)
      transfer_container[donorZone][targetZone]->Broadcast_InterfaceData(solver_container[donorZone][INST_0][MESH_0][TURB_SOL],solver_container[targetZone][INST_0][MESH_0][TURB_SOL],
                                                                         geometry_container[donorZone][INST_0][MESH_0],geometry_container[targetZone][INST_0][MESH_0],
                                                                         config_container[donorZone], config_container[targetZone]);
  }
  else if (transfer_types[donorZone][targetZone] == CONJUGATE_HEAT_FS) {
    transfer_container[donorZone][targetZone]->Broadcast_InterfaceData(solver_container[donorZone][INST_0][MESH_0][FLOW_SOL],solver_container[targetZone][INST_0][MESH_0][HEAT_SOL],
                                                                       geometry_container[donorZone][INST_0][MESH_0],geometry_container[targetZone][INST_0][MESH_0],
                                                                       config_container[donorZone], config_container[targetZone]);
  }
  else if (transfer_types[donorZone][targetZone] == CONJUGATE_HEAT_WEAKLY_FS) {
    transfer_container[donorZone][targetZone]->Broadcast_InterfaceData(solver_container[donorZone][INST_0][MESH_0][HEAT_SOL],solver_container[targetZone][INST_0][MESH_0][HEAT_SOL],
                                                                       geometry_container[donorZone][INST_0][MESH_0],geometry_container[targetZone][INST_0][MESH_0],
                                                                       config_container[donorZone], config_container[targetZone]);
  }
  else if (transfer_types[donorZone][targetZone] == CONJUGATE_HEAT_SF) {
    transfer_container[donorZone][targetZone]->Broadcast_InterfaceData(solver_container[donorZone][INST_0][MESH_0][HEAT_SOL],solver_container[targetZone][INST_0][MESH_0][FLOW_SOL],
                                                                       geometry_container[donorZone][INST_0][MESH_0],geometry_container[targetZone][INST_0][MESH_0],
                                                                       config_container[donorZone], config_container[targetZone]);
  }
  else if (transfer_types[donorZone][targetZone] == CONJUGATE_HEAT_WEAKLY_SF) {
    transfer_container[donorZone][targetZone]->Broadcast_InterfaceData(solver_container[donorZone][INST_0][MESH_0][HEAT_SOL],solver_container[targetZone][INST_0][MESH_0][HEAT_SOL],
                                                                       geometry_container[donorZone][INST_0][MESH_0],geometry_container[targetZone][INST_0][MESH_0],
                                                                       config_container[donorZone], config_container[targetZone]);
  }
  else if ((transfer_types[donorZone][targetZone] == NO_TRANSFER)
           || (transfer_types[donorZone][targetZone] == ZONES_ARE_EQUAL)
           || (transfer_types[donorZone][targetZone] == NO_COMMON_INTERFACE)) { }
  else {
    cout << "WARNING: One of the intended interface transfer routines is not known to the chosen driver and has not been executed." << endl;
  }

}<|MERGE_RESOLUTION|>--- conflicted
+++ resolved
@@ -1452,7 +1452,6 @@
   /*--- This requires changes in the fluid solver (GridVel does not need to be initialized) ---*/
   bool dynamic_mesh = (config->GetKind_GridMovement() == ELASTICITY);
 
-<<<<<<< HEAD
   bool discrete_adjoint = (config->GetDiscrete_Adjoint());
 
   if (dynamic_mesh){
@@ -1462,11 +1461,6 @@
       solver_container[val_iInst][MESH_0][ADJMESH_SOL] = new CDiscAdjMeshSolver(geometry[val_iInst][MESH_0], config, solver_container[val_iInst][MESH_0][MESH_SOL]);
 
   }
-=======
-  if (dynamic_mesh)
-    solver_container[val_iInst][MESH_0][MESH_SOL] = new CMeshSolver(geometry[val_iInst][MESH_0], config);
-
->>>>>>> 405bd317
 
 }
 
