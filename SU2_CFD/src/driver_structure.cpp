--- conflicted
+++ resolved
@@ -44,23 +44,10 @@
   su2double tick = 0.0;
   
   int rank = MASTER_NODE;
-  int size = SINGLE_NODE;
 #ifdef HAVE_MPI
   MPI_Comm_rank(MPI_COMM_WORLD, &rank);
-  MPI_Comm_size(MPI_COMM_WORLD, &size);
 #endif
-<<<<<<< HEAD
-  
-  /*--- Start timer to track preprocessing for benchmarking. ---*/
-#ifndef HAVE_MPI
-  StartTime = su2double(clock())/su2double(CLOCKS_PER_SEC);
-#else
-  StartTime = MPI_Wtime();
-#endif
-  
-=======
-
->>>>>>> 81146083
+
   /*--- Create pointers to all of the classes that may be used throughout
    the SU2_CFD code. In general, the pointers are instantiated down a
    heirarchy over all zones, multigrid levels, equation sets, and equation
@@ -182,7 +169,6 @@
    based data structure is constructed, i.e. node and cell neighbors are
    identified and linked, face areas and volumes of the dual mesh cells are
    computed, and the multigrid levels are created using an agglomeration procedure. ---*/
-<<<<<<< HEAD
   
   if (rank == MASTER_NODE)
     cout << endl <<"------------------------- Geometry Preprocessing ------------------------" << endl;
@@ -203,16 +189,6 @@
   
   for (iZone = 0; iZone < nZone; iZone++) {
     
-=======
-
-  if (rank == MASTER_NODE)
-    cout << endl <<"------------------------- Geometry Preprocessing ------------------------" << endl;
-
-  Geometrical_Preprocessing();
-
-  for (iZone = 0; iZone < nZone; iZone++) {
-
->>>>>>> 81146083
     /*--- Computation of wall distances for turbulence modeling ---*/
     
     if ((config_container[iZone]->GetKind_Solver() == RANS) ||
@@ -234,12 +210,8 @@
     
     config_container[ZONE_0]->Tick(&tick);
     geometry_container[iZone][MESH_0]->SetPositive_ZArea(config_container[iZone]);
-<<<<<<< HEAD
     config_container[ZONE_0]->Tock(tick,"SetPositive_ZArea",1);
     
-=======
-
->>>>>>> 81146083
     /*--- Set the near-field, interface and actuator disk boundary conditions, if necessary. ---*/
     
     for (iMesh = 0; iMesh <= config_container[iZone]->GetnMGLevels(); iMesh++) {
@@ -287,12 +259,8 @@
     }
     config_container[ZONE_0]->Tick(&tick);
     Iteration_Preprocessing();
-<<<<<<< HEAD
     config_container[ZONE_0]->Tock(tick,"Iteration_Preprocessing",1);
     
-=======
-
->>>>>>> 81146083
     /*--- Definition of the solver class: solver_container[#ZONES][#MG_GRIDS][#EQ_SYSTEMS].
      The solver classes are specific to a particular set of governing equations,
      and they contain the subroutines with instructions for computing each spatial
@@ -313,14 +281,9 @@
     }
     config_container[ZONE_0]->Tick(&tick);
     Solver_Preprocessing(solver_container[iZone], geometry_container[iZone],
-<<<<<<< HEAD
                          config_container[iZone]);
     config_container[ZONE_0]->Tock(tick,"Solver_Preprocessing",1);
     
-=======
-        config_container[iZone]);
-
->>>>>>> 81146083
     if (rank == MASTER_NODE)
       cout << endl <<"----------------- Integration and Numerics Preprocessing ----------------" << endl;
 
@@ -334,11 +297,7 @@
     config_container[ZONE_0]->Tick(&tick);
     Integration_Preprocessing(integration_container[iZone], geometry_container[iZone],
                               config_container[iZone]);
-<<<<<<< HEAD
     config_container[ZONE_0]->Tock(tick,"Integration_Preprocessing",1);
-=======
-
->>>>>>> 81146083
     
     if (rank == MASTER_NODE) cout << "Integration Preprocessing." << endl;
 
@@ -352,21 +311,12 @@
     numerics_container[iZone] = new CNumerics***[config_container[iZone]->GetnMGLevels()+1];
     config_container[ZONE_0]->Tick(&tick);
     Numerics_Preprocessing(numerics_container[iZone], solver_container[iZone],
-<<<<<<< HEAD
                            geometry_container[iZone], config_container[iZone]);
     config_container[ZONE_0]->Tock(tick,"Numerics_Preprocessing",1);
     
-=======
-        geometry_container[iZone], config_container[iZone]);
-
->>>>>>> 81146083
     if (rank == MASTER_NODE) cout << "Numerics Preprocessing." << endl;
-
-<<<<<<< HEAD
-=======
-  }
-
->>>>>>> 81146083
+  }
+
   /*--- Definition of the interface and transfer conditions between different zones.
    *--- The transfer container is defined for zones paired one to one.
    *--- This only works for a multizone FSI problem (nZone > 1).
@@ -385,16 +335,10 @@
         interpolator_container[iZone][jZone] = NULL;
       }
     }
-<<<<<<< HEAD
+
     Interface_Preprocessing();
   }
-  
-=======
-
-    Interface_Preprocessing();
-  }
-
->>>>>>> 81146083
+
   /*--- Instantiate the geometry movement classes for the solution of unsteady
    flows on dynamic meshes, including rigid mesh transformations, dynamically
    deforming meshes, and preprocessing of harmonic balance. ---*/
@@ -891,13 +835,8 @@
   adj_euler        = false;  adj_ns          = false;  adj_turb      = false;
   spalart_allmaras = false;  menter_sst      = false;
   poisson          = false;  neg_spalart_allmaras = false;
-<<<<<<< HEAD
   wave             = false;  disc_adj        = false;
   fem              = false;
-=======
-  wave             = false;   disc_adj        = false;
-  fem = false;
->>>>>>> 81146083
   heat             = false;
   transition       = false;  fem_transition  = false;
   template_solver  = false;
@@ -1162,23 +1101,12 @@
 }
 
 void CDriver::Integration_Preprocessing(CIntegration **integration_container,
-<<<<<<< HEAD
                                         CGeometry **geometry, CConfig *config) {
   
-  bool
-  euler, adj_euler,
-  ns, adj_ns,
-  turbulent, adj_turb,
-  fem_euler, fem_ns, fem_turbulent,
-  poisson, wave, fem, heat, template_solver, transition, disc_adj;
-  
-=======
-    CGeometry **geometry, CConfig *config) {
-
   bool euler, adj_euler, ns, adj_ns, turbulent, adj_turb, poisson, wave, fem,
+      fem_euler, fem_ns, fem_turbulent,
       heat, template_solver, transition, disc_adj;
-
->>>>>>> 81146083
+  
   /*--- Initialize some useful booleans ---*/
   euler            = false; adj_euler        = false;
   ns               = false; adj_ns           = false;
@@ -1228,7 +1156,6 @@
   if (wave) integration_container[WAVE_SOL] = new CSingleGridIntegration(config);
   if (heat) integration_container[HEAT_SOL] = new CSingleGridIntegration(config);
   if (fem) integration_container[FEA_SOL] = new CStructuralIntegration(config);
-<<<<<<< HEAD
   
   /*--- Allocate integration container for finite element flow solver. ---*/
   
@@ -1236,9 +1163,6 @@
   if (fem_ns)    integration_container[FLOW_SOL] = new CFEM_DG_Integration(config);
   //if (fem_turbulent) integration_container[FEM_TURB_SOL] = new CSingleGridIntegration(config);
   
-=======
-
->>>>>>> 81146083
   /*--- Allocate solution for adjoint problem ---*/
   if (adj_euler) integration_container[ADJFLOW_SOL] = new CMultiGridIntegration(config);
   if (adj_ns) integration_container[ADJFLOW_SOL] = new CMultiGridIntegration(config);
@@ -1248,22 +1172,12 @@
 
 }
 
-<<<<<<< HEAD
-void CDriver::Integration_Postprocessing(CIntegration **integration_container, CGeometry **geometry, CConfig *config) {
-  bool
-  euler, adj_euler,
-  ns, adj_ns,
-  turbulent, adj_turb,
-  fem_euler, fem_ns, fem_turbulent,
-  poisson, wave, fem, heat, template_solver, transition, disc_adj;
-  
-=======
 void CDriver::Integration_Postprocessing(CIntegration **integration_container,
     CGeometry **geometry, CConfig *config) {
   bool euler, adj_euler, ns, adj_ns, turbulent, adj_turb, poisson, wave, fem,
+      fem_euler, fem_ns, fem_turbulent,
       heat, template_solver, transition, disc_adj;
 
->>>>>>> 81146083
   /*--- Initialize some useful booleans ---*/
   euler            = false; adj_euler        = false;
   ns               = false; adj_ns           = false;
@@ -1316,17 +1230,10 @@
   /*--- DeAllocate solution for adjoint problem ---*/
   if (adj_euler || adj_ns || disc_adj) delete integration_container[ADJFLOW_SOL];
   if (adj_turb) delete integration_container[ADJTURB_SOL];
-<<<<<<< HEAD
 
   /*--- DeAllocate integration container for finite element flow solver. ---*/
   if (fem_euler || fem_ns) delete integration_container[FLOW_SOL];
   //if (fem_turbulent)     delete integration_container[FEM_TURB_SOL];
-
-  
-=======
-  
-
->>>>>>> 81146083
 }
 
 void CDriver::Numerics_Preprocessing(CNumerics ****numerics_container,
@@ -1342,11 +1249,7 @@
   nVar_Adj_Flow         = 0,
   nVar_Adj_Turb         = 0,
   nVar_Poisson          = 0,
-<<<<<<< HEAD
   nVar_FEM              = 0,
-=======
-  nVar_FEM        = 0,
->>>>>>> 81146083
   nVar_Wave             = 0,
   nVar_Heat             = 0;
   
@@ -1420,7 +1323,6 @@
   if (transition)   nVar_Trans = solver_container[MESH_0][TRANS_SOL]->GetnVar();
   if (poisson)      nVar_Poisson = solver_container[MESH_0][POISSON_SOL]->GetnVar();
   
-<<<<<<< HEAD
   if (fem_euler)        nVar_Flow = solver_container[MESH_0][FLOW_SOL]->GetnVar();
   if (fem_ns)           nVar_Flow = solver_container[MESH_0][FLOW_SOL]->GetnVar();
   //if (fem_turbulent)    nVar_Turb = solver_container[MESH_0][FEM_TURB_SOL]->GetnVar();
@@ -1428,11 +1330,6 @@
   if (wave)				nVar_Wave = solver_container[MESH_0][WAVE_SOL]->GetnVar();
   if (fem)				nVar_FEM = solver_container[MESH_0][FEA_SOL]->GetnVar();
   if (heat)				nVar_Heat = solver_container[MESH_0][HEAT_SOL]->GetnVar();
-=======
-  if (wave)        nVar_Wave = solver_container[MESH_0][WAVE_SOL]->GetnVar();
-  if (fem)        nVar_FEM = solver_container[MESH_0][FEA_SOL]->GetnVar();
-  if (heat)        nVar_Heat = solver_container[MESH_0][HEAT_SOL]->GetnVar();
->>>>>>> 81146083
   
   /*--- Number of variables for adjoint problem ---*/
   
@@ -2547,7 +2444,6 @@
     if (rank == MASTER_NODE)
       cout << ": Euler/Navier-Stokes/RANS flow iteration." << endl;
       iteration_container[iZone] = new CMeanFlowIteration(config_container[iZone]);
-<<<<<<< HEAD
       break;
       
     case FEM_EULER: case FEM_NAVIER_STOKES: case FEM_RANS: case FEM_LES:
@@ -2577,31 +2473,6 @@
     case FEM_ELASTICITY:
       if (rank == MASTER_NODE)
         cout << ": FEM iteration." << endl;
-=======
-    break;
-
-  case WAVE_EQUATION:
-    if (rank == MASTER_NODE)
-      cout << ": wave iteration." << endl;
-    iteration_container[iZone] = new CWaveIteration(config_container[iZone]);
-    break;
-
-  case HEAT_EQUATION:
-    if (rank == MASTER_NODE)
-      cout << ": heat iteration." << endl;
-    iteration_container[iZone] = new CHeatIteration(config_container[iZone]);
-    break;
-
-  case POISSON_EQUATION:
-    if (rank == MASTER_NODE)
-      cout << ": poisson iteration." << endl;
-    iteration_container[iZone] = new CPoissonIteration(config_container[iZone]);
-    break;
-
-  case FEM_ELASTICITY:
-    if (rank == MASTER_NODE)
-      cout << ": FEM iteration." << endl;
->>>>>>> 81146083
       iteration_container[iZone] = new CFEM_StructuralAnalysis(config_container[iZone]);
     break;
     case ADJ_EULER: case ADJ_NAVIER_STOKES: case ADJ_RANS:
@@ -2614,14 +2485,8 @@
     if (rank == MASTER_NODE)
         cout << ": discrete adjoint Euler/Navier-Stokes/RANS flow iteration." << endl;
       iteration_container[iZone] = new CDiscAdjMeanFlowIteration(config_container[iZone]);
-<<<<<<< HEAD
       break;
-      
-=======
-    break;
->>>>>>> 81146083
-  }
-
+  }
 }
 
 void CDriver::Interface_Preprocessing() {
@@ -2868,19 +2733,12 @@
   if (rank == MASTER_NODE) 
   delete [] Buffer_Recv_mark;
 #endif
-
-<<<<<<< HEAD
+}
+
 void CDriver::StartSolver(){
 
   int rank = MASTER_NODE;
   su2double tick = 0.0;
-=======
-}
-
-void CDriver::StartSolver() {
-
-  int rank = MASTER_NODE;
->>>>>>> 81146083
 
 #ifdef HAVE_MPI
   MPI_Comm_rank(MPI_COMM_WORLD, &rank);
@@ -2907,23 +2765,16 @@
   while ( ExtIter < config_container[ZONE_0]->GetnExtIter() ) {
 
     /*--- Perform some external iteration preprocessing. ---*/
-<<<<<<< HEAD
     
     config_container[ZONE_0]->Tick(&tick);
     PreprocessExtIter(ExtIter);
     config_container[ZONE_0]->Tock(tick,"PreprocessExtIter",1);
     
-=======
-
-    PreprocessExtIter(ExtIter);
-
->>>>>>> 81146083
     /*--- Perform a single iteration of the chosen PDE solver. ---*/
 
     if (!fsi) {
 
       /*--- Perform a dynamic mesh update if required. ---*/
-<<<<<<< HEAD
       config_container[ZONE_0]->Tick(&tick);
       DynamicMeshUpdate(ExtIter);
       config_container[ZONE_0]->Tock(tick,"DynamicMeshUpdate",1);
@@ -2937,26 +2788,12 @@
       config_container[ZONE_0]->Tick(&tick);
       Update();
       config_container[ZONE_0]->Tock(tick,"Update",1);
-=======
-
-      DynamicMeshUpdate(ExtIter);
-
-      /*--- Run a single iteration of the problem (mean flow, wave, heat, ...). ---*/
-
-      Run();
-
-      /*--- Update the solution for dual time stepping strategy ---*/
-
-      Update();
-
->>>>>>> 81146083
     }
     else{
       Run();      //In the FSIDriver case, mesh and solution updates are already included into the Run function
     }
 
     /*--- Monitor the computations after each iteration. ---*/
-<<<<<<< HEAD
     config_container[ZONE_0]->Tick(&tick);
     Monitor(ExtIter);
     config_container[ZONE_0]->Tock(tick,"Monitor",1);
@@ -2966,15 +2803,6 @@
     Output(ExtIter);
     config_container[ZONE_0]->Tock(tick,"Output",1);
     
-=======
-
-    Monitor(ExtIter);
-
-    /*--- Output the solution in files. ---*/
-
-    Output(ExtIter);
-
->>>>>>> 81146083
     /*--- If the convergence criteria has been met, terminate the simulation. ---*/
 
     if (StopCalc) break;
@@ -2982,10 +2810,6 @@
     ExtIter++;
 
   }
-<<<<<<< HEAD
-=======
-
->>>>>>> 81146083
 }
 
 void CDriver::PreprocessExtIter(unsigned long ExtIter) {
