--- conflicted
+++ resolved
@@ -120,19 +120,13 @@
   **Jacobian_ij,            /*!< \brief Auxiliary matrices for storing point to point Jacobians. */
   **Jacobian_ji,            /*!< \brief Auxiliary matrices for storing point to point Jacobians. */
   **Jacobian_jj;            /*!< \brief Auxiliary matrices for storing point to point Jacobians. */
-<<<<<<< HEAD
-  su2double *iPoint_UndLapl,  /*!< \brief Auxiliary variable for the undivided Laplacians. */
-  *jPoint_UndLapl;            /*!< \brief Auxiliary variable for the undivided Laplacians. */
   su2double **Smatrix;        /*!< \brief Auxiliary structure for computing gradients by least-squares */
-  su2double **Cvector;                  /*!< \brief Auxiliary structure for computing gradients by least-squares */
-
-=======
+  su2double **Cvector;        /*!< \brief Auxiliary structure for computing gradients by least-squares */
 
   /*--- End variables that need to go. ---*/
 
   su2activevector iPoint_UndLapl;  /*!< \brief Auxiliary variable for the undivided Laplacians. */
   su2activevector jPoint_UndLapl;  /*!< \brief Auxiliary variable for the undivided Laplacians. */
->>>>>>> b7f6d4f5
 
   int *Restart_Vars;                /*!< \brief Auxiliary structure for holding the number of variables and points in a restart. */
   int Restart_ExtIter;              /*!< \brief Auxiliary structure for holding the external iteration offset from a restart. */
