/*!
 * \file CSolver.hpp
 * \brief Headers of the CSolver class which is inherited by all of the other
 *        solvers
 * \author F. Palacios, T. Economon
 * \version 7.0.1 "Blackbird"
 *
 * SU2 Project Website: https://su2code.github.io
 *
 * The SU2 Project is maintained by the SU2 Foundation
 * (http://su2foundation.org)
 *
 * Copyright 2012-2019, SU2 Contributors (cf. AUTHORS.md)
 *
 * SU2 is free software; you can redistribute it and/or
 * modify it under the terms of the GNU Lesser General Public
 * License as published by the Free Software Foundation; either
 * version 2.1 of the License, or (at your option) any later version.
 *
 * SU2 is distributed in the hope that it will be useful,
 * but WITHOUT ANY WARRANTY; without even the implied warranty of
 * MERCHANTABILITY or FITNESS FOR A PARTICULAR PURPOSE. See the GNU
 * Lesser General Public License for more details.
 *
 * You should have received a copy of the GNU Lesser General Public
 * License along with SU2. If not, see <http://www.gnu.org/licenses/>.
 */

#pragma once

#include "../../../Common/include/mpi_structure.hpp"

#include <cmath>
#include <string>
#include <fstream>
#include <sstream>
#include <algorithm>
#include <iostream>
#include <set>
#include <stdlib.h>
#include <stdio.h>

#include "../fluid_model.hpp"
#include "../task_definition.hpp"
#include "../numerics/CNumerics.hpp"
#include "../sgs_model.hpp"
#include "../../../Common/include/fem_geometry_structure.hpp"
#include "../../../Common/include/geometry/CGeometry.hpp"
#include "../../../Common/include/CConfig.hpp"
#include "../../../Common/include/linear_algebra/CSysMatrix.hpp"
#include "../../../Common/include/linear_algebra/CSysVector.hpp"
#include "../../../Common/include/linear_algebra/CSysSolve.hpp"
#include "../../../Common/include/grid_movement_structure.hpp"
#include "../../../Common/include/blas_structure.hpp"
#include "../../../Common/include/graph_coloring_structure.hpp"
#include "../../../Common/include/toolboxes/MMS/CVerificationSolution.hpp"
#include "../variables/CVariable.hpp"

using namespace std;

class CSolver {
protected:
  int rank,       /*!< \brief MPI Rank. */
  size;           /*!< \brief MPI Size. */
  bool adjoint;   /*!< \brief Boolean to determine whether solver is initialized as a direct or an adjoint solver. */
  unsigned short MGLevel;        /*!< \brief Multigrid level of this solver object. */
  unsigned short IterLinSolver;  /*!< \brief Linear solver iterations. */
  su2double ResLinSolver;        /*!< \brief Final linear solver residual. */
  su2double NonLinRes_Value,     /*!< \brief Summed value of the nonlinear residual indicator. */
  NonLinRes_Func;                /*!< \brief Current value of the nonlinear residual indicator at one iteration. */
  unsigned short NonLinRes_Counter;   /*!< \brief Number of elements of the nonlinear residual indicator series. */
  vector<su2double> NonLinRes_Series; /*!< \brief Vector holding the nonlinear residual indicator series. */
  su2double Old_Func,  /*!< \brief Old value of the nonlinear residual indicator. */
  New_Func;            /*!< \brief Current value of the nonlinear residual indicator. */
  unsigned short nVar,           /*!< \brief Number of variables of the problem. */
  nPrimVar,                      /*!< \brief Number of primitive variables of the problem. */
  nPrimVarGrad,                  /*!< \brief Number of primitive variables of the problem in the gradient computation. */
  nSecondaryVar,                 /*!< \brief Number of primitive variables of the problem. */
  nSecondaryVarGrad,             /*!< \brief Number of primitive variables of the problem in the gradient computation. */
  nVarGrad,                      /*!< \brief Number of variables for deallocating the LS Cvector. */
  nDim;                          /*!< \brief Number of dimensions of the problem. */
  unsigned long nPoint;          /*!< \brief Number of points of the computational grid. */
  unsigned long nPointDomain;    /*!< \brief Number of points of the computational grid. */
  su2double Max_Delta_Time, /*!< \brief Maximum value of the delta time for all the control volumes. */
  Min_Delta_Time;           /*!< \brief Minimum value of the delta time for all the control volumes. */
  su2double Max_CFL_Local;  /*!< \brief Maximum value of the CFL across all the control volumes. */
  su2double Min_CFL_Local;  /*!< \brief Minimum value of the CFL across all the control volumes. */
  su2double Avg_CFL_Local;  /*!< \brief Average value of the CFL across all the control volumes. */
  su2double *Residual_RMS,  /*!< \brief Vector with the mean residual for each variable. */
  *Residual_Max,            /*!< \brief Vector with the maximal residual for each variable. */
  *Residual,                /*!< \brief Auxiliary nVar vector. */
  *Residual_i,              /*!< \brief Auxiliary nVar vector for storing the residual at point i. */
  *Residual_j;              /*!< \brief Auxiliary nVar vector for storing the residual at point j. */
  su2double *Residual_BGS,  /*!< \brief Vector with the mean residual for each variable for BGS subiterations. */
  *Residual_Max_BGS;        /*!< \brief Vector with the maximal residual for each variable for BGS subiterations. */
  unsigned long *Point_Max;        /*!< \brief Vector with the maximal residual for each variable. */
  unsigned long *Point_Max_BGS;    /*!< \brief Vector with the maximal residual for each variable. */
  su2double **Point_Max_Coord;     /*!< \brief Vector with pointers to the coords of the maximal residual for each variable. */
  su2double **Point_Max_Coord_BGS; /*!< \brief Vector with pointers to the coords of the maximal residual for each variable. */
  su2double *Solution,    /*!< \brief Auxiliary nVar vector. */
  *Solution_i,            /*!< \brief Auxiliary nVar vector for storing the solution at point i. */
  *Solution_j;            /*!< \brief Auxiliary nVar vector for storing the solution at point j. */
  su2double *Vector,  /*!< \brief Auxiliary nDim vector. */
  *Vector_i,          /*!< \brief Auxiliary nDim vector to do the reconstruction of the variables at point i. */
  *Vector_j;          /*!< \brief Auxiliary nDim vector to do the reconstruction of the variables at point j. */
  su2double *Res_Conv,  /*!< \brief Auxiliary nVar vector for storing the convective residual. */
  *Res_Visc,            /*!< \brief Auxiliary nVar vector for storing the viscous residual. */
  *Res_Sour,            /*!< \brief Auxiliary nVar vector for storing the viscous residual. */
  *Res_Conv_i,          /*!< \brief Auxiliary vector for storing the convective residual at point i. */
  *Res_Visc_i,          /*!< \brief Auxiliary vector for storing the viscous residual at point i. */
  *Res_Conv_j,          /*!< \brief Auxiliary vector for storing the convective residual at point j. */
  *Res_Visc_j;          /*!< \brief Auxiliary vector for storing the viscous residual at point j. */
  su2double **Jacobian_i,   /*!< \brief Auxiliary matrices for storing point to point Jacobians at point i. */
  **Jacobian_j;             /*!< \brief Auxiliary matrices for storing point to point Jacobians at point j. */
  su2double **Jacobian_ii,  /*!< \brief Auxiliary matrices for storing point to point Jacobians. */
  **Jacobian_ij,            /*!< \brief Auxiliary matrices for storing point to point Jacobians. */
  **Jacobian_ji,            /*!< \brief Auxiliary matrices for storing point to point Jacobians. */
  **Jacobian_jj;            /*!< \brief Auxiliary matrices for storing point to point Jacobians. */
  su2double *iPoint_UndLapl,  /*!< \brief Auxiliary variable for the undivided Laplacians. */
  *jPoint_UndLapl;            /*!< \brief Auxiliary variable for the undivided Laplacians. */
  su2double **Smatrix,        /*!< \brief Auxiliary structure for computing gradients by least-squares */
  **Cvector;                  /*!< \brief Auxiliary structure for computing gradients by least-squares */

  int *Restart_Vars;                /*!< \brief Auxiliary structure for holding the number of variables and points in a restart. */
  int Restart_ExtIter;              /*!< \brief Auxiliary structure for holding the external iteration offset from a restart. */
  passivedouble *Restart_Data;      /*!< \brief Auxiliary structure for holding the data values from a restart. */
  unsigned short nOutputVariables;  /*!< \brief Number of variables to write. */

  unsigned long nMarker,            /*!< \brief Total number of markers using the grid information. */
  *nVertex;                         /*!< \brief Store nVertex at each marker for deallocation */

  bool rotate_periodic;    /*!< \brief Flag that controls whether the periodic solution needs to be rotated for the solver. */
  bool implicit_periodic;  /*!< \brief Flag that controls whether the implicit system should be treated by the periodic BC comms. */

  bool dynamic_grid;       /*!< \brief Flag that determines whether the grid is dynamic (moving or deforming + grid velocities). */

  su2double ***VertexTraction;          /*- Temporary, this will be moved to a new postprocessing structure once in place -*/
  su2double ***VertexTractionAdjoint;   /*- Also temporary -*/

  string SolverName;      /*!< \brief Store the name of the solver for output purposes. */

  /*!
   * \brief Pure virtual function, all derived solvers MUST implement a method returning their "nodes".
   * \note Don't forget to call SetBaseClassPointerToNodes() in the constructor of the derived CSolver.
   * \return Nodes of the solver, upcast to their base class (CVariable).
   */
  virtual CVariable* GetBaseClassPointerToNodes() = 0;

  /*!
   * \brief Call this method to set "base_nodes" after the "nodes" variable of the derived solver is instantiated.
   * \note One could set base_nodes directly if it were not private but that could lead to confusion
   */
  inline void SetBaseClassPointerToNodes() { base_nodes = GetBaseClassPointerToNodes(); }

private:

  /*--- Private to prevent use by derived solvers, each solver MUST have its own "nodes" member of the
   most derived type possible, e.g. CEulerSolver has nodes of CEulerVariable* and not CVariable*.
   This variable is to avoid two virtual functions calls per call i.e. CSolver::GetNodes() returns
   directly instead of calling GetBaseClassPointerToNodes() or doing something equivalent. ---*/
  CVariable* base_nodes;  /*!< \brief Pointer to CVariable to allow polymorphic access to solver nodes. */

public:

  CSysVector<su2double> LinSysSol;    /*!< \brief vector to store iterative solution of implicit linear system. */
  CSysVector<su2double> LinSysRes;    /*!< \brief vector to store iterative residual of implicit linear system. */
  CSysVector<su2double> LinSysAux;    /*!< \brief vector to store iterative residual of implicit linear system. */
#ifndef CODI_FORWARD_TYPE
  CSysMatrix<passivedouble> Jacobian; /*!< \brief Complete sparse Jacobian structure for implicit computations. */
  CSysSolve<passivedouble>  System;   /*!< \brief Linear solver/smoother. */
#else
  CSysMatrix<su2double> Jacobian;
  CSysSolve<su2double>  System;
#endif

  CSysMatrix<su2double> StiffMatrix; /*!< \brief Sparse structure for storing the stiffness matrix in Galerkin computations, and grid movement. */

  CSysVector<su2double> OutputVariables;    /*!< \brief vector to store the extra variables to be written. */
  string* OutputHeadingNames;               /*!< \brief vector of strings to store the headings for the exra variables */

  CVerificationSolution *VerificationSolution; /*!< \brief Verification solution class used within the solver. */

  vector<string> fields;
  /*!
   * \brief Constructor of the class.
   */
  CSolver(bool mesh_deform_mode = false);

  /*!
   * \brief Destructor of the class.
   */
  virtual ~CSolver(void);

  /*!
   * \brief Allow outside access to the nodes of the solver, containing conservatives, primitives, etc.
   * \return Nodes of the solver.
   */
  inline CVariable* GetNodes() {
    assert(base_nodes!=nullptr && "CSolver::base_nodes was not set properly, see brief for CSolver::SetBaseClassPointerToNodes()");
    return base_nodes;
  }

  /*!
   * \brief Routine to load a solver quantity into the data structures for MPI point-to-point communication and to launch non-blocking sends and recvs.
   * \param[in] geometry - Geometrical definition of the problem.
   * \param[in] config   - Definition of the particular problem.
   * \param[in] commType - Enumerated type for the quantity to be communicated.
   */
  void InitiateComms(CGeometry *geometry,
                     CConfig *config,
                     unsigned short commType);

  /*!
   * \brief Routine to complete the set of non-blocking communications launched by InitiateComms() and unpacking of the data in the solver class.
   * \param[in] geometry - Geometrical definition of the problem.
   * \param[in] config   - Definition of the particular problem.
   * \param[in] commType - Enumerated type for the quantity to be unpacked.
   */
  void CompleteComms(CGeometry *geometry,
                     CConfig *config,
                     unsigned short commType);

  /*!
   * \brief Routine to load a solver quantity into the data structures for MPI periodic communication and to launch non-blocking sends and recvs.
   * \param[in] geometry - Geometrical definition of the problem.
   * \param[in] config   - Definition of the particular problem.
   * \param[in] val_periodic_index - Index for the periodic marker to be treated (first in a pair).
   * \param[in] commType - Enumerated type for the quantity to be communicated.
   */
  void InitiatePeriodicComms(CGeometry *geometry,
                             CConfig *config,
                             unsigned short val_periodic_index,
                             unsigned short commType);

  /*!
   * \brief Routine to complete the set of non-blocking periodic communications launched by InitiatePeriodicComms() and unpacking of the data in the solver class.
   * \param[in] geometry - Geometrical definition of the problem.
   * \param[in] config   - Definition of the particular problem.
   * \param[in] val_periodic_index - Index for the periodic marker to be treated (first in a pair).
   * \param[in] commType - Enumerated type for the quantity to be unpacked.
   */
  void CompletePeriodicComms(CGeometry *geometry,
                             CConfig *config,
                             unsigned short val_periodic_index,
                             unsigned short commType);

  /*!
   * \brief Set number of linear solver iterations.
   * \param[in] val_iterlinsolver - Number of linear iterations.
   */
  inline void SetIterLinSolver(unsigned short val_iterlinsolver) { IterLinSolver = val_iterlinsolver; }

  /*!
   * \brief Set the final linear solver residual.
   * \param[in] val_reslinsolver - Value of final linear solver residual.
   */
  inline void SetResLinSolver(su2double val_reslinsolver) { ResLinSolver = val_reslinsolver; }

  /*!
   * \brief Set the value of the max residual and RMS residual.
   * \param[in] val_iterlinsolver - Number of linear iterations.
   */
  void SetResidual_RMS(CGeometry *geometry, CConfig *config);

  /*!
   * \brief Communicate the value of the max residual and RMS residual.
   * \param[in] val_iterlinsolver - Number of linear iterations.
   */
  void SetResidual_BGS(CGeometry *geometry, CConfig *config);

  /*!
   * \brief Set the value of the max residual and RMS residual.
   * \param[in] val_iterlinsolver - Number of linear iterations.
   */
  virtual void ComputeResidual_Multizone(CGeometry *geometry, CConfig *config);

  /*!
   * \brief Move the mesh in time
   */
  inline virtual void SetDualTime_Mesh(void){ }

  /*!
   * \brief Store the BGS solution in the previous subiteration in the corresponding vector.
   */
  void UpdateSolution_BGS(CGeometry *geometry, CConfig *config);

  /*!
   * \brief Set the solver nondimensionalization.
   * \param[in] config - Definition of the particular problem.
   * \param[in] iMesh - Index of the mesh in multigrid computations.
   */
  inline virtual void SetNondimensionalization(CConfig *config, unsigned short iMesh) { }

  /*!
   * \brief Get information whether the initialization is an adjoint solver or not.
   * \return <code>TRUE</code> means that it is an adjoint solver.
   */
  inline bool GetAdjoint(void) const { return adjoint; }

  /*!
   * \brief Compute the pressure at the infinity.
   * \return Value of the pressure at the infinity.
   */
  inline virtual CFluidModel* GetFluidModel(void) const { return NULL;}

  /*!
   * \brief Get number of linear solver iterations.
   * \return Number of linear solver iterations.
   */
  inline unsigned short GetIterLinSolver(void) const { return IterLinSolver; }

  /*!
   * \brief Get the final linear solver residual.
   * \return Value of final linear solver residual.
   */
  inline su2double GetResLinSolver(void) const { return ResLinSolver; }

  /*!
   * \brief Get the value of the maximum delta time.
   * \return Value of the maximum delta time.
   */
  inline su2double GetMax_Delta_Time(void) const { return Max_Delta_Time; }

  /*!
   * \brief Get the value of the minimum delta time.
   * \return Value of the minimum delta time.
   */
  inline su2double GetMin_Delta_Time(void) const { return Min_Delta_Time; }

  /*!
   * \brief Get the value of the maximum local CFL number.
   * \return Value of the maximum local CFL number.
   */
  inline su2double GetMax_CFL_Local(void) const { return Max_CFL_Local; }

  /*!
   * \brief Get the value of the minimum local CFL number.
   * \return Value of the minimum local CFL number.
   */
  inline su2double GetMin_CFL_Local(void) const { return Min_CFL_Local; }

  /*!
   * \brief Get the value of the average local CFL number.
   * \return Value of the average local CFL number.
   */
  inline su2double GetAvg_CFL_Local(void) const { return Avg_CFL_Local; }

  /*!
   * \brief Get the number of variables of the problem.
   */
  inline unsigned short GetnVar(void) const { return nVar; }

  /*!
   * \brief Get the number of variables of the problem.
   */
  inline unsigned short GetnPrimVar(void) const { return nPrimVar; }

  /*!
   * \brief Get the number of variables of the problem.
   */
  inline unsigned short GetnPrimVarGrad(void) const { return nPrimVarGrad; }

  /*!
   * \brief Get the number of variables of the problem.
   */
  inline unsigned short GetnSecondaryVar(void) const { return nSecondaryVar; }

  /*!
   * \brief Get the number of variables of the problem.
   */
  inline unsigned short GetnSecondaryVarGrad(void) const { return nSecondaryVarGrad; }

  /*!
   * \brief Get the number of variables of the problem.
   */
  inline unsigned short GetnOutputVariables(void) const { return nOutputVariables; }

  /*!
   * \brief A virtual member.
   * \param[in] geometry - Geometrical definition of the problem.
   * \param[in] solver_container - Container vector with all the solutions.
   * \param[in] config - Definition of the particular problem.
   * \param[in] iRKStep - Current step of the Runge-Kutta iteration.
   * \param[in] iMesh - Index of the mesh in multigrid computations.
   * \param[in] RunTime_EqSystem - System of equations which is going to be solved.
   */
  inline virtual void SetResidual_DualTime(CGeometry *geometry,
                                           CSolver **solver_container,
                                           CConfig *config,
                                           unsigned short iRKStep,
                                           unsigned short iMesh,
                                           unsigned short RunTime_EqSystem) { }

  /*!
   * \brief Set the maximal residual, this is useful for the convergence history.
   * \param[in] val_var - Index of the variable.
   * \param[in] val_residual - Value of the residual to store in the position <i>val_var</i>.
   */
  inline void SetRes_RMS(unsigned short val_var, su2double val_residual) { Residual_RMS[val_var] = val_residual; }

  /*!
   * \brief Adds the maximal residual, this is useful for the convergence history.
   * \param[in] val_var - Index of the variable.
   * \param[in] val_residual - Value of the residual to store in the position <i>val_var</i>.
   */
  inline void AddRes_RMS(unsigned short val_var, su2double val_residual) { Residual_RMS[val_var] += val_residual; }

  /*!
   * \brief Get the maximal residual, this is useful for the convergence history.
   * \param[in] val_var - Index of the variable.
   * \return Value of the biggest residual for the variable in the position <i>val_var</i>.
   */
  inline su2double GetRes_RMS(unsigned short val_var) const { return Residual_RMS[val_var]; }

  /*!
   * \brief Set the maximal residual, this is useful for the convergence history.
   * \param[in] val_var - Index of the variable.
   * \param[in] val_residual - Value of the residual to store in the position <i>val_var</i>.
   */
  inline void SetRes_Max(unsigned short val_var,
                         su2double val_residual,
                         unsigned long val_point) {
    Residual_Max[val_var] = val_residual; Point_Max[val_var] = val_point;
  }

  /*!
   * \brief Adds the maximal residual, this is useful for the convergence history (overload).
   * \param[in] val_var - Index of the variable.
   * \param[in] val_residual - Value of the residual to store in the position <i>val_var</i>.
   * \param[in] val_point - Value of the point index for the max residual.
   * \param[in] val_coord - Location (x, y, z) of the max residual point.
   */
  inline void AddRes_Max(unsigned short val_var,
                         su2double val_residual,
                         unsigned long val_point,
                         const su2double* val_coord) {
    if (val_residual > Residual_Max[val_var]) {
      Residual_Max[val_var] = val_residual;
      Point_Max[val_var] = val_point;
      for (unsigned short iDim = 0; iDim < nDim; iDim++)
        Point_Max_Coord[val_var][iDim] = val_coord[iDim];
    }
  }


  /*!
   * \brief Get the maximal residual, this is useful for the convergence history.
   * \param[in] val_var - Index of the variable.
   * \return Value of the biggest residual for the variable in the position <i>val_var</i>.
   */
  inline su2double GetRes_Max(unsigned short val_var) const { return Residual_Max[val_var]; }

  /*!
   * \brief Set the residual for BGS subiterations.
   * \param[in] val_var - Index of the variable.
   * \param[in] val_residual - Value of the residual to store in the position <i>val_var</i>.
   */
  inline void SetRes_BGS(unsigned short val_var, su2double val_residual) { Residual_BGS[val_var] = val_residual; }

  /*!
   * \brief Adds the residual for BGS subiterations.
   * \param[in] val_var - Index of the variable.
   * \param[in] val_residual - Value of the residual to store in the position <i>val_var</i>.
   */
  inline void AddRes_BGS(unsigned short val_var, su2double val_residual) { Residual_BGS[val_var] += val_residual; }

  /*!
   * \brief Get the residual for BGS subiterations.
   * \param[in] val_var - Index of the variable.
   * \return Value of the biggest residual for the variable in the position <i>val_var</i>.
   */
  inline su2double GetRes_BGS(unsigned short val_var) const { return Residual_BGS[val_var]; }

  /*!
   * \brief Set the maximal residual for BGS subiterations.
   * \param[in] val_var - Index of the variable.
   * \param[in] val_residual - Value of the residual to store in the position <i>val_var</i>.
   */
  inline void SetRes_Max_BGS(unsigned short val_var,
                             su2double val_residual,
                             unsigned long val_point) {
    Residual_Max_BGS[val_var] = val_residual; Point_Max_BGS[val_var] = val_point;
  }

  /*!
   * \brief Adds the maximal residual for BGS subiterations.
   * \param[in] val_var - Index of the variable.
   * \param[in] val_residual - Value of the residual to store in the position <i>val_var</i>.
   * \param[in] val_point - Value of the point index for the max residual.
   * \param[in] val_coord - Location (x, y, z) of the max residual point.
   */
  inline void AddRes_Max_BGS(unsigned short val_var,
                             su2double val_residual,
                             unsigned long val_point,
                             const su2double* val_coord) {
    if (val_residual > Residual_Max_BGS[val_var]) {
    Residual_Max_BGS[val_var] = val_residual;
    Point_Max_BGS[val_var] = val_point;
    for (unsigned short iDim = 0; iDim < nDim; iDim++)
      Point_Max_Coord_BGS[val_var][iDim] = val_coord[iDim];
    }
  }


  /*!
   * \brief Get the maximal residual for BGS subiterations.
   * \param[in] val_var - Index of the variable.
   * \return Value of the biggest residual for the variable in the position <i>val_var</i>.
   */
  inline su2double GetRes_Max_BGS(unsigned short val_var) const { return Residual_Max_BGS[val_var]; }

  /*!
   * \brief Get the residual for FEM structural analysis.
   * \param[in] val_var - Index of the variable.
   * \return Value of the residual for the variable in the position <i>val_var</i>.
   */
  inline virtual su2double GetRes_FEM(unsigned short val_var) const { return 0.0; }

  /*!
   * \brief Get the maximal residual, this is useful for the convergence history.
   * \param[in] val_var - Index of the variable.
   * \return Value of the biggest residual for the variable in the position <i>val_var</i>.
   */
  inline unsigned long GetPoint_Max(unsigned short val_var) const { return Point_Max[val_var]; }

  /*!
   * \brief Get the location of the maximal residual, this is useful for the convergence history.
   * \param[in] val_var - Index of the variable.
   * \return Pointer to the location (x, y, z) of the biggest residual for the variable <i>val_var</i>.
   */
  inline su2double* GetPoint_Max_Coord(unsigned short val_var) const { return Point_Max_Coord[val_var]; }

  /*!
   * \brief Get the maximal residual, this is useful for the convergence history.
   * \param[in] val_var - Index of the variable.
   * \return Value of the biggest residual for the variable in the position <i>val_var</i>.
   */
  inline unsigned long GetPoint_Max_BGS(unsigned short val_var) const { return Point_Max_BGS[val_var]; }

  /*!
   * \brief Get the location of the maximal residual, this is useful for the convergence history.
   * \param[in] val_var - Index of the variable.
   * \return Pointer to the location (x, y, z) of the biggest residual for the variable <i>val_var</i>.
   */
  inline su2double* GetPoint_Max_Coord_BGS(unsigned short val_var) const { return Point_Max_Coord_BGS[val_var]; }

  /*!
   * \brief Set Value of the residual due to the Geometric Conservation Law (GCL) for steady rotating frame problems.
   * \param[in] geometry - Geometrical definition of the problem.
   * \param[in] config - Definition of the particular problem.
   */
  void SetRotatingFrame_GCL(CGeometry *geometry, CConfig *config);

  /*!
   * \brief Compute the Green-Gauss gradient of the auxiliary variable.
   * \param[in] geometry - Geometrical definition of the problem.
   */
  void SetAuxVar_Gradient_GG(CGeometry *geometry, CConfig *config);

  /*!
   * \brief Compute the Least Squares gradient of the auxiliary variable.
   * \param[in] geometry - Geometrical definition of the problem.
   * \param[in] config - Definition of the particular problem.
   */
  void SetAuxVar_Gradient_LS(CGeometry *geometry, CConfig *config);

  /*!
   * \brief Compute the Least Squares gradient of an auxiliar variable on the profile surface.
   * \param[in] geometry - Geometrical definition of the problem.
   * \param[in] config - Definition of the particular problem.
   */
  void SetAuxVar_Surface_Gradient(CGeometry *geometry, CConfig *config);

  /*!
   * \brief Add External to Solution vector.
   */
  void Add_External_To_Solution();

  /*!
   * \brief Add the current Solution vector to External.
   */
  void Add_Solution_To_External();

  /*!
   * \brief Update a given cross-term with relaxation and the running total (External).
   * \param[in] config - Definition of the particular problem.
   * \param[in,out] cross_term - The cross-term being updated.
   */
  void Update_Cross_Term(CConfig *config, su2passivematrix &cross_term);

  /*!
   * \brief Compute the Green-Gauss gradient of the solution.
   * \param[in] geometry - Geometrical definition of the problem.
   * \param[in] config - Definition of the particular problem.
   * \param[in] reconstruction - indicator that the gradient being computed is for upwind reconstruction.
   */
  void SetSolution_Gradient_GG(CGeometry *geometry, CConfig *config, bool reconstruction = false);

  /*!
   * \brief Compute the Least Squares gradient of the solution.
   * \param[in] geometry - Geometrical definition of the problem.
   * \param[in] config - Definition of the particular problem.
   * \param[in] reconstruction - indicator that the gradient being computed is for upwind reconstruction.
   */
  void SetSolution_Gradient_LS(CGeometry *geometry, CConfig *config, bool reconstruction = false);

  /*!
   * \brief Compute the Least Squares gradient of the grid velocity.
   * \param[in] geometry - Geometrical definition of the problem.
   * \param[in] config - Definition of the particular problem.
   */
  void SetGridVel_Gradient(CGeometry *geometry, CConfig *config);

  /*!
   * \brief Compute slope limiter.
   * \param[in] geometry - Geometrical definition of the problem.
   * \param[in] config - Definition of the particular problem.
   */
  void SetSolution_Limiter(CGeometry *geometry, CConfig *config);

  /*!
   * \brief A virtual member.
   * \param[in] geometry - Geometrical definition of the problem.
   * \param[in] config - Definition of the particular problem.
   */
  inline virtual void SetPrimitive_Limiter(CGeometry *geometry, CConfig *config) { }

  /*!
   * \brief Set the old solution variables to the current solution value for Runge-Kutta iteration.
            It is a virtual function, because for the DG-FEM solver a different version is needed.
   * \param[in] geometry - Geometrical definition of the problem.
   */
  inline virtual void Set_OldSolution(CGeometry *geometry) { base_nodes->Set_OldSolution(); }

  /*!
   * \brief Set the new solution variables to the current solution value for classical RK.
   * \param[in] geometry - Geometrical definition of the problem.
   */
  inline virtual void Set_NewSolution(CGeometry *geometry) { }

  /*!
   * \brief Load the geometries at the previous time states n and nM1.
   * \param[in] geometry - Geometrical definition of the problem.
   * \param[in] config - Definition of the particular problem.
   */
  virtual void Restart_OldGeometry(CGeometry *geometry, CConfig *config);

  /*!
   * \brief A virtual member.
   * \param[in] geometry - Geometrical definition of the problem.
   * \param[in] solver_container - Container vector with all the solutions.
   * \param[in] config - Definition of the particular problem.
   * \param[in] iMesh - Index of the mesh in multigrid computations.
   * \param[in] Iteration - Index of the current iteration.
   */
  inline virtual void SetTime_Step(CGeometry *geometry,
                                   CSolver **solver_container,
                                   CConfig *config,
                                   unsigned short iMesh,
                                   unsigned long Iteration) { }

  /*!
   * \brief A virtual member.
   * \param[in]     config          - Definition of the particular problem.
   * \param[in]     TimeSync        - The synchronization time.
   * \param[in,out] timeEvolved     - On input the time evolved before the time step,
                                      on output the time evolved after the time step.
   * \param[out]    syncTimeReached - Whether or not the synchronization time is reached.
   */
  inline virtual void CheckTimeSynchronization(CConfig         *config,
                                               const su2double TimeSync,
                                               su2double       &timeEvolved,
                                               bool            &syncTimeReached) {}

  /*!
   * \brief A virtual member.
   * \param[in] geometry - Geometrical definition of the problem.
   * \param[in] solver_container - Container vector with all the solutions.
   * \param[in] numerics - Description of the numerical method.
   * \param[in] config - Definition of the particular problem.
   * \param[in] iMesh - Index of the mesh in multigrid computations.
   */
  inline virtual void ProcessTaskList_DG(CGeometry *geometry,
                                         CSolver **solver_container,
                                         CNumerics **numerics,
                                         CConfig *config,
                                         unsigned short iMesh) {}

  /*!
   * \brief A virtual member.
   * \param[in] geometry - Geometrical definition of the problem.
   * \param[in] solver_container - Container vector with all the solutions.
   * \param[in] numerics - Description of the numerical method.
   * \param[in] config - Definition of the particular problem.
   * \param[in] iMesh - Index of the mesh in multigrid computations.
   */
  inline virtual void ADER_SpaceTimeIntegration(CGeometry *geometry,
                                                CSolver **solver_container,
                                                CNumerics **numerics,
                                                CConfig *config,
                                                unsigned short iMesh,
                                                unsigned short RunTime_EqSystem) {}

  /*!
   * \brief A virtual member.
   * \param[in] geometry - Geometrical definition of the problem.
   * \param[in] solver_container - Container vector with all the solutions.
   * \param[in] numerics - Description of the numerical method.
   * \param[in] config - Definition of the particular problem.
   * \param[in] iMesh - Index of the mesh in multigrid computations.
   */
  inline virtual void ComputeSpatialJacobian(CGeometry *geometry,  CSolver **solver_container,
                                             CNumerics **numerics, CConfig *config,
                                             unsigned short iMesh, unsigned short RunTime_EqSystem) {}

  /*!
   * \brief A virtual member.
   * \param[in] geometry - Geometrical definition of the problem.
   * \param[in] solver_container - Container vector with all the solutions.
   * \param[in] config - Definition of the particular problem.
   * \param[in] iMesh - Index of the mesh in multigrid computations.
   */
  inline virtual void Postprocessing(CGeometry *geometry,
                                     CSolver **solver_container,
                                     CConfig *config,
                                     unsigned short iMesh) { }

  /*!
   * \brief A virtual member, overloaded.
   * \param[in] geometry - Geometrical definition of the problem.
   * \param[in] solver_container - Container vector with all the solutions.
   * \param[in] config - Definition of the particular problem.
   *
   * \param[in] iMesh - Index of the mesh in multigrid computations.
   */
  inline virtual void Postprocessing(CGeometry *geometry,
                                     CSolver **solver_container,
                                     CConfig *config,
                                     CNumerics **numerics,
                                     unsigned short iMesh) { }
  /*!
   * \brief A virtual member.
   * \param[in] geometry - Geometrical definition of the problem.
   * \param[in] solver_container - Container vector with all the solutions.
   * \param[in] numerics_container - Description of the numerical method.
   * \param[in] config - Definition of the particular problem.
   * \param[in] iMesh - Index of the mesh in multigrid computations.
   * \param[in] iRKStep - Current step of the Runge-Kutta iteration.
   */
  inline virtual void Centered_Residual(CGeometry *geometry,
                                        CSolver **solver_container,
                                        CNumerics **numerics_container,
                                        CConfig *config,
                                        unsigned short iMesh,
                                        unsigned short iRKStep) { }

  /*!
   * \brief A virtual member.
   * \param[in] geometry - Geometrical definition of the problem.
   * \param[in] solver_container - Container vector with all the solutions.
   * \param[in] numerics_container - Description of the numerical method.
   * \param[in] config - Definition of the particular problem.
   * \param[in] iMesh - Index of the mesh in multigrid computations.
   */
  inline virtual void Upwind_Residual(CGeometry *geometry,
                                      CSolver **solver_container,
                                      CNumerics **numerics_container,
                                      CConfig *config,
                                      unsigned short iMesh) { }

  /*!
   * \brief A virtual member.
   * \param[in] geometry - Geometrical definition of the problem.
   * \param[in] solver_container - Container vector with all the solutions.
   * \param[in] numerics - Description of the numerical method.
   * \param[in] config - Definition of the particular problem.
   * \param[in] iMesh - Index of the mesh in multigrid computations.
   * \param[in] iRKStep - Current step of the Runge-Kutta iteration.
   */
  inline virtual void Convective_Residual(CGeometry *geometry,
                                          CSolver **solver_container,
                                          CNumerics *numerics,
                                          CConfig *config,
                                          unsigned short iMesh,
                                          unsigned short iRKStep) { }

  /*!
   * \brief A virtual member.
   * \param[in] geometry - Geometrical definition of the problem.
   * \param[in] solver_container - Container vector with all the solutions.
   * \param[in] config - Definition of the particular problem.
   * \param[in] iRKStep - Current step of the Runge-Kutta iteration.
   * \param[in] RunTime_EqSystem - System of equations which is going to be solved.
   * \param[in] Output - boolean to determine whether to print output.
   */
  inline virtual void Preprocessing(CGeometry *geometry,
                                    CSolver **solver_container,
                                    CConfig *config,
                                    unsigned short iMesh,
                                    unsigned short iRKStep,
                                    unsigned short RunTime_EqSystem,
                                    bool Output) { }

  /*!
   * \brief A virtual member overloaded.
   * \param[in] geometry - Geometrical definition of the problem.
   * \param[in] solver_container - Container vector with all the solutions.
   * \param[in] numerics - Container vector of the numerics of the problem.
   * \param[in] config - Definition of the particular problem.
   * \param[in] iRKStep - Current step of the Runge-Kutta iteration.
   * \param[in] RunTime_EqSystem - System of equations which is going to be solved.
   * \param[in] Output - boolean to determine whether to print output.
   */
  inline virtual void Preprocessing(CGeometry *geometry,
                                    CSolver **solver_container,
                                    CConfig *config,
                                    CNumerics **numerics,
                                    unsigned short iMesh,
                                    unsigned long Iteration,
                                    unsigned short RunTime_EqSystem,
                                    bool Output) { }

  /*!
   * \brief A virtual member.
   * \param[in] geometry - Geometrical definition of the problem.
   * \param[in] config - Definition of the particular problem.
   */
  inline virtual void Set_MPI_Nearfield(CGeometry *geometry, CConfig *config) { }

  /*!
   * \brief A virtual member.
   * \param[in] geometry - Geometrical definition of the problem.
   * \param[in] solver_container - Container vector with all the solutions.
   * \param[in] config - Definition of the particular problem.
   */
  inline virtual void Set_Heatflux_Areas(CGeometry *geometry, CConfig *config) { }

  /*!
   * \author H. Kline
   * \brief Compute weighted-sum "combo" objective output
   * \param[in] config - Definition of the particular problem.
   */
  inline virtual void Evaluate_ObjFunc(CConfig *config) {};

  /*!
   * \brief A virtual member.
   * \param[in] geometry - Geometrical definition of the problem.
   * \param[in] solver_container - Container vector with all the solutions.
   * \param[in] conv_numerics - Description of the numerical method.
   * \param[in] visc_numerics - Description of the numerical method.
   * \param[in] config - Definition of the particular problem.
   * \param[in] val_marker - Surface marker where the boundary condition is applied.
   */
  inline virtual void BC_Euler_Wall(CGeometry      *geometry,
                                    CSolver        **solver_container,
                                    CNumerics      *conv_numerics,
                                    CNumerics      *visc_numerics,
                                    CConfig        *config,
                                    unsigned short val_marker) { }

  /*!
   * \brief A virtual member.
   * \param[in] geometry - Geometrical definition of the problem.
   * \param[in] numerics - Description of the numerical method.
   * \param[in] config - Definition of the particular problem.
   * \param[in] val_marker - Surface marker where the boundary condition is applied.
   */

  inline virtual void BC_Clamped(CGeometry *geometry,
                                 CNumerics *numerics,
                                 CConfig *config,
                                 unsigned short val_marker) { }

  /*!
   * \brief A virtual member.
   * \param[in] geometry - Geometrical definition of the problem.
   * \param[in] solver - Description of the numerical method.
   * \param[in] config - Definition of the particular problem.
   * \param[in] val_marker - Surface marker where the boundary condition is applied.
   */

  inline virtual void BC_Clamped_Post(CGeometry *geometry,
                                      CNumerics *numerics,
                                      CConfig *config,
                                      unsigned short val_marker) { }

  /*!
   * \brief A virtual member.
   * \param[in] geometry - Geometrical definition of the problem.
   * \param[in] numerics - Description of the numerical method.
   * \param[in] config - Definition of the particular problem.
   * \param[in] val_marker - Surface marker where the boundary condition is applied.
   */

  inline virtual void BC_DispDir(CGeometry *geometry,
                                 CNumerics *numerics,
                                 CConfig *config,
                                 unsigned short val_marker) { }

  /*!
   * \brief A virtual member.
   * \param[in] geometry - Geometrical definition of the problem.
   * \param[in] solver - Description of the numerical method.
   * \param[in] config - Definition of the particular problem.
   * \param[in] val_marker - Surface marker where the boundary condition is applied.
   */

  inline virtual void BC_Normal_Displacement(CGeometry *geometry,
                                             CNumerics *numerics,
                                             CConfig *config,
                                             unsigned short val_marker) { }


  /*!
   * \brief A virtual member.
   * \param[in] geometry - Geometrical definition of the problem.
   * \param[in] numerics - Description of the numerical method.
   * \param[in] config - Definition of the particular problem.
   * \param[in] val_marker - Surface marker where the boundary condition is applied.
   */
  inline virtual void BC_Normal_Load(CGeometry *geometry,
                                     CNumerics *numerics,
                                     CConfig *config,
                                     unsigned short val_marker) { }

  /*!
   * \brief A virtual member.
   * \param[in] geometry - Geometrical definition of the problem.
   * \param[in] numerics - Description of the numerical method.
   * \param[in] config - Definition of the particular problem.
   * \param[in] val_marker - Surface marker where the boundary condition is applied.
   */

  inline virtual void BC_Dir_Load(CGeometry *geometry,
                                  CNumerics *numerics,
                                  CConfig *config,
                                  unsigned short val_marker) { }

  /*!
   * \brief A virtual member.
   * \param[in] geometry - Geometrical definition of the problem.
   * \param[in] solver - Description of the numerical method.
   * \param[in] config - Definition of the particular problem.
   * \param[in] val_marker - Surface marker where the boundary condition is applied.
   */

  inline virtual void BC_Sine_Load(CGeometry *geometry,
                                   CNumerics *numerics,
                                   CConfig *config,
                                   unsigned short val_marker) { }

  /*!
   * \brief A virtual member.
   * \param[in] geometry - Geometrical definition of the problem.
   * \param[in] numerics - Description of the numerical method.
   * \param[in] config - Definition of the particular problem.
   * \param[in] val_marker - Surface marker where the boundary condition is applied.
   */
  inline virtual void BC_Damper(CGeometry *geometry,
                                CNumerics *numerics,
                                CConfig *config,
                                unsigned short val_marker) { }

  /*!
   * \brief A virtual member.
   * \param[in] geometry - Geometrical definition of the problem.
   * \param[in] numerics - Description of the numerical method.
   * \param[in] config - Definition of the particular problem.
   * \param[in] val_marker - Surface marker where the boundary condition is applied.
   */

  inline virtual void BC_Deforming(CGeometry *geometry,
                                   CNumerics *numerics,
                                   CConfig *config,
                                   unsigned short val_marker) { }

  /*!
   * \brief A virtual member.
   * \param[in] geometry - Geometrical definition of the problem.
   * \param[in] solver_container - Container vector with all the solutions.
   * \param[in] numerics - Description of the numerical method.
   * \param[in] config - Definition of the particular problem.
   * \param[in] val_marker - Surface marker where the boundary condition is applied.
   */
  inline virtual void BC_Interface_Boundary(CGeometry *geometry,
                                            CSolver **solver_container,
                                            CNumerics *numerics,
                                            CConfig *config,
                                            unsigned short val_marker) { }

  /*!
   * \brief A virtual member.
   * \param[in] geometry - Geometrical definition of the problem.
   * \param[in] solver_container - Container vector with all the solutions.
   * \param[in] numerics - Description of the numerical method.
   * \param[in] config - Definition of the particular problem.
   * \param[in] val_marker - Surface marker where the boundary condition is applied.
   */
  inline virtual void BC_NearField_Boundary(CGeometry *geometry,
                                            CSolver **solver_container,
                                            CNumerics *numerics,
                                            CConfig *config,
                                            unsigned short val_marker) { }

  /*!
   * \brief A virtual member.
   * \param[in] geometry - Geometrical definition of the problem.
   * \param[in] solver_container - Container vector with all the solutions.
   * \param[in] numerics - Description of the numerical method.
   * \param[in] config - Definition of the particular problem.
   */
  inline virtual void BC_Periodic(CGeometry *geometry,
                                  CSolver **solver_container,
                                  CNumerics *numerics,
                                  CConfig *config) { }

  /*!
   * \brief Impose the interface state across sliding meshes.
   * \param[in] geometry - Geometrical definition of the problem.
   * \param[in] solver_container - Container vector with all the solutions.
   * \param[in] conv_numerics - Description of the numerical method.
   * \param[in] visc_numerics - Description of the numerical method.
   * \param[in] config - Definition of the particular problem.
   */
  inline virtual void BC_Fluid_Interface(CGeometry *geometry,
                                         CSolver **solver_container,
                                         CNumerics *conv_numerics,
                                         CNumerics *visc_numerics,
                                         CConfig *config) { }

  /*!
   * \brief A virtual member.
   * \param[in] geometry - Geometrical definition of the problem.
   * \param[in] solver_container - Container vector with all the solutions.
   * \param[in] conv_numerics - Description of the numerical method.
   * \param[in] visc_numerics - Description of the numerical method.
   * \param[in] config - Definition of the particular problem.
   * \param[in] val_marker - Surface marker where the boundary condition is applied.
   */
  inline virtual void BC_ActDisk_Inlet(CGeometry *geometry,
                                       CSolver **solver_container,
                                       CNumerics *conv_numerics,
                                       CNumerics *visc_numerics,
                                       CConfig *config,
                                       unsigned short val_marker) { }

  /*!
   * \brief A virtual member.
   * \param[in] geometry - Geometrical definition of the problem.
   * \param[in] solver_container - Container vector with all the solutions.
   * \param[in] conv_numerics - Description of the numerical method.
   * \param[in] visc_numerics - Description of the numerical method.
   * \param[in] config - Definition of the particular problem.
   * \param[in] val_marker - Surface marker where the boundary condition is applied.
   */
  inline virtual void BC_ActDisk_Outlet(CGeometry *geometry,
                                        CSolver **solver_container,
                                        CNumerics *conv_numerics,
                                        CNumerics *visc_numerics,
                                        CConfig *config,
                                        unsigned short val_marker) { }

  /*!
   * \brief A virtual member.
   * \param[in] geometry - Geometrical definition of the problem.
   * \param[in] solver_container - Container vector with all the solutions.
   * \param[in] conv_numerics - Description of the numerical method.
   * \param[in] visc_numerics - Description of the numerical method.
   * \param[in] config - Definition of the particular problem.
   * \param[in] val_marker - Surface marker where the boundary condition is applied.
   * \param[in] val_inlet_surface - Boolean for whether val_marker is an inlet
   */
  inline virtual void BC_ActDisk(CGeometry *geometry,
                                 CSolver **solver_container,
                                 CNumerics *conv_numerics,
                                 CNumerics *visc_numerics,
                                 CConfig *config,
                                 unsigned short val_marker,
                                 bool val_inlet_surface) { }

  /*!
   * \brief A virtual member.
   * \param[in] geometry - Geometrical definition of the problem.
   * \param[in] solver_container - Container vector with all the solutions.
   * \param[in] conv_numerics - Description of the numerical method.
   * \param[in] visc_numerics - Description of the numerical method.
   * \param[in] config - Definition of the particular problem.
   * \param[in] val_marker - Surface marker where the boundary condition is applied.
   */
  inline virtual void BC_Isothermal_Wall(CGeometry *geometry,
                                         CSolver **solver_container,
                                         CNumerics *conv_numerics,
                                         CNumerics *visc_numerics,
                                         CConfig *config,
                                         unsigned short val_marker) { }

  /*!
   * \brief A virtual member.
   * \param[in] geometry - Geometrical definition of the problem.
   * \param[in] solver_container - Container vector with all the solutions.
   * \param[in] conv_numerics - Description of the numerical method.
   * \param[in] visc_numerics - Description of the numerical method.
   * \param[in] config - Definition of the particular problem.
   * \param[in] val_marker - Surface marker where the boundary condition is applied.
   */
  inline virtual void BC_HeatFlux_Wall(CGeometry *geometry,
                                       CSolver **solver_container,
                                       CNumerics *conv_numerics,
                                       CNumerics *visc_numerics,
                                       CConfig *config,
                                       unsigned short val_marker) { }

  /*!
   * \brief A virtual member.
   * \param[in] geometry - Geometrical definition of the problem.
   * \param[in] solver_container - Container vector with all the solutions.
   * \param[in] conv_numerics - Description of the numerical method.
   * \param[in] visc_numerics - Description of the numerical method.
   * \param[in] config - Definition of the particular problem.
   * \param[in] val_marker - Surface marker where the boundary condition is applied.
   */
  inline virtual void BC_Far_Field(CGeometry *geometry,
                                   CSolver **solver_container,
                                   CNumerics *conv_numerics,
                                   CNumerics *visc_numerics,
                                   CConfig *config,
                                   unsigned short val_marker) { }

  /*!
   * \brief Impose via the residual the Euler boundary condition.
   * \param[in] geometry - Geometrical definition of the problem.
   * \param[in] solver_container - Container vector with all the solutions.
   * \param[in] conv_numerics - Description of the numerical method.
   * \param[in] visc_numerics - Description of the numerical method.
   * \param[in] config - Definition of the particular problem.
   * \param[in] val_marker - Surface marker where the boundary condition is applied.
   */
  inline virtual void BC_Sym_Plane(CGeometry      *geometry,
                                   CSolver        **solver_container,
                                   CNumerics      *conv_numerics,
                                   CNumerics      *visc_numerics,
                                   CConfig        *config,
                                   unsigned short val_marker) { }

  /*!
   * \brief A virtual member.
   * \param[in] geometry - Geometrical definition of the problem.
   * \param[in] solver_container - Container vector with all the solutions.
   * \param[in] conv_numerics - Description of the numerical method.
   * \param[in] visc_numerics - Description of the numerical method.
   * \param[in] config - Definition of the particular problem.
   * \param[in] val_marker - Surface marker where the boundary condition is applied.
   */
  inline virtual void BC_Riemann(CGeometry *geometry,
                                 CSolver **solver_container,
                                 CNumerics *conv_numerics,
                                 CNumerics *visc_numerics,
                                 CConfig *config,
                                 unsigned short val_marker) { }

  /*!
   * \brief A virtual member.
   * \param[in] geometry - Geometrical definition of the problem.
   * \param[in] solver_container - Container vector with all the solutions.
   * \param[in] conv_numerics - Description of the numerical method.
   * \param[in] visc_numerics - Description of the numerical method.
   * \param[in] config - Definition of the particular problem.
   * \param[in] val_marker - Surface marker where the boundary condition is applied.
   */
  inline virtual void BC_TurboRiemann(CGeometry *geometry,
                                      CSolver **solver_container,
                                      CNumerics *conv_numerics,
                                      CNumerics *visc_numerics,
                                      CConfig *config,
                                      unsigned short val_marker) { }

  /*!
   * \brief It computes Fourier transformation for the needed quantities along the pitch for each span in turbomachinery analysis.
   * \param[in] geometry - Geometrical definition of the problem.
   * \param[in] solver_container - Container vector with all the solutions.
   * \param[in] config - Definition of the particular problem.
   * \param[in] marker_flag - Surface marker flag where the function is applied.
   */
  inline virtual void PreprocessBC_Giles(CGeometry *geometry,
                                         CConfig *config,
                                         CNumerics *conv_numerics,
                                         unsigned short marker_flag) { }

  /*!
   * \brief A virtual member.
   * \param[in] geometry - Geometrical definition of the problem.
   * \param[in] solver_container - Container vector with all the solutions.
   * \param[in] conv_numerics - Description of the numerical method.
   * \param[in] visc_numerics - Description of the numerical method.
   * \param[in] config - Definition of the particular problem.
   * \param[in] val_marker - Surface marker where the boundary condition is applied.
   */
  inline virtual void BC_Giles(CGeometry *geometry,
                               CSolver **solver_container,
                               CNumerics *conv_numerics,
                               CNumerics *visc_numerics,
                               CConfig *config,
                               unsigned short val_marker) { }

  /*!
   * \brief A virtual member.
   * \param[in] geometry - Geometrical definition of the problem.
   * \param[in] solver_container - Container vector with all the solutions.
   * \param[in] conv_numerics - Description of the numerical method.
   * \param[in] visc_numerics - Description of the numerical method.
   * \param[in] config - Definition of the particular problem.
   * \param[in] val_marker - Surface marker where the boundary condition is applied.
   */
  inline virtual void BC_Inlet(CGeometry *geometry,
                               CSolver **solver_container,
                               CNumerics *conv_numerics,
                               CNumerics *visc_numerics,
                               CConfig *config,
                               unsigned short val_marker) { }

  /*!
   * \brief A virtual member.
   * \param[in] geometry - Geometrical definition of the problem.
   * \param[in] solver_container - Container vector with all the solutions.
   * \param[in] conv_numerics - Description of the numerical method.
   * \param[in] visc_numerics - Description of the numerical method.
   * \param[in] config - Definition of the particular problem.
   * \param[in] val_marker - Surface marker where the boundary condition is applied.
   */
  inline virtual void BC_Inlet_Turbo(CGeometry *geometry,
                                     CSolver **solver_container,
                                     CNumerics *conv_numerics,
                                     CNumerics *visc_numerics,
                                     CConfig *config,
                                     unsigned short val_marker) { }
  /*!
   * \brief A virtual member.
   * \param[in] geometry - Geometrical definition of the problem.
   * \param[in] solver_container - Container vector with all the solutions.
   * \param[in] conv_numerics - Description of the numerical method.
   * \param[in] visc_numerics - Description of the numerical method.
   * \param[in] config - Definition of the particular problem.
   * \param[in] val_marker - Surface marker where the boundary condition is applied.
   */
  inline virtual void BC_Inlet_MixingPlane(CGeometry *geometry,
                                           CSolver **solver_container,
                                           CNumerics *conv_numerics,
                                           CNumerics *visc_numerics,
                                           CConfig *config,
                                           unsigned short val_marker) { }

  /*!
   * \brief A virtual member.
   * \param[in] geometry - Geometrical definition of the problem.
   * \param[in] solver_container - Container vector with all the solutions.
   * \param[in] conv_numerics - Description of the numerical method.
   * \param[in] visc_numerics - Description of the numerical method.
   * \param[in] config - Definition of the particular problem.
   * \param[in] val_marker - Surface marker where the boundary condition is applied.
   */
  inline virtual void BC_Supersonic_Inlet(CGeometry *geometry,
                                          CSolver **solver_container,
                                          CNumerics *conv_numerics,
                                          CNumerics *visc_numerics,
                                          CConfig *config,
                                          unsigned short val_marker) { }

  /*!
   * \brief A virtual member.
   * \param[in] geometry - Geometrical definition of the problem.
   * \param[in] solver_container - Container vector with all the solutions.
   * \param[in] conv_numerics - Description of the numerical method.
   * \param[in] visc_numerics - Description of the numerical method.
   * \param[in] config - Definition of the particular problem.
   * \param[in] val_marker - Surface marker where the boundary condition is applied.
   */
  inline virtual void BC_Supersonic_Outlet(CGeometry *geometry,
                                           CSolver **solver_container,
                                           CNumerics *conv_numerics,
                                           CNumerics *visc_numerics,
                                           CConfig *config,
                                           unsigned short val_marker) { }

  /*!
   * \brief A virtual member.
   * \param[in] geometry         - Geometrical definition of the problem.
   * \param[in] solver_container - Container vector with all the solutions.
   * \param[in] conv_numerics    - Description of the convective numerical method.
   * \param[in] visc_numerics    - Description of the viscous numerical method.
   * \param[in] config           - Definition of the particular problem.
   * \param[in] val_marker       - Surface marker where the boundary condition is applied.
   */
  inline virtual void BC_Custom(CGeometry *geometry,
                                CSolver **solver_container,
                                CNumerics *conv_numerics,
                                CNumerics *visc_numerics,
                                CConfig *config,
                                unsigned short val_marker) { }

  /*!
   * \brief A virtual member.
   * \param[in] geometry - Geometrical definition of the problem.
   * \param[in] solver_container - Container vector with all the solutions.
   * \param[in] conv_numerics - Description of the numerical method.
   * \param[in] visc_numerics - Description of the numerical method.
   * \param[in] config - Definition of the particular problem.
   * \param[in] val_marker - Surface marker where the boundary condition is applied.
   */
  inline virtual void BC_Outlet(CGeometry *geometry,
                                CSolver **solver_container,
                                CNumerics *conv_numerics,
                                CNumerics *visc_numerics,
                                CConfig *config,
                                unsigned short val_marker) { }

  /*!
   * \brief A virtual member.
   * \param[in] geometry - Geometrical definition of the problem.
   * \param[in] solver_container - Container vector with all the solutions.
   * \param[in] conv_numerics - Description of the numerical method.
   * \param[in] visc_numerics - Description of the numerical method.
   * \param[in] config - Definition of the particular problem.
   * \param[in] val_marker - Surface marker where the boundary condition is applied.
   */
  inline virtual void BC_Engine_Inflow(CGeometry *geometry,
                                       CSolver **solver_container,
                                       CNumerics *conv_numerics,
                                       CNumerics *visc_numerics,
                                       CConfig *config,
                                       unsigned short val_marker) { }

  /*!
   * \brief A virtual member.
   * \param[in] geometry - Geometrical definition of the problem.
   * \param[in] solver_container - Container vector with all the solutions.
   * \param[in] conv_numerics - Description of the numerical method.
   * \param[in] visc_numerics - Description of the numerical method.
   * \param[in] config - Definition of the particular problem.
   * \param[in] val_marker - Surface marker where the boundary condition is applied.
   */
  inline virtual void BC_Engine_Exhaust(CGeometry *geometry,
                                        CSolver **solver_container,
                                        CNumerics *conv_numerics,
                                        CNumerics *visc_numerics,
                                        CConfig *config,
                                        unsigned short val_marker) { }

  /*!
   * \brief Impose the symmetry boundary condition using the residual.
   * \param[in] geometry - Geometrical definition of the problem.
   * \param[in] solver_container - Container vector with all the solutions.
   * \param[in] numerics - Description of the numerical method.
   * \param[in] config - Definition of the particular problem.
   * \param[in] val_marker - Surface marker where the boundary condition is applied.
   */
  inline virtual void BC_Dielec(CGeometry *geometry,
                                CSolver **solver_container,
                                CNumerics *numerics,
                                CConfig *config,
                                unsigned short val_marker) { }

  /*!
   * \brief A virtual member.
   * \param[in] geometry - Geometrical definition of the problem.
   * \param[in] solver_container - Container vector with all the solutions.
   * \param[in] numerics - Description of the numerical method.
   * \param[in] config - Definition of the particular problem.
   * \param[in] val_marker - Surface marker where the boundary condition is applied.
   */
  inline virtual void BC_Electrode(CGeometry *geometry,
                                   CSolver **solver_container,
                                   CNumerics *numerics,
                                   CConfig *config,
                                   unsigned short val_marker) { }

  /*!
   * \brief A virtual member.
   * \param[in] geometry - Geometrical definition of the problem.
   * \param[in] solver_container - Container vector with all the solutions.
   * \param[in] numerics - Description of the numerical method.
   * \param[in] config - Definition of the particular problem.
   * \param[in] val_marker - Surface marker where the boundary condition is applied.
   */
  inline virtual void BC_ConjugateHeat_Interface(CGeometry *geometry,
                                                 CSolver **solver_container,
                                                 CNumerics *numerics,
                                                 CConfig *config,
                                                 unsigned short val_marker) { }

 /*!
   * \brief Get the outer state for fluid interface nodes.
   * \param[in] val_marker - marker index
   * \param[in] val_vertex - vertex index
   * \param[in] val_state  - requested state component
   * \param[in] donor_index- index of the donor node to get
   */
  inline virtual su2double GetSlidingState(unsigned short val_marker,
                                           unsigned long val_vertex,
                                           unsigned short val_state,
                                           unsigned long donor_index) const { return 0; }

  /*!
   * \brief Allocates the final pointer of SlidingState depending on how many donor vertex donate to it. That number is stored in SlidingStateNodes[val_marker][val_vertex].
   * \param[in] val_marker   - marker index
   * \param[in] val_vertex   - vertex index
   */
  inline virtual void SetSlidingStateStructure(unsigned short val_marker, unsigned long val_vertex){}

  /*!
   * \brief Set the outer state for fluid interface nodes.
   * \param[in] val_marker - marker index
   * \param[in] val_vertex - vertex index
   * \param[in] val_state  - requested state component
   * \param[in] donor_index- index of the donor node to set
   * \param[in] component  - set value
   */
  inline virtual void SetSlidingState(unsigned short val_marker,
                                      unsigned long val_vertex,
                                      unsigned short val_state,
                                      unsigned long donor_index,
                                      su2double component){ }

  /*!
   * \brief Get the number of outer states for fluid interface nodes.
   * \param[in] val_marker - marker index
   * \param[in] val_vertex - vertex index
   */
  inline virtual int GetnSlidingStates(unsigned short val_marker, unsigned long val_vertex) const { return 0; }

  /*!
   * \brief Set the number of outer states for fluid interface nodes.
   * \param[in] val_marker - marker index
   * \param[in] val_vertex - vertex index
   * \param[in] value      - number of outer states
   */
  inline virtual void SetnSlidingStates(unsigned short val_marker, unsigned long val_vertex, int value) { }

  /*!
   * \brief Set the conjugate heat variables.
   * \param[in] val_marker        - marker index
   * \param[in] val_vertex        - vertex index
   * \param[in] pos_var           - variable position (in vector of all conjugate heat variables)
   * \param[in] relaxation factor - relaxation factor for the change of the variables
   * \param[in] val_var           - value of the variable
   */
  inline virtual void SetConjugateHeatVariable(unsigned short val_marker,
                                               unsigned long val_vertex,
                                               unsigned short pos_var,
                                               su2double relaxation_factor,
                                               su2double val_var) { }

  /*!
   * \brief Set the conjugate heat variables.
   * \param[in] val_marker        - marker index
   * \param[in] val_vertex        - vertex index
   * \param[in] pos_var           - variable position (in vector of all conjugate heat variables)
   */
  inline virtual su2double GetConjugateHeatVariable(unsigned short val_marker,
                                                    unsigned long val_vertex,
                                                    unsigned short pos_var) const { return 0.0; }

  /*!
   * \brief A virtual member.
   * \param[in] geometry - Geometrical definition of the problem.
   * \param[in] solver_container - Container vector with all the solutions.
   * \param[in] config - Definition of the particular problem.
   * \param[in] iRKStep - Current step of the Runge-Kutta iteration.
   */
  inline virtual void ExplicitRK_Iteration(CGeometry *geometry,
                                           CSolver **solver_container,
                                           CConfig *config,
                                           unsigned short iRKStep) { }

  /*!
   * \brief A virtual member.
   * \param[in] geometry - Geometrical definition of the problem.
   * \param[in] solver_container - Container vector with all the solutions.
   * \param[in] config - Definition of the particular problem.
   * \param[in] iRKStep - Current step of the Runge-Kutta iteration.
   */
  inline virtual void ClassicalRK4_Iteration(CGeometry *geometry,
                                             CSolver **solver_container,
                                             CConfig *config,
                                             unsigned short iRKStep) { }

  /*!
   * \brief A virtual member.
   * \param[in] geometry - Geometrical definition of the problem.
   * \param[in] solver_container - Container vector with all the solutions.
   * \param[in] config - Definition of the particular problem.
   */
  inline virtual void ExplicitEuler_Iteration(CGeometry *geometry,
                                              CSolver **solver_container,
                                              CConfig *config) { }

  /*!
   * \brief A virtual member.
   * \param[in] geometry - Geometrical definition of the problem.
   * \param[in] solver_container - Container vector with all the solutions.
   * \param[in] config - Definition of the particular problem.
   */
  inline virtual void ImplicitEuler_Iteration(CGeometry *geometry,
                                              CSolver **solver_container,
                                              CConfig *config) { }

  /*!
   * \brief A virtual member.
   * \param[in] solver - Container vector with all the solutions.
   * \param[in] config - Definition of the particular problem.
   */
  inline virtual void ComputeUnderRelaxationFactor(CSolver **solver_container, CConfig *config) { }

  /*!
   * \brief Adapt the CFL number based on the local under-relaxation parameters
   *        computed for each nonlinear iteration.
   * \param[in] geometry - Geometrical definition of the problem.
   * \param[in] config - Definition of the particular problem.
   * \param[in] solver_container - Container vector with all the solutions.
   */
  void AdaptCFLNumber(CGeometry **geometry, CSolver ***solver_container, CConfig *config);

  /*!
   * \brief Reset the local CFL adaption variables
   */
  void ResetCFLAdapt();

  /*!
   * \brief A virtual member.
   * \param[in] geometry - Geometrical definition of the problem.
   * \param[in] solver_container - Container vector with all the solutions.
   * \param[in] config - Definition of the particular problem.
   */
  inline virtual void ImplicitNewmark_Iteration(CGeometry *geometry,
                                                CSolver **solver_container,
                                                CConfig *config) { }

  /*!
   * \brief A virtual member.
   * \param[in] geometry - Geometrical definition of the problem.
   * \param[in] solver_container - Container vector with all the solutions.
   * \param[in] config - Definition of the particular problem.
   */
  inline virtual void ImplicitNewmark_Update(CGeometry *geometry,
                                             CSolver **solver_container,
                                             CConfig *config) { }

  /*!
   * \brief A virtual member.
   * \param[in] geometry - Geometrical definition of the problem.
   * \param[in] solver_container - Container vector with all the solutions.
   * \param[in] config - Definition of the particular problem.
   */
  inline virtual void ImplicitNewmark_Relaxation(CGeometry *geometry,
                                                 CSolver **solver_container,
                                                 CConfig *config) { }

  /*!
   * \brief A virtual member.
   * \param[in] geometry - Geometrical definition of the problem.
   * \param[in] solver_container - Container vector with all the solutions.
   * \param[in] config - Definition of the particular problem.
   */
  inline virtual void GeneralizedAlpha_Iteration(CGeometry *geometry,
                                                 CSolver **solver_container,
                                                 CConfig *config) { }

  /*!
   * \brief A virtual member.
   * \param[in] geometry - Geometrical definition of the problem.
   * \param[in] solver_container - Container vector with all the solutions.
   * \param[in] config - Definition of the particular problem.
   */
  inline virtual void GeneralizedAlpha_UpdateDisp(CGeometry *geometry,
                                                  CSolver **solver_container,
                                                  CConfig *config) { }

  /*!
   * \brief A virtual member.
   * \param[in] geometry - Geometrical definition of the problem.
   * \param[in] solver_container - Container vector with all the solutions.
   * \param[in] config - Definition of the particular problem.
   */
  inline virtual void GeneralizedAlpha_UpdateSolution(CGeometry *geometry,
                                                      CSolver **solver_container,
                                                      CConfig *config) { }

  /*!
   * \brief A virtual member.
   * \param[in] geometry - Geometrical definition of the problem.
   * \param[in] solver_container - Container vector with all the solutions.
   * \param[in] config - Definition of the particular problem.
   */
  inline virtual void GeneralizedAlpha_UpdateLoads(CGeometry *geometry,
                                                   CSolver **solver_container,
                                                   CConfig *config) { }

  /*!
   * \brief A virtual member.
   * \param[in] geometry - Geometrical definition of the problem.
   * \param[in] config - Definition of the particular problem.
   */
  inline virtual void Pressure_Forces(CGeometry *geometry, CConfig *config) { }

  /*!
   * \brief A virtual member.
   * \param[in] geometry - Geometrical definition of the problem.
   * \param[in] config - Definition of the particular problem.
   */
  inline virtual void Momentum_Forces(CGeometry *geometry, CConfig *config) { }

  /*!
   * \brief A virtual member.
   * \param[in] geometry - Geometrical definition of the problem.
   * \param[in] config - Definition of the particular problem.
   */
  inline virtual void Friction_Forces(CGeometry *geometry, CConfig *config) { }

  /*!
   * \brief A virtual member.
   * \param[in] geometry - Geometrical definition of the problem.
   * \param[in] config - Definition of the particular problem.
   */
  inline virtual void Buffet_Monitoring(CGeometry *geometry, CConfig *config) { }

  /*!
   * \brief A virtual member.
   * \param[in] geometry - Geometrical definition of the problem.
   * \param[in] solver_container - Container vector with all the solutions.
   * \param[in] config - Definition of the particular problem.
   */
  inline virtual void Heat_Fluxes(CGeometry *geometry,
                                  CSolver **solver_container,
                                  CConfig *config) { }

  /*!
   * \brief A virtual member.
   * \param[in] geometry - Geometrical definition of the problem.
   * \param[in] config - Definition of the particular problem.
   * \param[in] reconstruction - indicator that the gradient being computed is for upwind reconstruction.
   */
  inline virtual void SetPrimitive_Gradient_GG(CGeometry *geometry,
                                               CConfig *config,
                                               bool reconstruction = false) { }

  /*!
   * \brief A virtual member.
   * \param[in] geometry - Geometrical definition of the problem.
   * \param[in] config - Definition of the particular problem.
   * \param[in] reconstruction - indicator that the gradient being computed is for upwind reconstruction.
   */
  inline virtual void SetPrimitive_Gradient_LS(CGeometry *geometry, CConfig *config, bool reconstruction = false) { }

  /*!
   * \brief A virtual member.
   * \param[in] geometry - Geometrical definition of the problem.
   * \param[in] config - Definition of the particular problem.
   */
  inline virtual void SetPrimitive_Limiter_MPI(CGeometry *geometry, CConfig *config) { }

  /*!
   * \brief A virtual member.
   * \param[in] iPoint - Index of the grid point.
   * \param[in] config - Definition of the particular problem.
   */
  inline virtual void SetPreconditioner(CConfig *config, unsigned long iPoint) { }

  /*!
   * \brief A virtual member.
   * \param[in] geometry - Geometrical definition of the problem.
   * \param[in] solver_container - Container vector with all the solutions.
   * \param[in] numerics_container - Description of the numerical method.
   * \param[in] config - Definition of the particular problem.
   * \param[in] iMesh - Index of the mesh in multigrid computations.
   * \param[in] iRKStep - Current step of the Runge-Kutta iteration.
   */
  inline virtual void Viscous_Residual(CGeometry *geometry,
                                       CSolver **solver_container,
                                       CNumerics **numerics_container,
                                       CConfig *config,
                                       unsigned short iMesh,
                                       unsigned short iRKStep) { }

  /*!
   * \brief A virtual member.
   * \param[in] geometry - Geometrical definition of the problem.
   * \param[in] solver_container - Container vector with all the solutions.
   * \param[in] numerics_container - Description of the numerical method.
   * \param[in] second_numerics - Description of the second numerical method.
   * \param[in] config - Definition of the particular problem.
   * \param[in] iMesh - Index of the mesh in multigrid computations.
   */
  inline virtual void Source_Residual(CGeometry *geometry,
                                      CSolver **solver_container,
                                      CNumerics **numerics_container,
                                      CConfig *config,
                                      unsigned short iMesh) { }

  /*!
   * \brief A virtual member.
   * \param[in] geometry - Geometrical definition of the problem.
   * \param[in] solver_container - Container vector with all the solutions.
   * \param[in] numerics - Description of the numerical method.
   * \param[in] config - Definition of the particular problem.
   * \param[in] iMesh - Index of the mesh in multigrid computations.
   */
  inline virtual void Source_Template(CGeometry *geometry,
                                      CSolver **solver_container,
                                      CNumerics *numerics,
                                      CConfig *config,
                                      unsigned short iMesh) { }

  /*!
   * \brief A virtual member.
   * \param[in] val_marker - Surface marker where the coefficient is computed.
   * \param[in] val_vertex - Vertex of the marker <i>val_marker</i> where the coefficient is evaluated.
   * \param[in] val_sensitivity - Value of the sensitivity coefficient.
   */
  inline virtual void SetCSensitivity(unsigned short val_marker,
                                      unsigned long val_vertex,
                                      su2double val_sensitivity) { }

  /*!
   * \brief A virtual member.
   * \param[in] geometry - Geometrical definition of the problem.
   * \param[in] solver_container - Container vector with all the solutions.
   * \param[in] config - Definition of the particular problem.
   */
  inline virtual void SetForceProj_Vector(CGeometry *geometry,
                                          CSolver **solver_container,
                                          CConfig *config) { }

  /*!
   * \brief A virtual member.
   * \param[in] geometry - Geometrical definition of the problem.
   * \param[in] solver_container - Container vector with all the solutions.
   * \param[in] config - Definition of the particular problem.
   */
  inline virtual void SetIntBoundary_Jump(CGeometry *geometry,
                                          CSolver **solver_container,
                                          CConfig *config) { }

  /*!
   * \brief A virtual member.
   * \param[in] val_Total_CD - Value of the total drag coefficient.
   */
  inline virtual void SetTotal_CD(su2double val_Total_CD) { }

  /*!
   * \brief A virtual member.
   * \param[in] val_Total_CL - Value of the total lift coefficient.
   */
  inline virtual void SetTotal_CL(su2double val_Total_CL) { }

  /*!
   * \brief A virtual member.
   * \param[in] val_Total_CD - Value of the total drag coefficient.
   */
  inline virtual void SetTotal_NetThrust(su2double val_Total_NetThrust) { }

  /*!
   * \brief A virtual member.
   * \param[in] val_Total_CD - Value of the total drag coefficient.
   */
  inline virtual void SetTotal_Power(su2double val_Total_Power) { }

  /*!
   * \brief A virtual member.
   * \param[in] val_Total_CD - Value of the total drag coefficient.
   */
  inline virtual void SetTotal_SolidCD(su2double val_Total_SolidCD) { }

  /*!
   * \brief A virtual member.
   * \param[in] val_Total_CD - Value of the total drag coefficient.
   */
  inline virtual void SetTotal_ReverseFlow(su2double val_Total_ReverseFlow) { }

  /*!
   * \brief A virtual member.
   * \param[in] val_Total_CD - Value of the total drag coefficient.
   */
  inline virtual void SetTotal_MFR(su2double val_Total_MFR) { }

  /*!
   * \brief A virtual member.
   * \param[in] val_Total_CD - Value of the total drag coefficient.
   */
  inline virtual void SetTotal_Prop_Eff(su2double val_Total_Prop_Eff) { }

  /*!
   * \brief A virtual member.
   * \param[in] val_Total_CD - Value of the total drag coefficient.
   */
  inline virtual void SetTotal_ByPassProp_Eff(su2double val_Total_ByPassProp_Eff) { }

  /*!
   * \brief A virtual member.
   * \param[in] val_Total_CD - Value of the total drag coefficient.
   */
  inline virtual void SetTotal_Adiab_Eff(su2double val_Total_Adiab_Eff) { }

  /*!
   * \brief A virtual member.
   * \param[in] val_Total_CD - Value of the total drag coefficient.
   */
  inline virtual void SetTotal_Poly_Eff(su2double val_Total_Poly_Eff) { }

  /*!
   * \brief A virtual member.
   * \param[in] val_Total_CD - Value of the total drag coefficient.
   */
  inline virtual void SetTotal_IDC(su2double val_Total_IDC) { }

  /*!
   * \brief A virtual member.
   * \param[in] val_Total_CD - Value of the total drag coefficient.
   */
  inline virtual void SetTotal_IDC_Mach(su2double val_Total_IDC_Mach) { }

  /*!
   * \brief A virtual member.
   * \param[in] val_Total_CD - Value of the total drag coefficient.
   */
  inline virtual void SetTotal_IDR(su2double val_Total_IDR) { }

  /*!
   * \brief A virtual member.
   * \param[in] val_Total_CD - Value of the total drag coefficient.
   */
  inline virtual void SetTotal_DC60(su2double val_Total_DC60) { }

  /*!
   * \brief A virtual member.
   * \param[in] val_Total_Custom_ObjFunc - Value of the total custom objective function.
   * \param[in] val_weight - Value of the weight for the custom objective function.
   */
  inline virtual void SetTotal_Custom_ObjFunc(su2double val_total_custom_objfunc, su2double val_weight) { }

  /*!
   * \brief A virtual member.
   * \param[in] val_Total_Custom_ObjFunc - Value of the total custom objective function.
   * \param[in] val_weight - Value of the weight for the custom objective function.
   */
  inline virtual void AddTotal_Custom_ObjFunc(su2double val_total_custom_objfunc, su2double val_weight) { }

  /*!
   * \brief A virtual member.
   * \param[in] val_Total_CT - Value of the total thrust coefficient.
   */
  inline virtual void SetTotal_CT(su2double val_Total_CT) { }

  /*!
   * \brief A virtual member.
   * \param[in] val_Total_CQ - Value of the total torque coefficient.
   */
  inline virtual void SetTotal_CQ(su2double val_Total_CQ) { }

  /*!
   * \brief A virtual member.
   * \param[in] val_Total_Heat - Value of the total heat load.
   */
  inline virtual void SetTotal_HeatFlux(su2double val_Total_Heat) { }

  /*!
   * \brief A virtual member.
   * \param[in] val_Total_MaxHeat - Value of the total heat load.
   */
  inline virtual void SetTotal_MaxHeatFlux(su2double val_Total_MaxHeat) { }

  /*!
   * \brief A virtual member.
   * \param[in] geometry - Geometrical definition of the problem.
   * \param[in] solver_container - Container vector with all the solutions.
   * \param[in] numerics - Description of the numerical method.
   * \param[in] config - Definition of the particular problem.
   */
  inline virtual void Inviscid_Sensitivity(CGeometry *geometry,
                                           CSolver **solver_container,
                                           CNumerics *numerics,
                                           CConfig *config) { }

  /*!
   * \brief A virtual member.
   * \param[in] geometry - Geometrical definition of the problem.
   * \param[in] solver_container - Container vector with all the solutions.
   * \param[in] numerics - Description of the numerical method.
   * \param[in] config - Definition of the particular problem.
   */
  inline virtual void Smooth_Sensitivity(CGeometry *geometry,
                                         CSolver **solver_container,
                                         CNumerics *numerics,
                                         CConfig *config) { }

  /*!
   * \brief A virtual member.
   * \param[in] geometry - Geometrical definition of the problem.
   * \param[in] solver_container - Container vector with all the solutions.
   * \param[in] numerics - Description of the numerical method.
   * \param[in] config - Definition of the particular problem.
   */
  inline virtual void Viscous_Sensitivity(CGeometry *geometry,
                                          CSolver **solver_container,
                                          CNumerics *numerics,
                                          CConfig *config) { }

  /*!
   * \brief A virtual member.
   * \param[in] val_marker - Surface marker where the coefficient is computed.
   * \return Value of the lift coefficient (inviscid contribution) on the surface <i>val_marker</i>.
   */
  inline virtual su2double GetCL_Inv(unsigned short val_marker) const { return 0; }

  /*!
   * \brief A virtual member.
   * \param[in] val_marker - Surface marker where the coefficient is computed.
   * \return Value of the lift coefficient (viscous contribution) on the surface <i>val_marker</i>.
   */
  inline virtual su2double GetCL_Visc(unsigned short val_marker) const { return 0; }

  /*!
   * \brief A virtual member.
   * \param[in] val_marker - Surface marker where the coefficient is computed.
   * \return Value of the lift coefficient on the surface <i>val_marker</i>.
   */
  inline virtual su2double GetSurface_CL(unsigned short val_marker) const { return 0; }

  /*!
   * \brief A virtual member.
   * \param[in] val_marker - Surface marker where the coefficient is computed.
   * \return Value of the drag coefficient on the surface <i>val_marker</i>.
   */
  inline virtual su2double GetSurface_CD(unsigned short val_marker) const { return 0; }

  /*!
   * \brief A virtual member.
   * \param[in] val_marker - Surface marker where the coefficient is computed.
   * \return Value of the side force coefficient on the surface <i>val_marker</i>.
   */
  inline virtual su2double GetSurface_CSF(unsigned short val_marker) const { return 0; }

  /*!
   * \brief A virtual member.
   * \param[in] val_marker - Surface marker where the coefficient is computed.
   * \return Value of the side force coefficient on the surface <i>val_marker</i>.
   */
  inline virtual su2double GetSurface_CEff(unsigned short val_marker) const { return 0; }

  /*!
   * \brief A virtual member.
   * \param[in] val_marker - Surface marker where the coefficient is computed.
   * \return Value of the x force coefficient on the surface <i>val_marker</i>.
   */
  inline virtual su2double GetSurface_CFx(unsigned short val_marker) const { return 0; }

  /*!
   * \brief A virtual member.
   * \param[in] val_marker - Surface marker where the coefficient is computed.
   * \return Value of the y force coefficient on the surface <i>val_marker</i>.
   */
  inline virtual su2double GetSurface_CFy(unsigned short val_marker) const { return 0; }

  /*!
   * \brief A virtual member.
   * \param[in] val_marker - Surface marker where the coefficient is computed.
   * \return Value of the z force coefficient on the surface <i>val_marker</i>.
   */
  inline virtual su2double GetSurface_CFz(unsigned short val_marker) const { return 0; }

  /*!
   * \brief A virtual member.
   * \param[in] val_marker - Surface marker where the coefficient is computed.
   * \return Value of the x moment coefficient on the surface <i>val_marker</i>.
   */
  inline virtual su2double GetSurface_CMx(unsigned short val_marker) const { return 0; }

  /*!
   * \brief A virtual member.
   * \param[in] val_marker - Surface marker where the coefficient is computed.
   * \return Value of the y moment coefficient on the surface <i>val_marker</i>.
   */
  inline virtual su2double GetSurface_CMy(unsigned short val_marker) const { return 0; }

  /*!
   * \brief A virtual member.
   * \param[in] val_marker - Surface marker where the coefficient is computed.
   * \return Value of the z moment coefficient on the surface <i>val_marker</i>.
   */
  inline virtual su2double GetSurface_CMz(unsigned short val_marker) const { return 0; }

  /*!
   * \brief A virtual member.
   * \param[in] val_marker - Surface marker where the coefficient is computed.
   * \return Value of the lift coefficient on the surface <i>val_marker</i>.
   */
  inline virtual su2double GetSurface_CL_Inv(unsigned short val_marker) const { return 0; }

  /*!
   * \brief A virtual member.
   * \param[in] val_marker - Surface marker where the coefficient is computed.
   * \return Value of the drag coefficient on the surface <i>val_marker</i>.
   */
  inline virtual su2double GetSurface_CD_Inv(unsigned short val_marker) const { return 0; }

  /*!
   * \brief A virtual member.
   * \param[in] val_marker - Surface marker where the coefficient is computed.
   * \return Value of the side force coefficient on the surface <i>val_marker</i>.
   */
  inline virtual su2double GetSurface_CSF_Inv(unsigned short val_marker) const { return 0; }

  /*!
   * \brief A virtual member.
   * \param[in] val_marker - Surface marker where the coefficient is computed.
   * \return Value of the side force coefficient on the surface <i>val_marker</i>.
   */
  inline virtual su2double GetSurface_CEff_Inv(unsigned short val_marker) const { return 0; }

  /*!
   * \brief A virtual member.
   * \param[in] val_marker - Surface marker where the coefficient is computed.
   * \return Value of the x force coefficient on the surface <i>val_marker</i>.
   */
  inline virtual su2double GetSurface_CFx_Inv(unsigned short val_marker) const { return 0; }

  /*!
   * \brief A virtual member.
   * \param[in] val_marker - Surface marker where the coefficient is computed.
   * \return Value of the y force coefficient on the surface <i>val_marker</i>.
   */
  inline virtual su2double GetSurface_CFy_Inv(unsigned short val_marker) const { return 0; }

  /*!
   * \brief A virtual member.
   * \param[in] val_marker - Surface marker where the coefficient is computed.
   * \return Value of the z force coefficient on the surface <i>val_marker</i>.
   */
  inline virtual su2double GetSurface_CFz_Inv(unsigned short val_marker) const { return 0; }

  /*!
   * \brief A virtual member.
   * \param[in] val_marker - Surface marker where the coefficient is computed.
   * \return Value of the x moment coefficient on the surface <i>val_marker</i>.
   */
  inline virtual su2double GetSurface_CMx_Inv(unsigned short val_marker) const { return 0; }

  /*!
   * \brief A virtual member.
   * \param[in] val_marker - Surface marker where the coefficient is computed.
   * \return Value of the y moment coefficient on the surface <i>val_marker</i>.
   */
  inline virtual su2double GetSurface_CMy_Inv(unsigned short val_marker) const { return 0; }

  /*!
   * \brief A virtual member.
   * \param[in] val_marker - Surface marker where the coefficient is computed.
   * \return Value of the z moment coefficient on the surface <i>val_marker</i>.
   */
  inline virtual su2double GetSurface_CMz_Inv(unsigned short val_marker) const { return 0; }

  /*!
   * \brief A virtual member.
   * \param[in] val_marker - Surface marker where the coefficient is computed.
   * \return Value of the lift coefficient on the surface <i>val_marker</i>.
   */
  inline virtual su2double GetSurface_CL_Visc(unsigned short val_marker) const { return 0; }

  /*!
   * \brief A virtual member.
   * \param[in] val_marker - Surface marker where the coefficient is computed.
   * \return Value of the drag coefficient on the surface <i>val_marker</i>.
   */
  inline virtual su2double GetSurface_CD_Visc(unsigned short val_marker) const { return 0; }

  /*!
   * \brief A virtual member.
   * \param[in] val_marker - Surface marker where the coefficient is computed.
   * \return Value of the side force coefficient on the surface <i>val_marker</i>.
   */
  inline virtual su2double GetSurface_CSF_Visc(unsigned short val_marker) const { return 0; }

  /*!
   * \brief A virtual member.
   * \param[in] val_marker - Surface marker where the coefficient is computed.
   * \return Value of the side force coefficient on the surface <i>val_marker</i>.
   */
  inline virtual su2double GetSurface_CEff_Visc(unsigned short val_marker) const { return 0; }

  /*!
   * \brief A virtual member.
   * \param[in] val_marker - Surface marker where the coefficient is computed.
   * \return Value of the x force coefficient on the surface <i>val_marker</i>.
   */
  inline virtual su2double GetSurface_CFx_Visc(unsigned short val_marker) const { return 0; }

  /*!
   * \brief A virtual member.
   * \param[in] val_marker - Surface marker where the coefficient is computed.
   * \return Value of the y force coefficient on the surface <i>val_marker</i>.
   */
  inline virtual su2double GetSurface_CFy_Visc(unsigned short val_marker) const { return 0; }

  /*!
   * \brief A virtual member.
   * \param[in] val_marker - Surface marker where the coefficient is computed.
   * \return Value of the z force coefficient on the surface <i>val_marker</i>.
   */
  inline virtual su2double GetSurface_CFz_Visc(unsigned short val_marker) const { return 0; }

  /*!
   * \brief A virtual member.
   * \param[in] val_marker - Surface marker where the coefficient is computed.
   * \return Value of the x moment coefficient on the surface <i>val_marker</i>.
   */
  inline virtual su2double GetSurface_CMx_Visc(unsigned short val_marker) const { return 0; }

  /*!
   * \brief A virtual member.
   * \param[in] val_marker - Surface marker where the coefficient is computed.
   * \return Value of the y moment coefficient on the surface <i>val_marker</i>.
   */
  inline virtual su2double GetSurface_CMy_Visc(unsigned short val_marker) const { return 0; }

  /*!
   * \brief A virtual member.
   * \param[in] val_marker - Surface marker where the coefficient is computed.
   * \return Value of the z moment coefficient on the surface <i>val_marker</i>.
   */
  inline virtual su2double GetSurface_CMz_Visc(unsigned short val_marker) const { return 0; }

  /*!
   * \brief A virtual member.
   * \param[in] val_marker - Surface marker where the coefficient is computed.
   * \return Value of the buffet metric on the surface <i>val_marker</i>.
   */
  inline virtual su2double GetSurface_Buffet_Metric(unsigned short val_marker) const { return 0; }

  /*!
   * \brief A virtual member.
   * \param[in] val_marker - Surface marker where the coefficient is computed.
   * \return Value of the lift coefficient on the surface <i>val_marker</i>.
   */
  inline virtual su2double GetSurface_CL_Mnt(unsigned short val_marker) const { return 0; }

  /*!
   * \brief A virtual member.
   * \param[in] val_marker - Surface marker where the coefficient is computed.
   * \return Value of the drag coefficient on the surface <i>val_marker</i>.
   */
  inline virtual su2double GetSurface_CD_Mnt(unsigned short val_marker) const { return 0; }

  /*!
   * \brief A virtual member.
   * \param[in] val_marker - Surface marker where the coefficient is computed.
   * \return Value of the side force coefficient on the surface <i>val_marker</i>.
   */
  inline virtual su2double GetSurface_CSF_Mnt(unsigned short val_marker) const { return 0; }

  /*!
   * \brief A virtual member.
   * \param[in] val_marker - Surface marker where the coefficient is computed.
   * \return Value of the side force coefficient on the surface <i>val_marker</i>.
   */
  inline virtual su2double GetSurface_CEff_Mnt(unsigned short val_marker) const { return 0; }

  /*!
   * \brief A virtual member.
   * \param[in] val_marker - Surface marker where the coefficient is computed.
   * \return Value of the x force coefficient on the surface <i>val_marker</i>.
   */
  inline virtual su2double GetSurface_CFx_Mnt(unsigned short val_marker) const { return 0; }

  /*!
   * \brief A virtual member.
   * \param[in] val_marker - Surface marker where the coefficient is computed.
   * \return Value of the y force coefficient on the surface <i>val_marker</i>.
   */
  inline virtual su2double GetSurface_CFy_Mnt(unsigned short val_marker) const { return 0; }

  /*!
   * \brief A virtual member.
   * \param[in] val_marker - Surface marker where the coefficient is computed.
   * \return Value of the z force coefficient on the surface <i>val_marker</i>.
   */
  inline virtual su2double GetSurface_CFz_Mnt(unsigned short val_marker) const { return 0; }

  /*!
   * \brief A virtual member.
   * \param[in] val_marker - Surface marker where the coefficient is computed.
   * \return Value of the x moment coefficient on the surface <i>val_marker</i>.
   */
  inline virtual su2double GetSurface_CMx_Mnt(unsigned short val_marker) const { return 0; }

  /*!
   * \brief A virtual member.
   * \param[in] val_marker - Surface marker where the coefficient is computed.
   * \return Value of the y moment coefficient on the surface <i>val_marker</i>.
   */
  inline virtual su2double GetSurface_CMy_Mnt(unsigned short val_marker) const { return 0; }

  /*!
   * \brief A virtual member.
   * \param[in] val_marker - Surface marker where the coefficient is computed.
   * \return Value of the z moment coefficient on the surface <i>val_marker</i>.
   */
  inline virtual su2double GetSurface_CMz_Mnt(unsigned short val_marker) const { return 0; }

  /*!
   * \brief A virtual member.
   * \param[in] val_marker - Surface marker where the coefficient is computed.
   * \return Value of the lift coefficient (viscous contribution) on the surface <i>val_marker</i>.
   */
  inline virtual su2double GetCSF_Visc(unsigned short val_marker) const { return 0; }

  /*!
   * \brief A virtual member.
   * \param[in] val_marker - Surface marker where the coefficient is computed.
   * \return Value of the drag coefficient (inviscid contribution) on the surface <i>val_marker</i>.
   */
  inline virtual su2double GetCD_Inv(unsigned short val_marker) const { return 0; }

  /*!
   * \brief A virtual member.
   * \param[in] val_marker - Surface marker where the coefficient is computed.
   * \return Value of the mass flow rate on the surface <i>val_marker</i>.
   */
  inline virtual su2double GetInflow_MassFlow(unsigned short val_marker) const { return 0; }

  /*!
   * \brief A virtual member.
   * \param[in] geometry - Geometrical definition of the problem.
   * \param[in] config - Definition of the particular problem.
   * \param[in] iMesh - current mesh level for the multigrid.
   * \param[in] Output - boolean to determine whether to print output.
   */
  inline virtual void GetOutlet_Properties(CGeometry *geometry,
                                           CConfig *config,
                                           unsigned short iMesh,
                                           bool Output) { }

  /*!
   * \brief A virtual member.
<<<<<<< HEAD
   * \param[in] geometry - Geometrical definition of the problem.
   * \param[in] config - Definition of the particular problem.
   * \param[in] iMesh - current mesh level for the multigrid.
   * \param[in] Output - boolean to determine whether to print output.
   */
  inline virtual void GetStreamwise_Periodic_Properties(CGeometry *geometry,
                                                        CConfig *config,
                                                        unsigned short iMesh,
                                                        bool Output) { }

  /*!
   * \brief A virtual member.
   * \param[in] geometry - Geometrical definition of the problem.
   * \param[in] solver_container - Container vector with all the solutions.
   * \param[in] config - Definition of the particular problem.
   * \param[in] iMesh - current mesh level for the multigrid.
   * \param[in] Output - boolean to determine whether to print output.
   */
  inline virtual void SetFarfield_AoA(CGeometry *geometry,
                                      CSolver **solver_container,
                                      CConfig *config,
                                      unsigned short iMesh,
                                      bool Output) { }

  /*!
   * \brief A virtual member.
=======
>>>>>>> dc771ff3
   * \param[in] config - Definition of the particular problem.
   * \param[in] convergence - boolean for whether the solution is converged
   * \return boolean for whether the Fixed C_L mode is converged to target C_L
   */
  inline virtual bool FixedCL_Convergence(CConfig *config, bool convergence) { return false; }

  /*!
   * \brief A virtual member.
   * \return boolean for whether the Fixed C_L mode is currently in finite-differencing mode
   */
  inline virtual bool GetStart_AoA_FD(void) const { return false; }

  /*!
   * \brief A virtual member.
   * \return boolean for whether the Fixed C_L mode is currently in finite-differencing mode
   */
  inline virtual bool GetEnd_AoA_FD(void) const { return false; }

  /*!
   * \brief A virtual member.
   * \return value for the last iteration that the AoA was updated
   */
  inline virtual unsigned long GetIter_Update_AoA(void) const { return 0; }

  /*!
   * \brief A virtual member.
   * \return value of the AoA before most recent update
   */
  inline virtual su2double GetPrevious_AoA(void) const { return 0.0; }

  /*!
   * \brief A virtual member.
   * \return value of CL Driver control command (AoA_inc)
   */
  inline virtual su2double GetAoA_inc(void) const { return 0.0; }

  /*!
   * \brief A virtual member.
   * \param[in] val_marker - Surface marker where the coefficient is computed.
   * \return Value of the mass flow rate on the surface <i>val_marker</i>.
   */
  inline virtual su2double GetExhaust_MassFlow(unsigned short val_marker) const { return 0; }

  /*!
   * \brief A virtual member.
   * \param[in] val_marker - Surface marker where the coefficient is computed.
   * \return Value of the fan face pressure on the surface <i>val_marker</i>.
   */
  inline virtual su2double GetInflow_Pressure(unsigned short val_marker) const { return 0; }

  /*!
   * \brief A virtual member.
   * \param[in] val_marker - Surface marker where the coefficient is computed.
   * \return Value of the fan face mach on the surface <i>val_marker</i>.
   */
  inline virtual su2double GetInflow_Mach(unsigned short val_marker) const { return 0; }

  /*!
   * \brief A virtual member.
   * \param[in] val_marker - Surface marker where the coefficient is computed.
   * \return Value of the sideforce coefficient (inviscid contribution) on the surface <i>val_marker</i>.
   */
  inline virtual su2double GetCSF_Inv(unsigned short val_marker) const { return 0; }

  /*!
   * \brief A virtual member.
   * \param[in] val_marker - Surface marker where the coefficient is computed.
   * \return Value of the efficiency coefficient (inviscid contribution) on the surface <i>val_marker</i>.
   */
  inline virtual su2double GetCEff_Inv(unsigned short val_marker) const { return 0; }

  /*!
   * \brief A virtual member.
   * \param[in] val_marker - Surface marker where the heat flux is computed.
   * \return Value of the integrated heat flux (viscous contribution) on the surface <i>val_marker</i>.
   */
  inline virtual su2double GetSurface_HF_Visc(unsigned short val_marker) const { return 0; }

  /*!
   * \brief A virtual member.
   * \param[in] val_marker - Surface marker where the heat flux is computed.
   * \return Value of the maximum heat flux (viscous contribution) on the surface <i>val_marker</i>.
   */
  inline virtual su2double GetSurface_MaxHF_Visc(unsigned short val_marker) const { return 0; }

  /*!
   * \brief A virtual member.
   * \param[in] val_marker - Surface marker where the coefficient is computed.
   * \return Value of the drag coefficient (viscous contribution) on the surface <i>val_marker</i>.
   */
  inline virtual su2double GetCD_Visc(unsigned short val_marker) const { return 0; }

  /*!
   * \author H. Kline
   * \brief Set the total "combo" objective (weighted sum of other values).
   * \param[in] ComboObj - Value of the combined objective.
   */
  inline virtual void SetTotal_ComboObj(su2double ComboObj) {}

  /*!
   * \author H. Kline
   * \brief Provide the total "combo" objective (weighted sum of other values).
   * \return Value of the "combo" objective values.
   */
  inline virtual su2double GetTotal_ComboObj(void) const { return 0;}

  /*!
   * \brief A virtual member.
   * \return Value of the sideforce coefficient (inviscid + viscous contribution).
   */
  inline virtual su2double GetTotal_CSF() const { return 0; }

  /*!
   * \brief A virtual member.
   * \return Value of the efficiency coefficient (inviscid + viscous contribution).
   */
  inline virtual su2double GetTotal_CEff() const { return 0; }

  /*!
   * \brief A virtual member.
   * \return Value of the thrust coefficient (force in the -x direction, inviscid + viscous contribution).
   */
  inline virtual su2double GetTotal_CT() const { return 0; }

  /*!
   * \brief A virtual member.
   * \return Value of the torque coefficient (moment in the -x direction, inviscid + viscous contribution).
   */
  inline virtual su2double GetTotal_CQ() const { return 0; }

  /*!
   * \brief A virtual member.
   * \return Value of the heat load (integrated heat flux).
   */
  inline virtual su2double GetTotal_HeatFlux() const { return 0; }

  /*!
   * \brief A virtual member.
   * \return Value of the heat load (integrated heat flux).
   */
  inline virtual su2double GetTotal_MaxHeatFlux() const { return 0; }

  /*!
   * \brief A virtual member.
   * \return Value of the average temperature.
   */
  inline virtual su2double GetTotal_AvgTemperature() const { return 0; }

  /*!
   * \brief A virtual member.
   * \return Value of the rotor Figure of Merit (FM) (inviscid + viscous contribution).
   */
  inline virtual su2double GetTotal_CMerit() const { return 0; }

  /*!
   * \brief A virtual member.
   * \return Value of the Equivalent Area coefficient (inviscid + viscous contribution).
   */
  inline virtual su2double GetTotal_CEquivArea() const { return 0; }

  /*!
   * \brief A virtual member.
   * \return Value of the Aero drag (inviscid + viscous contribution).
   */
  inline virtual su2double GetTotal_AeroCD() const { return 0; }

  /*!
   * \brief A virtual member.
   * \return Value of the difference of the presure and the target pressure.
   */
  inline virtual su2double GetTotal_CpDiff() const { return 0; }

  /*!
   * \brief A virtual member.
   * \return Value of the difference of the heat and the target heat.
   */
  inline virtual su2double GetTotal_HeatFluxDiff() const { return 0; }

  /*!
   * \brief A virtual member.
   * \return Value of the FEA coefficient (inviscid + viscous contribution).
   */
  inline virtual su2double GetTotal_CFEA() const { return 0; }

  /*!
   * \brief A virtual member.
   * \return Value of the Near-Field Pressure coefficient (inviscid + viscous contribution).
   */
  inline virtual su2double GetTotal_CNearFieldOF() const { return 0; }

  /*!
   * \author H. Kline
   * \brief Add to the value of the total 'combo' objective.
   * \param[in] val_obj - Value of the contribution to the 'combo' objective.
   */
  inline virtual void AddTotal_ComboObj(su2double val_obj) {}

  /*!
   * \brief A virtual member.
   * \return Value of the objective function for a reference geometry.
   */
  inline virtual su2double GetTotal_OFRefGeom() const { return 0; }

  /*!
   * \brief A virtual member.
   * \return Value of the objective function for a reference node.
   */
  inline virtual su2double GetTotal_OFRefNode() const { return 0; }

  /*!
   * \brief A virtual member.
   * \return Value of the objective function for the volume fraction.
   */
  inline virtual su2double GetTotal_OFVolFrac() const { return 0; }

  /*!
   * \brief A virtual member.
   * \return Value of the objective function for the structural compliance.
   */
  inline virtual su2double GetTotal_OFCompliance() const { return 0; }

  /*!
   * \brief A virtual member.
   * \return Bool that defines whether the solution has an element-based file or not
   */
  inline virtual bool IsElementBased(void) const { return false; }

  /*!
   * \brief A virtual member.
   * \param[in] val_cequivarea - Value of the Equivalent Area coefficient.
   */
  inline virtual void SetTotal_CEquivArea(su2double val_cequivarea) { }

  /*!
   * \brief A virtual member.
   * \param[in] val_aerocd - Value of the aero drag.
   */
  inline virtual void SetTotal_AeroCD(su2double val_aerocd) { }

  /*!
   * \brief A virtual member.
   * \param[in] val_pressure - Value of the difference between pressure and the target pressure.
   */
  inline virtual void SetTotal_CpDiff(su2double val_pressure) { }

  /*!
   * \brief A virtual member.
   * \param[in] val_pressure - Value of the difference between heat and the target heat.
   */
  inline virtual void SetTotal_HeatFluxDiff(su2double val_heat) { }

  /*!
   * \brief A virtual member.
   * \param[in] val_cfea - Value of the FEA coefficient.
   */
  inline virtual void SetTotal_CFEA(su2double val_cfea) { }

  /*!
   * \brief A virtual member.
   * \param[in] val_ofrefgeom - Value of the objective function for a reference geometry.
   */
  inline virtual void SetTotal_OFRefGeom(su2double val_ofrefgeom) { }

  /*!
   * \brief A virtual member.
   * \param[in] val_ofrefgeom - Value of the objective function for a reference node.
   */
  inline virtual void SetTotal_OFRefNode(su2double val_ofrefnode) { }

  /*!
   * \brief A virtual member.
   * \param[in] val_cnearfieldpress - Value of the Near-Field pressure coefficient.
   */
  inline virtual void SetTotal_CNearFieldOF(su2double val_cnearfieldpress) { }

  /*!
   * \brief A virtual member.
   * \return Value of the lift coefficient (inviscid + viscous contribution).
   */
  inline virtual su2double GetTotal_CL() const { return 0; }

  /*!
   * \brief A virtual member.
   * \return Value of the drag coefficient (inviscid + viscous contribution).
   */
  inline virtual su2double GetTotal_CD() const { return 0; }

  /*!
   * \brief A virtual member.
   * \return Value of the drag coefficient (inviscid + viscous contribution).
   */
  inline virtual su2double GetTotal_NetThrust() const { return 0; }

  /*!
   * \brief A virtual member.
   * \return Value of the drag coefficient (inviscid + viscous contribution).
   */
  inline virtual su2double GetTotal_Power() const { return 0; }

  /*!
   * \brief A virtual member.
   * \return Value of the drag coefficient (inviscid + viscous contribution).
   */
  inline virtual su2double GetTotal_SolidCD() const { return 0; }

  /*!
   * \brief A virtual member.
   * \return Value of the drag coefficient (inviscid + viscous contribution).
   */
  inline virtual su2double GetTotal_ReverseFlow() const { return 0; }

  /*!
   * \brief A virtual member.
   * \return Value of the drag coefficient (inviscid + viscous contribution).
   */
  inline virtual su2double GetTotal_MFR() const { return 0; }

  /*!
   * \brief A virtual member.
   * \return Value of the drag coefficient (inviscid + viscous contribution).
   */
  inline virtual su2double GetTotal_Prop_Eff() const { return 0; }

  /*!
   * \brief A virtual member.
   * \return Value of the drag coefficient (inviscid + viscous contribution).
   */
  inline virtual su2double GetTotal_ByPassProp_Eff() const { return 0; }

  /*!
   * \brief A virtual member.
   * \return Value of the drag coefficient (inviscid + viscous contribution).
   */
  inline virtual su2double GetTotal_Adiab_Eff() const { return 0; }

  /*!
   * \brief A virtual member.
   * \return Value of the drag coefficient (inviscid + viscous contribution).
   */
  inline virtual su2double GetTotal_Poly_Eff() const { return 0; }

  /*!
   * \brief A virtual member.
   * \return Value of the drag coefficient (inviscid + viscous contribution).
   */
  inline virtual su2double GetTotal_IDC() const { return 0; }

  /*!
   * \brief A virtual member.
   * \return Value of the drag coefficient (inviscid + viscous contribution).
   */
  inline virtual su2double GetTotal_IDC_Mach() const { return 0; }

  /*!
   * \brief A virtual member.
   * \return Value of the drag coefficient (inviscid + viscous contribution).
   */
  inline virtual su2double GetTotal_IDR() const { return 0; }

  /*!
   * \brief A virtual member.
   * \return Value of the drag coefficient (inviscid + viscous contribution).
   */
  inline virtual su2double GetTotal_DC60() const { return 0; }

  /*!
   * \brief A virtual member.
   * \return Value of the custom objective function.
   */
  inline virtual su2double GetTotal_Custom_ObjFunc() const { return 0; }

  /*!
   * \brief A virtual member.
   * \return Value of the moment x coefficient (inviscid + viscous contribution).
   */
  inline virtual su2double GetTotal_CMx() const { return 0; }

  /*!
   * \brief A virtual member.
   * \return Value of the moment y coefficient (inviscid + viscous contribution).
   */
  inline virtual su2double GetTotal_CMy() const { return 0; }

  /*!
   * \brief A virtual member.
   * \return Value of the moment y coefficient (inviscid + viscous contribution).
   */
  inline virtual su2double GetTotal_CMz() const { return 0; }

  /*!
   * \brief A virtual member.
   * \return Value of the moment x coefficient (inviscid + viscous contribution).
   */
  inline virtual su2double GetTotal_CoPx() const { return 0; }

  /*!
   * \brief A virtual member.
   * \return Value of the moment y coefficient (inviscid + viscous contribution).
   */
  inline virtual su2double GetTotal_CoPy() const { return 0; }

  /*!
   * \brief A virtual member.
   * \return Value of the moment y coefficient (inviscid + viscous contribution).
   */
  inline virtual su2double GetTotal_CoPz() const { return 0; }

  /*!
   * \brief A virtual member.
   * \return Value of the force x coefficient (inviscid + viscous contribution).
   */
  inline virtual su2double GetTotal_CFx() const { return 0; }

  /*!
   * \brief A virtual member.
   * \return Value of the force y coefficient (inviscid + viscous contribution).
   */
  inline virtual su2double GetTotal_CFy() const { return 0; }

  /*!
   * \brief A virtual member.
   * \return Value of the force y coefficient (inviscid + viscous contribution).
   */
  inline virtual su2double GetTotal_CFz() const { return 0; }

  /*!
   * \brief A virtual member.
   * \return Value of the lift coefficient (inviscid contribution).
   */
  inline virtual su2double GetAllBound_CL_Inv() const { return 0; }

  /*!
   * \brief A virtual member.
   * \return Value of the drag coefficient (inviscid contribution).
   */
  inline virtual su2double GetAllBound_CD_Inv() const { return 0; }

  /*!
   * \brief A virtual member.
   * \return Value of the drag coefficient (inviscid contribution).
   */
  inline virtual su2double GetAllBound_CSF_Inv() const { return 0; }

  /*!
   * \brief A virtual member.
   * \return Value of the drag coefficient (inviscid contribution).
   */
  inline virtual su2double GetAllBound_CEff_Inv() const { return 0; }

  /*!
   * \brief A virtual member.
   * \return Value of the drag coefficient (inviscid contribution).
   */
  inline virtual su2double GetAllBound_CMx_Inv() const { return 0; }

  /*!
   * \brief A virtual member.
   * \return Value of the drag coefficient (inviscid contribution).
   */
  inline virtual su2double GetAllBound_CMy_Inv() const { return 0; }

  /*!
   * \brief A virtual member.
   * \return Value of the drag coefficient (inviscid contribution).
   */
  inline virtual su2double GetAllBound_CMz_Inv() const { return 0; }

  /*!
   * \brief A virtual member.
   * \return Value of the drag coefficient (inviscid contribution).
   */
  inline virtual su2double GetAllBound_CoPx_Inv() const { return 0; }

  /*!
   * \brief A virtual member.
   * \return Value of the drag coefficient (inviscid contribution).
   */
  inline virtual su2double GetAllBound_CoPy_Inv() const { return 0; }

  /*!
   * \brief A virtual member.
   * \return Value of the drag coefficient (inviscid contribution).
   */
  inline virtual su2double GetAllBound_CoPz_Inv() const { return 0; }

  /*!
   * \brief A virtual member.
   * \return Value of the drag coefficient (inviscid contribution).
   */
  inline virtual su2double GetAllBound_CFx_Inv() const { return 0; }

  /*!
   * \brief A virtual member.
   * \return Value of the drag coefficient (inviscid contribution).
   */
  inline virtual su2double GetAllBound_CFy_Inv() const { return 0; }

  /*!
   * \brief A virtual member.
   * \return Value of the drag coefficient (inviscid contribution).
   */
  inline virtual su2double GetAllBound_CFz_Inv() const { return 0; }

  /*!
   * \brief A virtual member.
   * \return Value of the lift coefficient (inviscid contribution).
   */
  inline virtual su2double GetAllBound_CL_Visc() const { return 0; }

  /*!
   * \brief A virtual member.
   * \return Value of the drag coefficient (inviscid contribution).
   */
  inline virtual su2double GetAllBound_CD_Visc() const { return 0; }

  /*!
   * \brief A virtual member.
   * \return Value of the drag coefficient (inviscid contribution).
   */
  inline virtual su2double GetAllBound_CSF_Visc() const { return 0; }

  /*!
   * \brief A virtual member.
   * \return Value of the drag coefficient (inviscid contribution).
   */
  inline virtual su2double GetAllBound_CEff_Visc() const { return 0; }

  /*!
   * \brief A virtual member.
   * \return Value of the drag coefficient (inviscid contribution).
   */
  inline virtual su2double GetAllBound_CMx_Visc() const { return 0; }

  /*!
   * \brief A virtual member.
   * \return Value of the drag coefficient (inviscid contribution).
   */
  inline virtual su2double GetAllBound_CMy_Visc() const { return 0; }

  /*!
   * \brief A virtual member.
   * \return Value of the drag coefficient (inviscid contribution).
   */
  inline virtual su2double GetAllBound_CMz_Visc() const { return 0; }

  /*!
   * \brief A virtual member.
   * \return Value of the drag coefficient (inviscid contribution).
   */
  inline virtual su2double GetAllBound_CoPx_Visc() const { return 0; }

  /*!
   * \brief A virtual member.
   * \return Value of the drag coefficient (inviscid contribution).
   */
  inline virtual su2double GetAllBound_CoPy_Visc() const { return 0; }

  /*!
   * \brief A virtual member.
   * \return Value of the drag coefficient (inviscid contribution).
   */
  inline virtual su2double GetAllBound_CoPz_Visc() const { return 0; }

  /*!
   * \brief A virtual member.
   * \return Value of the drag coefficient (inviscid contribution).
   */
  inline virtual su2double GetAllBound_CFx_Visc() const { return 0; }

  /*!
   * \brief A virtual member.
   * \return Value of the drag coefficient (inviscid contribution).
   */
  inline virtual su2double GetAllBound_CFy_Visc() const { return 0; }

  /*!
   * \brief A virtual member.
   * \return Value of the drag coefficient (inviscid contribution).
   */
  inline virtual su2double GetAllBound_CFz_Visc() const { return 0; }

  /*!
   * \brief A virtual member.
   * \return Value of the lift coefficient (inviscid contribution).
   */
  inline virtual su2double GetAllBound_CL_Mnt() const { return 0; }

  /*!
   * \brief A virtual member.
   * \return Value of the drag coefficient (inviscid contribution).
   */
  inline virtual su2double GetAllBound_CD_Mnt() const { return 0; }

  /*!
   * \brief A virtual member.
   * \return Value of the drag coefficient (inviscid contribution).
   */
  inline virtual su2double GetAllBound_CSF_Mnt() const { return 0; }

  /*!
   * \brief A virtual member.
   * \return Value of the drag coefficient (inviscid contribution).
   */
  inline virtual su2double GetAllBound_CEff_Mnt() const { return 0; }

  /*!
   * \brief A virtual member.
   * \return Value of the drag coefficient (inviscid contribution).
   */
  inline virtual su2double GetAllBound_CMx_Mnt() const { return 0; }
  /*!
   * \brief A virtual member.
   * \return Value of the drag coefficient (inviscid contribution).
   */
  inline virtual su2double GetAllBound_CMy_Mnt() const { return 0; }

  /*!
   * \brief A virtual member.
   * \return Value of the drag coefficient (inviscid contribution).
   */
  inline virtual su2double GetAllBound_CMz_Mnt() const { return 0; }

  /*!
   * \brief A virtual member.
   * \return Value of the drag coefficient (inviscid contribution).
   */
  inline virtual su2double GetAllBound_CoPx_Mnt() const { return 0; }

  /*!
   * \brief A virtual member.
   * \return Value of the drag coefficient (inviscid contribution).
   */
  inline virtual su2double GetAllBound_CoPy_Mnt() const { return 0; }

  /*!
   * \brief A virtual member.
   * \return Value of the drag coefficient (inviscid contribution).
   */
  inline virtual su2double GetAllBound_CoPz_Mnt() const { return 0; }

  /*!
   * \brief A virtual member.
   * \return Value of the drag coefficient (inviscid contribution).
   */
  inline virtual su2double GetAllBound_CFx_Mnt() const { return 0; }

  /*!
   * \brief A virtual member.
   * \return Value of the drag coefficient (inviscid contribution).
   */
  inline virtual su2double GetAllBound_CFy_Mnt() const { return 0; }

  /*!
   * \brief A virtual member.
   * \return Value of the drag coefficient (inviscid contribution).
   */
  inline virtual su2double GetAllBound_CFz_Mnt() const { return 0; }

  /*!
   * \brief A virtual member.
   * \return Value of the buffet metric.
   */
  inline virtual su2double GetTotal_Buffet_Metric() const { return 0; }

  /*!
   * \brief A virtual member.
   * \param[in] val_marker - Surface marker where the coefficient is computed.
   * \param[in] val_vertex - Vertex of the marker <i>val_marker</i> where the coefficient is evaluated.
   * \return Value of the pressure coefficient.
   */
  inline virtual su2double GetCPressure(unsigned short val_marker, unsigned long val_vertex) const { return 0; }

  /*!
   * \brief A virtual member.
   * \param[in] val_marker - Surface marker where the coefficient is computed.
   * \param[in] val_vertex - Vertex of the marker <i>val_marker</i> where the coefficient is evaluated.
   * \return Value of the pressure coefficient.
   */
  inline virtual su2double GetCPressureTarget(unsigned short val_marker, unsigned long val_vertex) const { return 0; }

  /*!
   * \brief A virtual member.
   * \param[in] val_marker - Surface marker where the coefficient is computed.
   * \param[in] val_vertex - Vertex of the marker <i>val_marker</i> where the coefficient is evaluated.
   * \return Value of the pressure coefficient.
   */
  inline virtual void SetCPressureTarget(unsigned short val_marker,
                                         unsigned long val_vertex,
                                         su2double val_pressure) { }

  /*!
   * \brief A virtual member.
   * \param[in] val_marker - Surface marker where the coefficient is computed.
   * \param[in] val_vertex - Vertex of the marker <i>val_marker</i> where the coefficient is evaluated.
   * \return Value of the pressure coefficient.
   */

  inline virtual void SetCharacPrimVar(unsigned short val_marker,
                                       unsigned long val_vertex,
                                       unsigned short val_var,
                                       su2double val_value) { }

  /*!
   * \brief A virtual member.
   * \param[in] val_marker - Surface marker where the coefficient is computed.

   * \param[in] val_vertex - Vertex of the marker <i>val_marker</i> where the coefficient is evaluated.
   * \return Value of the pressure coefficient.
   */
  inline virtual su2double *GetDonorPrimVar(unsigned short val_marker, unsigned long val_vertex) const { return 0; }

  /*!
   * \brief A virtual member.
   * \param[in] val_marker - Surface marker where the coefficient is computed.
   * \param[in] val_vertex - Vertex of the marker <i>val_marker</i> where the coefficient is evaluated.
   * \return Value of the pressure coefficient.
   */
  inline virtual void SetDonorPrimVar(unsigned short val_marker,
                                      unsigned long val_vertex,
                                      unsigned short val_var,
                                      su2double val_value) { }

  /*!
   * \brief A virtual member.
   * \param[in] val_marker - Surface marker where the coefficient is computed.
   * \param[in] val_vertex - Vertex of the marker <i>val_marker</i> where the coefficient is evaluated.
   * \return Value of the pressure coefficient.
   */

  inline virtual void SetDonorAdjVar(unsigned short val_marker,
                                     unsigned long val_vertex,
                                     unsigned short val_var,
                                     su2double val_value) { }

  /*!
   * \brief A virtual member.
   * \param[in] val_marker - Surface marker where the coefficient is computed.
   * \param[in] val_vertex - Vertex of the marker <i>val_marker</i> where the coefficient is evaluated.
   * \return Value of the pressure coefficient.
   */
  inline virtual su2double GetDonorPrimVar(unsigned short val_marker,
                                           unsigned long val_vertex,
                                           unsigned short val_var) const { return 0; }

  /*!
   * \brief A virtual member.
   * \param[in] val_marker - Surface marker where the coefficient is computed.
   * \param[in] val_vertex - Vertex of the marker <i>val_marker</i> where the coefficient is evaluated.
   * \return Value of the pressure coefficient.
   */

  inline virtual su2double *GetDonorAdjVar(unsigned short val_marker, unsigned long val_vertex) const {
    return nullptr;
  }

  /*!
   * \brief A virtual member.
   * \param[in] val_marker - Surface marker where the coefficient is computed.
   * \param[in] val_vertex - Vertex of the marker <i>val_marker</i> where the coefficient is evaluated.
   * \return Value of the pressure coefficient.
   */

  inline virtual su2double GetDonorAdjVar(unsigned short val_marker,
                                          unsigned long val_vertex,
                                          unsigned short val_var) const {
    return 0;
  }

  /*!
   * \brief A virtual member.
   * \param[in] val_marker - Surface marker where the coefficient is computed.
   * \param[in] val_vertex - Vertex of the marker <i>val_marker</i> where the coefficient is evaluated.
   * \return Value of the pressure coefficient.
   */
  inline virtual unsigned long GetDonorGlobalIndex(unsigned short val_marker,
                                                   unsigned long val_vertex) const {
    return 0;
  }

  /*!
   * \brief A virtual member.
   * \param[in] val_marker - Surface marker where the coefficient is computed.
   * \param[in] val_vertex - Vertex of the marker <i>val_marker</i> where the coefficient is evaluated.
   * \return Value of the pressure coefficient.
   */
  inline virtual void SetDonorGlobalIndex(unsigned short val_marker,
                                          unsigned long val_vertex,
                                          unsigned long val_index) { }

  /*!
   * \brief A virtual member.
   * \param[in] val_marker - Surface marker where the coefficient is computed.
   * \param[in] val_vertex - Vertex of the marker <i>val_marker</i> where the coefficient is evaluated.
   * \return Value of the pressure coefficient.
   */
  inline virtual su2double *GetCharacPrimVar(unsigned short val_marker,
                                             unsigned long val_vertex) const { return 0; }

  /*!
   * \brief A virtual member.
   * \param[in] val_marker - Surface marker where the coefficient is computed.
   * \param[in] val_vertex - Vertex of the marker <i>val_marker</i> where the coefficient is evaluated.
   * \return Value of the pressure coefficient.
   */
  inline virtual su2double GetActDisk_DeltaP(unsigned short val_marker, unsigned long val_vertex) const { return 0; }

  /*!
   * \brief A virtual member.
   * \param[in] val_marker - Surface marker where the coefficient is computed.
   * \param[in] val_vertex - Vertex of the marker <i>val_marker</i> where the coefficient is evaluated.
   * \return Value of the pressure coefficient.
   */
  inline virtual void SetActDisk_DeltaP(unsigned short val_marker,
                                        unsigned long val_vertex,
                                        su2double val_deltap) { }

  /*!
   * \brief A virtual member.
   * \param[in] val_marker - Surface marker where the coefficient is computed.
   * \param[in] val_vertex - Vertex of the marker <i>val_marker</i> where the coefficient is evaluated.
   * \return Value of the pressure coefficient.
   */
  inline virtual su2double GetActDisk_DeltaT(unsigned short val_marker, unsigned long val_vertex) { return 0; }

  /*!
   * \brief A virtual member.
   * \param[in] val_marker - Surface marker where the coefficient is computed.
   * \param[in] val_vertex - Vertex of the marker <i>val_marker</i> where the coefficient is evaluated.
   * \return Value of the pressure coefficient.
   */
  inline virtual void SetActDisk_DeltaT(unsigned short val_marker,
                                        unsigned long val_vertex,
                                        su2double val_deltat) { }

  /*!
   * \brief A virtual member
   * \param[in] val_marker - Surface marker where the total temperature is evaluated.
   * \param[in] val_vertex - Vertex of the marker <i>val_marker</i> where the total temperature is evaluated.
   * \return Value of the total temperature
   */
  inline virtual su2double GetInlet_Ttotal(unsigned short val_marker, unsigned long val_vertex) const { return 0; }

  /*!
   * \brief A virtual member
   * \param[in] val_marker - Surface marker where the total pressure is evaluated.
   * \param[in] val_vertex - Vertex of the marker <i>val_marker</i> where the total pressure is evaluated.
   * \return Value of the total pressure
   */
  inline virtual su2double GetInlet_Ptotal(unsigned short val_marker, unsigned long val_vertex) const { return 0; }

  /*!
   * \brief A virtual member
   * \param[in] val_marker - Surface marker where the flow direction is evaluated
   * \param[in] val_vertex - Vertex of the marker <i>val_marker</i> where the flow direction is evaluated
   * \param[in] val_dim - The component of the flow direction unit vector to be evaluated
   * \return Component of a unit vector representing the flow direction.
   */
  inline virtual su2double GetInlet_FlowDir(unsigned short val_marker,
                                            unsigned long val_vertex,
                                            unsigned short val_dim) const { return 0; }

  /*!
   * \brief A virtual member
   * \param[in] val_marker - Surface marker where the total temperature is set.
   * \param[in] val_vertex - Vertex of the marker <i>val_marker</i> where the total temperature is set.
   * \param[in] val_ttotal - Value of the total temperature
   */
  inline virtual void SetInlet_Ttotal(unsigned short val_marker,
                                      unsigned long val_vertex,
                                      su2double val_ttotal) { }

  /*!
   * \brief A virtual member
   * \param[in] val_marker - Surface marker where the total pressure is set.
   * \param[in] val_vertex - Vertex of the marker <i>val_marker</i> where the total pressure is set.
   * \param[in] val_ptotal - Value of the total pressure
   */
  inline virtual void SetInlet_Ptotal(unsigned short val_marker,
                                      unsigned long val_vertex,
                                      su2double val_ptotal) { }

  /*!
   * \brief A virtual member
   * \param[in] val_marker - Surface marker where the flow direction is set.
   * \param[in] val_vertex - Vertex of the marker <i>val_marker</i> where the flow direction is set.
   * \param[in] val_dim - The component of the flow direction unit vector to be set
   * \param[in] val_flowdir - Component of a unit vector representing the flow direction.
   */
  inline virtual void SetInlet_FlowDir(unsigned short val_marker,
                                       unsigned long val_vertex,
                                       unsigned short val_dim,
                                       su2double val_flowdir) { }

  /*!
   * \brief A virtual member
   * \param[in] iMarker - Marker identifier.
   * \param[in] iVertex - Vertex identifier.
   * \param[in] iDim - Index of the turbulence variable (i.e. k is 0 in SST)
   * \param[in] val_turb_var - Value of the turbulence variable to be used.
   */
  inline virtual void SetInlet_TurbVar(unsigned short val_marker,
                                       unsigned long val_vertex,
                                       unsigned short val_dim,
                                       su2double val_turb_var) { }

  /*!
   * \brief A virtual member
   * \param[in] config - Definition of the particular problem.
   * \param[in] iMarker - Surface marker where the coefficient is computed.
   */
  inline virtual void SetUniformInlet(CConfig* config, unsigned short iMarker) {};

  /*!
   * \brief A virtual member
   * \param[in] val_inlet - vector containing the inlet values for the current vertex.
   * \param[in] iMarker - Surface marker where the coefficient is computed.
   * \param[in] iVertex - Vertex of the marker <i>iMarker</i> where the inlet is being set.
   */
  inline virtual void SetInletAtVertex(su2double *val_inlet,
                                       unsigned short iMarker,
                                       unsigned long iVertex) { };

  /*!
   * \brief A virtual member
   * \param[in] val_inlet - vector returning the inlet values for the current vertex.
   * \param[in] val_inlet_point - Node index where the inlet is being set.
   * \param[in] val_kind_marker - Enumerated type for the particular inlet type.
   * \param[in] geometry - Geometrical definition of the problem.
   * \param config - Definition of the particular problem.
   * \return Value of the face area at the vertex.
   */
  inline virtual su2double GetInletAtVertex(su2double *val_inlet,
                                            unsigned long val_inlet_point,
                                            unsigned short val_kind_marker,
                                            string val_marker,
                                            CGeometry *geometry,
                                            CConfig *config) const { return 0; }

  /*!
   * \brief Update the multi-grid structure for the customized boundary conditions
   * \param geometry_container - Geometrical definition.
   * \param config - Definition of the particular problem.
   */
  inline virtual void UpdateCustomBoundaryConditions(CGeometry **geometry_container, CConfig *config) { }

  /*!
   * \brief A virtual member.
   * \param[in] val_marker - Surface marker where the coefficient is computed.
   * \param[in] val_vertex - Vertex of the marker <i>val_marker</i> where the coefficient is evaluated.
   * \return Value of the skin friction coefficient.
   */
  inline virtual su2double GetCSkinFriction(unsigned short val_marker,
                                            unsigned long val_vertex,
                                            unsigned short val_dim) const { return 0; }

  /*!
   * \brief A virtual member.
   * \param[in] val_marker - Surface marker where the coefficient is computed.
   * \param[in] val_vertex - Vertex of the marker <i>val_marker</i> where the coefficient is evaluated.
   * \return Value of the heat transfer coefficient.
   */
  inline virtual su2double GetHeatFlux(unsigned short val_marker, unsigned long val_vertex) const { return 0; }

  /*!
   * \brief A virtual member.
   * \param[in] val_marker - Surface marker where the coefficient is computed.
   * \param[in] val_vertex - Vertex of the marker <i>val_marker</i> where the coefficient is evaluated.
   * \return Value of the heat transfer coefficient.
   */
  inline virtual su2double GetHeatFluxTarget(unsigned short val_marker, unsigned long val_vertex) const { return 0; }

  /*!
   * \brief A virtual member.
   * \param[in] val_marker - Surface marker where the coefficient is computed.
   * \param[in] val_vertex - Vertex of the marker <i>val_marker</i> where the coefficient is evaluated.
   * \return Value of the pressure coefficient.
   */
  inline virtual void SetHeatFluxTarget(unsigned short val_marker,
                                        unsigned long val_vertex,
                                        su2double val_heat) { }

  /*!
   * \brief A virtual member.
   * \param[in] val_marker - Surface marker where the coefficient is computed.
   * \param[in] val_vertex - Vertex of the marker <i>val_marker</i> where the coefficient is evaluated.
   * \return Value of the buffet sensor.
   */
  inline virtual su2double GetBuffetSensor(unsigned short val_marker, unsigned long val_vertex) const { return 0; }

  /*!
   * \brief A virtual member.
   * \param[in] val_marker - Surface marker where the coefficient is computed.
   * \param[in] val_vertex - Vertex of the marker <i>val_marker</i> where the coefficient is evaluated.
   * \return Value of the y plus.
   */
  inline virtual su2double GetYPlus(unsigned short val_marker, unsigned long val_vertex) const { return 0; }

  /*!
   * \brief A virtual member.
   * \return Value of the StrainMag_Max
   */
  inline virtual su2double GetStrainMag_Max(void) const { return 0; }

  /*!
   * \brief A virtual member.
   * \return Value of the Omega_Max
   */
  inline virtual su2double GetOmega_Max(void) const { return 0; }

  /*!
   * \brief A virtual member.
   * \return Value of the adjoint density at the infinity.
   */
  inline virtual su2double GetPsiRho_Inf(void) const { return 0; }

  /*!
   * \brief A virtual member.
   * \return Value of the adjoint energy at the infinity.
   */
  inline virtual su2double GetPsiE_Inf(void) const { return 0; }

  /*!
   * \brief A virtual member.
   * \param[in] val_dim - Index of the adjoint velocity vector.
   * \return Value of the adjoint velocity vector at the infinity.
   */
  inline virtual su2double GetPhi_Inf(unsigned short val_dim) const { return 0; }

  /*!
   * \brief A virtual member.
   * \return Value of the geometrical sensitivity coefficient
   *         (inviscid + viscous contribution).
   */
  inline virtual su2double GetTotal_Sens_Geo() const { return 0; }

  /*!
   * \brief A virtual member.
   * \return Value of the Mach sensitivity coefficient
   *         (inviscid + viscous contribution).
   */
  inline virtual su2double GetTotal_Sens_Mach() const { return 0; }

  /*!
   * \brief A virtual member.
   * \return Value of the angle of attack sensitivity coefficient
   *         (inviscid + viscous contribution).
   */
  inline virtual su2double GetTotal_Sens_AoA() const { return 0; }

  /*!
   * \brief Set the total farfield pressure sensitivity coefficient.
   * \return Value of the farfield pressure sensitivity coefficient
   *         (inviscid + viscous contribution).
   */
  inline virtual su2double GetTotal_Sens_Press() const { return 0; }

  /*!
   * \brief Set the total farfield temperature sensitivity coefficient.
   * \return Value of the farfield temperature sensitivity coefficient
   *         (inviscid + viscous contribution).
   */
  inline virtual su2double GetTotal_Sens_Temp() const { return 0; }

  /*!
   * \author H. Kline
   * \brief Get the total back pressure sensitivity coefficient.
   * \return Value of the back pressure sensitivity coefficient
   *         (inviscid + viscous contribution).
   */
  inline virtual su2double GetTotal_Sens_BPress() const { return 0; }

  /*!
   * \brief A virtual member.
   * \return Value of the density sensitivity.
   */
  inline virtual su2double GetTotal_Sens_Density() const { return 0; }

  /*!
   * \brief A virtual member.
   * \return Value of the velocity magnitude sensitivity.
   */
  inline virtual su2double GetTotal_Sens_ModVel() const { return 0; }

  /*!
   * \brief A virtual member.
   * \return Value of the density at the infinity.
   */
  inline virtual su2double GetDensity_Inf(void) const { return 0; }

  /*!
   * \brief A virtual member.
   * \return Value of the velocity at the infinity.
   */
  inline virtual su2double GetModVelocity_Inf(void) const { return 0; }

  /*!
   * \brief A virtual member.
   * \return Value of the density x energy at the infinity.
   */
  inline virtual su2double GetDensity_Energy_Inf(void) const { return 0; }

  /*!
   * \brief A virtual member.
   * \return Value of the pressure at the infinity.
   */
  inline virtual su2double GetPressure_Inf(void) const { return 0; }

  /*!
   * \brief A virtual member.
   * \param[in] val_dim - Index of the adjoint velocity vector.
   * \return Value of the density x velocity at the infinity.
   */
  inline virtual su2double GetDensity_Velocity_Inf(unsigned short val_dim) const { return 0; }

  /*!
   * \brief A virtual member.
   * \param[in] val_dim - Index of the velocity vector.
   * \return Value of the velocity at the infinity.
   */
  inline virtual su2double GetVelocity_Inf(unsigned short val_dim) const { return 0; }

  /*!
   * \brief A virtual member.
   * \return Value of the velocity at the infinity.
   */
  inline virtual su2double *GetVelocity_Inf(void) { return 0; }

  /*!
   * \brief A virtual member.
   * \return Value of the viscosity at the infinity.
   */
  inline virtual su2double GetViscosity_Inf(void) const { return 0; }

  /*!
   * \brief A virtual member.
   * \return Value of nu tilde at the far-field.
   */
  inline virtual su2double GetNuTilde_Inf(void) const { return 0; }

  /*!
   * \brief A virtual member.
   * \return Value of the turbulent kinetic energy.
   */
  inline virtual su2double GetTke_Inf(void) const { return 0; }

  /*!
   * \brief A virtual member.
   * \return Value of the turbulent frequency.
   */
  inline virtual su2double GetOmega_Inf(void) const { return 0; }

  /*!
   * \brief A virtual member.
   * \return Value of the sensitivity coefficient for the Young Modulus E
   */
  inline virtual su2double GetTotal_Sens_E(unsigned short iVal) const { return 0.0; }

  /*!
   * \brief A virtual member.
   * \return Value of the sensitivity for the Poisson's ratio Nu
   */
  inline virtual su2double GetTotal_Sens_Nu(unsigned short iVal) const { return 0.0; }

  /*!
   * \brief A virtual member.
   * \return Value of the structural density sensitivity
   */
  inline virtual su2double GetTotal_Sens_Rho(unsigned short iVal) const { return 0.0; }

  /*!
   * \brief A virtual member.
   * \return Value of the structural weight sensitivity
   */
  inline virtual su2double GetTotal_Sens_Rho_DL(unsigned short iVal) const { return 0.0; }

  /*!
   * \brief A virtual member.
   * \return Value of the sensitivity coefficient for the Electric Field in the region iEField
   */
  inline virtual su2double GetTotal_Sens_EField(unsigned short iEField) const { return 0.0; }

  /*!
   * \brief A virtual member.
   * \return Value of the sensitivity coefficient for the FEA DV in the region iDVFEA
   */
  inline virtual su2double GetTotal_Sens_DVFEA(unsigned short iDVFEA) const { return 0.0; }

  /*!
   * \brief A virtual member.
   * \return Value of the sensitivity coefficient for the Young Modulus E
   */
  inline virtual su2double GetGlobal_Sens_E(unsigned short iVal) const { return 0.0; }

  /*!
   * \brief A virtual member.
   * \return Value of the sensitivity coefficient for the Poisson's ratio Nu
   */
  inline virtual su2double GetGlobal_Sens_Nu(unsigned short iVal) const { return 0.0; }

  /*!
   * \brief A virtual member.
   * \return Value of the structural density sensitivity
   */
  inline virtual su2double GetGlobal_Sens_Rho(unsigned short iVal) const { return 0.0; }

  /*!
   * \brief A virtual member.
   * \return Value of the structural weight sensitivity
   */
  inline virtual su2double GetGlobal_Sens_Rho_DL(unsigned short iVal) const { return 0.0; }

  /*!
   * \brief A virtual member.
   * \return Value of the sensitivity coefficient for the Electric Field in the region iEField
   */
  inline virtual su2double GetGlobal_Sens_EField(unsigned short iEField) const { return 0.0; }

  /*!
   * \brief A virtual member.
   * \return Value of the sensitivity coefficient for the FEA DV in the region iDVFEA
   */
  inline virtual su2double GetGlobal_Sens_DVFEA(unsigned short iDVFEA) const { return 0.0; }

  /*!
   * \brief A virtual member.
   * \return Value of the Young modulus from the adjoint solver
   */
  inline virtual su2double GetVal_Young(unsigned short iVal) const { return 0.0; }

  /*!
   * \brief A virtual member.
   * \return Value of the Poisson's ratio from the adjoint solver
   */
  inline virtual su2double GetVal_Poisson(unsigned short iVal) const { return 0.0; }

  /*!
   * \brief A virtual member.
   * \return Value of the density for inertial effects, from the adjoint solver
   */
  inline virtual su2double GetVal_Rho(unsigned short iVal) const { return 0.0; }

  /*!
   * \brief A virtual member.
   * \return Value of the density for dead loads, from the adjoint solver
   */
  inline virtual su2double GetVal_Rho_DL(unsigned short iVal) const { return 0.0; }

  /*!
   * \brief A virtual member.
   * \return Number of electric field variables from the adjoint solver
   */
  inline virtual unsigned short GetnEField(void) const { return 0; }

  /*!
   * \brief A virtual member.
   * \return Number of design variables from the adjoint solver
   */
  inline virtual unsigned short GetnDVFEA(void) const { return 0; }

  /*!
   * \brief A virtual member.
   */
  inline virtual void ReadDV(CConfig *config) { }

  /*!
   * \brief A virtual member.
   * \return Pointer to the values of the Electric Field
   */
  inline virtual su2double GetVal_EField(unsigned short iVal) const { return 0.0; }

  /*!
   * \brief A virtual member.
   * \return Pointer to the values of the design variables
   */
  inline virtual su2double GetVal_DVFEA(unsigned short iVal) const { return 0.0; }

  /*!
   * \brief A virtual member.
   * \param[in] val_marker - Surface marker where the coefficient is computed.
   * \param[in] val_vertex - Vertex of the marker <i>val_marker</i> where the coefficient is evaluated.
   * \return Value of the sensitivity coefficient.
   */
  inline virtual su2double GetCSensitivity(unsigned short val_marker,
                                           unsigned long val_vertex) const {
    return 0;
  }

  /*!
   * \brief A virtual member.
   * \return A pointer to an array containing a set of constants
   */
  inline virtual const su2double* GetConstants() const { return nullptr; }

  /*!
   * \brief A virtual member.
   * \param[in] iBGS - Number of BGS iteration.
   * \param[in] val_forcecoeff_history - Value of the force coefficient.
   */
  inline virtual void SetForceCoeff(su2double val_forcecoeff_history) { }

  /*!
   * \brief A virtual member.
   * \param[in] val_relaxcoeff_history - Value of the force coefficient.
   */
  inline virtual void SetRelaxCoeff(su2double val_relaxcoeff_history) { }

  /*!
   * \brief A virtual member.
   * \param[in] iBGS - Number of BGS iteration.
   * \param[in] val_FSI_residual - Value of the residual.
   */
  inline virtual void SetFSI_Residual(su2double val_FSI_residual) { }

  /*!
   * \brief A virtual member.
   * \param[out] val_forcecoeff_history - Value of the force coefficient.
   */
  inline virtual su2double GetForceCoeff(void) const { return 0.0; }

  /*!
   * \brief A virtual member.
   * \param[out] val_relaxcoeff_history - Value of the relax coefficient.
   */
  inline virtual su2double GetRelaxCoeff(void) const { return 0.0; }

  /*!
   * \brief A virtual member.
   * \param[out] val_FSI_residual - Value of the residual.
   */
  inline virtual su2double GetFSI_Residual(void) const { return 0.0; }

  /*!
   * \brief A virtual member.
   * \param[in] geometry - Geometrical definition of the problem.
   * \param[in] solver_container - Container with all the solutions.
   * \param[in] config - Definition of the particular problem.
   * \param[in] ExtIter - External iteration.
   */
  inline virtual void SetInitialCondition(CGeometry **geometry,
                                          CSolver ***solver_container,
                                          CConfig *config,
                                          unsigned long TimeIter) { }

  /*!
   * \brief A virtual member.
   * \param[in] geometry - Geometrical definition of the problem.
   * \param[in] solver_container - Container with all the solutions.
   * \param[in] config - Definition of the particular problem.
   * \param[in] ExtIter - External iteration.
   */
  inline virtual void ResetInitialCondition(CGeometry **geometry,
                                            CSolver ***solver_container,
                                            CConfig *config,
                                            unsigned long TimeIter) { }

  /*!
   * \brief A virtual member.
   * \param[in] fea_geometry - Geometrical definition of the problem.
   * \param[in] fea_config - Geometrical definition of the problem.
   * \param[in] fea_geometry - Definition of the particular problem.
   */
  inline virtual void PredictStruct_Displacement(CGeometry **fea_geometry,
                                                 CConfig *fea_config,
                                                 CSolver ***fea_solution) { }

  /*!
   * \brief A virtual member.
   * \param[in] fea_geometry - Geometrical definition of the problem.
   * \param[in] fea_config - Geometrical definition of the problem.
   * \param[in] fea_geometry - Definition of the particular problem.
   */
  inline virtual void ComputeAitken_Coefficient(CGeometry **fea_geometry,
                                                CConfig *fea_config,
                                                CSolver ***fea_solution,
                                                unsigned long iOuterIter) { }


  /*!
   * \brief A virtual member.
   * \param[in] fea_geometry - Geometrical definition of the problem.
   * \param[in] fea_config - Geometrical definition of the problem.
   * \param[in] fea_geometry - Definition of the particular problem.
   */
  inline virtual void SetAitken_Relaxation(CGeometry **fea_geometry,
                                           CConfig *fea_config,
                                           CSolver ***fea_solution) { }

  /*!
   * \brief A virtual member.
   * \param[in] fea_geometry - Geometrical definition of the problem.
   * \param[in] fea_config - Geometrical definition of the problem.
   * \param[in] fea_geometry - Definition of the particular problem.
   */
  inline virtual void Update_StructSolution(CGeometry **fea_geometry,
                                            CConfig *fea_config,
                                            CSolver ***fea_solution) { }

  /*!
   * \brief A virtual member.
   * \param[in] geometry - Geometrical definition of the problem.
   * \param[in] solver - Container vector with all of the solvers.
   * \param[in] config - Definition of the particular problem.
   * \param[in] val_iter - Current external iteration number.
   * \param[in] val_update_geo - Flag for updating coords and grid velocity.
   */
  inline virtual void LoadRestart(CGeometry **geometry,
                                  CSolver ***solver,
                                  CConfig *config,
                                  int val_iter,
                                  bool val_update_geo) { }

  /*!
   * \brief Read a native SU2 restart file in ASCII format.
   * \param[in] geometry - Geometrical definition of the problem.
   * \param[in] config - Definition of the particular problem.
   * \param[in] val_filename - String name of the restart file.
   */
  void Read_SU2_Restart_ASCII(CGeometry *geometry,
                              CConfig *config,
                              string val_filename);

  /*!
   * \brief Read a native SU2 restart file in binary format.
   * \param[in] geometry - Geometrical definition of the problem.
   * \param[in] config - Definition of the particular problem.
   * \param[in] val_filename - String name of the restart file.
   */
  void Read_SU2_Restart_Binary(CGeometry *geometry,
                               CConfig *config,
                               string val_filename);

  /*!
   * \brief Read the metadata from a native SU2 restart file (ASCII or binary).
   * \param[in] geometry - Geometrical definition of the problem.
   * \param[in] config - Definition of the particular problem.
   * \param[in] adjoint - Boolean to identify the restart file of an adjoint run.
   * \param[in] val_filename - String name of the restart file.
   */
  void Read_SU2_Restart_Metadata(CGeometry *geometry,
                                 CConfig *config,
                                 bool adjoint_run,
                                 string val_filename);

  /*!
   * \brief Load a inlet profile data from file into a particular solver.
   * \param[in] geometry - Geometrical definition of the problem.
   * \param[in] solver - Container vector with all of the solvers.
   * \param[in] config - Definition of the particular problem.
   * \param[in] val_iter - Current external iteration number.
   * \param[in] val_kind_solver - Solver container position.
   * \param[in] val_kind_marker - Kind of marker to apply the profiles.
   */
  void LoadInletProfile(CGeometry **geometry,
                        CSolver ***solver,
                        CConfig *config,
                        int val_iter,
                        unsigned short val_kind_solver,
                        unsigned short val_kind_marker);

  /*!
   * \brief A virtual member.
   * \param[in] geometry - Geometrical definition of the problem.
   * \param[in] solver_container - Container vector with all the solutions.
   * \param[in] config - Definition of the particular problem.
   */
  inline virtual void Compute_OFRefGeom(CGeometry *geometry,
                                        CSolver **solver_container,
                                        CConfig *config) { }

  /*!
   * \brief A virtual member.
   * \param[in] geometry - Geometrical definition of the problem.
   * \param[in] solver_container - Container vector with all the solutions.
   * \param[in] config - Definition of the particular problem.
   */
  inline virtual void Compute_OFRefNode(CGeometry *geometry,
                                        CSolver **solver_container,
                                        CConfig *config) { }

  /*!
   * \brief A virtual member.
   * \param[in] geometry - Geometrical definition of the problem.
   * \param[in] solver_container - Container vector with all the solutions.
   * \param[in] config - Definition of the particular problem.
   */
  inline virtual void Compute_OFVolFrac(CGeometry *geometry,
                                        CSolver **solver_container,
                                        CConfig *config) { }

  /*!
   * \brief A virtual member.
   * \param[in] geometry - Geometrical definition of the problem.
   * \param[in] solver_container - Container vector with all the solutions.
   * \param[in] config - Definition of the particular problem.
   */
  inline virtual void Compute_OFCompliance(CGeometry *geometry,
                                          CSolver **solver_container,
                                          CConfig *config) { }

  /*!
   * \brief A virtual member.
   * \param[in] geometry - Geometrical definition of the problem.
   * \param[in] solver_container - Container vector with all the solutions.
   * \param[in] numerics - Description of the numerical method.
   * \param[in] config - Definition of the particular problem.
   */
  inline virtual void Stiffness_Penalty(CGeometry *geometry,
                                        CSolver **solver_container,
                                        CNumerics **numerics_container,
                                        CConfig *config) { }

  /*!
   * \brief A virtual member.
   * \param[in] geometry - Geometrical definition of the problem.
   * \param[in] config - Definition of the particular problem.
   * \param[in] val_iter - Current external iteration number.
   */
  inline virtual void LoadRestart_FSI(CGeometry *geometry,
                                      CConfig *config,
                                      int val_iter) { }

  /*!
   * \brief A virtual member.
   * \param[in] geometry - Geometrical definition of the problem.
   * \param[in] solver_container - Container vector with all the solutions.
   * \param[in] numerics - Description of the numerical method.
   * \param[in] config - Definition of the particular problem.
   */
  inline virtual void RefGeom_Sensitivity(CGeometry *geometry,
                                          CSolver **solver_container,
                                          CConfig *config){ }

  /*!
   * \brief A virtual member.
   * \param[in] geometry - Geometrical definition of the problem.
   * \param[in] solver_container - Container vector with all the solutions.
   * \param[in] numerics - Description of the numerical method.
   * \param[in] config - Definition of the particular problem.
   */
  inline virtual void DE_Sensitivity(CGeometry *geometry,
                                     CSolver **solver_container,
                                     CNumerics **numerics_container,
                                     CConfig *config) { }

  /*!
   * \brief A virtual member.
   * \param[in] geometry - Geometrical definition of the problem.
   * \param[in] solver_container - Container vector with all the solutions.
   * \param[in] numerics - Description of the numerical method.
   * \param[in] config - Definition of the particular problem.
   */
  inline virtual void Stiffness_Sensitivity(CGeometry *geometry,
                                            CSolver **solver_container,
                                            CNumerics **numerics_container,
                                            CConfig *config) { }

  /*!
   * \brief A virtual member.
   * \param[in] iElem - element parameter.
   * \param[out] iElem_iDe - ID of the Dielectric Elastomer region.
   */
  inline virtual unsigned short Get_iElem_iDe(unsigned long iElem) const { return 0; }

  /*!
   * \brief A virtual member.
   * \param[in] i_DV - number of design variable.
   * \param[in] val_EField - value of the design variable.
   */
  inline virtual void Set_DV_Val(su2double val_EField, unsigned short i_DV) { }

  /*!
   * \brief A virtual member.
   * \param[in] i_DV - number of design variable.
   * \param[out] DV_Val - value of the design variable.
   */
  inline virtual su2double Get_DV_Val(unsigned short i_DV) const { return 0.0; }

  /*!
   * \brief Gauss method for solving a linear system.
   * \param[in] A - Matrix Ax = b.
   * \param[in] rhs - Right hand side.
   * \param[in] nVar - Number of variables.
   */
  void Gauss_Elimination(su2double** A,
                         su2double* rhs,
                         unsigned short nVar);

  /*!
   * \brief Prepares and solves the aeroelastic equations.
   * \param[in] surface_movement - Surface movement classes of the problem.
   * \param[in] geometry - Geometrical definition of the problem.
   * \param[in] config - Definition of the particular problem.
   * \param[in] TimeIter - Physical iteration number.
   */
  void Aeroelastic(CSurfaceMovement *surface_movement,
                   CGeometry *geometry,
                   CConfig *config,
                   unsigned long TimeIter);

  /*!
   * \brief Sets up the generalized eigenvectors and eigenvalues needed to solve the aeroelastic equations.
   * \param[in] PHI - Matrix of the generalized eigenvectors.
   * \param[in] w - The eigenvalues of the generalized eigensystem.
   * \param[in] config - Definition of the particular problem.
   */
  void SetUpTypicalSectionWingModel(vector<vector<su2double> >& PHI,
                                    vector<su2double>& w,
                                    CConfig *config);

  /*!
   * \brief Solve the typical section wing model.
   * \param[in] geometry - Geometrical definition of the problem.
   * \param[in] Cl - Coefficient of lift at particular iteration.
   * \param[in] Cm - Moment coefficient about z-axis at particular iteration.
   * \param[in] config - Definition of the particular problem.
   * \param[in] val_Marker - Surface that is being monitored.
   * \param[in] displacements - solution of typical section wing model.
   */
  void SolveTypicalSectionWingModel(CGeometry *geometry,
                                    su2double Cl, su2double Cm,
                                    CConfig *config,
                                    unsigned short val_Marker,
                                    vector<su2double>& displacements);

  /*!
   * \brief A virtual member.
   * \param[in] geometry - Geometrical definition of the problem.
   * \param[in] config_container - The particular config.
   */
  inline virtual void RegisterSolution(CGeometry *geometry_container, CConfig *config) { }

  /*!
   * \brief A virtual member.
   * \param[in] geometry - Geometrical definition of the problem.
   * \param[in] config_container - The particular config.
   */
  inline virtual void RegisterOutput(CGeometry *geometry_container, CConfig *config) { }

  /*!
   * \brief A virtual member.
   * \param[in] geometry - The geometrical definition of the problem.
   * \param[in] config - The particular config.
   */
  inline virtual void SetAdjoint_Output(CGeometry *geometry, CConfig *config){}

  /*!
   * \brief A virtual member.
   * \param[in] geometry - The geometrical definition of the problem.
   * \param[in] config - The particular config.
   */
  inline virtual void SetAdjoint_OutputMesh(CGeometry *geometry, CConfig *config) {}

  /*!
   * \brief A virtual member.
   * \param[in] geometry - The geometrical definition of the problem.
   * \param[in] solver_container - The solver container holding all solutions.
   * \param[in] config - The particular config.
   */
  inline virtual void ExtractAdjoint_Solution(CGeometry *geometry, CConfig *config){}

  /*!
   * \brief A virtual member.
   * \param[in] geometry - The geometrical definition of the problem.
   * \param[in] solver_container - The solver container holding all solutions.
   * \param[in] config - The particular config.
   */
  inline virtual void ExtractAdjoint_Geometry(CGeometry *geometry, CConfig *config) {}

  /*!
   * \brief A virtual member.
   * \param[in] geometry - The geometrical definition of the problem.
   * \param[in] solver_container - The solver container holding all solutions.
   * \param[in] config - The particular config.
   */
  inline virtual void ExtractAdjoint_CrossTerm(CGeometry *geometry, CConfig *config) {}

  /*!
   * \brief A virtual member.
   * \param[in] geometry - The geometrical definition of the problem.
   * \param[in] solver_container - The solver container holding all solutions.
   * \param[in] config - The particular config.
   */
  inline virtual void ExtractAdjoint_CrossTerm_Geometry(CGeometry *geometry, CConfig *config) {}

  /*!
   * \brief A virtual member.
   * \param[in] geometry - The geometrical definition of the problem.
   * \param[in] solver_container - The solver container holding all solutions.
   * \param[in] config - The particular config.
   */
  inline virtual void ExtractAdjoint_CrossTerm_Geometry_Flow(CGeometry *geometry, CConfig *config) {}

  /*!
   * \brief A virtual member
   * \param[in] geometry - The geometrical definition of the problem.
   */
  inline virtual void RegisterObj_Func(CConfig *config){}

  /*!
   * \brief  A virtual member.
   * \param[in] geometry - Geometrical definition of the problem.
   * \param[in] config - Definition of the particular problem.
   */
  inline virtual void SetSurface_Sensitivity(CGeometry *geometry, CConfig *config) { }

  /*!
   * \brief A virtual member. Extract and set the geometrical sensitivity.
   * \param[in] geometry - Geometrical definition of the problem.
   * \param[in] solver - The solver container holding all terms of the solution.
   * \param[in] config - Definition of the particular problem.
   */
  inline virtual void SetSensitivity(CGeometry *geometry, CSolver **solver, CConfig *config){ }

  /*!
   * \brief A virtual member. Extract and set the derivative of objective function.
   * \param[in] geometry - Geometrical definition of the problem.
   * \param[in] config - Definition of the particular problem.
   */
  inline virtual void SetAdj_ObjFunc(CGeometry *geometry, CConfig *config) { }

  /*!
   * \brief A virtual member.
   * \param[in] Set value of interest: 0 - Initial value, 1 - Current value.
   */
  inline virtual void SetFSI_ConvValue(unsigned short val_index, su2double val_criteria) { };

  /*!
   * \brief A virtual member.
   * \param[in]  Value of interest: 0 - Initial value, 1 - Current value.
   * \return Values to compare
   */
  inline virtual su2double GetFSI_ConvValue(unsigned short val_index)const  { return 0.0; }

  /*!
   * \brief A virtual member.
   * \param[in] CurrentTime - Current time step.
   * \param[in] RampTime - Time for application of the ramp.*
   * \param[in] config - Definition of the particular problem.
   */
  inline virtual su2double Compute_LoadCoefficient(su2double CurrentTime,
                                                   su2double RampTime,
                                                   CConfig *config) { return 0.0; }

  /*!
   * \brief A virtual member.
   * \param[in] geometry - Geometrical definition of the problem.
   * \param[in] solver - Description of the numerical method.
   * \param[in] config - Definition of the particular problem.
   */
  inline virtual void Compute_StiffMatrix(CGeometry *geometry,
                                          CNumerics **numerics,
                                          CConfig *config) { }

  /*!
   * \brief A virtual member.
   * \param[in] geometry - Geometrical definition of the problem.
   * \param[in] solver - Description of the numerical method.
   * \param[in] config - Definition of the particular problem.
   */
  inline virtual void Compute_StiffMatrix_NodalStressRes(CGeometry *geometry,
                                                         CNumerics **numerics,
                                                         CConfig *config) { }

  /*!
   * \brief A virtual member.
   * \param[in] geometry - Geometrical definition of the problem.
   * \param[in] solver - Description of the numerical method.
   * \param[in] config - Definition of the particular problem.
   */
  inline virtual void Compute_MassMatrix(CGeometry *geometry,
                                         CNumerics **numerics,
                                         CConfig *config) { }

  /*!
   * \brief A virtual member.
   * \param[in] geometry - Geometrical definition of the problem.
   * \param[in] solver - Description of the numerical method.
   * \param[in] config - Definition of the particular problem.
   */
  inline virtual void Compute_MassRes(CGeometry *geometry,
                                      CNumerics **numerics,
                                      CConfig *config) { }

  /*!
   * \brief A virtual member.
   * \param[in] geometry - Geometrical definition of the problem.
   * \param[in] solver - Description of the numerical method.
   * \param[in] config - Definition of the particular problem.
   */
  inline virtual void Compute_NodalStressRes(CGeometry *geometry,
                                             CNumerics **numerics,
                                             CConfig *config) { }

  /*!
   * \brief A virtual member.
   * \param[in] geometry - Geometrical definition of the problem.
   * \param[in] solver - Description of the numerical method.
   * \param[in] config - Definition of the particular problem.
   */

  inline virtual void Compute_NodalStress(CGeometry *geometry,
                                          CNumerics **numerics,
                                          CConfig *config) { }

  /*!
   * \brief A virtual member.
   * \param[in] geometry - Geometrical definition of the problem.
   * \param[in] solver_container - Container vector with all the solutions.
   * \param[in] solver - Description of the numerical method.
   * \param[in] config - Definition of the particular problem.
   */
  inline virtual void Compute_DeadLoad(CGeometry *geometry,
                                       CNumerics **numerics,
                                       CConfig *config) { }

  /*!
   * \brief A virtual member.
   * \param[in] geometry - Geometrical definition of the problem.
   * \param[in] solver_container - Container vector with the solutions.
   * \param[in] config - Definition of the particular problem.
   */
  inline virtual void Solve_System(CGeometry *geometry, CConfig *config) { }

  /*!
   * \brief A virtual member.
   * \return Value of the dynamic Aitken relaxation factor
   */
  inline virtual su2double GetWAitken_Dyn(void) const { return 0; }

  /*!
   * \brief A virtual member.
   * \return Value of the last Aitken relaxation factor in the previous time step.
   */
  inline virtual su2double GetWAitken_Dyn_tn1(void) const { return 0; }

  /*!
   * \brief A virtual member.
   * \param[in] Value of the dynamic Aitken relaxation factor
   */
  inline virtual void SetWAitken_Dyn(su2double waitk) {  }

  /*!
   * \brief A virtual member.
   * \param[in] Value of the last Aitken relaxation factor in the previous time step.
   */
  inline virtual void SetWAitken_Dyn_tn1(su2double waitk_tn1) {  }

  /*!
   * \brief A virtual member.
   * \param[in] Value of the load increment for nonlinear structural analysis
   */
  inline virtual void SetLoad_Increment(su2double val_loadIncrement) {  }

  /*!
   * \brief A virtual member.
   * \param[in] Value of the load increment for nonlinear structural analysis
   */
  inline virtual su2double GetLoad_Increment() const { return 0; }

  /*!
   * \brief A virtual member.
   * \param[in] Value of freestream pressure.
   */
  inline virtual void SetPressure_Inf(su2double p_inf){}

  /*!
   * \brief A virtual member.
   * \param[in] Value of freestream temperature.
   */
  inline virtual void SetTemperature_Inf(su2double t_inf){}

  /*!
   * \brief A virtual member.
   * \param[in] Value of freestream density.
   */
  inline virtual void SetDensity_Inf(su2double rho_inf){}

  /*!
   * \brief A virtual member.
   * \param[in] val_dim - Index of the velocity vector.
   * \param[in] val_velocity - Value of the velocity.
   */
  inline virtual void SetVelocity_Inf(unsigned short val_dim, su2double val_velocity) { }

  /*!
   * \brief A virtual member.
   * \param[in] kind_recording - Kind of AD recording.
   */
  inline virtual void SetRecording(CGeometry *geometry, CConfig *config){}

  /*!
   * \brief A virtual member.
   * \param[in] kind_recording - Kind of AD recording.
   */
  inline virtual void SetMesh_Recording(CGeometry **geometry,
                                        CVolumetricMovement *grid_movement,
                                        CConfig *config) {}

  /*!
   * \brief A virtual member.
   * \param[in] geometry - Geometrical definition of the problem.
   * \param[in] config - Definition of the particular problem.
   * \param[in] reset - If true reset variables to their initial values.
   */
  inline virtual void RegisterVariables(CGeometry *geometry,
                                        CConfig *config,
                                        bool reset = false) { }

  /*!
   * \brief A virtual member.
   * \param[in] geometry - Geometrical definition of the problem.
   * \param[in] config - Definition of the particular problem.
   */
  inline virtual void ExtractAdjoint_Variables(CGeometry *geometry, CConfig *config) { }

  /*!
   * \brief A virtual member.
   * \param[in] config - Definition of the particular problem.
   */
  inline virtual void SetFreeStream_Solution(CConfig *config) { }

  /*!
   * \brief A virtual member.
   */
  inline virtual su2double* GetVecSolDOFs(void) { return NULL; }

  /*!
   * \brief A virtual member.
   */
  inline virtual unsigned long GetnDOFsGlobal(void) const { return 0; }

  /*!
   * \brief A virtual member.
   * \param[in] geometry - Geometrical definition of the problem.
   * \param[in] solver_container - Container vector with all the solutions.
   * \param[in] config - Definition of the particular problem.
   */
  inline virtual void SetTauWall_WF(CGeometry *geometry,
                                    CSolver** solver_container,
                                    CConfig* config) { }

  /*!
   * \brief A virtual member.
   * \param[in] geometry - Geometrical definition of the problem.
   * \param[in] solver_container - Container vector with all the solutions.
   * \param[in] config - Definition of the particular problem.
   */
  inline virtual void SetNuTilde_WF(CGeometry *geometry,
                                    CSolver **solver_container,
                                    CNumerics *conv_numerics,
                                    CNumerics *visc_numerics,
                                    CConfig *config,
                                    unsigned short val_marker) { }

  /*!
   * \brief A virtual member.
   * \param[in] geometry - Geometrical definition of the problem.
   * \param[in] config - Definition of the particular problem.
   */
  inline virtual void InitTurboContainers(CGeometry *geometry, CConfig *config) { }

  /*!
   * \brief virtual member.
   * \param[in] geometry - Geometrical definition of the problem.
   * \param[in] solver_container - Container vector with all the solutions.
   * \param[in] config - Definition of the particular problem.
   * \param[in] val_marker - Surface marker where the average is evaluated.
   */
  inline virtual void PreprocessAverage(CSolver **solver,
                                        CGeometry *geometry,
                                        CConfig *config,
                                        unsigned short marker_flag) { }

  /*!
   * \brief virtual member.
   * \param[in] geometry - Geometrical definition of the problem.
   * \param[in] solver_container - Container vector with all the solutions.
   * \param[in] config - Definition of the particular problem.
   * \param[in] val_marker - Surface marker where the average is evaluated.
   */
  inline virtual void TurboAverageProcess(CSolver **solver,
                                          CGeometry *geometry,
                                          CConfig *config,
                                          unsigned short marker_flag) { }

  /*!
   * \brief virtual member.
   * \param[in] config - Definition of the particular problem.
   * \param[in] geometry - Geometrical definition of the problem.
   */
  inline virtual void GatherInOutAverageValues(CConfig *config, CGeometry *geometry) { }

  /*!
   * \brief A virtual member.
   * \param[in] val_marker - bound marker.
   * \return Value of the Average Density on the surface <i>val_marker</i>.
   */
  inline virtual su2double GetAverageDensity(unsigned short valMarker, unsigned short valSpan) const { return 0.0; }

  /*!
   * \brief A virtual member.
   * \param[in] val_marker - bound marker.
   * \return Value of the Average Pressure on the surface <i>val_marker</i>.
   */
  inline virtual su2double GetAveragePressure(unsigned short valMarker, unsigned short valSpan) const { return 0.0; }

  /*!
   * \brief A virtual member.
   * \param[in] val_marker - bound marker.
   * \return Value of the Average Total Pressure on the surface <i>val_marker</i>.
   */
  inline virtual su2double* GetAverageTurboVelocity(unsigned short valMarker, unsigned short valSpan) const { return nullptr; }

  /*!
   * \brief A virtual member.
   * \param[in] val_marker - bound marker.
   * \return Value of the Average Nu on the surface <i>val_marker</i>.
   */
  inline virtual su2double GetAverageNu(unsigned short valMarker, unsigned short valSpan) const { return 0.0; }

  /*!
   * \brief A virtual member.
   * \param[in] val_marker - bound marker.
   * \return Value of the Average Kine on the surface <i>val_marker</i>.
   */
  inline virtual su2double GetAverageKine(unsigned short valMarker, unsigned short valSpan) const { return 0.0; }

  /*!
   * \brief A virtual member.
   * \param[in] val_marker - bound marker.
   * \return Value of the Average Omega on the surface <i>val_marker</i>.
   */
  inline virtual su2double GetAverageOmega(unsigned short valMarker, unsigned short valSpan) const { return 0.0; }

  /*!
   * \brief A virtual member.
   * \param[in] val_marker - bound marker.
   * \return Value of the Average Nu on the surface <i>val_marker</i>.
   */
  inline virtual su2double GetExtAverageNu(unsigned short valMarker, unsigned short valSpan) const { return 0.0; }

  /*!
   * \brief A virtual member.
   * \param[in] val_marker - bound marker.
   * \return Value of the Average Kine on the surface <i>val_marker</i>.
   */
  inline virtual su2double GetExtAverageKine(unsigned short valMarker, unsigned short valSpan) const { return 0.0; }

  /*!
   * \brief A virtual member.
   * \param[in] val_marker - bound marker.
   * \return Value of the Average Omega on the surface <i>val_marker</i>.
   */
  inline virtual su2double GetExtAverageOmega(unsigned short valMarker, unsigned short valSpan) const { return 0.0; }

  /*!
   * \brief A virtual member.
   * \param[in] val_marker - bound marker.
   * \return Value of the Average Density on the surface <i>val_marker</i>.
   */
  inline virtual void SetExtAverageDensity(unsigned short valMarker,
                                           unsigned short valSpan,
                                           su2double valDensity) { }

  /*!
   * \brief A virtual member.
   * \param[in] val_marker - bound marker.
   * \return Value of the Average Pressure on the surface <i>val_marker</i>.
   */
  inline virtual void SetExtAveragePressure(unsigned short valMarker,
                                            unsigned short valSpan,
                                            su2double valPressure) { }

  /*!
   * \brief A virtual member.
   * \param[in] val_marker - bound marker.
   * \return Value of the Average Total Pressure on the surface <i>val_marker</i>.
   */
  inline virtual void SetExtAverageTurboVelocity(unsigned short valMarker,
                                                 unsigned short valSpan,
                                                 unsigned short valIndex,
                                                 su2double valTurboVelocity) { }

  /*!
   * \brief A virtual member.
   * \param[in] val_marker - bound marker.
   * \return Value of the Average Nu on the surface <i>val_marker</i>.
   */
  inline virtual void SetExtAverageNu(unsigned short valMarker,
                                      unsigned short valSpan,
                                      su2double valNu) { }

  /*!
   * \brief A virtual member.
   * \param[in] val_marker - bound marker.
   * \return Value of the Average Kine on the surface <i>val_marker</i>.
   */
  inline virtual void SetExtAverageKine(unsigned short valMarker,
                                        unsigned short valSpan,
                                        su2double valKine) { }

  /*!
   * \brief A virtual member.
   * \param[in] val_marker - bound marker.
   * \return Value of the Average Omega on the surface <i>val_marker</i>.
   */
  inline virtual void SetExtAverageOmega(unsigned short valMarker,
                                         unsigned short valSpan,
                                         su2double valOmega) { }

  /*!
   * \brief A virtual member.
   * \param[in] inMarkerTP - bound marker.
   * \return Value of the inlet density.
   */
  inline virtual su2double GetDensityIn(unsigned short inMarkerTP, unsigned short valSpan) const {return 0;}

  /*!
   * \brief A virtual member.
   * \param[in] inMarkerTP - bound marker.
   * \return Value of inlet pressure.
   */
  inline virtual su2double GetPressureIn(unsigned short inMarkerTP, unsigned short valSpan) const {return 0;}

  /*!
   * \brief A virtual member.
   * \param[in] inMarkerTP - bound marker.
   * \return Value of the inlet normal velocity.
   */
  inline virtual su2double* GetTurboVelocityIn(unsigned short inMarkerTP, unsigned short valSpan) const {return NULL;}

  /*!
   * \brief A virtual member.
   * \param[in] inMarkerTP - bound marker.
   * \return Value of the outlet density.
   */
  inline virtual su2double GetDensityOut(unsigned short inMarkerTP, unsigned short valSpan) const {return 0;}

  /*!
   * \brief A virtual member.
   * \param[in] inMarkerTP - bound marker.
   * \return Value of the outlet pressure.
   */
  inline virtual su2double GetPressureOut(unsigned short inMarkerTP, unsigned short valSpan) const {return 0;}

  /*!
   * \brief A virtual member.
   * \param[in] inMarkerTP - bound marker.
   * \return Value of the outlet normal velocity.
   */
  inline virtual su2double* GetTurboVelocityOut(unsigned short inMarkerTP, unsigned short valSpan) const {return NULL;}

  /*!
   * \brief A virtual member.
   * \param[in] inMarkerTP - bound marker.
   * \return Value of the inlet density.
   */
  inline virtual su2double GetKineIn(unsigned short inMarkerTP, unsigned short valSpan) const {return 0;}

  /*!
   * \brief A virtual member.
   * \param[in] inMarkerTP - bound marker.
   * \return Value of the inlet density.
   */
  inline virtual su2double GetOmegaIn(unsigned short inMarkerTP, unsigned short valSpan) const {return 0;}

  /*!
   * \brief A virtual member.
   * \param[in] inMarkerTP - bound marker.
   * \return Value of the inlet density.
   */
  inline virtual su2double GetNuIn(unsigned short inMarkerTP, unsigned short valSpan) const {return 0;}

  /*!
   * \brief A virtual member.
   * \param[in] inMarkerTP - bound marker.
   * \return Value of the inlet density.
   */
  inline virtual su2double GetKineOut(unsigned short inMarkerTP, unsigned short valSpan) const {return 0;}

  /*!
   * \brief A virtual member.
   * \param[in] inMarkerTP - bound marker.
   * \return Value of the inlet density.
   */
  inline virtual su2double GetOmegaOut(unsigned short inMarkerTP, unsigned short valSpan) const {return 0;}

  /*!
   * \brief A virtual member.
   * \param[in] inMarkerTP - bound marker.
   * \return Value of the inlet density.
   */
  inline virtual su2double GetNuOut(unsigned short inMarkerTP, unsigned short valSpan) const {return 0;}

  /*!
   * \brief A virtual member.
   * \param[in] value      - turboperformance value to set.
   * \param[in] inMarkerTP - turboperformance marker.
   */
  inline virtual void SetDensityIn(su2double value,
                                   unsigned short inMarkerTP,
                                   unsigned short valSpan) { }

  /*!
   * \brief A virtual member.
   * \param[in] value      - turboperformance value to set.
   * \param[in] inMarkerTP - turboperformance marker.
   */
  inline virtual void SetPressureIn(su2double value,
                                    unsigned short inMarkerTP,
                                    unsigned short valSpan) { }

  /*!
   * \brief A virtual member.
   * \param[in] value      - turboperformance value to set.
   * \param[in] inMarkerTP - turboperformance marker.
   */
  inline virtual void SetTurboVelocityIn(su2double *value,
                                         unsigned short inMarkerTP,
                                         unsigned short valSpan) { }

  /*!
   * \brief A virtual member.
   * \param[in] value      - turboperformance value to set.
   * \param[in] inMarkerTP - turboperformance marker.
   */
  inline virtual void SetDensityOut(su2double value,
                                    unsigned short inMarkerTP,
                                    unsigned short valSpan) { }

  /*!
   * \brief A virtual member.
   * \param[in] value      - turboperformance value to set.
   * \param[in] inMarkerTP - turboperformance marker.
   */
  inline virtual void SetPressureOut(su2double value,
                                     unsigned short inMarkerTP,
                                     unsigned short valSpan) { }

  /*!
   * \brief A virtual member.
   * \param[in] value      - turboperformance value to set.
   * \param[in] inMarkerTP - turboperformance marker.
   */
  inline virtual void SetTurboVelocityOut(su2double *value,
                                          unsigned short inMarkerTP,
                                          unsigned short valSpan) { }

  /*!
   * \brief A virtual member.
   * \param[in] value      - turboperformance value to set.
   * \param[in] inMarkerTP - turboperformance marker.
   */
  inline virtual void SetKineIn(su2double value,
                                unsigned short inMarkerTP,
                                unsigned short valSpan) { }

  /*!
   * \brief A virtual member.
   * \param[in] value      - turboperformance value to set.
   * \param[in] inMarkerTP - turboperformance marker.
   */
  inline virtual void SetOmegaIn(su2double value,
                                 unsigned short inMarkerTP,
                                 unsigned short valSpan) { }

  /*!
   * \brief A virtual member.
   * \param[in] value      - turboperformance value to set.
   * \param[in] inMarkerTP - turboperformance marker.
   */
  inline virtual void SetNuIn(su2double value,
                              unsigned short inMarkerTP,
                              unsigned short valSpan) { }

  /*!
   * \brief A virtual member.
   * \param[in] value      - turboperformance value to set.
   * \param[in] inMarkerTP - turboperformance marker.
   */
  inline virtual void SetKineOut(su2double value,
                                 unsigned short inMarkerTP,
                                 unsigned short valSpan) { }

  /*!
   * \brief A virtual member.
   * \param[in] value      - turboperformance value to set.
   * \param[in] inMarkerTP - turboperformance marker.
   */
  inline virtual void SetOmegaOut(su2double value,
                                  unsigned short inMarkerTP,
                                  unsigned short valSpan) { }

  /*!
   * \brief A virtual member.
   * \param[in] value      - turboperformance value to set.
   * \param[in] inMarkerTP - turboperformance marker.
   */
  inline virtual void SetNuOut(su2double value,
                               unsigned short inMarkerTP,
                               unsigned short valSpan) { }

  /*!
   * \brief A virtual member.
   * \param[in] config - Definition of the particular problem.
   */
  inline virtual void SetFreeStream_TurboSolution(CConfig *config) { }

  /*!
   * \brief A virtual member.
   * \param[in] geometry - Geometrical definition of the problem.
   * \param[in] solver_container - Container vector with all the solutions.
   * \param[in] config - Definition of the particular problem.
   * \param[in] iMesh - current mesh level for the multigrid.
   */
  inline virtual void SetBeta_Parameter(CGeometry *geometry,
                                        CSolver **solver_container,
                                        CConfig *config,
                                        unsigned short iMesh) { }

  /*!
   * \brief A virtual member.
   * \param[in] geometry - Geometrical definition.
   * \param[in] config - Definition of the particular problem.
   * \param[in] referenceCoord - Determine if the mesh is deformed from the reference or from the current coordinates.
   */
  inline virtual void DeformMesh(CGeometry **geometry,
                                 CNumerics **numerics,
                                 CConfig *config) { }

  /*!
   * \brief A virtual member.
   * \param[in] geometry - Geometrical definition.
   * \param[in] config - Definition of the particular problem.
   * \param[in] referenceCoord - Determine if the mesh is deformed from the reference or from the current coordinates.
   */
  inline virtual void SetMesh_Stiffness(CGeometry **geometry,
                                        CNumerics **numerics,
                                        CConfig *config) { }

  /*!
   * \brief Routine that sets the flag controlling implicit treatment for periodic BCs.
   * \param[in] val_implicit_periodic - Flag controlling implicit treatment for periodic BCs.
   */
  inline void SetImplicitPeriodic(bool val_implicit_periodic) { implicit_periodic = val_implicit_periodic; }

  /*!
   * \brief Routine that sets the flag controlling solution rotation for periodic BCs.
   * \param[in] val_implicit_periodic - Flag controlling solution rotation for periodic BCs.
   */
  inline void SetRotatePeriodic(bool val_rotate_periodic) { rotate_periodic = val_rotate_periodic; }

  /*!
   * \brief Retrieve the solver name for output purposes.
   * \param[out] val_solvername - Name of the solver.
   */
  inline string GetSolverName(void) {return SolverName;}

  /*!
   * \brief Get the solution fields.
   * \return A vector containing the solution fields.
   */
  inline vector<string> GetSolutionFields(){return fields;}

  /*!
   * \brief A virtual member.
   * \param[in] geometry - Geometrical definition.
   * \param[in] config   - Definition of the particular problem.
   */
  inline virtual void ComputeVerificationError(CGeometry *geometry, CConfig *config) { }

  /*!
   * \brief Initialize the vertex traction containers at the vertices.
   * \param[in] geometry - Geometrical definition.
   * \param[in] config   - Definition of the particular problem.
   */
  inline void InitVertexTractionContainer(CGeometry *geometry, CConfig *config){

    unsigned long iVertex;
    unsigned short iMarker;

    VertexTraction = new su2double** [nMarker];
    for (iMarker = 0; iMarker < nMarker; iMarker++) {
      VertexTraction[iMarker] = new su2double* [geometry->nVertex[iMarker]];
      for (iVertex = 0; iVertex < geometry->nVertex[iMarker]; iVertex++) {
        VertexTraction[iMarker][iVertex] = new su2double [nDim]();
      }
    }
  }

  /*!
   * \brief Initialize the adjoint vertex traction containers at the vertices.
   * \param[in] geometry - Geometrical definition.
   * \param[in] config   - Definition of the particular problem.
   */
  inline void InitVertexTractionAdjointContainer(CGeometry *geometry, CConfig *config){

    unsigned long iVertex;
    unsigned short iMarker;

    VertexTractionAdjoint = new su2double** [nMarker];
    for (iMarker = 0; iMarker < nMarker; iMarker++) {
      VertexTractionAdjoint[iMarker] = new su2double* [geometry->nVertex[iMarker]];
      for (iVertex = 0; iVertex < geometry->nVertex[iMarker]; iVertex++) {
        VertexTractionAdjoint[iMarker][iVertex] = new su2double [nDim]();
      }
    }
  }

  /*!
   * \brief Compute the tractions at the vertices.
   * \param[in] geometry - Geometrical definition.
   * \param[in] config   - Definition of the particular problem.
   */
  void ComputeVertexTractions(CGeometry *geometry, CConfig *config);

  /*!
   * \brief Set the adjoints of the vertex tractions.
   * \param[in] iMarker  - Index of the marker
   * \param[in] iVertex  - Index of the relevant vertex
   * \param[in] iDim     - Dimension
   */
  inline su2double GetVertexTractions(unsigned short iMarker, unsigned long iVertex, unsigned short iDim) const {
    return VertexTraction[iMarker][iVertex][iDim];
  }

  /*!
   * \brief Register the vertex tractions as output.
   * \param[in] geometry - Geometrical definition.
   * \param[in] config   - Definition of the particular problem.
   */
  void RegisterVertexTractions(CGeometry *geometry, CConfig *config);

  /*!
   * \brief Store the adjoints of the vertex tractions.
   * \param[in] iMarker  - Index of the marker
   * \param[in] iVertex  - Index of the relevant vertex
   * \param[in] iDim     - Dimension
   * \param[in] val_adjoint - Value received for the adjoint (from another solver)
   */
  inline void StoreVertexTractionsAdjoint(unsigned short iMarker,
                                          unsigned long iVertex,
                                          unsigned short iDim,
                                          su2double val_adjoint){
    VertexTractionAdjoint[iMarker][iVertex][iDim] = val_adjoint;
  }

  /*!
   * \brief Set the adjoints of the vertex tractions to the AD structure.
   * \param[in] geometry - Geometrical definition.
   * \param[in] config   - Definition of the particular problem.
   */
  void SetVertexTractionsAdjoint(CGeometry *geometry, CConfig *config);

  /*!
   * \brief Get minimun volume in the mesh
   * \return
   */
  virtual su2double GetMinimum_Volume() const { return 0.0; }

  /*!
   * \brief Get maximum volume in the mesh
   * \return
   */
  virtual su2double GetMaximum_Volume() const { return 0.0; }

  /*!
   * \brief Whether the methods of the solver called by multi/single-grid
   *        iteration can be executed by multiple threads.
   * \return Should return true if "yes", false if "no".
   */
  inline virtual bool GetHasHybridParallel() const { return false; }

protected:
  /*!
   * \brief Allocate the memory for the verification solution, if necessary.
   * \param[in] nDim   - Number of dimensions of the problem.
   * \param[in] nVar   - Number of variables of the problem.
   * \param[in] config - Definition of the particular problem.
   */
  void SetVerificationSolution(unsigned short nDim,
                               unsigned short nVar,
                               CConfig        *config);
};<|MERGE_RESOLUTION|>--- conflicted
+++ resolved
@@ -2239,7 +2239,6 @@
 
   /*!
    * \brief A virtual member.
-<<<<<<< HEAD
    * \param[in] geometry - Geometrical definition of the problem.
    * \param[in] config - Definition of the particular problem.
    * \param[in] iMesh - current mesh level for the multigrid.
@@ -2252,22 +2251,6 @@
 
   /*!
    * \brief A virtual member.
-   * \param[in] geometry - Geometrical definition of the problem.
-   * \param[in] solver_container - Container vector with all the solutions.
-   * \param[in] config - Definition of the particular problem.
-   * \param[in] iMesh - current mesh level for the multigrid.
-   * \param[in] Output - boolean to determine whether to print output.
-   */
-  inline virtual void SetFarfield_AoA(CGeometry *geometry,
-                                      CSolver **solver_container,
-                                      CConfig *config,
-                                      unsigned short iMesh,
-                                      bool Output) { }
-
-  /*!
-   * \brief A virtual member.
-=======
->>>>>>> dc771ff3
    * \param[in] config - Definition of the particular problem.
    * \param[in] convergence - boolean for whether the solution is converged
    * \return boolean for whether the Fixed C_L mode is converged to target C_L
