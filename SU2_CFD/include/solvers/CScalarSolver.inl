/*!
 * \file CScalarSolver.inl
 * \brief Main subroutines of CScalarSolver class
 * \version 8.0.1 "Harrier"
 *
 * SU2 Project Website: https://su2code.github.io
 *
 * The SU2 Project is maintained by the SU2 Foundation
 * (http://su2foundation.org)
 *
 * Copyright 2012-2024, SU2 Contributors (cf. AUTHORS.md)
 *
 * SU2 is free software; you can redistribute it and/or
 * modify it under the terms of the GNU Lesser General Public
 * License as published by the Free Software Foundation; either
 * version 2.1 of the License, or (at your option) any later version.
 *
 * SU2 is distributed in the hope that it will be useful,
 * but WITHOUT ANY WARRANTY; without even the implied warranty of
 * MERCHANTABILITY or FITNESS FOR A PARTICULAR PURPOSE. See the GNU
 * Lesser General Public License for more details.
 *
 * You should have received a copy of the GNU Lesser General Public
 * License along with SU2. If not, see <http://www.gnu.org/licenses/>.
 */

#include "../../../Common/include/parallelization/omp_structure.hpp"
#include "../../../Common/include/toolboxes/geometry_toolbox.hpp"
#include "../../include/solvers/CScalarSolver.hpp"
#include "../../include/variables/CFlowVariable.hpp"

template <class VariableType>
CScalarSolver<VariableType>::CScalarSolver(CGeometry* geometry, CConfig* config, bool conservative)
    : CSolver(), Conservative(conservative),
      prim_idx(config->GetKind_Regime() == ENUM_REGIME::INCOMPRESSIBLE,
               config->GetNEMOProblem(), geometry->GetnDim(), config->GetnSpecies()) {
  nMarker = config->GetnMarker_All();

  /*--- Store the number of vertices on each marker for deallocation later ---*/
  nVertex.resize(nMarker);
  for (unsigned long iMarker = 0; iMarker < nMarker; iMarker++) nVertex[iMarker] = geometry->nVertex[iMarker];

  /* A grid is defined as dynamic if there's rigid grid movement or grid deformation AND the problem is time domain */
  dynamic_grid = config->GetDynamic_Grid();

#ifdef HAVE_OMP
  /*--- Get the edge coloring, see notes in CEulerSolver's constructor. ---*/
  su2double parallelEff = 1.0;
#ifdef CODI_REVERSE_TYPE
  /*--- For the discrete adjoint, the reducer strategy is costly. Prefer coloring, possibly with reduced edge color
   *    group size. Find the maximum edge color group size that yields an efficient coloring. Also, allow larger numbers
   *    of colors. ---*/
  const bool relax =  config->GetEdgeColoringRelaxDiscAdj();
  const auto& coloring = geometry->GetEdgeColoring(&parallelEff, relax);
#else
  const auto& coloring = geometry->GetEdgeColoring(&parallelEff);
#endif

  ReducerStrategy = parallelEff < COLORING_EFF_THRESH;

  if (ReducerStrategy && (coloring.getOuterSize() > 1)) geometry->SetNaturalEdgeColoring();

  if (!coloring.empty()) {
    auto groupSize = ReducerStrategy ? 1ul : geometry->GetEdgeColorGroupSize();
    auto nColor = coloring.getOuterSize();
    EdgeColoring.reserve(nColor);

    for (auto iColor = 0ul; iColor < nColor; ++iColor)
      EdgeColoring.emplace_back(coloring.innerIdx(iColor), coloring.getNumNonZeros(iColor), groupSize);
  }

  nPoint = geometry->GetnPoint();
  omp_chunk_size = computeStaticChunkSize(nPoint, omp_get_max_threads(), OMP_MAX_SIZE);
#else
  EdgeColoring[0] = DummyGridColor<>(geometry->GetnEdge());
#endif

  /*--- Initialize lower and upper limits for solution clipping. Solvers might overwrite these values. ---*/
  for (unsigned int iVar = 0; iVar < MAXNVAR; iVar++) {
    lowerlimit[iVar] = std::numeric_limits<su2double>::lowest();
    upperlimit[iVar] = std::numeric_limits<su2double>::max();
  }
}

template <class VariableType>
CScalarSolver<VariableType>::~CScalarSolver() {
  delete nodes;
}

template <class VariableType>
void CScalarSolver<VariableType>::CommonPreprocessing(CGeometry *geometry, const CConfig *config, const bool Output) {
  /*--- Define booleans that are solver specific through CConfig's GlobalParams which have to be set in CFluidIteration
   * before calling these solver functions. ---*/
  const bool implicit = (config->GetKind_TimeIntScheme() == EULER_IMPLICIT);
  const bool muscl = config->GetMUSCL();
  const bool limiter = (config->GetKind_SlopeLimit() != LIMITER::NONE) &&
                       (config->GetInnerIter() <= config->GetLimiterIter());

  /*--- Clear residual and system matrix, not needed for
   * reducer strategy as we write over the entire matrix. ---*/
  if (!ReducerStrategy && !Output) {
    LinSysRes.SetValZero();
    if (implicit) {
      Jacobian.SetValZero();
    } else {
      SU2_OMP_BARRIER
    }
  }

  /*--- Upwind second order reconstruction and gradients ---*/

  if (config->GetReconstructionGradientRequired()) {
    switch(config->GetKind_Gradient_Method_Recon()) {
      case GREEN_GAUSS: SetSolution_Gradient_GG(geometry, config, -1, true); break;
      case LEAST_SQUARES: SetSolution_Gradient_LS(geometry, config, -1, true); break;
      case WEIGHTED_LEAST_SQUARES: SetSolution_Gradient_LS(geometry, config, -1, true); break;
    }
  }

  switch(config->GetKind_Gradient_Method()) {
    case GREEN_GAUSS: SetSolution_Gradient_GG(geometry, config, -1); break;
    case WEIGHTED_LEAST_SQUARES: SetSolution_Gradient_LS(geometry, config, -1); break;
  }

  if (limiter && muscl) SetSolution_Limiter(geometry, config);
}

template <class VariableType>
void CScalarSolver<VariableType>::Upwind_Residual(CGeometry* geometry, CSolver** solver_container,
                                                  CNumerics** numerics_container, CConfig* config,
                                                  unsigned short iMesh) {
  /*--- Define booleans that are solver specific through CConfig's GlobalParams which have to be set in CFluidIteration
   * before calling these solver functions. ---*/
  const bool implicit = (config->GetKind_TimeIntScheme() == EULER_IMPLICIT);
  const bool muscl = config->GetMUSCL();
  const bool limiter = (config->GetKind_SlopeLimit() != LIMITER::NONE) &&
                       (config->GetInnerIter() <= config->GetLimiterIter());

  /*--- Only reconstruct flow variables if MUSCL is on for flow (requires upwind) and turbulence. ---*/
  const bool musclFlow = config->GetMUSCL_Flow() && muscl && (config->GetKind_ConvNumScheme_Flow() == SPACE_UPWIND);
  /*--- Only consider flow limiters for cell-based limiters, edge-based would need to be recomputed. ---*/
  const bool limiterFlow =
      (config->GetKind_SlopeLimit_Flow() != LIMITER::NONE) && (config->GetKind_SlopeLimit_Flow() != LIMITER::VAN_ALBADA_EDGE);

  auto* flowNodes = su2staticcast_p<CFlowVariable*>(solver_container[FLOW_SOL]->GetNodes());
  const auto& edgeMassFluxes = *(solver_container[FLOW_SOL]->GetEdgeMassFluxes());

  /*--- Pick one numerics object per thread. ---*/
  auto* numerics = numerics_container[CONV_TERM + omp_get_thread_num() * MAX_TERMS];

  /*--- Apply scalar advection correction terms for bounded scalar problems ---*/
  const bool bounded_scalar = numerics->GetBoundedScalar();

  /*--- Static arrays of MUSCL-reconstructed flow primitives and turbulence variables (thread safety). ---*/
  su2double solution_i[MAXNVAR] = {0.0}, flowPrimVar_i[MAXNVARFLOW] = {0.0};
  su2double solution_j[MAXNVAR] = {0.0}, flowPrimVar_j[MAXNVARFLOW] = {0.0};

  /*--- For hybrid parallel AD, pause preaccumulation if there is shared reading of
   * variables, otherwise switch to the faster adjoint evaluation mode. ---*/
  bool pausePreacc = false;
  if (ReducerStrategy)
    pausePreacc = AD::PausePreaccumulation();
  else
    AD::StartNoSharedReading();

  /*--- Loop over edge colors. ---*/
  for (auto color : EdgeColoring) {
    /*--- Chunk size is at least OMP_MIN_SIZE and a multiple of the color group size. ---*/
    SU2_OMP_FOR_DYN(nextMultiple(OMP_MIN_SIZE, color.groupSize))
    for (auto k = 0ul; k < color.size; ++k) {
      auto iEdge = color.indices[k];

      unsigned short iDim, iVar;

      /*--- Points in edge and normal vectors ---*/

      auto iPoint = geometry->edges->GetNode(iEdge, 0);
      auto jPoint = geometry->edges->GetNode(iEdge, 1);

      numerics->SetNormal(geometry->edges->GetNormal(iEdge));

      /*--- Primitive variables w/o reconstruction ---*/

      const auto V_i = flowNodes->GetPrimitive(iPoint);
      const auto V_j = flowNodes->GetPrimitive(jPoint);
      numerics->SetPrimitive(V_i, V_j);

      /*--- Scalar variables w/o reconstruction ---*/

      const auto Scalar_i = nodes->GetSolution(iPoint);
      const auto Scalar_j = nodes->GetSolution(jPoint);
      numerics->SetScalarVar(Scalar_i, Scalar_j);

      /*--- Grid Movement ---*/

      if (dynamic_grid) numerics->SetGridVel(geometry->nodes->GetGridVel(iPoint), geometry->nodes->GetGridVel(jPoint));

      if (muscl || musclFlow) {
        const su2double *Limiter_i = nullptr, *Limiter_j = nullptr;

        const auto Coord_i = geometry->nodes->GetCoord(iPoint);
        const auto Coord_j = geometry->nodes->GetCoord(jPoint);

        su2double Vector_ij[MAXNDIM] = {0.0};
        for (iDim = 0; iDim < nDim; iDim++) {
          Vector_ij[iDim] = 0.5 * (Coord_j[iDim] - Coord_i[iDim]);
        }

        if (musclFlow && !bounded_scalar) {
          /*--- Reconstruct mean flow primitive variables, note that in bounded scalar mode this is
           * not necessary because the edge mass flux is read directly from the flow solver, instead
           * of being computed from the primitive flow variables. ---*/

          auto Gradient_i = flowNodes->GetGradient_Reconstruction(iPoint);
          auto Gradient_j = flowNodes->GetGradient_Reconstruction(jPoint);

          if (limiterFlow) {
            Limiter_i = flowNodes->GetLimiter_Primitive(iPoint);
            Limiter_j = flowNodes->GetLimiter_Primitive(jPoint);
          }

          for (iVar = 0; iVar < solver_container[FLOW_SOL]->GetnPrimVarGrad(); iVar++) {
            su2double Project_Grad_i = 0.0;
            su2double Project_Grad_j = 0.0;
            for (iDim = 0; iDim < nDim; iDim++) {
              Project_Grad_i += Vector_ij[iDim] * Gradient_i[iVar][iDim];
              Project_Grad_j -= Vector_ij[iDim] * Gradient_j[iVar][iDim];
            }
            if (limiterFlow) {
              Project_Grad_i *= Limiter_i[iVar];
              Project_Grad_j *= Limiter_j[iVar];
            }
            flowPrimVar_i[iVar] = V_i[iVar] + Project_Grad_i;
            flowPrimVar_j[iVar] = V_j[iVar] + Project_Grad_j;
          }

          numerics->SetPrimitive(flowPrimVar_i, flowPrimVar_j);
        }

        if (muscl) {
          /*--- Reconstruct scalar variables. ---*/

          auto Gradient_i = nodes->GetGradient_Reconstruction(iPoint);
          auto Gradient_j = nodes->GetGradient_Reconstruction(jPoint);

          if (limiter) {
            Limiter_i = nodes->GetLimiter(iPoint);
            Limiter_j = nodes->GetLimiter(jPoint);
          }

          for (iVar = 0; iVar < nVar; iVar++) {
            su2double Project_Grad_i = 0.0, Project_Grad_j = 0.0;
            for (iDim = 0; iDim < nDim; iDim++) {
              Project_Grad_i += Vector_ij[iDim] * Gradient_i[iVar][iDim];
              Project_Grad_j -= Vector_ij[iDim] * Gradient_j[iVar][iDim];
            }
            if (limiter) {
              Project_Grad_i *= Limiter_i[iVar];
              Project_Grad_j *= Limiter_j[iVar];
            }
            solution_i[iVar] = Scalar_i[iVar] + Project_Grad_i;
            solution_j[iVar] = Scalar_j[iVar] + Project_Grad_j;
          }

          numerics->SetScalarVar(solution_i, solution_j);
        }
      }

      /*--- Convective flux ---*/
      su2double EdgeMassFlux = 0.0;
      if (bounded_scalar) {
        EdgeMassFlux = edgeMassFluxes[iEdge];
        numerics->SetMassFlux(EdgeMassFlux);
      }

      /*--- Update convective residual value ---*/

      auto residual = numerics->ComputeResidual(config);

      if (ReducerStrategy) {
        EdgeFluxes.SetBlock(iEdge, residual);
        if (implicit) Jacobian.SetBlocks(iEdge, residual.jacobian_i, residual.jacobian_j);
      } else {
        LinSysRes.AddBlock(iPoint, residual);
        LinSysRes.SubtractBlock(jPoint, residual);
        if (implicit) Jacobian.UpdateBlocks(iEdge, iPoint, jPoint, residual.jacobian_i, residual.jacobian_j);
      }

      /*--- Apply convective flux correction to negate the effects of flow divergence in case of incompressible flow.
       * Note that for the bounded scalar model, we explicitly put div(v)=0.
       * If the ReducerStrategy is used, the corrections need to be applied in a loop over nodes
       * to avoid race conditions in accessing nodes shared by edges handled by different threads. ---*/

      if (bounded_scalar && !ReducerStrategy) {
        LinSysRes.AddBlock(iPoint, nodes->GetSolution(iPoint), -EdgeMassFlux);
        LinSysRes.AddBlock(jPoint, nodes->GetSolution(jPoint), EdgeMassFlux);

        if (implicit) {
          Jacobian.AddVal2Diag(iPoint, -EdgeMassFlux);
          Jacobian.AddVal2Diag(jPoint, EdgeMassFlux);
        }
      }

      /*--- Viscous contribution. ---*/

      Viscous_Residual(iEdge, geometry, solver_container,
                       numerics_container[VISC_TERM + omp_get_thread_num() * MAX_TERMS], config);
    }
    END_SU2_OMP_FOR
  }  // end color loop

  /*--- Restore preaccumulation and adjoint evaluation state. ---*/
  AD::ResumePreaccumulation(pausePreacc);
  if (!ReducerStrategy) AD::EndNoSharedReading();

  if (ReducerStrategy) {
    SumEdgeFluxes(geometry);
    if (implicit) Jacobian.SetDiagonalAsColumnSum();

    /*--- Bounded scalar correction that cannot be applied in the edge loop when using the ReducerStrategy. ---*/
    if (bounded_scalar) {
      SU2_OMP_FOR_STAT(omp_chunk_size)
      for (unsigned long iPoint = 0; iPoint < nPoint; ++iPoint) {
        const auto* solution = nodes->GetSolution(iPoint);
        su2double divergence = 0;

        for (auto iEdge : geometry->nodes->GetEdges(iPoint)) {
          const auto sign = (iPoint == geometry->edges->GetNode(iEdge,0)) ? 1 : -1;
          const su2double EdgeMassFlux = sign * edgeMassFluxes[iEdge];
          divergence += EdgeMassFlux;
          LinSysRes.AddBlock(iPoint, solution, -EdgeMassFlux);
        }
        if (implicit) {
          Jacobian.AddVal2Diag(iPoint, -divergence);
        }
      }
      END_SU2_OMP_FOR
    }
  }
}

template <class VariableType>
void CScalarSolver<VariableType>::SumEdgeFluxes(CGeometry* geometry) {
  SU2_OMP_FOR_STAT(omp_chunk_size)
  for (unsigned long iPoint = 0; iPoint < nPoint; ++iPoint) {
    LinSysRes.SetBlock_Zero(iPoint);

    for (auto iEdge : geometry->nodes->GetEdges(iPoint)) {
      if (iPoint == geometry->edges->GetNode(iEdge, 0))
        LinSysRes.AddBlock(iPoint, EdgeFluxes.GetBlock(iEdge));
      else
        LinSysRes.SubtractBlock(iPoint, EdgeFluxes.GetBlock(iEdge));
    }
  }
  END_SU2_OMP_FOR
}

template <class VariableType>
void CScalarSolver<VariableType>::BC_Periodic(CGeometry* geometry, CSolver** solver_container, CNumerics* numerics,
                                              CConfig* config) {
  /*--- Complete residuals for periodic boundary conditions. We loop over
   the periodic BCs in matching pairs so that, in the event that there are
   adjacent periodic markers, the repeated points will have their residuals
   accumulated corectly during the communications. For implicit calculations
   the Jacobians and linear system are also correctly adjusted here. ---*/

  for (unsigned short iPeriodic = 1; iPeriodic <= config->GetnMarker_Periodic() / 2; iPeriodic++) {
    InitiatePeriodicComms(geometry, config, iPeriodic, PERIODIC_RESIDUAL);
    CompletePeriodicComms(geometry, config, iPeriodic, PERIODIC_RESIDUAL);
  }
}

template <class VariableType>
void CScalarSolver<VariableType>::BC_Far_Field(CGeometry* geometry, CSolver** solver_container,
                                               CNumerics* conv_numerics, CNumerics*, CConfig *config,
                                               unsigned short val_marker) {

  const bool implicit = (config->GetKind_TimeIntScheme() == EULER_IMPLICIT);

  SU2_OMP_FOR_STAT(OMP_MIN_SIZE)
  for (auto iVertex = 0u; iVertex < geometry->nVertex[val_marker]; iVertex++) {

    const auto iPoint = geometry->vertex[val_marker][iVertex]->GetNode();

    /*--- Check if the node belongs to the domain (i.e, not a halo node) ---*/

    if (geometry->nodes->GetDomain(iPoint)) {

      /*--- Allocate the value at the infinity ---*/

      auto V_infty = solver_container[FLOW_SOL]->GetCharacPrimVar(val_marker, iVertex);

      /*--- Retrieve solution at the farfield boundary node ---*/

      auto V_domain = solver_container[FLOW_SOL]->GetNodes()->GetPrimitive(iPoint);

      /*--- Grid Movement ---*/

      if (dynamic_grid)
        conv_numerics->SetGridVel(geometry->nodes->GetGridVel(iPoint), geometry->nodes->GetGridVel(iPoint));

      conv_numerics->SetPrimitive(V_domain, V_infty);

      /*--- Set turbulent variable at the wall, and at infinity ---*/

      conv_numerics->SetScalarVar(nodes->GetSolution(iPoint), Solution_Inf);

      /*--- Set Normal (it is necessary to change the sign) ---*/

      su2double Normal[MAXNDIM] = {0.0};
      for (auto iDim = 0u; iDim < nDim; iDim++)
        Normal[iDim] = -geometry->vertex[val_marker][iVertex]->GetNormal(iDim);
      conv_numerics->SetNormal(Normal);

      if (conv_numerics->GetBoundedScalar()) {
        const su2double* velocity = &V_infty[prim_idx.Velocity()];
        const su2double density = solver_container[FLOW_SOL]->GetNodes()->GetDensity(iPoint);
        conv_numerics->SetMassFlux(BoundedScalarBCFlux(iPoint, implicit, density, velocity, Normal));
      }

      /*--- Compute residuals and Jacobians ---*/

      auto residual = conv_numerics->ComputeResidual(config);

      /*--- Add residuals and Jacobians ---*/

      LinSysRes.AddBlock(iPoint, residual);
      if (implicit) Jacobian.AddBlock2Diag(iPoint, residual.jacobian_i);
    }
  }
  END_SU2_OMP_FOR
}

template <class VariableType>
void CScalarSolver<VariableType>::SetTime_Step(CGeometry *geometry, CSolver **solver_container, CConfig *config,
                                               unsigned short iMesh, unsigned long Iteration) {
  const auto flowNodes = solver_container[FLOW_SOL]->GetNodes();

  SU2_OMP_FOR_STAT(omp_chunk_size)
  for (unsigned long iPoint = 0; iPoint < nPointDomain; iPoint++) {
    su2double dt = nodes->GetLocalCFL(iPoint) / flowNodes->GetLocalCFL(iPoint) * flowNodes->GetDelta_Time(iPoint);
    nodes->SetDelta_Time(iPoint, dt);
  }
  END_SU2_OMP_FOR
}

template <class VariableType>
void CScalarSolver<VariableType>::PrepareImplicitIteration(CGeometry* geometry, CSolver** solver_container,
                                                           CConfig* config) {
  /*--- Set shared residual variables to 0 and declare
   *    local ones for current thread to work on. ---*/

  SetResToZero();

  su2double resMax[MAXNVAR] = {0.0}, resRMS[MAXNVAR] = {0.0};
  unsigned long idxMax[MAXNVAR] = {0};

  /*--- Build implicit system ---*/

  SU2_OMP_FOR_(schedule(static, omp_chunk_size) SU2_NOWAIT)
  for (unsigned long iPoint = 0; iPoint < nPointDomain; iPoint++) {
    /*--- Modify matrix diagonal to improve diagonal dominance. ---*/
    const su2double dt = nodes->GetDelta_Time(iPoint);

    if (dt != 0.0) {
      su2double Vol = geometry->nodes->GetVolume(iPoint) + geometry->nodes->GetPeriodicVolume(iPoint);
      Jacobian.AddVal2Diag(iPoint, Vol / dt);
    } else {
      Jacobian.SetVal2Diag(iPoint, 1.0);
      LinSysRes.SetBlock_Zero(iPoint);
    }

    /*--- Right hand side of the system (-Residual) and initial guess (x = 0) ---*/

    for (unsigned short iVar = 0; iVar < nVar; iVar++) {
      unsigned long total_index = iPoint * nVar + iVar;
      LinSysRes[total_index] = -LinSysRes[total_index];
      LinSysSol[total_index] = 0.0;

      /*--- "Add" residual at (iPoint,iVar) to local residual variables. ---*/
      ResidualReductions_PerThread(iPoint, iVar, LinSysRes[total_index], resRMS, resMax, idxMax);
    }
  }
  END_SU2_OMP_FOR

  /*--- "Add" residuals from all threads to global residual variables. ---*/
  ResidualReductions_FromAllThreads(geometry, config, resRMS, resMax, idxMax);
}

template <class VariableType>
void CScalarSolver<VariableType>::CompleteImplicitIteration(CGeometry* geometry, CSolver** solver_container,
                                                            CConfig* config) {
  const bool compressible = (config->GetKind_Regime() == ENUM_REGIME::COMPRESSIBLE);

  ComputeUnderRelaxationFactor(config);

  /*--- Update solution (system written in terms of increments) ---*/

  if (!adjoint) {
    /*--- Update the scalar solution. For transport equations, where Solution is not equivalent with the transported
     * quantity, multiply the respective factor.  ---*/
    if (Conservative) {
      const auto flowNodes = solver_container[FLOW_SOL]->GetNodes();

      SU2_OMP_FOR_STAT(omp_chunk_size)
      for (unsigned long iPoint = 0; iPoint < nPointDomain; iPoint++) {
        /*--- Multiply the Solution var with density to get the conservative transported quantity, if necessary. ---*/
        const su2double density = flowNodes->GetDensity(iPoint);
        const su2double density_old = compressible ? flowNodes->GetSolution_Old(iPoint, 0) : density;

        for (unsigned short iVar = 0; iVar < nVar; iVar++) {
          nodes->AddClippedSolution(iPoint, iVar, nodes->GetUnderRelaxation(iPoint) * LinSysSol(iPoint, iVar),
                                    lowerlimit[iVar], upperlimit[iVar], density, density_old);
        }
      }
      END_SU2_OMP_FOR
    } else {
      SU2_OMP_FOR_STAT(omp_chunk_size)
      for (unsigned long iPoint = 0; iPoint < nPointDomain; iPoint++) {
        for (unsigned short iVar = 0; iVar < nVar; iVar++) {
          nodes->AddClippedSolution(iPoint, iVar, nodes->GetUnderRelaxation(iPoint) * LinSysSol(iPoint, iVar),
                                    lowerlimit[iVar], upperlimit[iVar]);
        }
      }
      END_SU2_OMP_FOR
    }
  }

  for (unsigned short iPeriodic = 1; iPeriodic <= config->GetnMarker_Periodic() / 2; iPeriodic++) {
    InitiatePeriodicComms(geometry, config, iPeriodic, PERIODIC_IMPLICIT);
    CompletePeriodicComms(geometry, config, iPeriodic, PERIODIC_IMPLICIT);
  }

<<<<<<< HEAD
  InitiateComms(geometry, config, ENUM_MPI_QUANTITIES::SOLUTION);
  CompleteComms(geometry, config, ENUM_MPI_QUANTITIES::SOLUTION);
=======
  InitiateComms(geometry, config, MPI_QUANTITIES::SOLUTION);
  CompleteComms(geometry, config, MPI_QUANTITIES::SOLUTION);
>>>>>>> 83cac12a
}

template <class VariableType>
void CScalarSolver<VariableType>::ImplicitEuler_Iteration(CGeometry* geometry, CSolver** solver_container,
                                                          CConfig* config) {
  PrepareImplicitIteration(geometry, solver_container, config);

  /*--- Solve or smooth the linear system. ---*/

  SU2_OMP_FOR_(schedule(static, OMP_MIN_SIZE) SU2_NOWAIT)
  for (unsigned long iPoint = nPointDomain; iPoint < nPoint; iPoint++) {
    LinSysRes.SetBlock_Zero(iPoint);
    LinSysSol.SetBlock_Zero(iPoint);
  }
  END_SU2_OMP_FOR

  auto iter = System.Solve(Jacobian, LinSysRes, LinSysSol, geometry, config);

  BEGIN_SU2_OMP_SAFE_GLOBAL_ACCESS {
    SetIterLinSolver(iter);
    SetResLinSolver(System.GetResidual());
  }
  END_SU2_OMP_SAFE_GLOBAL_ACCESS

  CompleteImplicitIteration(geometry, solver_container, config);
}

template <class VariableType>
void CScalarSolver<VariableType>::ExplicitEuler_Iteration(CGeometry* geometry, CSolver** solver_container,
                                                          CConfig* config) {
  /*--- Local residual variables for current thread ---*/
  su2double resMax[MAXNVAR] = {0.0}, resRMS[MAXNVAR] = {0.0};
  unsigned long idxMax[MAXNVAR] = {0};

  SU2_OMP_FOR_STAT(omp_chunk_size)
  for (unsigned long iPoint = 0; iPoint < nPointDomain; iPoint++) {
    const su2double dt = nodes->GetDelta_Time(iPoint);
    const su2double Vol = geometry->nodes->GetVolume(iPoint) + geometry->nodes->GetPeriodicVolume(iPoint);

    for (auto iVar = 0u; iVar < nVar; iVar++) {
      /*--- "Add" residual at (iPoint,iVar) to local residual variables. ---*/
      ResidualReductions_PerThread(iPoint, iVar, LinSysRes(iPoint, iVar), resRMS, resMax, idxMax);
      /*--- Explicit Euler step: ---*/
      LinSysSol(iPoint, iVar) = -dt / Vol * LinSysRes(iPoint, iVar);
    }
  }
  END_SU2_OMP_FOR

  /*--- "Add" residuals from all threads to global residual variables. ---*/
  ResidualReductions_FromAllThreads(geometry, config, resRMS, resMax, idxMax);

  /*--- Use LinSysSol for solution update. ---*/
  CompleteImplicitIteration(geometry, solver_container, config);
}

template <class VariableType>
void CScalarSolver<VariableType>::SetResidual_DualTime(CGeometry* geometry, CSolver** solver_container, CConfig* config,
                                                       unsigned short iRKStep, unsigned short iMesh,
                                                       unsigned short RunTime_EqSystem) {
  const bool implicit = (config->GetKind_TimeIntScheme() == EULER_IMPLICIT);
  const bool first_order = (config->GetTime_Marching() == TIME_MARCHING::DT_STEPPING_1ST);
  const bool second_order = (config->GetTime_Marching() == TIME_MARCHING::DT_STEPPING_2ND);
  const bool incompressible = (config->GetKind_Regime() == ENUM_REGIME::INCOMPRESSIBLE);

  /*--- Flow solution, needed to get density. ---*/

  CVariable* flowNodes = solver_container[FLOW_SOL]->GetNodes();

  /*--- Store the physical time step ---*/

  const su2double TimeStep = config->GetDelta_UnstTimeND();

  /*--- Local variables ---*/

  unsigned short iVar, iMarker, iDim, iNeigh;
  unsigned long iPoint, jPoint, iVertex, iEdge;

  su2double *U_time_nM1 = nullptr, *U_time_n = nullptr, *U_time_nP1 = nullptr;
  /*--- For non-Conservative scalars (e.g. SA), multiply the Primitives with 1.0 instead of Density. ---*/
  su2double Density_nM1 = 1.0, Density_n = 1.0, Density_nP1 = 1.0;
  su2double Volume_nM1, Volume_nP1;
  const su2double *Normal = nullptr, *GridVel_i = nullptr, *GridVel_j = nullptr;
  su2double Residual_GCL;

  /*--- Compute the dual time-stepping source term for static meshes ---*/

  if (!dynamic_grid) {
    /*--- Loop over all nodes (excluding halos) ---*/

    AD::StartNoSharedReading();

    SU2_OMP_FOR_STAT(omp_chunk_size)
    for (iPoint = 0; iPoint < nPointDomain; iPoint++) {
      if (Conservative) {
        if (incompressible) {
          /*--- This is temporary and only valid for constant-density problems:
          density could also be temperature dependent, but as it is not a part
          of the solution vector it's neither stored for previous time steps
          nor updated with the solution at the end of each iteration. */
          Density_nM1 = flowNodes->GetDensity(iPoint);
          Density_n = flowNodes->GetDensity(iPoint);
          Density_nP1 = flowNodes->GetDensity(iPoint);
        } else {
          Density_nM1 = flowNodes->GetSolution_time_n1(iPoint)[0];
          Density_n = flowNodes->GetSolution_time_n(iPoint, 0);
          Density_nP1 = flowNodes->GetSolution(iPoint, 0);
        }
      }

      /*--- Retrieve the solution at time levels n-1, n, and n+1. Note that
       we are currently iterating on U^n+1 and that U^n & U^n-1 are fixed,
       previous solutions that are stored in memory. ---*/

      U_time_nM1 = nodes->GetSolution_time_n1(iPoint);
      U_time_n = nodes->GetSolution_time_n(iPoint);
      U_time_nP1 = nodes->GetSolution(iPoint);

      /*--- CV volume at time n+1. As we are on a static mesh, the volume
       of the CV will remained fixed for all time steps. ---*/

      Volume_nP1 = geometry->nodes->GetVolume(iPoint);

      /*--- Compute the dual time-stepping source term based on the chosen
       time discretization scheme (1st- or 2nd-order).---*/

      for (iVar = 0; iVar < nVar; iVar++) {
        if (first_order)
          LinSysRes(iPoint, iVar) +=
              (Density_nP1 * U_time_nP1[iVar] - Density_n * U_time_n[iVar]) * Volume_nP1 / TimeStep;
        if (second_order)
          LinSysRes(iPoint, iVar) += (3.0 * Density_nP1 * U_time_nP1[iVar] - 4.0 * Density_n * U_time_n[iVar] +
                                      1.0 * Density_nM1 * U_time_nM1[iVar]) *
                                     Volume_nP1 / (2.0 * TimeStep);
      }

      /*--- Compute the Jacobian contribution due to the dual time source term. ---*/
      if (implicit) {
        if (first_order) Jacobian.AddVal2Diag(iPoint, Volume_nP1 / TimeStep);
        if (second_order) Jacobian.AddVal2Diag(iPoint, (Volume_nP1 * 3.0) / (2.0 * TimeStep));
      }
    }
    END_SU2_OMP_FOR

    AD::EndNoSharedReading();

  } else {
    /*--- For unsteady flows on dynamic meshes (rigidly transforming or
     dynamically deforming), the Geometric Conservation Law (GCL) should be
     satisfied in conjunction with the ALE formulation of the governing
     equations. The GCL prevents accuracy issues caused by grid motion, i.e.
     a uniform free-stream should be preserved through a moving grid. First,
     we will loop over the edges and boundaries to compute the GCL component
     of the dual time source term that depends on grid velocities. ---*/

    SU2_OMP_FOR_STAT(omp_chunk_size)
    for (iPoint = 0; iPoint < nPointDomain; ++iPoint) {
      GridVel_i = geometry->nodes->GetGridVel(iPoint);
      U_time_n = nodes->GetSolution_time_n(iPoint);

      if (Conservative) {
        if (incompressible)
          Density_n = flowNodes->GetDensity(iPoint);  // Temporary fix
        else
          Density_n = flowNodes->GetSolution_time_n(iPoint, 0);
      }

      for (iNeigh = 0; iNeigh < geometry->nodes->GetnPoint(iPoint); iNeigh++) {
        iEdge = geometry->nodes->GetEdge(iPoint, iNeigh);
        Normal = geometry->edges->GetNormal(iEdge);

        jPoint = geometry->nodes->GetPoint(iPoint, iNeigh);
        GridVel_j = geometry->nodes->GetGridVel(jPoint);

        /*--- Determine whether to consider the normal outward or inward. ---*/
        su2double dir = (iPoint < jPoint) ? 0.5 : -0.5;

        Residual_GCL = 0.0;
        for (iDim = 0; iDim < nDim; iDim++) Residual_GCL += dir * (GridVel_i[iDim] + GridVel_j[iDim]) * Normal[iDim];

        Residual_GCL *= Density_n;

        for (iVar = 0; iVar < nVar; iVar++) LinSysRes(iPoint, iVar) += U_time_n[iVar] * Residual_GCL;
      }
    }
    END_SU2_OMP_FOR

    /*--- Loop over the boundary edges ---*/

    for (iMarker = 0; iMarker < geometry->GetnMarker(); iMarker++) {
      if ((config->GetMarker_All_KindBC(iMarker) != INTERNAL_BOUNDARY) &&
          (config->GetMarker_All_KindBC(iMarker) != NEARFIELD_BOUNDARY) &&
          (config->GetMarker_All_KindBC(iMarker) != PERIODIC_BOUNDARY)) {
        SU2_OMP_FOR_STAT(OMP_MIN_SIZE)
        for (iVertex = 0; iVertex < geometry->GetnVertex(iMarker); iVertex++) {
          /*--- Get the index for node i plus the boundary face normal ---*/

          iPoint = geometry->vertex[iMarker][iVertex]->GetNode();
          Normal = geometry->vertex[iMarker][iVertex]->GetNormal();

          /*--- Grid velocities stored at boundary node i ---*/

          GridVel_i = geometry->nodes->GetGridVel(iPoint);

          /*--- Compute the GCL term by dotting the grid velocity with the face
           normal. The normal is negated to match the boundary convention. ---*/

          Residual_GCL = 0.0;
          for (iDim = 0; iDim < nDim; iDim++) Residual_GCL -= 0.5 * (GridVel_i[iDim] + GridVel_i[iDim]) * Normal[iDim];

          /*--- Compute the GCL component of the source term for node i ---*/

          U_time_n = nodes->GetSolution_time_n(iPoint);

          /*--- Multiply by density at node i for the SST model ---*/

          if (Conservative) {
            if (incompressible)
              Density_n = flowNodes->GetDensity(iPoint);  // Temporary fix
            else
              Density_n = flowNodes->GetSolution_time_n(iPoint, 0);
          }

          for (iVar = 0; iVar < nVar; iVar++) LinSysRes(iPoint, iVar) += Density_n * U_time_n[iVar] * Residual_GCL;
        }
        END_SU2_OMP_FOR
      }
    }

    /*--- Loop over all nodes (excluding halos) to compute the remainder
     of the dual time-stepping source term. ---*/

    AD::EndNoSharedReading();

    SU2_OMP_FOR_STAT(omp_chunk_size)
    for (iPoint = 0; iPoint < nPointDomain; iPoint++) {
      /*--- Retrieve the solution at time levels n-1, n, and n+1. Note that
       we are currently iterating on U^n+1 and that U^n & U^n-1 are fixed,
       previous solutions that are stored in memory. ---*/

      U_time_nM1 = nodes->GetSolution_time_n1(iPoint);
      U_time_n = nodes->GetSolution_time_n(iPoint);
      U_time_nP1 = nodes->GetSolution(iPoint);

      /*--- CV volume at time n-1 and n+1. In the case of dynamically deforming
       grids, the volumes will change. On rigidly transforming grids, the
       volumes will remain constant. ---*/

      Volume_nM1 = geometry->nodes->GetVolume_nM1(iPoint);
      Volume_nP1 = geometry->nodes->GetVolume(iPoint);

      /*--- Compute the dual time-stepping source residual. Due to the
       introduction of the GCL term above, the remainder of the source residual
       due to the time discretization has a new form.---*/

      if (Conservative) {
        /*--- If this is the SST model, we need to multiply by the density
         in order to get the conservative variables ---*/
        if (incompressible) {
          /*--- This is temporary and only valid for constant-density problems:
          density could also be temperature dependent, but as it is not a part
          of the solution vector it's neither stored for previous time steps
          nor updated with the solution at the end of each iteration. */
          Density_nM1 = flowNodes->GetDensity(iPoint);
          Density_n = flowNodes->GetDensity(iPoint);
          Density_nP1 = flowNodes->GetDensity(iPoint);
        } else {
          Density_nM1 = flowNodes->GetSolution_time_n1(iPoint)[0];
          Density_n = flowNodes->GetSolution_time_n(iPoint, 0);
          Density_nP1 = flowNodes->GetSolution(iPoint, 0);
        }
      }

      for (iVar = 0; iVar < nVar; iVar++) {
        if (first_order)
          LinSysRes(iPoint, iVar) +=
              (Density_nP1 * U_time_nP1[iVar] - Density_n * U_time_n[iVar]) * (Volume_nP1 / TimeStep);
        if (second_order)
          LinSysRes(iPoint, iVar) +=
              (Density_nP1 * U_time_nP1[iVar] - Density_n * U_time_n[iVar]) * (3.0 * Volume_nP1 / (2.0 * TimeStep)) +
              (Density_nM1 * U_time_nM1[iVar] - Density_n * U_time_n[iVar]) * (Volume_nM1 / (2.0 * TimeStep));
      }

      /*--- Compute the Jacobian contribution due to the dual time source term. ---*/
      if (implicit) {
        if (first_order) Jacobian.AddVal2Diag(iPoint, Volume_nP1 / TimeStep);
        if (second_order) Jacobian.AddVal2Diag(iPoint, (Volume_nP1 * 3.0) / (2.0 * TimeStep));
      }
    }
    END_SU2_OMP_FOR

    AD::EndNoSharedReading();

  }  // end dynamic grid
}<|MERGE_RESOLUTION|>--- conflicted
+++ resolved
@@ -531,13 +531,8 @@
     CompletePeriodicComms(geometry, config, iPeriodic, PERIODIC_IMPLICIT);
   }
 
-<<<<<<< HEAD
-  InitiateComms(geometry, config, ENUM_MPI_QUANTITIES::SOLUTION);
-  CompleteComms(geometry, config, ENUM_MPI_QUANTITIES::SOLUTION);
-=======
   InitiateComms(geometry, config, MPI_QUANTITIES::SOLUTION);
   CompleteComms(geometry, config, MPI_QUANTITIES::SOLUTION);
->>>>>>> 83cac12a
 }
 
 template <class VariableType>
