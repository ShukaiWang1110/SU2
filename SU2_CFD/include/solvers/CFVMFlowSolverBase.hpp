--- conflicted
+++ resolved
@@ -29,22 +29,6 @@
 #include "../../../Common/include/omp_structure.hpp"
 #include "../../../Common/include/toolboxes/geometry_toolbox.hpp"
 #include "CSolver.hpp"
-<<<<<<< HEAD
-#include "../variables/CNEMOEulerVariable.hpp"
-
-namespace detail {
-template <class VariableType>
-constexpr size_t flowSolMaxnVar() {
-  return 12;
-}
-template<>
-constexpr size_t flowSolMaxnVar<CNEMOEulerVariable>() {
-  return 20;
-}
-} // namespace detail
-=======
-
->>>>>>> f86fdfcf
 
 template <class VariableType, ENUM_REGIME FlowRegime>
 class CFVMFlowSolverBase : public CSolver {
