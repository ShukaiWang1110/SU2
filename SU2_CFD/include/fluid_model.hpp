--- conflicted
+++ resolved
@@ -49,11 +49,8 @@
 using namespace std;
 
 #include "../include/transport_model.hpp"
-<<<<<<< HEAD
 #include "../include/liquid_phase_model.hpp"
-=======
 #include "../include/heat_capacity.hpp"
->>>>>>> 555b70c7
 #include "../../Common/include/config_structure.hpp"
 
 
@@ -88,12 +85,11 @@
 
 CViscosityModel *LaminarViscosity;            /*!< \brief Laminar Viscosity Model */
 CConductivityModel *ThermalConductivity;    /*!< \brief Thermal Conductivity Model */
-<<<<<<< HEAD
+
 CLiquidModel *Liquid_Prop;
-=======
+
 CHeatCapacity *HeatCapacity;    /*!< \brief Heat Capacityy Model */
 
->>>>>>> 555b70c7
 
 public:
 
@@ -210,15 +206,15 @@
     void SetThermalConductivityModel (CConfig *config);
 
     /*!
-<<<<<<< HEAD
-     * \brief Set thermal conductivity model.
+
+     * \brief Set liquid model.
      */
     void SetLiquidPhaseModel (CConfig *config);
-=======
-     * \brief Set heat capacity model.
+
+     /* \brief Set heat capacity model.
      */
     void SetHeatCapacityModel (CConfig *config);
->>>>>>> 555b70c7
+
 
     /*!
      * \brief virtual member that would be different for each gas model implemented
@@ -286,7 +282,7 @@
 
     virtual void SetTDState_Ps (su2double P, su2double s );
 
-<<<<<<< HEAD
+
     void SetLiquidProp (su2double P, su2double T, su2double rho, su2double h_v, su2double Rcritical, su2double R, su2double mom3);
 
     su2double GetLiquidDensity ();
@@ -299,7 +295,7 @@
     su2double GetCriticalRadius ();
     su2double GetRadius ();
 
-=======
+
     virtual void SetGamma_Trho ();
 
     virtual su2double GetGamma ();
@@ -309,7 +305,6 @@
     void SetHeatCapacityModel_Dimensional   (CConfig *config);
 
     virtual void Set_Cv(su2double T, su2double v);
->>>>>>> 555b70c7
 };
 
 
