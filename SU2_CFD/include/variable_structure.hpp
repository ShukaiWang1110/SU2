/*!
 * \file variable_structure.hpp
 * \brief Headers of the main subroutines for storing all the variables for 
 *        each kind of governing equation (direct, adjoint and linearized).
 *        The subroutines and functions are in the <i>variable_structure.cpp</i> file.
 * \author F. Palacios, T. Economon
 * \version 4.3.0 "Cardinal"
 *
 * SU2 Lead Developers: Dr. Francisco Palacios (Francisco.D.Palacios@boeing.com).
 *                      Dr. Thomas D. Economon (economon@stanford.edu).
 *
 * SU2 Developers: Prof. Juan J. Alonso's group at Stanford University.
 *                 Prof. Piero Colonna's group at Delft University of Technology.
 *                 Prof. Nicolas R. Gauger's group at Kaiserslautern University of Technology.
 *                 Prof. Alberto Guardone's group at Polytechnic University of Milan.
 *                 Prof. Rafael Palacios' group at Imperial College London.
 *                 Prof. Edwin van der Weide's group at the University of Twente.
 *                 Prof. Vincent Terrapon's group at the University of Liege.
 *
 * Copyright (C) 2012-2016 SU2, the open-source CFD code.
 *
 * SU2 is free software; you can redistribute it and/or
 * modify it under the terms of the GNU Lesser General Public
 * License as published by the Free Software Foundation; either
 * version 2.1 of the License, or (at your option) any later version.
 *
 * SU2 is distributed in the hope that it will be useful,
 * but WITHOUT ANY WARRANTY; without even the implied warranty of
 * MERCHANTABILITY or FITNESS FOR A PARTICULAR PURPOSE. See the GNU
 * Lesser General Public License for more details.
 *
 * You should have received a copy of the GNU Lesser General Public
 * License along with SU2. If not, see <http://www.gnu.org/licenses/>.
 */

#pragma once

#include "../../Common/include/mpi_structure.hpp"

#include <cmath>
#include <iostream>
#include <cstdlib>

#include "../../Common/include/config_structure.hpp"
#include "fluid_model.hpp"


using namespace std;

/*! 
 * \class CVariable
 * \brief Main class for defining the variables.
 * \author F. Palacios
 * \version 4.3.0 "Cardinal"
 */
class CVariable {
protected:

	su2double *Solution,		/*!< \brief Solution of the problem. */
	*Solution_Old;			/*!< \brief Old solution of the problem R-K. */
  bool Non_Physical;			/*!< \brief Non-physical points in the solution (force first order). */
	su2double *Solution_time_n,	/*!< \brief Solution of the problem at time n for dual-time stepping technique. */
	*Solution_time_n1;			/*!< \brief Solution of the problem at time n-1 for dual-time stepping technique. */
	su2double **Gradient;		/*!< \brief Gradient of the solution of the problem. */ 
	su2double *Limiter;				/*!< \brief Limiter of the solution of the problem. */
	su2double *Solution_Max;		/*!< \brief Max solution for limiter computation. */
	su2double *Solution_Min;		/*!< \brief Min solution for limiter computation. */
	su2double AuxVar;			/*!< \brief Auxiliar variable for gradient computation. */
	su2double *Grad_AuxVar;	/*!< \brief Gradient of the auxiliar variable. */
	su2double Delta_Time;	/*!< \brief Time step. */
	su2double Max_Lambda,	/*!< \brief Maximun eingenvalue. */
	Max_Lambda_Inv,		/*!< \brief Maximun inviscid eingenvalue. */
	Max_Lambda_Visc,	/*!< \brief Maximun viscous eingenvalue. */
	Lambda;				/*!< \brief Value of the eingenvalue. */
	su2double Sensor;	/*!< \brief Pressure sensor for high order central scheme. */
	su2double *Undivided_Laplacian;	/*!< \brief Undivided laplacian of the solution. */
	su2double *Res_TruncError,	/*!< \brief Truncation error for multigrid cycle. */
	*Residual_Old,		/*!< \brief Auxiliar structure for residual smoothing. */
	*Residual_Sum;		/*!< \brief Auxiliar structure for residual smoothing. */
	static unsigned short nDim;		/*!< \brief Number of dimension of the problem. */
	unsigned short nVar;		/*!< \brief Number of variables of the problem, 
													 note that this variable cannnot be static, it is possible to 
													 have different number of nVar in the same problem. */
  unsigned short nPrimVar, nPrimVarGrad;		/*!< \brief Number of variables of the problem,
                                             note that this variable cannnot be static, it is possible to
                                             have different number of nVar in the same problem. */
  unsigned short nSecondaryVar, nSecondaryVarGrad;		/*!< \brief Number of variables of the problem,
                                             note that this variable cannnot be static, it is possible to
                                             have different number of nVar in the same problem. */
  
public:

	/*!
	 * \brief Constructor of the class. 
	 */
	CVariable(void);

  /*!
	 * \overload
	 * \param[in] val_nvar - Number of variables of the problem.
	 * \param[in] config - Definition of the particular problem.
	 */
	CVariable(unsigned short val_nvar, CConfig *config);
  
	/*!
	 * \overload 
	 * \param[in] val_nDim - Number of dimensions of the problem.		 
	 * \param[in] val_nvar - Number of variables of the problem.
	 * \param[in] config - Definition of the particular problem.	 
	 */
	CVariable(unsigned short val_nDim, unsigned short val_nvar, CConfig *config);

	/*!
	 * \brief Destructor of the class. 
	 */
	virtual ~CVariable(void);

	/*!
	 * \brief Set the value of the solution.
	 * \param[in] val_solution - Solution of the problem.
	 */
	void SetSolution(su2double *val_solution);

	/*!
	 * \overload
	 * \param[in] val_var - Index of the variable.
	 * \param[in] val_solution - Value of the solution for the index <i>val_var</i>.
	 */
	void SetSolution(unsigned short val_var, su2double val_solution);

	/*!
	 * \brief Add the value of the solution vector to the previous solution (incremental approach).
	 * \param[in] val_var - Index of the variable.
	 * \param[in] val_solution - Value of the solution for the index <i>val_var</i>.
	 */
	void Add_DeltaSolution(unsigned short val_var, su2double val_solution);

  /*!
   * \brief Set the value of the non-physical point.
   * \param[in] val_value - identification of the non-physical point.
   */
  void SetNon_Physical(bool val_value);
  
  /*!
   * \brief Get the value of the non-physical point.
   * \return Value of the Non-physical point.
   */
  su2double GetNon_Physical(void);
  
	/*!
	 * \brief Get the solution.
	 * \param[in] val_var - Index of the variable.
	 * \return Value of the solution for the index <i>val_var</i>.
	 */
	su2double GetSolution(unsigned short val_var);

	/*!
	 * \brief Get the old solution of the problem (Runge-Kutta method)
	 * \param[in] val_var - Index of the variable.
	 * \return Pointer to the old solution vector.
	 */
	su2double GetSolution_Old(unsigned short val_var);

	/*!
	 * \brief Set the value of the old solution.
	 * \param[in] val_solution_old - Pointer to the residual vector.
	 */
	void SetSolution_Old(su2double *val_solution_old);

	/*!
	 * \overload
	 * \param[in] val_var - Index of the variable.
	 * \param[in] val_solution_old - Value of the old solution for the index <i>val_var</i>.
	 */	
	void SetSolution_Old(unsigned short val_var, su2double val_solution_old);

	/*!
	 * \brief Set old variables to the value of the current variables.
	 */
	void Set_OldSolution(void);

	/*!
	 * \brief Set variables to the value of the old variables.
	 */
	void Set_Solution(void);	

	/*!
	 * \brief Set the variable solution at time n.
	 */	
	void Set_Solution_time_n(void);

	/*!
	 * \brief Set the variable solution at time n-1.
	 */	
	void Set_Solution_time_n1(void);

  /*!
   * \brief Set the variable solution at time n.
   */
  void Set_Solution_time_n(su2double* val_sol);

  /*!
   * \brief Set the variable solution at time n-1.
   */
  void Set_Solution_time_n1(su2double* val_sol);

	/*!
	 * \brief Set to zero the velocity components of the solution.
	 */
	void SetVelSolutionZero(void);

  /*!
	 * \brief Specify a vector to set the velocity components of the solution.
   * \param[in] val_vector - Pointer to the vector.
	 */
	void SetVelSolutionVector(su2double *val_vector);
  
	/*!
	 * \brief Set to zero velocity components of the solution.
	 */
	void SetVelSolutionOldZero(void);

  /*!
	 * \brief Specify a vector to set the velocity components of the old solution.
   * \param[in] val_vector - Pointer to the vector.
	 */
	void SetVelSolutionOldVector(su2double *val_vector);
  
	/*!
	 * \brief Set to zero the solution.
	 */	
	void SetSolutionZero(void);
  
  /*!
	 * \brief Set to zero a particular solution.
	 */
  void SetSolutionZero(unsigned short val_var);

	/*!
	 * \brief Add a value to the solution.
	 * \param[in] val_var - Number of the variable.
	 * \param[in] val_solution - Value that we want to add to the solution.
	 */
	void AddSolution(unsigned short val_var, su2double val_solution);

  /*!
	 * \brief Add a value to the solution, clipping the values.
	 * \param[in] val_var - Index of the variable.
	 * \param[in] val_solution - Value of the solution change.
   * \param[in] lowerlimit - Lower value.
   * \param[in] upperlimit - Upper value.
	 */
	void AddClippedSolution(unsigned short val_var, su2double val_solution,
                          su2double lowerlimit, su2double upperlimit);
  
	/*!
	 * \brief Update the variables using a conservative format.
	 * \param[in] val_var - Index of the variable.
	 * \param[in] val_solution - Value of the solution change.
	 * \param[in] val_density - Value of the density.
	 * \param[in] val_density_old - Value of the old density.
   * \param[in] lowerlimit - Lower value.
   * \param[in] upperlimit - Upper value.
	 */
	void AddConservativeSolution(unsigned short val_var, su2double val_solution,
			su2double val_density, su2double val_density_old, su2double lowerlimit,
			su2double upperlimit);

	/*!
	 * \brief Get the solution of the problem.
	 * \return Pointer to the solution vector.
	 */
	su2double *GetSolution(void);

	/*!
	 * \brief Get the old solution of the problem (Runge-Kutta method)
	 * \return Pointer to the old solution vector.
	 */
	su2double *GetSolution_Old(void);

	/*!
	 * \brief Get the solution at time n.
	 * \return Pointer to the solution (at time n) vector.
	 */	
	su2double *GetSolution_time_n(void);

	/*!
	 * \brief Get the solution at time n-1.
	 * \return Pointer to the solution (at time n-1) vector.
	 */	
	su2double *GetSolution_time_n1(void);

	/*!
	 * \brief Set the value of the old residual.
	 * \param[in] val_residual_old - Pointer to the residual vector.
	 */
	void SetResidual_Old(su2double *val_residual_old);

	/*!
	 * \brief Add a value to the summed residual vector.
	 * \param[in] val_residual - Pointer to the residual vector.
	 */
	void AddResidual_Sum(su2double *val_residual);

	/*!
	 * \brief Set summed residual vector to zero value.
	 */
	void SetResidualSumZero(void);
  
  /*!
	 * \brief Set the velocity of the truncation error to zero.
	 */
	virtual void SetVel_ResTruncError_Zero(unsigned short iSpecies);

	/*!
	 * \brief Get the value of the summed residual.
	 * \return Pointer to the summed residual.
	 */	
	su2double *GetResidual_Sum(void);

	/*!
	 * \brief Get the value of the old residual.
	 * \return Pointer to the old residual.
	 */	
	su2double *GetResidual_Old(void);

	/*!
	 * \brief Get the value of the summed residual.
	 * \param[in] val_residual - Pointer to the summed residual.
	 */	
	void GetResidual_Sum(su2double *val_residual);

	/*!
	 * \brief Set auxiliar variables, we are looking for the gradient of that variable.
	 * \param[in] val_auxvar - Value of the auxiliar variable.
	 */
	void SetAuxVar(su2double val_auxvar);

	/*!
	 * \brief Get the value of the auxiliary variable.
	 * \return Value of the auxiliary variable.
	 */
	su2double GetAuxVar(void);

	/*!
	 * \brief Set the auxiliary variable gradient to zero value.
	 */
	void SetAuxVarGradientZero(void);

	/*!
	 * \brief Set the value of the auxiliary variable gradient.
	 * \param[in] val_dim - Index of the dimension.
	 * \param[in] val_gradient - Value of the gradient for the index <i>val_dim</i>.
	 */
	void SetAuxVarGradient(unsigned short val_dim, su2double val_gradient);

	/*!
	 * \brief Add a value to the auxiliary variable gradient.
	 * \param[in] val_dim - Index of the dimension.
	 * \param[in] val_value - Value of the gradient to be added for the index <i>val_dim</i>.
	 */		
	void AddAuxVarGradient(unsigned short val_dim, su2double val_value);

	/*!
	 * \brief Subtract a value to the auxiliary variable gradient.
	 * \param[in] val_dim - Index of the dimension.
	 * \param[in] val_value - Value of the gradient to be subtracted for the index <i>val_dim</i>.
	 */		
	void SubtractAuxVarGradient(unsigned short val_dim, su2double val_value);

	/*!
	 * \brief Get the gradient of the auxiliary variable.
	 * \return Value of the gradient of the auxiliary variable.
	 */		
	su2double *GetAuxVarGradient(void);

	/*!
	 * \brief Get the gradient of the auxiliary variable.
	 * \param[in] val_dim - Index of the dimension.
	 * \return Value of the gradient of the auxiliary variable for the dimension <i>val_dim</i>.
	 */		
	su2double GetAuxVarGradient(unsigned short val_dim);	

	/*!
	 * \brief Add a value to the truncation error.
	 * \param[in] val_truncation_error - Value that we want to add to the truncation error.
	 */		
	void AddRes_TruncError(su2double *val_truncation_error);

	/*!
	 * \brief Subtract a value to the truncation error.
	 * \param[in] val_truncation_error - Value that we want to subtract to the truncation error.
	 */		
	void SubtractRes_TruncError(su2double *val_truncation_error);

	/*!
	 * \brief Set the truncation error to zero.
	 */		
	void SetRes_TruncErrorZero(void);
  
  /*!
	 * \brief Set the truncation error to zero.
	 */
	void SetVal_ResTruncError_Zero(unsigned short val_var);

	/*!
	 * \brief Set the velocity of the truncation error to zero.
	 */		
	void SetVel_ResTruncError_Zero(void);
  
  /*!
	 * \brief Set the velocity of the truncation error to zero.
	 */
	void SetEnergy_ResTruncError_Zero(void);

	/*!
	 * \brief Get the truncation error.
	 * \return Pointer to the truncation error.
	 */	
	su2double *GetResTruncError(void);

	/*!
	 * \brief Get the truncation error.
	 * \param[in] val_trunc_error - Pointer to the truncation error.
	 */	
	void GetResTruncError(su2double *val_trunc_error);

	/*!
	 * \brief Set the gradient of the solution.
	 * \param[in] val_gradient - Gradient of the solution.
	 */
	void SetGradient(su2double **val_gradient);

	/*!
	 * \overload
	 * \param[in] val_var - Index of the variable.
	 * \param[in] val_dim - Index of the dimension.
	 * \param[in] val_value - Value of the gradient.
	 */
	void SetGradient(unsigned short val_var, unsigned short val_dim, su2double val_value);

	/*!
	 * \brief Set to zero the gradient of the solution.
	 */
	void SetGradientZero(void);

	/*!
	 * \brief Add <i>val_value</i> to the solution gradient.
	 * \param[in] val_var - Index of the variable.
	 * \param[in] val_dim - Index of the dimension.
	 * \param[in] val_value - Value to add to the solution gradient.
	 */
	void AddGradient(unsigned short val_var, unsigned short val_dim, su2double val_value);

	/*!
	 * \brief Subtract <i>val_value</i> to the solution gradient.
	 * \param[in] val_var - Index of the variable.
	 * \param[in] val_dim - Index of the dimension.
	 * \param[in] val_value - Value to subtract to the solution gradient.
	 */
	void SubtractGradient(unsigned short val_var, unsigned short val_dim, su2double val_value);

	/*!
	 * \brief Get the value of the solution gradient.
	 * \return Value of the gradient solution.
	 */
	su2double **GetGradient(void);

	/*!
	 * \brief Get the value of the solution gradient.
	 * \param[in] val_var - Index of the variable.
	 * \param[in] val_dim - Index of the dimension.
	 * \return Value of the solution gradient.
	 */
	su2double GetGradient(unsigned short val_var, unsigned short val_dim);

	/*!
	 * \brief Set the value of the limiter.
	 * \param[in] val_var - Index of the variable.
	 * \param[in] val_limiter - Value of the limiter for the index <i>val_var</i>.
	 */
	void SetLimiter(unsigned short val_var, su2double val_limiter);
  
  /*!
	 * \brief Set the value of the limiter.
	 * \param[in] val_species - Index of the species .
	 * \param[in] val_var - Index of the variable.
	 * \param[in] val_limiter - Value of the limiter for the index <i>val_var</i>.
	 */
	virtual void SetLimiterPrimitive(unsigned short val_species, unsigned short val_var, su2double val_limiter);
  
  /*!
	 * \brief Set the value of the limiter.
   * \param[in] val_species - Index of the species .
	 * \param[in] val_var - Index of the variable.
	 */
  virtual su2double GetLimiterPrimitive(unsigned short val_species, unsigned short val_var);
	
	/*!
	 * \brief Set the value of the max solution.
	 * \param[in] val_var - Index of the variable.
	 * \param[in] val_solution - Value of the max solution for the index <i>val_var</i>.
	 */
	void SetSolution_Max(unsigned short val_var, su2double val_solution);
	
	/*!
	 * \brief Set the value of the min solution.
	 * \param[in] val_var - Index of the variable.
	 * \param[in] val_solution - Value of the min solution for the index <i>val_var</i>.
	 */
	void SetSolution_Min(unsigned short val_var, su2double val_solution);

	/*!
	 * \brief Get the value of the slope limiter.
	 * \return Pointer to the limiters vector.
	 */
	su2double *GetLimiter(void);

	/*!
	 * \brief Get the value of the slope limiter.
	 * \param[in] val_var - Index of the variable.
	 * \return Value of the limiter vector for the variable <i>val_var</i>.
	 */
	su2double GetLimiter(unsigned short val_var);
	
	/*!
	 * \brief Get the value of the min solution.
	 * \param[in] val_var - Index of the variable.
	 * \return Value of the min solution for the variable <i>val_var</i>.
	 */
	su2double GetSolution_Max(unsigned short val_var);
	
	/*!
	 * \brief Get the value of the min solution.
	 * \param[in] val_var - Index of the variable.
	 * \return Value of the min solution for the variable <i>val_var</i>.
	 */
	su2double GetSolution_Min(unsigned short val_var);

	/*!
	 * \brief Get the value of the preconditioner Beta.
	 * \return Value of the low Mach preconditioner variable Beta
	 */
	virtual su2double GetPreconditioner_Beta();

	/*!
	 * \brief Set the value of the preconditioner Beta.
	 * \param[in] val_Beta - Value of the low Mach preconditioner variable Beta
	 */
	virtual void SetPreconditioner_Beta(su2double val_Beta);

       /*!
	 * \brief Get the value of the wind gust
	 * \return Value of the wind gust
	 */
	virtual su2double* GetWindGust();
    
	/*!
	 * \brief Set the value of the wind gust
	 * \param[in] val_WindGust - Value of the wind gust
	 */
	virtual void SetWindGust(su2double* val_WindGust);
    
    /*!
	 * \brief Get the value of the derivatives of the wind gust
	 * \return Value of the derivatives of the wind gust
	 */
	virtual su2double* GetWindGustDer();
    
	/*!
	 * \brief Set the value of the derivatives of the wind gust
	 * \param[in] val_WindGust - Value of the derivatives of the wind gust
	 */
	virtual void SetWindGustDer(su2double* val_WindGust);
    
	/*!
	 * \brief Set the value of the time step.
	 * \param[in] val_delta_time - Value of the time step.
	 */
	void SetDelta_Time(su2double val_delta_time);

	/*!
	 * \brief Set the value of the time step.
	 * \param[in] val_delta_time - Value of the time step.
	 * \param[in] iSpecies - Index of the Species .
	 */
	virtual void SetDelta_Time(su2double val_delta_time, unsigned short iSpecies);

	/*!
	 * \brief Get the value of the time step.
	 * \return Value of the time step.
	 */
	su2double GetDelta_Time(void);

	/*!
	 * \brief Get the value of the time step.
	 * \param[in] iSpecies - Index of the Species
	 * \return Value of the time step.
	 */
	virtual su2double GetDelta_Time(unsigned short iSpecies);

	/*!
	 * \brief Set the value of the maximum eigenvalue.
	 * \param[in] val_max_lambda - Value of the maximum eigenvalue.
	 */
	void SetMax_Lambda(su2double val_max_lambda);

	/*!
	 * \brief Set the value of the maximum eigenvalue for the inviscid terms of the PDE.
	 * \param[in] val_max_lambda - Value of the maximum eigenvalue for the inviscid terms of the PDE.
	 */
	void SetMax_Lambda_Inv(su2double val_max_lambda);

	/*!
	 * \brief Set the value of the maximum eigenvalue for the inviscid terms of the PDE.
	 * \param[in] val_max_lambda - Value of the maximum eigenvalue for the inviscid terms of the PDE.
	 * \param[in] val_species - Value of the species index to set the maximum eigenvalue.
	 */
	virtual void SetMax_Lambda_Inv(su2double val_max_lambda, unsigned short val_species);

	/*!
	 * \brief Set the value of the maximum eigenvalue for the viscous terms of the PDE.
	 * \param[in] val_max_lambda - Value of the maximum eigenvalue for the viscous terms of the PDE.
	 */
	void SetMax_Lambda_Visc(su2double val_max_lambda);

	/*!
	 * \brief Set the value of the maximum eigenvalue for the viscous terms of the PDE.
	 * \param[in] val_max_lambda - Value of the maximum eigenvalue for the viscous terms of the PDE.
	 * \param[in] val_species - Index of the species to set the maximum eigenvalue of the viscous terms.
	 */
	virtual void SetMax_Lambda_Visc(su2double val_max_lambda, unsigned short val_species);

	/*!
	 * \brief Add a value to the maximum eigenvalue.
	 * \param[in] val_max_lambda - Value of the maximum eigenvalue.
	 */
	void AddMax_Lambda(su2double val_max_lambda);

	/*!
	 * \brief Add a value to the maximum eigenvalue for the inviscid terms of the PDE.
	 * \param[in] val_max_lambda - Value of the maximum eigenvalue for the inviscid terms of the PDE.
	 */
	void AddMax_Lambda_Inv(su2double val_max_lambda);

	/*!
	 * \brief Add a value to the maximum eigenvalue for the viscous terms of the PDE.
	 * \param[in] val_max_lambda - Value of the maximum eigenvalue for the viscous terms of the PDE.
	 */
	void AddMax_Lambda_Visc(su2double val_max_lambda);

	/*!
	 * \brief Get the value of the maximum eigenvalue.
	 * \return the value of the maximum eigenvalue.
	 */
	su2double GetMax_Lambda(void);

	/*!
	 * \brief Get the value of the maximum eigenvalue for the inviscid terms of the PDE.
	 * \return the value of the maximum eigenvalue for the inviscid terms of the PDE.
	 */	
	su2double GetMax_Lambda_Inv(void);

	/*!
	 * \brief Get the value of the maximum eigenvalue for the viscous terms of the PDE.
	 * \return the value of the maximum eigenvalue for the viscous terms of the PDE.
	 */
	su2double GetMax_Lambda_Visc(void);

	/*!
	 * \brief Set the value of the spectral radius.
	 * \param[in] val_lambda - Value of the spectral radius.
	 */
	void SetLambda(su2double val_lambda);

	/*!
	 * \brief Set the value of the spectral radius.
	 * \param[in] val_lambda - Value of the spectral radius.
	 * \param[in] val_iSpecies -Index of species
	 */
	virtual void SetLambda(su2double val_lambda, unsigned short val_iSpecies);

	/*!
	 * \brief Add the value of the spectral radius.
	 * \param[in] val_lambda - Value of the spectral radius.
	 */
	void AddLambda(su2double val_lambda);

	/*!
	 * \brief Add the value of the spectral radius.
	 * \param[in] val_iSpecies -Index of species
	 * \param[in] val_lambda - Value of the spectral radius.
	 */
	virtual void AddLambda(su2double val_lambda, unsigned short val_iSpecies);

	/*!
	 * \brief Get the value of the spectral radius.
	 * \return Value of the spectral radius.
	 */
	su2double GetLambda(void);

	/*!
	 * \brief Get the value of the spectral radius.
	 * \param[in] val_iSpecies -Index of species
	 * \return Value of the spectral radius.
	 */
	virtual su2double GetLambda(unsigned short val_iSpecies);

	/*!
	 * \brief Set pressure sensor.
	 * \param[in] val_sensor - Value of the pressure sensor.
	 */
	void SetSensor(su2double val_sensor);

	/*!
	 * \brief Set pressure sensor.
	 * \param[in] val_sensor - Value of the pressure sensor.
	 * \param[in] iSpecies - Index of the species.
	 */
	virtual void SetSensor(su2double val_sensor, unsigned short iSpecies);

	/*!
	 * \brief Get the pressure sensor.
	 * \return Value of the pressure sensor.
	 */	
	su2double GetSensor(void);

	/*!
	 * \brief Get the pressure sensor.
	 * \param[in] iSpecies - index of species
	 * \return Value of the pressure sensor.
	 */
	virtual su2double GetSensor(unsigned short iSpecies);

	/*!
	 * \brief Set the value of the undivided laplacian of the solution.
	 * \param[in] val_var - Index of the variable.
	 * \param[in] val_undivided_laplacian - Value of the undivided solution for the index <i>val_var</i>.
	 */
	void SetUndivided_Laplacian(unsigned short val_var, su2double val_undivided_laplacian);

	/*!
	 * \brief Add the value of the undivided laplacian of the solution.
	 * \param[in] val_und_lapl - Value of the undivided solution.
	 */	
	void AddUnd_Lapl(su2double *val_und_lapl);

	/*!
	 * \brief Subtract the value of the undivided laplacian of the solution.
	 * \param[in] val_und_lapl - Value of the undivided solution.
	 */		
	void SubtractUnd_Lapl(su2double *val_und_lapl);

	/*!
	 * \brief Subtract the value of the undivided laplacian of the solution.
	 * \param[in] val_var - Variable of the undivided laplacian.
	 * \param[in] val_und_lapl - Value of the undivided solution.
	 */		
	void SubtractUnd_Lapl(unsigned short val_var, su2double val_und_lapl);

	/*!
	 * \brief Set the undivided laplacian of the solution to zero.
	 */			
	void SetUnd_LaplZero(void);

	/*!
	 * \brief Set a value to the undivided laplacian.
	 * \param[in] val_var - Variable of the undivided laplacian.
	 * \param[in] val_und_lapl - Value of the undivided laplacian.
	 */	
	void SetUnd_Lapl(unsigned short val_var, su2double val_und_lapl);

	/*!
	 * \brief Get the undivided laplacian of the solution.
	 * \return Pointer to the undivided laplacian vector.
	 */
	su2double *GetUndivided_Laplacian(void);

	/*!
	 * \brief Get the undivided laplacian of the solution.
	 * \param[in] val_var - Variable of the undivided laplacian.
	 * \return Value of the undivided laplacian vector.
	 */
	su2double GetUndivided_Laplacian(unsigned short val_var);

	/*!
	 * \brief A virtual member.
	 * \return Value of the flow density.
	 */
	virtual su2double GetDensity(void);

	/*!
	 * \brief A virtual member.
	 * \return Value of the flow density.
	 */
	virtual su2double GetDensity(unsigned short val_iSpecies);
  
  /*!
	 * \brief A virtual member.
   * \param[in] val_Species - Index of species s.
	 * \return Value of the mass fraction of species s.
	 */
	virtual su2double GetMassFraction(unsigned short val_Species);

	/*!
	 * \brief A virtual member.
	 * \return Value of the flow energy.
	 */	
	virtual su2double GetEnergy(void);

	/*!
	 * \brief A virtual member.
	 * \return Pointer to the force projection vector.
	 */
	virtual su2double *GetForceProj_Vector(void);

	/*!
	 * \brief A virtual member.
	 * \return Pointer to the objective function source.
	 */
	virtual su2double *GetObjFuncSource(void);

	/*!
	 * \brief A virtual member.
	 * \return Pointer to the internal boundary vector.
	 */
	virtual su2double *GetIntBoundary_Jump(void);

	/*!
	 * \brief A virtual member.
	 * \return Value of the eddy viscosity.
	 */		
	virtual su2double GetEddyViscosity(void);

	/*!
	 * \brief A virtual member.
	 * \return Value of the flow enthalpy.
	 */		
	virtual su2double GetEnthalpy(void);
  
  /*!
	 * \brief A virtual member.
	 * \return Value of the flow pressure.
	 */
	virtual su2double GetPressure(void);
  
	/*!
	 * \brief A virtual member.
	 * \param[in] val_vector - Direction of projection.
	 * \return Value of the projected velocity.
	 */		
	virtual su2double GetProjVel(su2double *val_vector);

	/*!
	 * \brief A virtual member.
	 * \param[in] val_vector - Direction of projection.
	 * \param[in] val_species - Index of the desired species.
	 * \return Value of the projected velocity.
	 */		
	virtual su2double GetProjVel(su2double *val_vector, unsigned short val_species);

	/*!
	 * \brief A virtual member.
	 * \return Value of the sound speed.
	 */		
	virtual su2double GetSoundSpeed(void);

	/*!
	 * \brief A virtual member.
	 * \return Value of the beta for the incompressible flow.
	 */		
	virtual su2double GetBetaInc2(void);

	/*!
	 * \brief A virtual member.
	 * \return Value of the temperature.
	 */		
	virtual su2double GetTemperature(void);
  
  /*!
	 * \brief A virtual member.
	 * \return Value of the vibrational-electronic temperature.
	 */
	virtual su2double GetTemperature_ve(void);
  
  /*!
   * \brief A virtual member -- Get the mixture specific heat at constant volume (trans.-rot.).
   * \return \f$\rho C^{t-r}_{v} \f$
   */
  virtual su2double GetRhoCv_tr(void);
  
  /*!
   * \brief A virtual member -- Get the mixture specific heat at constant volume (vib.-el.).
   * \return \f$\rho C^{v-e}_{v} \f$
   */
  virtual su2double GetRhoCv_ve(void);
  
  /*!
	 * \brief A virtual member.
	 * \param[in] val_dim - Index of the dimension.
	 * \return Value of the velocity for the dimension <i>val_dim</i>.
	 */
	virtual su2double GetVelocity(unsigned short val_dim);

	/*!
	 * \brief A virtual member.
	 * \return Norm 2 of the velocity vector.
	 */		
	virtual su2double GetVelocity2(void);

	/*!
	 * \brief A virtual member.
	 * \return Norm 2 of the velocity vector of Fluid val_species.
	 */	
	virtual su2double GetVelocity2(unsigned short val_species);

	/*!
	 * \brief A virtual member.
	 * \return The laminar viscosity of the flow.
	 */		
	virtual su2double GetLaminarViscosity(void);


	/*!
	 * \brief A virtual member.
	 * \return The laminar viscosity of the flow.
	 */
	virtual su2double GetLaminarViscosity(unsigned short iSpecies);

  /*!
   * \brief A virtual member.
   * \return Value of the species diffusion coefficient.
   */
  virtual su2double* GetDiffusionCoeff(void);
  
  /*!
   * \brief A virtual member.
   * \return Value of the thermal conductivity (translational/rotational)
   */
  virtual su2double GetThermalConductivity(void);

  /*!
   * \brief A virtual member.
   * \return Value of the specific heat at constant P
   */
   virtual su2double GetSpecificHeatCp(void);

  /*!
   * \brief A virtual member.
   * \return Value of the thermal conductivity (vibrational)
   */
  virtual su2double GetThermalConductivity_ve(void);

	/*!
	 * \brief A virtual member.
	 * \return Sets separation intermittency
	 */
	virtual void SetGammaSep(su2double gamma_sep);

	/*!
	 * \brief A virtual member.
	 * \return Sets separation intermittency
	 */
	virtual void SetGammaEff(void);

	/*!
	 * \brief A virtual member.
	 * \return Returns intermittency
	 */
	virtual su2double GetIntermittency();

	/*!
	 * \brief A virtual member.
	 * \return Value of the vorticity.
	 */		
	virtual su2double *GetVorticity(void);

	/*!
	 * \brief A virtual member.
	 * \return Value of the rate of strain magnitude.
	 */
	virtual su2double GetStrainMag(void);

	/*!
	 * \brief A virtual member.
	 * \param[in] val_ForceProj_Vector - Pointer to the force projection vector.
	 */		
	virtual void SetForceProj_Vector(su2double *val_ForceProj_Vector);

	/*!
	 * \brief A virtual member.
	 * \param[in] val_SetObjFuncSource - Pointer to the objective function source.
	 */
	virtual void SetObjFuncSource(su2double *val_SetObjFuncSource);

	/*!
	 * \brief A virtual member.
	 * \param[in] val_IntBoundary_Jump - Pointer to the interior boundary jump.
	 */		
	virtual void SetIntBoundary_Jump(su2double *val_IntBoundary_Jump);

	/*!
	 * \brief A virtual member.
	 * \param[in] eddy_visc - Value of the eddy viscosity.
	 */		
	virtual void SetEddyViscosity(su2double eddy_visc);

	/*!
	 * \brief A virtual member.
	 */		
	virtual void SetEnthalpy(void);
	
	/*!
	 * \brief A virtual member.
	 */		
  virtual bool SetPrimVar(CConfig *config);

	/*!
	 * \brief A virtual member.
	 */
   virtual bool SetPrimVar(CFluidModel *FluidModel);

	/*!
     * \brief A virtual member.
	 */
     virtual void SetSecondaryVar(CFluidModel *FluidModel);

  /*!
	 * \brief A virtual member.
	 */
  virtual bool Cons2PrimVar(CConfig *config, su2double *U, su2double *V,
                            su2double *dPdU, su2double *dTdU,
                            su2double *dTvedU);
  /*!
	 * \brief A virtual member.
	 */
  virtual void Prim2ConsVar(CConfig *config, su2double *V, su2double *U);
  
  /*!
	 * \brief A virtual member.
	 */
  virtual bool SetPrimVar(su2double SharpEdge_Distance, bool check, CConfig *config);
	
	/*!
	 * \brief A virtual member.
	 */		
  virtual bool SetPrimVar(su2double eddy_visc, su2double turb_ke, CConfig *config);
	
	/*!
	 * \brief A virtual member.
	 */		
  virtual bool SetPrimVar(su2double eddy_visc, su2double turb_ke, CFluidModel *FluidModel);

	/*!
	 * \brief A virtual member.
	 */
  virtual bool SetPrimVar(su2double Density_Inf, CConfig *config);
  
	/*!
	 * \brief A virtual member.
	 */		
  virtual bool SetPrimVar(su2double Density_Inf, su2double Viscosity_Inf, su2double eddy_visc, su2double turb_ke, CConfig *config);

	/*!
	 * \brief A virtual member.
	 */
	virtual su2double GetPrimitive(unsigned short val_var);
  
  /*!
	 * \brief A virtual member.
	 */
  virtual void SetPrimitive(unsigned short val_var, su2double val_prim);
  
  /*!
	 * \brief A virtual member.
	 */
  virtual void SetPrimitive(su2double *val_prim);

	/*!
	 * \brief A virtual member.
	 */
	virtual su2double *GetPrimitive(void);
  
  /*!
	 * \brief A virtual member.
	 */
	virtual su2double GetSecondary(unsigned short val_var);
  
  /*!
	 * \brief A virtual member.
	 */
  virtual void SetSecondary(unsigned short val_var, su2double val_secondary);
  
    /*!
	 * \brief A virtual member.
	 */
    virtual void SetSecondary(su2double *val_secondary);

    /*!
 	 * \brief A virtual member.
 	 */
     virtual void SetdPdrho_e(su2double dPdrho_e);

     /*!
   	 * \brief A virtual member.
   	 */
     virtual void SetdPde_rho(su2double dPde_rho);

    /*!
  	 * \brief A virtual member.
  	 */
     virtual void SetdTdrho_e(su2double dTdrho_e);

    /*!
     * \brief A virtual member.
     */
     virtual void SetdTde_rho(su2double dTde_rho);

     /*!
   	 * \brief A virtual member.
   	 */
      virtual void Setdmudrho_T(su2double dmudrho_T);

     /*!
      * \brief A virtual member.
      */
      virtual void SetdmudT_rho(su2double dmudT_rho);

    /*!
     * \brief A virtual member.
     */
     virtual void Setdktdrho_T(su2double dktdrho_T);

    /*!
     * \brief A virtual member.
     */
     virtual void SetdktdT_rho(su2double dktdT_rho);

	/*!
	 * \brief A virtual member.
	 */
	 virtual su2double *GetSecondary(void);
	
	/*!
	 * \brief A virtual member.
	 */		
  virtual void SetDensity(su2double val_density);
  
  /*!
	 * \brief A virtual member.
	 */
  virtual void SetPressure(void);
  
  /*!
	 * \brief A virtual member.
	 */
  virtual void SetVelocity(void);

	/*!
	 * \brief A virtual member.
	 */		
	virtual void SetBetaInc2(su2double val_betainc2);

	/*!
	 * \brief A virtual member.
	 * \param[in] val_phi - Value of the adjoint velocity.
	 */		
	virtual void SetPhi_Old(su2double *val_phi);

	/*!
	 * \brief A virtual member.
	 * \param[in] Gamma - Ratio of Specific heats
	 */
	virtual bool SetPressure(su2double Gamma);
  
	/*!
	 * \brief A virtual member.
	 * \param[in] config
	 */
	virtual bool SetPressure(CConfig *config);

	/*!
	 * \brief A virtual member.
	 */
	virtual bool SetPressure(su2double Gamma, su2double turb_ke);
  
  /*!
   * \brief Calculates vib.-el. energy per mass, \f$e^{vib-el}_s\f$, for input species (not including KE)
   */
  virtual su2double CalcEve(su2double *V, CConfig *config, unsigned short val_Species);
  
  /*!
   * \brief Calculates enthalpy per mass, \f$h_s\f$, for input species (not including KE)
   */
  virtual su2double CalcHs(su2double *V, CConfig *config, unsigned short val_Species);
  
  /*!
   * \brief Calculates enthalpy per mass, \f$Cv_s\f$, for input species (not including KE)
   */
  virtual su2double CalcCvve(su2double val_Tve, CConfig *config, unsigned short val_Species);
  
  /*!
	 * \brief A virtual member.
	 * \param[in] V
	 * \param[in] config - Configuration settings
	 * \param[in] dPdU
	 */
	virtual void CalcdPdU(su2double *V, CConfig *config, su2double *dPdU);
  
  /*!
   * \brief Set partial derivative of temperature w.r.t. density \f$\frac{\partial P}{\partial \rho_s}\f$
   * \param[in] V
   * \param[in] config - Configuration settings
   * \param[in] dTdU
   */
  virtual void CalcdTdU(su2double *V, CConfig *config, su2double *dTdU);
  
  /*!
   * \brief Set partial derivative of temperature w.r.t. density \f$\frac{\partial P}{\partial \rho_s}\f$
   * \param[in] V
   * \param[in] config - Configuration settings
   * \param[in] dTdU
   */
  virtual void CalcdTvedU(su2double *V, CConfig *config, su2double *dTdU);
  
  /*!
	 * \brief A virtual member.
	 */
	virtual su2double *GetdPdU(void);
  
  /*!
	 * \brief A virtual member.
	 */
	virtual su2double *GetdTdU(void);
  
  /*!
	 * \brief A virtual member.
	 */
	virtual su2double *GetdTvedU(void);
  
  /*!
	 * \brief A virtual member.
	 */
	virtual bool SetDensity(void);

	/*!
	 * \brief A virtual member.
	 * \param[in] val_velocity - Value of the velocity.
	 * \param[in] Gamma - Ratio of Specific heats
	 */		
	virtual void SetDeltaPressure(su2double *val_velocity, su2double Gamma);

	/*!
	 * \brief A virtual member.
	 * \param[in] Gamma - Ratio of specific heats.
	 */		
	virtual bool SetSoundSpeed(su2double Gamma);

	/*!
	 * \brief A virtual member.
	 * \param[in] config - Configuration parameters.
	 */		
	virtual bool SetSoundSpeed(CConfig *config);

	/*!
	 * \brief A virtual member.
	 */		
	virtual bool SetSoundSpeed(void);

	/*!
	 * \brief A virtual member.
	 * \param[in] Gas_Constant - Value of the Gas Constant
	 */		
	virtual bool SetTemperature(su2double Gas_Constant);
  
  /*!
	 * \brief Sets the vibrational electronic temperature of the flow.
	 * \return Value of the temperature of the flow.
	 */
  virtual bool SetTemperature_ve(su2double val_Tve);
  
  /*!
	 * \brief A virtual member.
	 * \param[in] config - Configuration parameters.
	 */
	virtual bool SetTemperature(CConfig *config);

	/*!
	 * \brief A virtual member.
	 * \param[in] config - Configuration parameters.
	 */	
	virtual void SetPrimitive(CConfig *config);
  
  /*!
	 * \brief A virtual member.
	 * \param[in] config - Configuration parameters.
	 * \param[in] Coord - Physical coordinates.
	 */
	virtual void SetPrimitive(CConfig *config, su2double *Coord);
	
	/*!
	 * \brief A virtual member.
	 * \param[in] Temperature_Wall - Value of the Temperature at the wall
	 */
	virtual void SetWallTemperature(su2double Temperature_Wall);

	/*!
	 * \brief A virtual member.
	 * \param[in] Temperature_Wall - Value of the Temperature at the wall
	 */
	virtual void SetWallTemperature(su2double* Temperature_Wall);

	/*!
	 * \brief Set the thermal coefficient.
	 * \param[in] config - Configuration parameters.
	 */
	virtual void SetThermalCoeff(CConfig *config);

	/*!
	 * \brief A virtual member.
	 */
  virtual void SetStress_FEM(unsigned short iVar, su2double val_stress);

	/*!
	 * \brief A virtual member.
	 */
  virtual void AddStress_FEM(unsigned short iVar, su2double val_stress);

	/*!
	 * \brief A virtual member.

	 */
  virtual su2double *GetStress_FEM(void);

	/*!
	 * \brief A virtual member.
	 */
  virtual void SetVonMises_Stress(su2double val_stress);
  
	/*!
	 * \brief A virtual member.
   
	 */
  virtual su2double GetVonMises_Stress(void);

	/*!
	 * \brief A virtual member.
	 */
  virtual void SetTraction(unsigned short iVar, unsigned short jVar, su2double val_traction);

	/*!
	 * \brief A virtual member.
	 */
  virtual void AddTraction(unsigned short iVar, unsigned short jVar, su2double val_traction);

	/*!
	 * \brief A virtual member.

	 */
  virtual su2double **GetTraction(void);

	/*!
	 * \brief A virtual member.
	 */
	virtual void Add_SurfaceLoad_Res(su2double *val_surfForce);

	/*!
	 * \brief A virtual member.
	 */
	virtual su2double *Get_SurfaceLoad_Res(void);

	/*!
	 * \brief A virtual member.
	 */
	virtual su2double Get_SurfaceLoad_Res(unsigned short iVar);

	/*!
	 * \brief A virtual member.
	 */
	virtual void Clear_SurfaceLoad_Res(void);

	/*!
	 * \brief A virtual member.
	 */
	virtual void Set_SurfaceLoad_Res_n(void);

	/*!
	 * \brief A virtual member.
	 */
	virtual su2double Get_SurfaceLoad_Res_n(unsigned short iVar);

	/*!
	 * \brief A virtual member.
	 */
	virtual void Add_BodyForces_Res(su2double *val_bodyForce);

	/*!
	 * \brief A virtual member.
	 */
	virtual su2double *Get_BodyForces_Res(void);

	/*!
	 * \brief A virtual member.
	 */
	virtual su2double Get_BodyForces_Res(unsigned short iVar);

	/*!
	 * \brief A virtual member.
	 */
	virtual void Clear_BodyForces_Res(void);

	/*!
	 * \brief A virtual member.
	 */
	virtual void Set_FlowTraction(su2double *val_flowTraction);

	/*!
	 * \brief A virtual member.
	 */
	virtual void Add_FlowTraction(su2double *val_flowTraction);

	/*!
	 * \brief A virtual member.
	 */
	virtual su2double *Get_FlowTraction(void);

	/*!
	 * \brief A virtual member.
	 */
	virtual su2double Get_FlowTraction(unsigned short iVar);

	/*!
	 * \brief A virtual member.
	 */
	virtual void Set_FlowTraction_n(void);

	/*!
	 * \brief A virtual member.
	 */
	virtual su2double Get_FlowTraction_n(unsigned short iVar);

	/*!
	 * \brief A virtual member.
	 */
	virtual void Clear_FlowTraction(void);

	/*!
	 * \brief A virtual member.
	 */		
	virtual void SetVelocity2(void);

	/*!
	 * \brief A virtual member.
	 * \param[in] val_velocity - Pointer to the velocity.
	 */
	virtual void SetVelocity_Old(su2double *val_velocity);

	/*!
	 * \brief A virtual member.
	 * \param[in] laminarViscosity
	 */	
	virtual void SetLaminarViscosity(su2double laminarViscosity);

	/*!
	 * \brief A virtual member.
	 * \param[in] config - Definition of the particular problem.
	 */
	virtual void SetLaminarViscosity(CConfig *config);

	/*!
	 * \brief A virtual member.
	 * \param[in] thermalConductivity
	 */
	virtual void SetThermalConductivity(su2double thermalConductivity);
  
  /*!
   * \brief A virtual member.
   * \param[in] config - Definition of the particular problem.
   */
  virtual void SetThermalConductivity(CConfig *config);
  
	/*!
	 * \brief A virtual member.
	 * \param[in] Cp - Constant pressure specific heat.
	 */
	virtual void SetSpecificHeatCp(su2double Cp);

	/*!
	 * \brief A virtual member.
	 */		
	virtual bool SetVorticity(bool val_limiter);

	/*!
	 * \brief A virtual member.
	 */
	virtual bool SetStrainMag(bool val_limiter);

	/*!
	 * \brief A virtual member.
	 */
	virtual void SetVelSolutionOldDVector(void);

	/*!
	 * \brief A virtual member.
	 */
	virtual void SetVelSolutionDVector(void);

	/*!
	 * \brief A virtual member.
	 */
	virtual void SetGradient_PrimitiveZero(unsigned short val_primvar);

	/*!
	 * \brief A virtual member.
	 * \param[in] val_var - Index of the variable.
	 * \param[in] val_dim - Index of the dimension.
	 * \param[in] val_value - Value to add to the gradient of the primitive variables.
	 */
	virtual void AddGradient_Primitive(unsigned short val_var, unsigned short val_dim, su2double val_value);

	/*!
	 * \brief A virtual member.
	 * \param[in] val_var - Index of the variable.
	 * \param[in] val_dim - Index of the dimension.
	 * \param[in] val_value - Value to subtract to the gradient of the primitive variables.
	 */
	virtual void SubtractGradient_Primitive(unsigned short val_var, unsigned short val_dim, su2double val_value);

	/*!
	 * \brief A virtual member.
	 * \param[in] val_var - Index of the variable.
	 * \param[in] val_dim - Index of the dimension.
	 * \return Value of the primitive variables gradient.
	 */
	virtual su2double GetGradient_Primitive(unsigned short val_var, unsigned short val_dim);

  /*!
	 * \brief A virtual member.
	 * \param[in] val_var - Index of the variable.
	 * \return Value of the primitive variables gradient.
	 */
	virtual su2double GetLimiter_Primitive(unsigned short val_var);
  
	/*!
	 * \brief A virtual member.
	 * \param[in] val_var - Index of the variable.
	 * \param[in] val_dim - Index of the dimension.
	 * \param[in] val_value - Value of the gradient.
	 */
	virtual void SetGradient_Primitive(unsigned short val_var, unsigned short val_dim, su2double val_value);

  /*!
	 * \brief A virtual member.
	 * \param[in] val_var - Index of the variable.
	 * \param[in] val_value - Value of the gradient.
	 */
	virtual void SetLimiter_Primitive(unsigned short val_var, su2double val_value);
  
	/*!
	 * \brief A virtual member.
	 * \return Value of the primitive variables gradient.
	 */
	virtual su2double **GetGradient_Primitive(void);
  
  /*!
	 * \brief A virtual member.
	 * \return Value of the primitive variables gradient.
	 */
	virtual su2double *GetLimiter_Primitive(void);
  
  /*!
	 * \brief A virtual member.
	 */
	virtual void SetGradient_SecondaryZero(unsigned short val_secondaryvar);
  
	/*!
	 * \brief A virtual member.
	 * \param[in] val_var - Index of the variable.
	 * \param[in] val_dim - Index of the dimension.
	 * \param[in] val_value - Value to add to the gradient of the Secondary variables.
	 */
	virtual void AddGradient_Secondary(unsigned short val_var, unsigned short val_dim, su2double val_value);
  
	/*!
	 * \brief A virtual member.
	 * \param[in] val_var - Index of the variable.
	 * \param[in] val_dim - Index of the dimension.
	 * \param[in] val_value - Value to subtract to the gradient of the Secondary variables.
	 */
	virtual void SubtractGradient_Secondary(unsigned short val_var, unsigned short val_dim, su2double val_value);
  
	/*!
	 * \brief A virtual member.
	 * \param[in] val_var - Index of the variable.
	 * \param[in] val_dim - Index of the dimension.
	 * \return Value of the Secondary variables gradient.
	 */
	virtual su2double GetGradient_Secondary(unsigned short val_var, unsigned short val_dim);
  
  /*!
	 * \brief A virtual member.
	 * \param[in] val_var - Index of the variable.
	 * \return Value of the Secondary variables gradient.
	 */
	virtual su2double GetLimiter_Secondary(unsigned short val_var);
  
	/*!
	 * \brief A virtual member.
	 * \param[in] val_var - Index of the variable.
	 * \param[in] val_dim - Index of the dimension.
	 * \param[in] val_value - Value of the gradient.
	 */
	virtual void SetGradient_Secondary(unsigned short val_var, unsigned short val_dim, su2double val_value);
  
  /*!
	 * \brief A virtual member.
	 * \param[in] val_var - Index of the variable.
	 * \param[in] val_value - Value of the gradient.
	 */
	virtual void SetLimiter_Secondary(unsigned short val_var, su2double val_value);
  
	/*!
	 * \brief A virtual member.
	 * \return Value of the Secondary variables gradient.
	 */
	virtual su2double **GetGradient_Secondary(void);
  
  /*!
	 * \brief A virtual member.
	 * \return Value of the Secondary variables gradient.
	 */
	virtual su2double *GetLimiter_Secondary(void);
  
	/*!
	 * \brief Set the blending function for the blending of k-w and k-eps.
	 * \param[in] val_viscosity - Value of the vicosity.
	 * \param[in] val_density - Value of the density.
	 * \param[in] val_dist - Value of the distance to the wall.
	 */
	virtual void SetBlendingFunc(su2double val_viscosity, su2double val_dist, su2double val_density);

	/*!
	 * \brief Get the first blending function of the SST model.
	 */
	virtual su2double GetF1blending(void);

	/*!
	 * \brief Get the second blending function of the SST model.
	 */
	virtual su2double GetF2blending(void);

	/*!
	 * \brief Get the value of the cross diffusion of tke and omega.
	 */
	virtual su2double GetCrossDiff(void) { return 0.0; };

	/*!
	 * \brief Get the value of the eddy viscosity.
	 * \return the value of the eddy viscosity.
	 */
	virtual su2double GetmuT(void);

	/*!
	 * \brief Set the value of the eddy viscosity.
	 * \param[in] val_muT
	 */
	virtual void SetmuT(su2double val_muT);

	/*!
	 * \brief Add a value to the maximum eigenvalue for the inviscid terms of the PDE.
	 * \param[in] val_max_lambda - Value of the maximum eigenvalue for the inviscid terms of the PDE.
	 * \param[in] iSpecies - Value of iSpecies to which the eigenvalue belongs
	 */
	virtual void AddMax_Lambda_Inv(su2double val_max_lambda, unsigned short iSpecies);

	/*!
	 * \brief Add a value to the maximum eigenvalue for the viscous terms of the PDE.
	 * \param[in] val_max_lambda - Value of the maximum eigenvalue for the viscous terms of the PDE.
	 * \param[in] iSpecies - Value of iSpecies to which the eigenvalue belongs
	 */
	virtual void AddMax_Lambda_Visc(su2double val_max_lambda, unsigned short iSpecies);

	/*!
	 * \brief A virtual member.
	 * \param[in] val_var - Index of the variable.
	 * \param[in] val_source - Value of the time spectral source.
	 */
	virtual void SetTimeSpectral_Source(unsigned short val_var, su2double val_source);

	/*!
	 * \brief A virtual member.
	 */
	virtual su2double GetTimeSpectral_Source(unsigned short val_var);

	/*!
	 * \brief Set the Eddy Viscosity Sensitivity of the problem.
	 * \param[in] val_EddyViscSens - Eddy Viscosity Sensitivity.
	 * \param[in] numTotalVar - Number of variables.
	 */
	virtual void SetEddyViscSens(su2double *val_EddyViscSens, unsigned short numTotalVar);

	/*!
	 * \brief Get the Eddy Viscosity Sensitivity of the problem.
	 * \return Pointer to the Eddy Viscosity Sensitivity.
	 */
	virtual su2double *GetEddyViscSens(void);
  
  /*!
	 * \brief A virtual member. Set the direct solution for the adjoint solver.
	 * \param[in] val_solution_direct - Value of the direct solution.
	 */
	virtual void SetSolution_Direct(su2double *val_solution_direct);
  
	/*!
	 * \brief A virtual member. Get the direct solution for the adjoint solver.
	 * \return Pointer to the direct solution vector.
	 */
	virtual su2double *GetSolution_Direct(void);


	/*!
	 * STRUCTURAL ANALYSIS: NEW VARIABLES
	 */

	/*!
	 * \brief Set the value of the old solution.
	 */
	virtual void SetSolution_time_n(void);

	/*!
	 * \brief Set the value of the old solution.
	 * \param[in] val_solution_time_n - Pointer to the residual vector.
	 */
	virtual void SetSolution_time_n(unsigned short val_var, su2double val_solution);

	/*!
	 * \brief Set the value of the old solution.
	 * \param[in] val_solution_old - Pointer to the residual vector.
	 */
	virtual void SetSolution_time_n(su2double *val_solution_time_n);


	/*!
	 * \brief Set the value of the velocity (Structural Analysis).
	 * \param[in] val_solution - Solution of the problem (velocity).
	 */
	virtual void SetSolution_Vel(su2double *val_solution);

	/*!
	 * \overload
	 * \param[in] val_var - Index of the variable.
	 * \param[in] val_solution_vel - Value of the solution for the index <i>val_var</i>.
	 */
	virtual void SetSolution_Vel(unsigned short val_var, su2double val_solution_vel);

	/*!
	 * \brief Set the value of the velocity (Structural Analysis) at time n.
	 * \param[in] val_solution_vel_time_n - Value of the old solution.
	 */
	virtual void SetSolution_Vel_time_n(su2double *val_solution_vel_time_n);

	/*!
	 * \brief Set the value of the velocity (Structural Analysis) at time n.
	 */
	virtual void SetSolution_Vel_time_n(void);

	/*!
	 * \overload
	 * \param[in] val_var - Index of the variable.
	 * \param[in] val_solution_vel_time_n - Value of the old solution for the index <i>val_var</i>.
	 */
	virtual void SetSolution_Vel_time_n(unsigned short val_var, su2double val_solution_vel_time_n);

	/*!
	 * \brief Get the solution at time n.
	 * \param[in] val_var - Index of the variable.
	 * \return Value of the solution for the index <i>val_var</i>.
	 */
	virtual su2double GetSolution_time_n(unsigned short val_var);

	/*!
	 * \brief Get the velocity (Structural Analysis).
	 * \param[in] val_var - Index of the variable.
	 * \return Value of the solution for the index <i>val_var</i>.
	 */
	virtual su2double GetSolution_Vel(unsigned short val_var);

	/*!
	 * \brief Get the solution of the problem.
	 * \return Pointer to the solution vector.
	 */
	virtual su2double *GetSolution_Vel(void);

	/*!
	 * \brief Get the velocity of the nodes (Structural Analysis) at time n.
	 * \param[in] val_var - Index of the variable.
	 * \return Pointer to the old solution vector.
	 */
	virtual su2double GetSolution_Vel_time_n(unsigned short val_var);

	/*!
	 * \brief Get the solution at time n.
	 * \return Pointer to the solution (at time n) vector.
	 */
	virtual su2double *GetSolution_Vel_time_n(void);


	/*!
	 * \brief Set the value of the acceleration (Structural Analysis).
	 * \param[in] val_solution_accel - Solution of the problem (acceleration).
	 */
	virtual void SetSolution_Accel(su2double *val_solution_accel);

	/*!
	 * \overload
	 * \param[in] val_var - Index of the variable.
	 * \param[in] val_solution_accel - Value of the solution for the index <i>val_var</i>.
	 */
	virtual void SetSolution_Accel(unsigned short val_var, su2double val_solution_accel);

	/*!
	 * \brief Set the value of the acceleration (Structural Analysis) at time n.
	 * \param[in] val_solution_accel_time_n - Pointer to the residual vector.
	 */
	virtual void SetSolution_Accel_time_n(su2double *val_solution_accel_time_n);

	/*!
	 * \brief Set the value of the acceleration (Structural Analysis) at time n.
	 */
	virtual void SetSolution_Accel_time_n(void);

	/*!
	 * \overload
	 * \param[in] val_var - Index of the variable.
	 * \param[in] val_solution_accel_time_n - Value of the old solution for the index <i>val_var</i>.
	 */
	virtual void SetSolution_Accel_time_n(unsigned short val_var, su2double val_solution_accel_time_n);

	/*!
	 * \brief Get the acceleration (Structural Analysis).
	 * \param[in] val_var - Index of the variable.
	 * \return Value of the solution for the index <i>val_var</i>.
	 */
	virtual su2double GetSolution_Accel(unsigned short val_var);

	/*!
	 * \brief Get the solution of the problem.
	 * \return Pointer to the solution vector.
	 */
	virtual su2double *GetSolution_Accel(void);

	/*!
	 * \brief Get the acceleration of the nodes (Structural Analysis) at time n.
	 * \param[in] val_var - Index of the variable.
	 * \return Pointer to the old solution vector.
	 */
	virtual su2double GetSolution_Accel_time_n(unsigned short val_var);

	/*!
	 * \brief Get the solution at time n.
	 * \return Pointer to the solution (at time n) vector.
	 */
	virtual su2double *GetSolution_Accel_time_n(void);


	/*!
	 * \brief  A virtual member. Set the value of the solution predictor.
	 */
	virtual void SetSolution_Pred(void);

	/*!
	 * \brief  A virtual member. Set the value of the old solution.
	 * \param[in] val_solution_pred - Pointer to the residual vector.
	 */
	virtual void SetSolution_Pred(su2double *val_solution_pred);

	/*!
	 * \brief  A virtual member. Set the value of the solution predicted.
	 * \param[in] val_solution_old - Pointer to the residual vector.
	 */
	virtual void SetSolution_Pred(unsigned short val_var, su2double val_solution_pred);

	/*!
	 * \brief  A virtual member. Get the value of the solution predictor.
	 * \param[in] val_var - Index of the variable.
	 * \return Pointer to the old solution vector.
	 */
	virtual su2double GetSolution_Pred(unsigned short val_var);

	/*!
	 * \brief  A virtual member. Get the solution at time n.
	 * \return Pointer to the solution (at time n) vector.
	 */
	virtual su2double *GetSolution_Pred(void);

	/*!
	 * \brief  A virtual member. Set the value of the solution predictor.
	 */
	virtual void SetSolution_Pred_Old(void);

	/*!
	 * \brief  A virtual member. Set the value of the old solution.
	 * \param[in] val_solution_pred_Old - Pointer to the residual vector.
	 */
	virtual void SetSolution_Pred_Old(su2double *val_solution_pred_Old);

	/*!
	 * \brief  A virtual member. Set the value of the old solution predicted.
	 * \param[in] val_solution_pred_old - Pointer to the residual vector.
	 */
	virtual void SetSolution_Pred_Old(unsigned short val_var, su2double val_solution_pred_old);

	/*!
	 * \brief  A virtual member. Get the value of the solution predictor.
	 * \param[in] val_var - Index of the variable.
	 * \return Pointer to the old solution vector.
	 */
	virtual su2double GetSolution_Pred_Old(unsigned short val_var);

	/*!
	 * \brief  A virtual member. Get the solution at time n.
	 * \return Pointer to the solution (at time n) vector.
	 */
	virtual su2double *GetSolution_Pred_Old(void);

  /*!
   * \brief A virtual member.
   */
  virtual void SetPrestretch(unsigned short iVar, su2double val_prestretch);

  /*!
   * \brief A virtual member.
   */
  virtual su2double *GetPrestretch(void);

  /*!
   * \brief A virtual member.
   */
  virtual su2double GetPrestretch(unsigned short iVar);
  
  /*!
   * \brief Register the variables in the solution array as input/output variable.
   * \param[in] input - input or output variables.
   */
  void RegisterSolution(bool input);

  /*!
   * \brief Register the variables in the solution_time_n array as input/output variable.
   */
  void RegisterSolution_time_n();

  /*!
   * \brief Register the variables in the solution_time_n1 array as input/output variable.
   */
  void RegisterSolution_time_n1();

  /*!
   * \brief Set the adjoint values of the solution.
   * \param[in] adj_sol - The adjoint values of the solution.
   */
  void SetAdjointSolution(su2double *adj_sol);

  /*!
   * \brief Get the adjoint values of the solution.
   * \param[in] adj_sol - The adjoint values of the solution.
   */
  void GetAdjointSolution(su2double *adj_sol);

  /*!
   * \brief Set the adjoint values of the solution at time n.
   * \param[in] adj_sol - The adjoint values of the solution.
   */
  void SetAdjointSolution_time_n(su2double *adj_sol);

  /*!
   * \brief Get the adjoint values of the solution at time n.
   * \param[in] adj_sol - The adjoint values of the solution.
   */
  void GetAdjointSolution_time_n(su2double *adj_sol);

  /*!
   * \brief Set the adjoint values of the solution at time n-1.
   * \param[in] adj_sol - The adjoint values of the solution.
   */
  void SetAdjointSolution_time_n1(su2double *adj_sol);

  /*!
   * \brief Get the adjoint values of the solution at time n-1.
   * \param[in] adj_sol - The adjoint values of the solution.
   */
  void GetAdjointSolution_time_n1(su2double *adj_sol);

  /*!
   * \brief Set the sensitivity at the node
   * \param[in] iDim - spacial component
   * \param[in] val - value of the Sensitivity
   */
  virtual void SetSensitivity(unsigned short iDim, su2double val);

  /*!
   * \brief Get the Sensitivity at the node
   * \param[in] iDim - spacial component
   * \return value of the Sensitivity
   */
  virtual su2double GetSensitivity(unsigned short iDim);

  virtual void SetDual_Time_Derivative(unsigned short iVar, su2double der);

  virtual void SetDual_Time_Derivative_n(unsigned short iVar, su2double der);

  virtual su2double GetDual_Time_Derivative(unsigned short iVar);

  virtual su2double GetDual_Time_Derivative_n(unsigned short iVar);
};

/*!
 * \class CBaselineVariable
 * \brief Main class for defining the variables of a baseline solution from a restart file (for output).
 * \author F. Palacios, T. Economon.
 * \version 4.3.0 "Cardinal"
 */
class CBaselineVariable : public CVariable {
public:
  
	/*!
	 * \brief Constructor of the class.
	 */
	CBaselineVariable(void);
  
	/*!
	 * \overload
	 * \param[in] val_solution - Pointer to the flow value (initialization value).
	 * \param[in] val_nvar - Number of variables of the problem.
	 * \param[in] config - Definition of the particular problem.
	 */
	CBaselineVariable(su2double *val_solution, unsigned short val_nvar, CConfig *config);
  
	/*!
	 * \brief Destructor of the class.
	 */
	virtual ~CBaselineVariable(void);
  
};

/*! 
 * \class CPotentialVariable
 * \brief Main class for defining the variables of the potential solver.
 * \ingroup Potential_Flow_Equation
 * \author F. Palacios
 * \version 4.3.0 "Cardinal"
 */
class CPotentialVariable : public CVariable {
	su2double *Charge_Density;
public:

	/*!
	 * \brief Constructor of the class. 
	 */
	CPotentialVariable(void);

	/*!
	 * \overload
	 * \param[in] val_potential - Value of the potential solution (initialization value).		 
	 * \param[in] val_nDim - Number of dimensions of the problem.		 
	 * \param[in] val_nvar - Number of variables of the problem.
	 * \param[in] config - Definition of the particular problem.	 
	 */	
	CPotentialVariable(su2double val_potential, unsigned short val_nDim, unsigned short val_nvar, CConfig *config);

  /*!
	 * \brief Destructor of the class.
	 */
	~CPotentialVariable(void);
  
	/*!
	 * \brief A virtual member.
	 */
	su2double* GetChargeDensity();

	/*!
	 * \brief A virtual member.
	 * \param[in] positive_charge - Mass density of positive charge.
	 * \param[in] negative_charge - Mass density of negative charge.
	 */
	void SetChargeDensity(su2double positive_charge, su2double negative_charge);

};

/*! 
 * \class CWaveVariable
 * \brief Main class for defining the variables of the wave equation solver.
 * \ingroup Potential_Flow_Equation
 * \author F. Palacios
 * \version 4.3.0 "Cardinal"
 */
class CWaveVariable : public CVariable {
protected:
	su2double *Solution_Direct;  /*!< \brief Direct solution container for use in the adjoint wave solver. */

public:

	/*!
	 * \brief Constructor of the class. 
	 */
	CWaveVariable(void);

	/*!
	 * \overload
	 * \param[in] val_wave - Values of the wave solution (initialization value).		 
	 * \param[in] val_nDim - Number of dimensions of the problem.		 
	 * \param[in] val_nvar - Number of variables of the problem.
	 * \param[in] config - Definition of the particular problem.	 
	 */	
	CWaveVariable(su2double *val_wave, unsigned short val_nDim, unsigned short val_nvar, CConfig *config);

	/*!
	 * \brief Destructor of the class. 
	 */	
	~CWaveVariable(void);

	/*!
	 * \brief Set the direct solution for the adjoint solver.
	 * \param[in] val_solution_direct - Value of the direct solution.
	 */
	void SetSolution_Direct(su2double *val_solution_direct);

	/*!
	 * \brief Get the direct solution for the adjoint solver.
	 * \return Pointer to the direct solution vector.
	 */
	su2double *GetSolution_Direct(void);

};

/*! 
 * \class CHeatVariable
 * \brief Main class for defining the variables of the Heat equation solver.
 * \ingroup Potential_Flow_Equation
 * \author F. Palacios
 * \version 4.3.0 "Cardinal"
 */
class CHeatVariable : public CVariable {
protected:
	su2double *Solution_Direct;  /*!< \brief Direct solution container for use in the adjoint Heat solver. */

public:

	/*!
	 * \brief Constructor of the class. 
	 */
	CHeatVariable(void);

	/*!
	 * \overload
	 * \param[in] val_Heat - Values of the Heat solution (initialization value).		 
	 * \param[in] val_nDim - Number of dimensions of the problem.		 
	 * \param[in] val_nvar - Number of variables of the problem.
	 * \param[in] config - Definition of the particular problem.	 
	 */	
	CHeatVariable(su2double *val_Heat, unsigned short val_nDim, unsigned short val_nvar, CConfig *config);

	/*!
	 * \brief Destructor of the class. 
	 */	
	~CHeatVariable(void);

	/*!
	 * \brief Set the direct solution for the adjoint solver.
	 * \param[in] val_solution_direct - Value of the direct solution.
	 */
	void SetSolution_Direct(su2double *val_solution_direct);

	/*!
	 * \brief Get the direct solution for the adjoint solver.
	 * \return Pointer to the direct solution vector.
	 */
	su2double *GetSolution_Direct(void);

};

/*!
 * \class CFEM_ElasVariable
 * \brief Main class for defining the variables of the FEM Linear Elastic structural problem.
 * \ingroup Structural Finite Element Analysis Variables
 * \author F. Palacios, R. Sanchez.
 * \version 4.0.0 "Cardinal"
 */
class CFEM_ElasVariable : public CVariable {
protected:

	bool dynamic_analysis;					/*!< \brief Bool which determines if the problem is dynamic. */
	bool fsi_analysis;						/*!< \brief Bool which determines if the problem is FSI. */

	su2double *Stress;  						/*!< \brief Stress tensor. */
	su2double *FlowTraction;					/*!< \brief Traction from the fluid field. */
	su2double *FlowTraction_n;					/*!< \brief Traction from the fluid field at time n. */

//	su2double *Residual_Int;					/*!< \brief Internal stress term for the calculation of the residual */
	su2double *Residual_Ext_Surf;				/*!< \brief Term of the residual due to external forces */
	su2double *Residual_Ext_Surf_n;				/*!< \brief Term of the residual due to external forces at time n */
	su2double *Residual_Ext_Body;				/*!< \brief Term of the residual due to body forces */

	su2double VonMises_Stress; 				/*!< \brief Von Mises stress. */

	su2double *Solution_time_n;				/*!< \brief Displacement at the nodes at time n */

	su2double *Solution_Vel,					/*!< \brief Velocity of the nodes. */
	*Solution_Vel_time_n;					/*!< \brief Velocity of the nodes at time n. */

	su2double *Solution_Accel,					/*!< \brief Acceleration of the nodes. */
	*Solution_Accel_time_n;					/*!< \brief Acceleration of the nodes at time n. */

	su2double *Solution_Pred,					/*!< \brief Predictor of the solution for FSI purposes */
	*Solution_Pred_Old;						/*!< \brief Predictor of the solution at time n for FSI purposes */

  su2double *Prestretch;        /*!< \brief Prestretch geometry */


public:

	/*!
	 * \brief Constructor of the class.
	 */
  	CFEM_ElasVariable(void);

	/*!
	 * \overload
	 * \param[in] val_fea - Values of the fea solution (initialization value).
	 * \param[in] val_nDim - Number of dimensions of the problem.
	 * \param[in] val_nvar - Number of variables of the problem.
	 * \param[in] config - Definition of the particular problem.
	 */
  	CFEM_ElasVariable(su2double *val_fea, unsigned short val_nDim, unsigned short val_nvar, CConfig *config);

	/*!
	 * \brief Destructor of the class.
	 */
	~CFEM_ElasVariable(void);

	/*!
	* \brief Get the value of the stress.
	* \return Value of the stress.
	*/
	su2double *GetStress_FEM(void);

	/*!
	 * \brief Set the value of the stress at the node
	 * \param[in] iVar - index of the stress term
	 * \param[in] val_stress - value of the stress
	 */
    void SetStress_FEM(unsigned short iVar, su2double val_stress);

	/*!
	 * \brief Add a certain value to the value of the stress at the node
	 * \param[in] iVar - index of the stress term
	 * \param[in] val_stress - value of the stress
	 */
    void AddStress_FEM(unsigned short iVar, su2double val_stress);


	/*!
	 * \brief Add surface load to the residual term
	 */
	void Add_SurfaceLoad_Res(su2double *val_surfForce);

	/*!
	 * \brief Get the residual term due to surface load
	 */
	su2double *Get_SurfaceLoad_Res(void);

	/*!
	 * \brief Get the residual term due to surface load
	 */
	su2double Get_SurfaceLoad_Res(unsigned short iVar);

	/*!
	 * \brief Clear the surface load residual
	 */
	void Clear_SurfaceLoad_Res(void);

	/*!
	 * \brief Store the surface load as the load for the previous time step.
	 */
	void Set_SurfaceLoad_Res_n(void);

	/*!
	 * \brief Get the surface load from the previous time step.
	 */
	su2double Get_SurfaceLoad_Res_n(unsigned short iVar);

	/*!
	 * \brief Add body forces to the residual term.
	 */
	void Add_BodyForces_Res(su2double *val_bodyForce);

	/*!
	 * \brief Clear the surface load residual
	 */
	void Clear_BodyForces_Res(void);

	/*!
	 * \brief Get the body forces.
	 */
	su2double *Get_BodyForces_Res(void);

	/*!
	 * \brief Get the body forces.
	 */
	su2double Get_BodyForces_Res(unsigned short iVar);

	/*!
	 * \brief Set the flow traction at a node on the structural side
	 */
	void Set_FlowTraction(su2double *val_flowTraction);

	/*!
	 * \brief Add a value to the flow traction at a node on the structural side
	 */
	void Add_FlowTraction(su2double *val_flowTraction);

	/*!
	 * \brief Get the residual term due to the flow traction
	 */
	su2double *Get_FlowTraction(void);

	/*!
	 * \brief Get the residual term due to the flow traction
	 */
	su2double Get_FlowTraction(unsigned short iVar);

	/*!
	 * \brief Set the value of the flow traction at the previous time step.
	 */
	void Set_FlowTraction_n(void);

	/*!
	 * \brief Retrieve the value of the flow traction from the previous time step.
	 */
	su2double Get_FlowTraction_n(unsigned short iVar);

	/*!
	 * \brief Clear the flow traction residual
	 */
	void Clear_FlowTraction(void);

	/*!
	 * \brief Set the value of the old solution.
	 * \param[in] val_solution_old - Pointer to the residual vector.
	 */
	void SetSolution_time_n(void);

	/*!
	 * \brief Set the value of the old solution.
	 * \param[in] val_solution_old - Pointer to the residual vector.
	 */
	void SetSolution_time_n(su2double *val_solution_time_n);

	/*!
	 * \brief Set the value of the old solution.
	 * \param[in] val_solution_old - Pointer to the residual vector.
	 */
	void SetSolution_time_n(unsigned short val_var, su2double val_solution);

	/*!
	 * \brief Set the value of the velocity (Structural Analysis).
	 * \param[in] val_solution - Solution of the problem (velocity).
	 */
	void SetSolution_Vel(su2double *val_solution_vel);

	/*!
	 * \overload
	 * \param[in] val_var - Index of the variable.
	 * \param[in] val_solution - Value of the solution for the index <i>val_var</i>.
	 */
	void SetSolution_Vel(unsigned short val_var, su2double val_solution_vel);

	/*!
	 * \brief Set the value of the velocity (Structural Analysis) at time n.
	 * \param[in] val_solution - Solution of the problem (acceleration).
	 */
	void SetSolution_Vel_time_n(void);

	/*!
	 * \brief Set the value of the velocity (Structural Analysis) at time n.
	 * \param[in] val_solution_old - Pointer to the residual vector.
	 */
	void SetSolution_Vel_time_n(su2double *val_solution_vel_time_n);

	/*!
	 * \overload
	 * \param[in] val_var - Index of the variable.
	 * \param[in] val_solution_old - Value of the old solution for the index <i>val_var</i>.
	 */
	void SetSolution_Vel_time_n(unsigned short val_var, su2double val_solution_vel_time_n);

	/*!
	 * \brief Get the solution at time n.
	 * \param[in] val_var - Index of the variable.
	 * \return Value of the solution for the index <i>val_var</i>.
	 */
	su2double GetSolution_time_n(unsigned short val_var);

	/*!
	 * \brief Get the velocity (Structural Analysis).
	 * \param[in] val_var - Index of the variable.
	 * \return Value of the solution for the index <i>val_var</i>.
	 */
	su2double GetSolution_Vel(unsigned short val_var);

	/*!
	 * \brief Get the solution of the problem.
	 * \return Pointer to the solution vector.
	 */
	su2double *GetSolution_Vel(void);

	/*!
	 * \brief Get the velocity of the nodes (Structural Analysis) at time n.
	 * \param[in] val_var - Index of the variable.
	 * \return Pointer to the old solution vector.
	 */
	su2double GetSolution_Vel_time_n(unsigned short val_var);

	/*!
	 * \brief Get the solution at time n.
	 * \return Pointer to the solution (at time n) vector.
	 */
	su2double *GetSolution_Vel_time_n(void);

	/*!
	 * \brief Set the value of the acceleration (Structural Analysis).
	 * \param[in] val_solution - Solution of the problem (acceleration).
	 */
	void SetSolution_Accel(su2double *val_solution_accel);

	/*!
	 * \overload
	 * \param[in] val_var - Index of the variable.
	 * \param[in] val_solution - Value of the solution for the index <i>val_var</i>.
	 */
	void SetSolution_Accel(unsigned short val_var, su2double val_solution_accel);

	/*!
	 * \brief Set the value of the acceleration (Structural Analysis) at time n.
	 * \param[in] val_solution_old - Pointer to the residual vector.
	 */
	void SetSolution_Accel_time_n(su2double *val_solution_accel_time_n);

	/*!
	 * \brief Set the value of the acceleration (Structural Analysis) at time n.
	 * \param[in] val_solution - Solution of the problem (acceleration).
	 */
	void SetSolution_Accel_time_n(void);

	/*!
	 * \overload
	 * \param[in] val_var - Index of the variable.
	 * \param[in] val_solution_old - Value of the old solution for the index <i>val_var</i>.
	 */
	void SetSolution_Accel_time_n(unsigned short val_var, su2double val_solution_accel_time_n);

	/*!
	 * \brief Get the acceleration (Structural Analysis).
	 * \param[in] val_var - Index of the variable.
	 * \return Value of the solution for the index <i>val_var</i>.
	 */
	su2double GetSolution_Accel(unsigned short val_var);

	/*!
	 * \brief Get the solution of the problem.
	 * \return Pointer to the solution vector.
	 */
	su2double *GetSolution_Accel(void);

	/*!
	 * \brief Get the acceleration of the nodes (Structural Analysis) at time n.
	 * \param[in] val_var - Index of the variable.
	 * \return Pointer to the old solution vector.
	 */
	su2double GetSolution_Accel_time_n(unsigned short val_var);

	/*!
	 * \brief Get the solution at time n.
	 * \return Pointer to the solution (at time n) vector.
	 */
	su2double *GetSolution_Accel_time_n(void);


	/*!
	 * \brief Set the value of the solution predictor.
	 */
	void SetSolution_Pred(void);

	/*!
	 * \brief Set the value of the old solution.
	 * \param[in] val_solution_old - Pointer to the residual vector.
	 */
	void SetSolution_Pred(su2double *val_solution_pred);

	/*!
	 * \brief  Set the value of the predicted solution.
	 * \param[in] val_var - Index of the variable
	 * \param[in] val_solution_pred - Value of the predicted solution.
	 */
	void SetSolution_Pred(unsigned short val_var, su2double val_solution_pred);

	/*!
	 * \brief Get the value of the solution predictor.
	 * \param[in] val_var - Index of the variable.
	 * \return Pointer to the old solution vector.
	 */
	su2double GetSolution_Pred(unsigned short val_var);

	/*!
	 * \brief Get the solution at time n.
	 * \return Pointer to the solution (at time n) vector.
	 */
	su2double *GetSolution_Pred(void);

	/*!
	 * \brief Set the value of the solution predictor.
	 */
	void SetSolution_Pred_Old(void);

	/*!
	 * \brief Set the value of the old solution.
	 * \param[in] val_solution_old - Pointer to the residual vector.
	 */
	void SetSolution_Pred_Old(su2double *val_solution_pred_Old);

	/*!
	 * \brief  A virtual member. Set the value of the old solution predicted.
	 * \param[in] val_var - Index of the variable
	 * \param[in] val_solution_pred_old - Value of the old predicted solution.
	 */
	void SetSolution_Pred_Old(unsigned short val_var, su2double val_solution_pred_old);

	/*!
	 * \brief Get the value of the solution predictor.
	 * \param[in] val_var - Index of the variable.
	 * \return Pointer to the old solution vector.
	 */
	su2double GetSolution_Pred_Old(unsigned short val_var);

	/*!
	 * \brief Get the solution at time n.
	 * \return Pointer to the solution (at time n) vector.
	 */
	su2double *GetSolution_Pred_Old(void);

  /*!
   * \brief A virtual member.
   */
  void SetPrestretch(unsigned short iVar, su2double val_prestretch);

  /*!
   * \brief A virtual member.
   */
  su2double *GetPrestretch(void);

  /*!
   * \brief A virtual member.
   */
  su2double GetPrestretch(unsigned short iVar);

	/*!
	 * \brief Set the value of the Von Mises stress.
	 * \param[in] val_stress - Value of the Von Mises stress.
	 */
	 void SetVonMises_Stress(su2double val_stress);

	/*!
	 * \brief Get the value of the Von Mises stress.
	 * \return Value of the Von Mises stress.
	 */
     su2double GetVonMises_Stress(void);


};

/*!
 * \class CFEABoundVariable
 * \brief Main class for defining the variables on the FEA boundaries for FSI applications.
 * \author R. Sanchez.
 * \version 3.2.3 "eagle"
 */
class CFEABoundVariable : public CVariable {
protected:
  su2double **Traction;  /*!< \brief Stress tensor. */

public:

	/*!
	 * \brief Constructor of the class.
	 */
    CFEABoundVariable(void);

	/*!
	 * \overload
	 * \param[in] val_fea - Values of the fea solution (initialization value).
	 * \param[in] val_nDim - Number of dimensions of the problem.
	 * \param[in] val_nvar - Number of variables of the problem.
	 * \param[in] val_nElBound - Number of elements in the boundary
	 * \param[in] config - Definition of the particular problem.
	 */
    CFEABoundVariable(unsigned short val_nDim, unsigned short val_nvar, unsigned short val_nElBound, CConfig *config);

	/*!
	 * \brief Destructor of the class.
	 */
	~CFEABoundVariable(void);

  /*!
	 * \brief Set the value of the stress.
     * \param[in] iVar - index of the traction vector.
	 * \param[in] jVar - index of the boundary element.
	 * \param[in] val_stress - Value of the stress.
	 */
  void SetTraction(unsigned short iVar, unsigned short jVar, su2double val_traction);

  /*!
	 * \brief Add a value to the stress matrix in the element.
     * \param[in] iVar - index of the traction vector.
	 * \param[in] jVar - index of the boundary element.
	 * \param[in] val_stress - Value of the stress.
	 */
  void AddTraction(unsigned short iVar, unsigned short jVar, su2double val_traction);

  /*!
	 * \brief Get the value of the stress.
   * \return Value of the stress.
	 */
  su2double **GetTraction(void);

};

/*! 
 * \class CEulerVariable
 * \brief Main class for defining the variables of the compressible Euler solver.
 * \ingroup Euler_Equations
<<<<<<< HEAD
 * \author F. Palacios, T. Economon
 * \version 4.2.0 "Cardinal"
=======
 * \author F. Palacios
 * \version 4.3.0 "Cardinal"
>>>>>>> 154fed46
 */
class CEulerVariable : public CVariable {
protected:
	su2double Velocity2;			/*!< \brief Square of the velocity vector. */
	su2double *TS_Source;		/*!< \brief Time spectral source term. */
	su2double Precond_Beta;	/*!< \brief Low Mach number preconditioner value, Beta. */
  su2double *WindGust;           /*! < \brief Wind gust value */
  su2double *WindGustDer;        /*! < \brief Wind gust derivatives value */

	/*--- Primitive variable definition ---*/
  
	su2double *Primitive;	/*!< \brief Primitive variables (T, vx, vy, vz, P, rho, h, c) in compressible flows. */
	su2double **Gradient_Primitive;	/*!< \brief Gradient of the primitive variables (T, vx, vy, vz, P, rho). */ 
  su2double *Limiter_Primitive;    /*!< \brief Limiter of the primitive variables (T, vx, vy, vz, P, rho). */ 

  /*--- Secondary variable definition ---*/
  
	su2double *Secondary;	/*!< \brief Primitive variables (T, vx, vy, vz, P, rho, h, c) in compressible flows. */
	su2double **Gradient_Secondary;	/*!< \brief Gradient of the primitive variables (T, vx, vy, vz, P, rho). */
  su2double *Limiter_Secondary;    /*!< \brief Limiter of the primitive variables (T, vx, vy, vz, P, rho). */

public:

	/*!
	 * \brief Constructor of the class. 
	 */
	CEulerVariable(void);

	/*!
	 * \overload
	 * \param[in] val_density - Value of the flow density (initialization value).
	 * \param[in] val_velocity - Value of the flow velocity (initialization value).
	 * \param[in] val_energy - Value of the flow energy (initialization value).
	 * \param[in] val_nDim - Number of dimensions of the problem.		 
	 * \param[in] val_nvar - Number of variables of the problem.		 
	 * \param[in] config - Definition of the particular problem.	 
	 */		
	CEulerVariable(su2double val_density, su2double *val_velocity, su2double val_energy, unsigned short val_nDim, 
			unsigned short val_nvar, CConfig *config);

	/*!
	 * \overload
	 * \param[in] val_solution - Pointer to the flow value (initialization value).
	 * \param[in] val_nDim - Number of dimensions of the problem.
	 * \param[in] val_nvar - Number of variables of the problem.
	 * \param[in] config - Definition of the particular problem.	 
	 */		
	CEulerVariable(su2double *val_solution, unsigned short val_nDim, unsigned short val_nvar, CConfig *config);

	/*!
	 * \brief Destructor of the class. 
	 */		
	virtual ~CEulerVariable(void);

	/*!
	 * \brief Set to zero the gradient of the primitive variables.
	 */
	void SetGradient_PrimitiveZero(unsigned short val_primvar);

	/*!
	 * \brief Add <i>val_value</i> to the gradient of the primitive variables.
	 * \param[in] val_var - Index of the variable.
	 * \param[in] val_dim - Index of the dimension.
	 * \param[in] val_value - Value to add to the gradient of the primitive variables.
	 */
	void AddGradient_Primitive(unsigned short val_var, unsigned short val_dim, su2double val_value);

	/*!
	 * \brief Subtract <i>val_value</i> to the gradient of the primitive variables.
	 * \param[in] val_var - Index of the variable.
	 * \param[in] val_dim - Index of the dimension.
	 * \param[in] val_value - Value to subtract to the gradient of the primitive variables.
	 */
	void SubtractGradient_Primitive(unsigned short val_var, unsigned short val_dim, su2double val_value);

	/*!
	 * \brief Get the value of the primitive variables gradient.
	 * \param[in] val_var - Index of the variable.
	 * \param[in] val_dim - Index of the dimension.
	 * \return Value of the primitive variables gradient.
	 */
	su2double GetGradient_Primitive(unsigned short val_var, unsigned short val_dim);
  
  /*!
	 * \brief Get the value of the primitive variables gradient.
	 * \param[in] val_var - Index of the variable.
	 * \return Value of the primitive variables gradient.
	 */
	su2double GetLimiter_Primitive(unsigned short val_var);

	/*!
	 * \brief Set the gradient of the primitive variables.
	 * \param[in] val_var - Index of the variable.
	 * \param[in] val_dim - Index of the dimension.
	 * \param[in] val_value - Value of the gradient.
	 */
	void SetGradient_Primitive(unsigned short val_var, unsigned short val_dim, su2double val_value);

  /*!
	 * \brief Set the gradient of the primitive variables.
	 * \param[in] val_var - Index of the variable.
	 * \param[in] val_value - Value of the gradient.
	 */
	void SetLimiter_Primitive(unsigned short val_var, su2double val_value);
  
	/*!
	 * \brief Get the value of the primitive variables gradient.
	 * \return Value of the primitive variables gradient.
	 */
	su2double **GetGradient_Primitive(void);
  
  /*!
	 * \brief Get the value of the primitive variables gradient.
	 * \return Value of the primitive variables gradient.
	 */
	su2double *GetLimiter_Primitive(void);

  /*!
	 * \brief Set to zero the gradient of the primitive variables.
	 */
	void SetGradient_SecondaryZero(unsigned short val_secondaryvar);
  
	/*!
	 * \brief Add <i>val_value</i> to the gradient of the primitive variables.
	 * \param[in] val_var - Index of the variable.
	 * \param[in] val_dim - Index of the dimension.
	 * \param[in] val_value - Value to add to the gradient of the primitive variables.
	 */
	void AddGradient_Secondary(unsigned short val_var, unsigned short val_dim, su2double val_value);
  
	/*!
	 * \brief Subtract <i>val_value</i> to the gradient of the primitive variables.
	 * \param[in] val_var - Index of the variable.
	 * \param[in] val_dim - Index of the dimension.
	 * \param[in] val_value - Value to subtract to the gradient of the primitive variables.
	 */
	void SubtractGradient_Secondary(unsigned short val_var, unsigned short val_dim, su2double val_value);
  
	/*!
	 * \brief Get the value of the primitive variables gradient.
	 * \param[in] val_var - Index of the variable.
	 * \param[in] val_dim - Index of the dimension.
	 * \return Value of the primitive variables gradient.
	 */
	su2double GetGradient_Secondary(unsigned short val_var, unsigned short val_dim);
  
  /*!
	 * \brief Get the value of the primitive variables gradient.
	 * \param[in] val_var - Index of the variable.
	 * \param[in] val_dim - Index of the dimension.
	 * \return Value of the primitive variables gradient.
	 */
	su2double GetLimiter_Secondary(unsigned short val_var);
  
	/*!
	 * \brief Set the gradient of the primitive variables.
	 * \param[in] val_var - Index of the variable.
	 * \param[in] val_dim - Index of the dimension.
	 * \param[in] val_value - Value of the gradient.
	 */
	void SetGradient_Secondary(unsigned short val_var, unsigned short val_dim, su2double val_value);
  
  /*!
	 * \brief Set the gradient of the primitive variables.
	 * \param[in] val_var - Index of the variable.
	 * \param[in] val_dim - Index of the dimension.
	 * \param[in] val_value - Value of the gradient.
	 */
	void SetLimiter_Secondary(unsigned short val_var, su2double val_value);
  
	/*!
	 * \brief Get the value of the primitive variables gradient.
	 * \return Value of the primitive variables gradient.
	 */
	su2double **GetGradient_Secondary(void);
  
  /*!
	 * \brief Get the value of the primitive variables gradient.
	 * \return Value of the primitive variables gradient.
	 */
	su2double *GetLimiter_Secondary(void);

    /*!
 	 * \brief A virtual member.
 	 */
    void SetdPdrho_e(su2double dPdrho_e);

     /*!
   	 * \brief A virtual member.
   	 */
    void SetdPde_rho(su2double dPde_rho);
  
	/*!
	 * \brief Set the value of the pressure.
	 */
	bool SetPressure(su2double Gamma);

	/*!
	 * \brief Set the value of the speed of the sound.
	 * \param[in] Gamma - Value of Gamma.
	 */
	bool SetSoundSpeed(su2double Gamma);

	/*!
	 * \brief Set the value of the enthalpy.
	 */
	void SetEnthalpy(void);
	
//	/*!
//	 * \brief Set all the primitive variables for compressible flows.
//	 */
//	bool SetPrimVar_Compressible(CConfig *config);

	/*!
	 * \brief Set all the primitive variables for compressible flows.
	 */
  bool SetPrimVar(CFluidModel *FluidModel);
  
	/*!
	 * \brief A virtual member.
	 */
  void SetSecondaryVar(CFluidModel *FluidModel);

	/*!
	 * \brief Get the primitive variables.
	 * \param[in] val_var - Index of the variable.
	 * \return Value of the primitive variable for the index <i>val_var</i>.
	 */
	su2double GetPrimitive(unsigned short val_var);
  
  /*!
	 * \brief Set the value of the primitive variables.
	 * \param[in] val_var - Index of the variable.
   * \param[in] val_var - Index of the variable.
	 * \return Set the value of the primitive variable for the index <i>val_var</i>.
	 */
	void SetPrimitive(unsigned short val_var, su2double val_prim);
  
  /*!
	 * \brief Set the value of the primitive variables.
	 * \param[in] val_prim - Primitive variables.
	 * \return Set the value of the primitive variable for the index <i>val_var</i>.
	 */
	void SetPrimitive(su2double *val_prim);

	/*!
	 * \brief Get the primitive variables of the problem.
	 * \return Pointer to the primitive variable vector.
	 */
	su2double *GetPrimitive(void);
  
  /*!
	 * \brief Get the primitive variables.
	 * \param[in] val_var - Index of the variable.
	 * \return Value of the primitive variable for the index <i>val_var</i>.
	 */
	su2double GetSecondary(unsigned short val_var);
  
  /*!
	 * \brief Set the value of the primitive variables.
	 * \param[in] val_var - Index of the variable.
   * \param[in] val_var - Index of the variable.
	 * \return Set the value of the primitive variable for the index <i>val_var</i>.
	 */
	void SetSecondary(unsigned short val_var, su2double val_secondary);
  
  /*!
	 * \brief Set the value of the primitive variables.
	 * \param[in] val_prim - Primitive variables.
	 * \return Set the value of the primitive variable for the index <i>val_var</i>.
	 */
	void SetSecondary(su2double *val_secondary);
  
	/*!
	 * \brief Get the primitive variables of the problem.
	 * \return Pointer to the primitive variable vector.
	 */
	su2double *GetSecondary(void);
  
  /*!
	 * \brief Set the value of the density for the incompressible flows.
	 */
	bool SetDensity(void);

	/*!
	 * \brief Set the value of the temperature.
	 * \param[in] Gas_Constant - Value of Gas Constant
	 */
	bool SetTemperature(su2double Gas_Constant);

	/*!
	 * \brief Get the norm 2 of the velocity.
	 * \return Norm 2 of the velocity vector.
	 */
	su2double GetVelocity2(void);

	/*!
	 * \brief Get the flow pressure.
	 * \return Value of the flow pressure.
	 */
	su2double GetPressure(void);
  
	/*!
	 * \brief Get the speed of the sound.
	 * \return Value of speed of the sound.
	 */
	su2double GetSoundSpeed(void);

	/*!
	 * \brief Get the enthalpy of the flow.
	 * \return Value of the enthalpy of the flow.
	 */
	su2double GetEnthalpy(void);

	/*!
	 * \brief Get the density of the flow.
	 * \return Value of the density of the flow.
	 */
	su2double GetDensity(void);

	/*!
	 * \brief Get the energy of the flow.
	 * \return Value of the energy of the flow.
	 */
	su2double GetEnergy(void);

	/*!
	 * \brief Get the temperature of the flow.
	 * \return Value of the temperature of the flow.
	 */
	su2double GetTemperature(void);

	/*!
	 * \brief Get the velocity of the flow.
	 * \param[in] val_dim - Index of the dimension.
	 * \return Value of the velocity for the dimension <i>val_dim</i>.
	 */
	su2double GetVelocity(unsigned short val_dim);

	/*!
	 * \brief Get the projected velocity in a unitary vector direction (compressible solver).
	 * \param[in] val_vector - Direction of projection.
	 * \return Value of the projected velocity.
	 */
	su2double GetProjVel(su2double *val_vector);

	/*!
	 * \brief Set the velocity vector from the solution.
	 * \param[in] val_velocity - Pointer to the velocity.
	 */	
	void SetVelocity(void);

	/*!
	 * \brief Set the velocity vector from the old solution.
	 * \param[in] val_velocity - Pointer to the velocity.
	 */		
	void SetVelocity_Old(su2double *val_velocity);
  
	/*!
	 * \brief Set the time spectral source term.
	 * \param[in] val_var - Index of the variable.
	 * \param[in] val_solution - Value of the time spectral source term. for the index <i>val_var</i>.
	 */
	void SetTimeSpectral_Source(unsigned short val_var, su2double val_source);

	/*!
	 * \brief Get the time spectral source term.
	 * \param[in] val_var - Index of the variable.
	 * \return Value of the time spectral source term for the index <i>val_var</i>.
	 */
	su2double GetTimeSpectral_Source(unsigned short val_var);

	/*!
	 * \brief Get the value of the preconditioner Beta.
	 * \return Value of the low Mach preconditioner variable Beta
	 */
	su2double GetPreconditioner_Beta();

	/*!
	 * \brief Set the value of the preconditioner Beta.
	 * \param[in] Value of the low Mach preconditioner variable Beta
	 */
	void SetPreconditioner_Beta(su2double val_Beta);
    
    /*!
	 * \brief Get the value of the wind gust
	 * \return Value of the wind gust
	 */
	su2double* GetWindGust();
    
	/*!
	 * \brief Set the value of the wind gust
	 * \param[in] Value of the wind gust
	 */
	void SetWindGust(su2double* val_WindGust);
    
    /*!
	 * \brief Get the value of the derivatives of the wind gust
	 * \return Value of the derivatives of the wind gust
	 */
	su2double* GetWindGustDer();
    
	/*!
	 * \brief Set the value of the derivatives of the wind gust
	 * \param[in] Value of the derivatives of the wind gust
	 */
	void SetWindGustDer(su2double* val_WindGust);
};

<<<<<<< HEAD
/*!
 * \class CIncEulerVariable
 * \brief Main class for defining the variables of the incompressible Euler solver.
 * \ingroup Euler_Equations
 * \author F. Palacios, T. Economon, T. Albring
 * \version 4.2.0 "Cardinal"
=======
/*! 
 * \class CNSVariable
 * \brief Main class for defining the variables of the Navier-Stokes' solver.
 * \ingroup Navier_Stokes_Equations
 * \author F. Palacios
 * \version 4.3.0 "Cardinal"
>>>>>>> 154fed46
 */
class CIncEulerVariable : public CVariable {
protected:
  su2double Velocity2;			/*!< \brief Square of the velocity vector. */
  su2double *TS_Source;		/*!< \brief Time spectral source term. */
  su2double Precond_Beta;	/*!< \brief Low Mach number preconditioner value, Beta. */
  su2double *WindGust;           /*! < \brief Wind gust value */
  su2double *WindGustDer;        /*! < \brief Wind gust derivatives value */
  
  /*--- Primitive variable definition ---*/
  
  su2double *Primitive;	/*!< \brief Primitive variables (T, vx, vy, vz, P, rho, h, c) in compressible flows. */
  su2double **Gradient_Primitive;	/*!< \brief Gradient of the primitive variables (T, vx, vy, vz, P, rho). */
  su2double *Limiter_Primitive;    /*!< \brief Limiter of the primitive variables (T, vx, vy, vz, P, rho). */

public:
  
  /*!
   * \brief Constructor of the class.
   */
  CIncEulerVariable(void);
  
  /*!
   * \overload
   * \param[in] val_density - Value of the flow density (initialization value).
   * \param[in] val_velocity - Value of the flow velocity (initialization value).
   * \param[in] val_energy - Value of the flow energy (initialization value).
   * \param[in] val_nDim - Number of dimensions of the problem.
   * \param[in] val_nvar - Number of variables of the problem.
   * \param[in] config - Definition of the particular problem.
   */
  CIncEulerVariable(su2double val_density, su2double *val_velocity, su2double val_energy, unsigned short val_nDim,
                 unsigned short val_nvar, CConfig *config);
  
  /*!
   * \overload
   * \param[in] val_solution - Pointer to the flow value (initialization value).
   * \param[in] val_nDim - Number of dimensions of the problem.
   * \param[in] val_nvar - Number of variables of the problem.
   * \param[in] config - Definition of the particular problem.
   */
  CIncEulerVariable(su2double *val_solution, unsigned short val_nDim, unsigned short val_nvar, CConfig *config);
  
  /*!
   * \brief Destructor of the class.
   */
  virtual ~CIncEulerVariable(void);
  
  /*!
   * \brief Set to zero the gradient of the primitive variables.
   */
  void SetGradient_PrimitiveZero(unsigned short val_primvar);
  
  /*!
   * \brief Add <i>val_value</i> to the gradient of the primitive variables.
   * \param[in] val_var - Index of the variable.
   * \param[in] val_dim - Index of the dimension.
   * \param[in] val_value - Value to add to the gradient of the primitive variables.
   */
  void AddGradient_Primitive(unsigned short val_var, unsigned short val_dim, su2double val_value);
  
  /*!
   * \brief Subtract <i>val_value</i> to the gradient of the primitive variables.
   * \param[in] val_var - Index of the variable.
   * \param[in] val_dim - Index of the dimension.
   * \param[in] val_value - Value to subtract to the gradient of the primitive variables.
   */
  void SubtractGradient_Primitive(unsigned short val_var, unsigned short val_dim, su2double val_value);
  
  /*!
   * \brief Get the value of the primitive variables gradient.
   * \param[in] val_var - Index of the variable.
   * \param[in] val_dim - Index of the dimension.
   * \return Value of the primitive variables gradient.
   */
  su2double GetGradient_Primitive(unsigned short val_var, unsigned short val_dim);
  
  /*!
   * \brief Get the value of the primitive variables gradient.
   * \param[in] val_var - Index of the variable.
   * \return Value of the primitive variables gradient.
   */
  su2double GetLimiter_Primitive(unsigned short val_var);
  
  /*!
   * \brief Set the gradient of the primitive variables.
   * \param[in] val_var - Index of the variable.
   * \param[in] val_dim - Index of the dimension.
   * \param[in] val_value - Value of the gradient.
   */
  void SetGradient_Primitive(unsigned short val_var, unsigned short val_dim, su2double val_value);
  
  /*!
   * \brief Set the gradient of the primitive variables.
   * \param[in] val_var - Index of the variable.
   * \param[in] val_value - Value of the gradient.
   */
  void SetLimiter_Primitive(unsigned short val_var, su2double val_value);
  
  /*!
   * \brief Get the value of the primitive variables gradient.
   * \return Value of the primitive variables gradient.
   */
  su2double **GetGradient_Primitive(void);
  
  /*!
   * \brief Get the value of the primitive variables gradient.
   * \return Value of the primitive variables gradient.
   */
  su2double *GetLimiter_Primitive(void);
  
  /*!
   * \brief Set the value of the pressure.
   */
  void SetPressure();

  /*!
   * \brief Get the primitive variables.
   * \param[in] val_var - Index of the variable.
   * \return Value of the primitive variable for the index <i>val_var</i>.
   */
  su2double GetPrimitive(unsigned short val_var);
  
  /*!
   * \brief Set the value of the primitive variables.
   * \param[in] val_var - Index of the variable.
   * \param[in] val_var - Index of the variable.
   * \return Set the value of the primitive variable for the index <i>val_var</i>.
   */
  void SetPrimitive(unsigned short val_var, su2double val_prim);
  
  /*!
   * \brief Set the value of the primitive variables.
   * \param[in] val_prim - Primitive variables.
   * \return Set the value of the primitive variable for the index <i>val_var</i>.
   */
  void SetPrimitive(su2double *val_prim);
  
  /*!
   * \brief Get the primitive variables of the problem.
   * \return Pointer to the primitive variable vector.
   */
  su2double *GetPrimitive(void);
  
  /*!
   * \brief Set the value of the density for the incompressible flows.
   */
  void SetDensity(su2double val_density);
  
  /*!
   * \brief Set the value of the density for the incompressible flows.
   */
  void SetVelocity(void);
  
  /*!
   * \brief Set the value of the beta coeffient for incompressible flows.
   */
  void SetBetaInc2(su2double val_betainc2);

  /*!
   * \brief Get the norm 2 of the velocity.
   * \return Norm 2 of the velocity vector.
   */
  su2double GetVelocity2(void);
  
  /*!
   * \brief Get the flow pressure.
   * \return Value of the flow pressure.
   */
  su2double GetPressure(void);

  /*!
   * \brief Get the value of beta squared for the incompressible flow
   * \return Value of beta squared.
   */
  su2double GetBetaInc2(void);

  /*!
   * \brief Get the density of the flow.
   * \return Value of the density of the flow.
   */
  su2double GetDensity(void);

  /*!
   * \brief Get the velocity of the flow.
   * \param[in] val_dim - Index of the dimension.
   * \return Value of the velocity for the dimension <i>val_dim</i>.
   */
  su2double GetVelocity(unsigned short val_dim);
  
  /*!
   * \brief Get the projected velocity in a unitary vector direction (compressible solver).
   * \param[in] val_vector - Direction of projection.
   * \return Value of the projected velocity.
   */
  su2double GetProjVel(su2double *val_vector);
  
  /*!
   * \brief Set the velocity vector from the old solution.
   * \param[in] val_velocity - Pointer to the velocity.
   */
  void SetVelocity_Old(su2double *val_velocity);
  
  /*!
   * \brief Set the time spectral source term.
   * \param[in] val_var - Index of the variable.
   * \param[in] val_solution - Value of the time spectral source term. for the index <i>val_var</i>.
   */
  void SetTimeSpectral_Source(unsigned short val_var, su2double val_source);
  
  /*!
   * \brief Get the time spectral source term.
   * \param[in] val_var - Index of the variable.
   * \return Value of the time spectral source term for the index <i>val_var</i>.
   */
  su2double GetTimeSpectral_Source(unsigned short val_var);
  
  /*!
   * \brief Get the value of the wind gust
   * \return Value of the wind gust
   */
  su2double* GetWindGust();
  
  /*!
   * \brief Set the value of the wind gust
   * \param[in] Value of the wind gust
   */
  void SetWindGust(su2double* val_WindGust);
  
  /*!
   * \brief Get the value of the derivatives of the wind gust
   * \return Value of the derivatives of the wind gust
   */
  su2double* GetWindGustDer();
  
  /*!
   * \brief Set the value of the derivatives of the wind gust
   * \param[in] Value of the derivatives of the wind gust
   */
  void SetWindGustDer(su2double* val_WindGust);

  /*!
   * \brief Set all the primitive variables for incompressible flows.
   */
  bool SetPrimVar(su2double Density_Inf, CConfig *config);

};

/*!
 * \class CNSVariable
 * \brief Main class for defining the variables of the compressible Navier-Stokes solver.
 * \ingroup Navier_Stokes_Equations
 * \author F. Palacios, T. Economon
 * \version 4.2.0 "Cardinal"
 */
class CNSVariable : public CEulerVariable {
private:
  su2double Prandtl_Lam;     /*!< \brief Laminar Prandtl number. */
  su2double Prandtl_Turb;    /*!< \brief Turbulent Prandtl number. */
  su2double Temperature_Ref; /*!< \brief Reference temperature of the fluid. */
  su2double Viscosity_Ref;   /*!< \brief Reference viscosity of the fluid. */
  su2double Viscosity_Inf;   /*!< \brief Viscosity of the fluid at the infinity. */
  su2double Vorticity[3];    /*!< \brief Vorticity of the fluid. */
  su2double StrainMag;       /*!< \brief Magnitude of rate of strain tensor. */
public:
  
  /*!
   * \brief Constructor of the class.
   */
  CNSVariable(void);
  
  /*!
   * \overload
   * \param[in] val_density - Value of the flow density (initialization value).
   * \param[in] val_velocity - Value of the flow velocity (initialization value).
   * \param[in] val_energy - Value of the flow energy (initialization value).
   * \param[in] val_nDim - Number of dimensions of the problem.
   * \param[in] val_nvar - Number of variables of the problem.
   * \param[in] config - Definition of the particular problem.
   */
  CNSVariable(su2double val_density, su2double *val_velocity,
                 su2double val_energy, unsigned short val_nDim, unsigned short val_nvar, CConfig *config);
  
  /*!
   * \overload
   * \param[in] val_solution - Pointer to the flow value (initialization value).
   * \param[in] val_nDim - Number of dimensions of the problem.
   * \param[in] val_nvar - Number of variables of the problem.
   * \param[in] config - Definition of the particular problem.
   */
  CNSVariable(su2double *val_solution, unsigned short val_nDim, unsigned short val_nvar, CConfig *config);
  
  /*!
   * \brief Destructor of the class.
   */
  ~CNSVariable(void);
  
  /*!
   * \brief Set the laminar viscosity.
   */
  void SetLaminarViscosity(su2double laminarViscosity);
  
  /*!
   * \brief Set the laminar viscosity.
   */
  void SetThermalConductivity(su2double thermalConductivity);
  
  /*!
   * \brief Set the specific heat Cp.
   */
  void SetSpecificHeatCp(su2double Cp);
  
  /*!
   * \brief Set the vorticity value.
   */
  bool SetVorticity(bool val_limiter);
  
  /*!
   * \brief Set the rate of strain magnitude.
   */
  bool SetStrainMag(bool val_limiter);
  
  /*!
   * \overload
   * \param[in] eddy_visc - Value of the eddy viscosity.
   */
  void SetEddyViscosity(su2double eddy_visc);

  /*!
   * \brief Get the laminar viscosity of the flow.
   * \return Value of the laminar viscosity of the flow.
   */
  su2double GetLaminarViscosity(void);
  
  /*!
   * \brief Get the thermal conductivity of the flow.
   * \return Value of the laminar viscosity of the flow.
   */
  su2double GetThermalConductivity(void);

  /*!
   * \brief Get the eddy viscosity of the flow.
   * \return The eddy viscosity of the flow.
   */
  su2double GetEddyViscosity(void);

  /*!
   * \brief Get the specific heat at constant P of the flow.
   * \return Value of the specific heat at constant P  of the flow.
   */
  su2double GetSpecificHeatCp(void);

  /*!
   * \brief Set the temperature at the wall
   */
  void SetWallTemperature(su2double temperature_wall);
  
  /*!
   * \brief Get the value of the vorticity.
   * \param[in] val_dim - Index of the dimension.
   * \return Value of the vorticity.
   */
  su2double *GetVorticity(void);
  
  /*!
   * \brief Get the value of the magnitude of rate of strain.
   * \return Value of the rate of strain magnitude.
   */
  su2double GetStrainMag(void);
  
  /*!
   * \brief Set the derivative of temperature with respect to density (at constant internal energy).
   */
  void SetdTdrho_e(su2double dTdrho_e);
  
  /*!
   * \brief Set the derivative of temperature with respect to internal energy (at constant density).
   */
  void SetdTde_rho(su2double dTde_rho);
  
  /*!
   * \brief Set the derivative of laminar viscosity with respect to density (at constant temperature).
   */
  void Setdmudrho_T(su2double dmudrho_T);
  
  /*!
   * \brief Set the derivative of laminar viscosity with respect to temperature (at constant density).
   */
  void SetdmudT_rho(su2double dmudT_rho);
  
  /*!
   * \brief Set the derivative of thermal conductivity with respect to density (at constant temperature).
   */
  void Setdktdrho_T(su2double dktdrho_T);
  
  /*!
   * \brief Set the derivative of thermal conductivity with respect to temperature (at constant density).
   */
  void SetdktdT_rho(su2double dktdT_rho);
  
  /*!
   * \brief Set all the primitive variables for compressible flows
   */
  bool SetPrimVar(su2double eddy_visc, su2double turb_ke, CFluidModel *FluidModel);
  
  /*!
   * \brief Set all the secondary variables (partial derivatives) for compressible flows
   */
  void SetSecondaryVar(CFluidModel *FluidModel);
};

/*! 
 * \class CIncNSVariable
 * \brief Main class for defining the variables of the incompressible Navier-Stokes solver.
 * \ingroup Navier_Stokes_Equations
 * \author F. Palacios, T. Economon, T. Albring
 * \version 4.2.0 "Cardinal"
 */
class CIncNSVariable : public CIncEulerVariable {
private:
	su2double Prandtl_Lam;     /*!< \brief Laminar Prandtl number. */
	su2double Prandtl_Turb;    /*!< \brief Turbulent Prandtl number. */
	su2double Temperature_Ref; /*!< \brief Reference temperature of the fluid. */
	su2double Viscosity_Ref;   /*!< \brief Reference viscosity of the fluid. */
	su2double Viscosity_Inf;   /*!< \brief Viscosity of the fluid at the infinity. */
	su2double Vorticity[3];    /*!< \brief Vorticity of the fluid. */
	su2double StrainMag;       /*!< \brief Magnitude of rate of strain tensor. */
public:

	/*!
	 * \brief Constructor of the class. 
	 */
	CIncNSVariable(void);

	/*!
	 * \overload
	 * \param[in] val_density - Value of the flow density (initialization value).
	 * \param[in] val_velocity - Value of the flow velocity (initialization value).
	 * \param[in] val_energy - Value of the flow energy (initialization value).
	 * \param[in] val_nDim - Number of dimensions of the problem.		 
	 * \param[in] val_nvar - Number of variables of the problem.		 
	 * \param[in] config - Definition of the particular problem.
	 */
	CIncNSVariable(su2double val_density, su2double *val_velocity,
			su2double val_energy, unsigned short val_nDim, unsigned short val_nvar, CConfig *config);

	/*!
	 * \overload
	 * \param[in] val_solution - Pointer to the flow value (initialization value).
	 * \param[in] val_nDim - Number of dimensions of the problem.
	 * \param[in] val_nvar - Number of variables of the problem.
	 * \param[in] config - Definition of the particular problem.	
	 */
	CIncNSVariable(su2double *val_solution, unsigned short val_nDim, unsigned short val_nvar, CConfig *config);

	/*!
	 * \brief Destructor of the class. 
	 */	
	~CIncNSVariable(void);

	/*!
	 * \brief Set the laminar viscosity.
	 */
	void SetLaminarViscosity(su2double laminarViscosity);

	/*!
	 * \brief Set the vorticity value.
	 */
	bool SetVorticity(bool val_limiter);

	/*!
	 * \brief Set the rate of strain magnitude.
	 */
	bool SetStrainMag(bool val_limiter);

	/*!
	 * \overload
	 * \param[in] eddy_visc - Value of the eddy viscosity.
	 */
	void SetEddyViscosity(su2double eddy_visc);
  
	/*!
	 * \brief Get the laminar viscosity of the flow.
	 * \return Value of the laminar viscosity of the flow.
	 */
	su2double GetLaminarViscosity(void);

	/*!
	 * \brief Get the eddy viscosity of the flow.
	 * \return The eddy viscosity of the flow.
	 */
	su2double GetEddyViscosity(void);

	/*!
	 * \brief Get the value of the vorticity.
	 * \param[in] val_dim - Index of the dimension.
	 * \return Value of the vorticity.
	 */	
	su2double *GetVorticity(void);

	/*!
	 * \brief Get the value of the magnitude of rate of strain.
	 * \return Value of the rate of strain magnitude.
	 */
	su2double GetStrainMag(void);

	/*!
	 * \brief Set all the primitive variables for incompressible flows
	 */
  bool SetPrimVar(su2double Density_Inf, su2double Viscosity_Inf, su2double eddy_visc, su2double turb_ke, CConfig *config);
  
};

/*! 
 * \class CTurbVariable
 * \brief Main class for defining the variables of the turbulence model.
 * \ingroup Turbulence_Model
 * \author A. Bueno.
 * \version 4.3.0 "Cardinal"
 */
class CTurbVariable : public CVariable {
protected:
	su2double muT;                /*!< \brief Eddy viscosity. */
	su2double *TS_Source; 	       /*!< \brief Time spectral source term. */

public:
	/*!
	 * \brief Constructor of the class. 
	 */	
	CTurbVariable(void);

	/*!
	 * \overload
	 * \param[in] val_nDim - Number of dimensions of the problem.
	 * \param[in] val_nvar - Number of variables of the problem.
	 * \param[in] config - Definition of the particular problem.
	 */
	CTurbVariable(unsigned short val_nDim, unsigned short val_nvar, CConfig *config);

	/*!
	 * \brief Destructor of the class.
	 */
	virtual ~CTurbVariable(void);

	/*!
	 * \brief Get the value of the eddy viscosity.
	 * \return the value of the eddy viscosity.
	 */
	su2double GetmuT();

	/*!
	 * \brief Set the value of the eddy viscosity.
	 * \param[in] val_muT - Value of the eddy viscosity.
	 */
	void SetmuT(su2double val_muT);
};

/*!
 * \class CTurbSAVariable
 * \brief Main class for defining the variables of the turbulence model.
 * \ingroup Turbulence_Model
 * \author A. Bueno.
 * \version 4.3.0 "Cardinal"
 */

class CTurbSAVariable : public CTurbVariable {
public:
	/*!
	 * \brief Constructor of the class.
	 */
	CTurbSAVariable(void);

	/*!
	 * \overload
	 * \param[in] val_nu_tilde - Turbulent variable value (initialization value).
	 * \param[in] val_muT  - The eddy viscosity
	 * \param[in] val_nDim - Number of dimensions of the problem.
	 * \param[in] val_nvar - Number of variables of the problem.
	 * \param[in] config - Definition of the particular problem.	 
	 */	
	CTurbSAVariable(su2double val_nu_tilde, su2double val_muT, unsigned short val_nDim, unsigned short val_nvar, CConfig *config);

	/*!
	 * \brief Destructor of the class. 
	 */
	~CTurbSAVariable(void);

	/*!
	 * \brief Set the time spectral source term.
	 * \param[in] val_var - Index of the variable.
	 * \param[in] val_source - Value of the time spectral source term. for the index <i>val_var</i>.
	 */
	void SetTimeSpectral_Source(unsigned short val_var, su2double val_source);

	/*!
	 * \brief Get the time spectral source term.
	 * \param[in] val_var - Index of the variable.
	 * \return Value of the time spectral source term for the index <i>val_var</i>.
	 */
	su2double GetTimeSpectral_Source(unsigned short val_var);

};


/*!
 * \class CTurbMLVariable
 * \brief Main class for defining the variables of the turbulence model.
 * \ingroup Turbulence_Model
 * \author A. Bueno.
 * \version 4.3.0 "Cardinal"
 */

class CTurbMLVariable : public CTurbVariable {
public:
	/*!
	 * \brief Constructor of the class.
	 */
	CTurbMLVariable(void);
  
	/*!
	 * \overload
	 * \param[in] val_nu_tilde - Turbulent variable value (initialization value).
	 * \param[in] val_muT  - The eddy viscosity
	 * \param[in] val_nDim - Number of dimensions of the problem.
	 * \param[in] val_nvar - Number of variables of the problem.
	 * \param[in] config - Definition of the particular problem.
	 */
	CTurbMLVariable(su2double val_nu_tilde, su2double val_muT, unsigned short val_nDim, unsigned short val_nvar, CConfig *config);
  
	/*!
	 * \brief Destructor of the class.
	 */
	~CTurbMLVariable(void);
  
	/*!
	 * \brief Set the time spectral source term.
	 * \param[in] val_var - Index of the variable.
	 * \param[in] val_source - Value of the time spectral source term. for the index <i>val_var</i>.
	 */
	void SetTimeSpectral_Source(unsigned short val_var, su2double val_source);
  
	/*!
	 * \brief Get the time spectral source term.
	 * \param[in] val_var - Index of the variable.
	 * \return Value of the time spectral source term for the index <i>val_var</i>.
	 */
	su2double GetTimeSpectral_Source(unsigned short val_var);
  
};

/*!
 * \class CTransLMVariable
 * \brief Main class for defining the variables of the turbulence model.
 * \ingroup Turbulence_Model
 * \author A. Bueno.
 * \version 4.3.0 "Cardinal"
 */

class CTransLMVariable : public CTurbVariable {
protected:
  su2double gamma_sep;
  
public:
  
	/*!
	 * \brief Constructor of the class.
	 */
	CTransLMVariable(void);

	/*!
	 * \overload
	 * \param[in] val_nu_tilde - Turbulent variable value (initialization value).
	 * \param[in] val_intermittency
	 * \param[in] val_REth
	 * \param[in] val_nDim - Number of dimensions of the problem.
	 * \param[in] val_nvar - Number of variables of the problem.
	 * \param[in] config - Definition of the particular problem.	 
	 */	
	CTransLMVariable(su2double val_nu_tilde, su2double val_intermittency, su2double val_REth, unsigned short val_nDim, unsigned short val_nvar, CConfig *config);

	/*!
	 * \brief Destructor of the class. 
	 */
	~CTransLMVariable(void);

  /*!
	 * \brief ________________.
	 */
  su2double GetIntermittency(void);
  
  /*!
	 * \brief ________________.
	 * \param[in] gamma_sep_in
	 */
  void SetGammaSep(su2double gamma_sep_in);
  
  /*!
	 * \brief ________________.
	 */
  void SetGammaEff(void);
  
};

/*! 
 * \class CTurbSSTVariable
 * \brief Main class for defining the variables of the turbulence model.
 * \ingroup Turbulence_Model
 * \author A. Bueno.
 * \version 4.3.0 "Cardinal"
 */

class CTurbSSTVariable : public CTurbVariable {
protected:
	su2double sigma_om2,
	beta_star;
	su2double F1,		/*!< \brief Menter blending function for blending of k-w and k-eps. */
	F2,		        /*!< \brief Menter blending function for stress limiter. */
	CDkw;           /*!< \brief Cross-diffusion. */
  
public:
	/*!
	 * \brief Constructor of the class.
	 */
	CTurbSSTVariable(void);

	/*!
	 * \overload
	 * \param[in] val_rho_kine - Turbulent variable value (initialization value).
	 * \param[in] val_rho_omega - Turbulent variable value (initialization value).
   * \param[in] val_muT - Turbulent variable value (initialization value).
	 * \param[in] val_nDim - Number of dimensions of the problem.
	 * \param[in] val_nvar - Number of variables of the problem.
   * \param[in] constants -
	 * \param[in] config - Definition of the particular problem.
	 */
	CTurbSSTVariable(su2double val_rho_kine, su2double val_rho_omega, su2double val_muT, unsigned short val_nDim, unsigned short val_nvar,
			su2double *constants, CConfig *config);

	/*!
	 * \brief Destructor of the class.
	 */
	~CTurbSSTVariable(void);

	/*!
	 * \brief Set the blending function for the blending of k-w and k-eps.
	 * \param[in] val_viscosity - Value of the vicosity.
	 * \param[in] val_dist - Value of the distance to the wall.
	 * \param[in] val_density - Value of the density.
	 */
	void SetBlendingFunc(su2double val_viscosity, su2double val_dist, su2double val_density);

	/*!
	 * \brief Get the first blending function.
	 */
	su2double GetF1blending(void);

	/*!
	 * \brief Get the second blending function.
	 */
	su2double GetF2blending(void);

	/*!
	 * \brief Get the value of the cross diffusion of tke and omega.
	 */
	su2double GetCrossDiff(void);
};


/*! 
 * \class CAdjEulerVariable
 * \brief Main class for defining the variables of the adjoint Euler solver.
 * \ingroup Euler_Equations
<<<<<<< HEAD
 * \author F. Palacios, T. Economon
 * \version 4.2.0 "Cardinal"
=======
 * \author F. Palacios
 * \version 4.3.0 "Cardinal"
>>>>>>> 154fed46
 */
class CAdjEulerVariable : public CVariable {
protected:
	su2double *Psi;		/*!< \brief Vector of the adjoint variables. */
	su2double *ForceProj_Vector;	/*!< \brief Vector d. */
	su2double *ObjFuncSource;    /*!< \brief Vector containing objective function sensitivity for discrete adjoint. */
	su2double *IntBoundary_Jump;	/*!< \brief Interior boundary jump vector. */
	su2double *TS_Source;		/*!< \brief Time spectral source term. */
	bool incompressible;
public:

	/*!
	 * \brief Constructor of the class. 
	 */		
	CAdjEulerVariable(void);

	/*!
	 * \overload
	 * \param[in] val_psirho - Value of the adjoint density (initialization value).
	 * \param[in] val_phi - Value of the adjoint velocity (initialization value).
	 * \param[in] val_psie - Value of the adjoint energy (initialization value).
	 * \param[in] val_nDim - Number of dimensions of the problem.		 
	 * \param[in] val_nvar - Number of variables of the problem.
	 * \param[in] config - Definition of the particular problem.	 
	 */		
	CAdjEulerVariable(su2double val_psirho, su2double *val_phi, su2double val_psie, unsigned short val_nDim, unsigned short val_nvar, CConfig *config);

	/*!
	 * \overload
	 * \param[in] val_solution - Pointer to the adjoint value (initialization value).
	 * \param[in] val_nDim - Number of dimensions of the problem.
	 * \param[in] val_nvar - Number of variables of the problem.
	 * \param[in] config - Definition of the particular problem.	 
	 */		
	CAdjEulerVariable(su2double *val_solution, unsigned short val_nDim, unsigned short val_nvar, CConfig *config);

	/*!
	 * \brief Destructor of the class. 
	 */	
	virtual ~CAdjEulerVariable(void);

  /*!
	 * \brief Set all the primitive variables for compressible flows.
	 */
  bool SetPrimVar(su2double SharpEdge_Distance, bool check, CConfig *config);
  
	/*!
	 * \brief Set the value of the adjoint velocity.
	 * \param[in] val_phi - Value of the adjoint velocity.
	 */	
	void SetPhi_Old(su2double *val_phi);

	/*!
	 * \brief Set the value of the force projection vector.
	 * \param[in] val_ForceProj_Vector - Pointer to the force projection vector.
	 */		
	void SetForceProj_Vector(su2double *val_ForceProj_Vector);

	/*!
	 * \brief Set the value of the objective function source.
	 * \param[in] val_SetObjFuncSource - Pointer to the objective function source.
	 */
	void SetObjFuncSource(su2double *val_SetObjFuncSource);

	/*!
	 * \brief Set the value of the interior boundary jump vector vector.
	 * \param[in] val_IntBoundary_Jump - Pointer to the interior boundary jump vector.
	 */		
	void SetIntBoundary_Jump(su2double *val_IntBoundary_Jump);

	/*!
	 * \brief Get the value of the force projection vector.
	 * \return Pointer to the force projection vector.
	 */		
	su2double *GetForceProj_Vector(void);

	/*!
	 * \brief Get the value of the objective function source.
	 * \param[in] val_SetObjFuncSource - Pointer to the objective function source.
	 */
	su2double *GetObjFuncSource(void);

	/*!
	 * \brief Get the value of the force projection vector.
	 * \return Pointer to the force projection vector.
	 */		
	su2double *GetIntBoundary_Jump(void);

	/*!
	 * \brief Set the time spectral source term.
	 * \param[in] val_var - Index of the variable.
	 * \param[in] val_solution - Value of the time spectral source term. for the index <i>val_var</i>.
	 */
	void SetTimeSpectral_Source(unsigned short val_var, su2double val_source);

	/*!
	 * \brief Get the time spectral source term.
	 * \param[in] val_var - Index of the variable.
	 * \return Value of the time spectral source term for the index <i>val_var</i>.
	 */
	su2double GetTimeSpectral_Source(unsigned short val_var);
};

/*!
 * \class CAdjIncEulerVariable
 * \brief Main class for defining the variables of the adjoint incompressible Euler solver.
 * \ingroup Euler_Equations
 * \author F. Palacios, T. Economon, T. Albring
 * \version 4.2.0 "Cardinal"
 */
class CAdjIncEulerVariable : public CVariable {
protected:
  su2double *Psi;		/*!< \brief Vector of the adjoint variables. */
  su2double *ForceProj_Vector;	/*!< \brief Vector d. */
  su2double *ObjFuncSource;    /*!< \brief Vector containing objective function sensitivity for discrete adjoint. */
  su2double *IntBoundary_Jump;	/*!< \brief Interior boundary jump vector. */
  su2double *TS_Source;		/*!< \brief Time spectral source term. */
  bool incompressible;
public:
  
  /*!
   * \brief Constructor of the class.
   */
  CAdjIncEulerVariable(void);
  
  /*!
   * \overload
   * \param[in] val_psirho - Value of the adjoint density (initialization value).
   * \param[in] val_phi - Value of the adjoint velocity (initialization value).
   * \param[in] val_psie - Value of the adjoint energy (initialization value).
   * \param[in] val_nDim - Number of dimensions of the problem.
   * \param[in] val_nvar - Number of variables of the problem.
   * \param[in] config - Definition of the particular problem.
   */
  CAdjIncEulerVariable(su2double val_psirho, su2double *val_phi, su2double val_psie, unsigned short val_nDim, unsigned short val_nvar, CConfig *config);
  
  /*!
   * \overload
   * \param[in] val_solution - Pointer to the adjoint value (initialization value).
   * \param[in] val_nDim - Number of dimensions of the problem.
   * \param[in] val_nvar - Number of variables of the problem.
   * \param[in] config - Definition of the particular problem.
   */
  CAdjIncEulerVariable(su2double *val_solution, unsigned short val_nDim, unsigned short val_nvar, CConfig *config);
  
  /*!
   * \brief Destructor of the class.
   */
  virtual ~CAdjIncEulerVariable(void);
  
  /*!
   * \brief Set all the primitive variables for compressible flows.
   */
  bool SetPrimVar(su2double SharpEdge_Distance, bool check, CConfig *config);

  /*!
   * \brief Set the value of the adjoint velocity.
   * \param[in] val_phi - Value of the adjoint velocity.
   */
  void SetPhi_Old(su2double *val_phi);
  
  /*!
   * \brief Set the value of the force projection vector.
   * \param[in] val_ForceProj_Vector - Pointer to the force projection vector.
   */
  void SetForceProj_Vector(su2double *val_ForceProj_Vector);
  
  /*!
   * \brief Set the value of the objective function source.
   * \param[in] val_SetObjFuncSource - Pointer to the objective function source.
   */
  void SetObjFuncSource(su2double *val_SetObjFuncSource);
  
  /*!
   * \brief Set the value of the interior boundary jump vector vector.
   * \param[in] val_IntBoundary_Jump - Pointer to the interior boundary jump vector.
   */
  void SetIntBoundary_Jump(su2double *val_IntBoundary_Jump);
  
  /*!
   * \brief Get the value of the force projection vector.
   * \return Pointer to the force projection vector.
   */
  su2double *GetForceProj_Vector(void);
  
  /*!
   * \brief Get the value of the objective function source.
   * \param[in] val_SetObjFuncSource - Pointer to the objective function source.
   */
  su2double *GetObjFuncSource(void);
  
  /*!
   * \brief Get the value of the force projection vector.
   * \return Pointer to the force projection vector.
   */
  su2double *GetIntBoundary_Jump(void);
  
  /*!
   * \brief Set the time spectral source term.
   * \param[in] val_var - Index of the variable.
   * \param[in] val_solution - Value of the time spectral source term. for the index <i>val_var</i>.
   */
  void SetTimeSpectral_Source(unsigned short val_var, su2double val_source);
  
  /*!
   * \brief Get the time spectral source term.
   * \param[in] val_var - Index of the variable.
   * \return Value of the time spectral source term for the index <i>val_var</i>.
   */
  su2double GetTimeSpectral_Source(unsigned short val_var);
};

/*! 
 * \class CAdjNSVariable
 * \brief Main class for defining the variables of the adjoint Navier-Stokes solver.
 * \ingroup Navier_Stokes_Equations
 * \author F. Palacios
 * \version 4.3.0 "Cardinal"
 */
class CAdjNSVariable : public CAdjEulerVariable {	
private:
  
public:

	/*!
	 * \brief Constructor of the class. 
	 */	
	CAdjNSVariable(void);

	/*!
	 * \overload
	 * \param[in] val_psirho - Value of the adjoint density (initialization value).
	 * \param[in] val_phi - Value of the adjoint velocity (initialization value).
	 * \param[in] val_psie - Value of the adjoint energy (initialization value).
	 * \param[in] val_nDim - Number of dimensions of the problem.		 
	 * \param[in] val_nvar - Number of variables of the problem.
	 * \param[in] config - Definition of the particular problem.	 
	 */	
	CAdjNSVariable(su2double val_psirho, su2double *val_phi, su2double val_psie, unsigned short val_nDim, unsigned short val_nvar, CConfig *config);

	/*!
	 * \overload
	 * \param[in] val_solution - Pointer to the adjoint value (initialization value).
	 * \param[in] val_nDim - Number of dimensions of the problem.
	 * \param[in] val_nvar - Number of variables of the problem.
	 * \param[in] config - Definition of the particular problem.	 
	 */
	CAdjNSVariable(su2double *val_solution, unsigned short val_nDim, unsigned short val_nvar, CConfig *config);

	/*!
	 * \brief Destructor of the class. 
	 */	
	~CAdjNSVariable(void);

	/*!
	 * \brief Set the value of the adjoint velocity.
	 * \param[in] val_phi - Value of the adjoint velocity.
	 */	
	void SetPhi_Old(su2double *val_phi);

	/*!
	 * \brief Set the value of the force projection vector.
	 * \param[in] val_ForceProj_Vector - Pointer to the force projection vector.
	 */
	void SetForceProj_Vector(su2double *val_ForceProj_Vector);

	/*!
	 * \brief Get the value of the force projection vector.
	 * \return Pointer to the force projection vector.
	 */
	su2double *GetForceProj_Vector(void);

	/*!
	 * \brief Set the value of the force projection vector on the solution vector.
	 */
	void SetVelSolutionOldDVector(void);

	/*!
	 * \brief Set the value of the force projection vector on the old solution vector.
	 */
	void SetVelSolutionDVector(void);

};

/*!
 * \class CAdjIncNSVariable
 * \brief Main class for defining the variables of the adjoint incompressible Navier-Stokes solver.
 * \ingroup Navier_Stokes_Equations
 * \author F. Palacios, T. Economon, T. Albring
 * \version 4.2.0 "Cardinal"
 */
class CAdjIncNSVariable : public CAdjIncEulerVariable {
private:
  
public:
  
  /*!
   * \brief Constructor of the class.
   */
  CAdjIncNSVariable(void);
  
  /*!
   * \overload
   * \param[in] val_psirho - Value of the adjoint density (initialization value).
   * \param[in] val_phi - Value of the adjoint velocity (initialization value).
   * \param[in] val_psie - Value of the adjoint energy (initialization value).
   * \param[in] val_nDim - Number of dimensions of the problem.
   * \param[in] val_nvar - Number of variables of the problem.
   * \param[in] config - Definition of the particular problem.
   */
  CAdjIncNSVariable(su2double val_psirho, su2double *val_phi, su2double val_psie, unsigned short val_nDim, unsigned short val_nvar, CConfig *config);
  
  /*!
   * \overload
   * \param[in] val_solution - Pointer to the adjoint value (initialization value).
   * \param[in] val_nDim - Number of dimensions of the problem.
   * \param[in] val_nvar - Number of variables of the problem.
   * \param[in] config - Definition of the particular problem.
   */
  CAdjIncNSVariable(su2double *val_solution, unsigned short val_nDim, unsigned short val_nvar, CConfig *config);
  
  /*!
   * \brief Destructor of the class.
   */
  ~CAdjIncNSVariable(void);
  
  /*!
   * \brief Set the value of the adjoint velocity.
   * \param[in] val_phi - Value of the adjoint velocity.
   */
  void SetPhi_Old(su2double *val_phi);
  
  /*!
   * \brief Set the value of the force projection vector.
   * \param[in] val_ForceProj_Vector - Pointer to the force projection vector.
   */
  void SetForceProj_Vector(su2double *val_ForceProj_Vector);
  
  /*!
   * \brief Get the value of the force projection vector.
   * \return Pointer to the force projection vector.
   */
  su2double *GetForceProj_Vector(void);
  
  /*!
   * \brief Set the value of the force projection vector on the solution vector.
   */
  void SetVelSolutionOldDVector(void);
  
  /*!
   * \brief Set the value of the force projection vector on the old solution vector.
   */
  void SetVelSolutionDVector(void);
  
};

/*! 
 * \class CAdjTurbVariable
 * \brief Main class for defining the variables of the adjoint turbulence model.
 * \ingroup Turbulence_Model
 * \author A. Bueno.
 * \version 4.3.0 "Cardinal"
 */
class CAdjTurbVariable : public CVariable {
protected:
	su2double *dmuT_dUTvar;       /*!< \brief Sensitivity of eddy viscosity to mean flow and turbulence vars. */
	su2double **dRTstar_dUTvar; 	/*!< \brief Sensitivity of modified turbulence residual (no boundary flux)
	 	 	 	 	 	 	 	 to mean flow and turbulence vars. */
	su2double **dFT_dUTvar; 	/*!< \brief Sensitivity of boundary flux
		 	 	 	 	 	 	 	 to mean flow and turbulence vars. */
	su2double *EddyViscSens;    /*!< \brief Eddy Viscosity Sensitivity. */

public:

	/*!
	 * \brief Constructor of the class. 
	 */		
	CAdjTurbVariable(void);

	/*!
	 * \overload
	 * \param[in] val_psinu_inf - Value of the adjoint turbulence variable at the infinity (initialization value).
	 * \param[in] val_nDim - Number of dimensions of the problem.
	 * \param[in] val_nvar - Number of variables of the problem.
	 * \param[in] config - Definition of the particular problem.	 
	 */		
	CAdjTurbVariable(su2double val_psinu_inf, unsigned short val_nDim, unsigned short val_nvar, CConfig *config);

	/*!
	 * \brief Destructor of the class. 
	 */		
	~CAdjTurbVariable(void);

	/*!
	 * \brief Set the Eddy Viscosity Sensitivity of the problem.
	 * \param[in] val_EddyViscSens - Eddy Viscosity Sensitivity.
	 */
	void SetEddyViscSens(su2double *val_EddyViscSens, unsigned short numTotalVar);

	/*!
	 * \brief Get the Eddy Viscosity Sensitivity of the problem.
	 * \return Pointer to the Eddy Viscosity Sensitivity.
	 */
	su2double *GetEddyViscSens(void);
};

/*! 
<<<<<<< HEAD
=======
 * \class CAdjLevelSetVariable
 * \brief Main class for defining the variables of the Level Set.
 * \ingroup LevelSet_Model
 * \author F. Palacios
 * \version 4.3.0 "Cardinal"
 */
class CAdjLevelSetVariable : public CVariable {
public:
	/*!
	 * \brief Constructor of the class. 
	 */	
	CAdjLevelSetVariable(void);

	/*!
	 * \overload
	 * \param[in] val_nDim - Number of dimensions of the problem.
	 * \param[in] val_nvar - Number of variables of the problem.
	 * \param[in] config - Definition of the particular problem.
	 */
	CAdjLevelSetVariable(unsigned short val_nDim, unsigned short val_nvar, CConfig *config);

	/*!
	 * \overload
	 * \param[in] val_levelset - Level set variable value (initialization value).
	 * \param[in] val_nDim - Number of dimensions of the problem.
	 * \param[in] val_nvar - Number of variables of the problem.
	 * \param[in] config - Definition of the particular problem.	 
	 */	
	CAdjLevelSetVariable(su2double val_levelset, unsigned short val_nDim, unsigned short val_nvar, CConfig *config);

	/*!
	 * \brief Destructor of the class.
	 */
	virtual ~CAdjLevelSetVariable(void);

};

/*! 
>>>>>>> 154fed46
 * \class CTemplateVariable
 * \brief Main class for defining the variables of the potential solver.
 * \ingroup Potential_Flow_Equation
 * \author F. Palacios
 * \version 4.3.0 "Cardinal"
 */
class CTemplateVariable : public CVariable {
public:

	/*!
	 * \brief Constructor of the class. 
	 */
	CTemplateVariable(void);

	/*!
	 * \overload
	 * \param[in] val_potential - Value of the potential solution (initialization value).		 
	 * \param[in] val_nDim - Number of dimensions of the problem.		 
	 * \param[in] val_nvar - Number of variables of the problem.
	 * \param[in] config - Definition of the particular problem.	 
	 */	
	CTemplateVariable(su2double val_potential, unsigned short val_nDim, unsigned short val_nvar, CConfig *config);

	/*!
	 * \brief Destructor of the class. 
	 */	
	~CTemplateVariable(void);
};

/*!
 * \class CDiscAdjVariable
 * \brief Main class for defining the variables of the adjoint solver.
 * \ingroup Discrete_Adjoint
 * \author T. Albring.
 * \version 4.3.0 "Cardinal"
 */
class CDiscAdjVariable : public CVariable {
private:
    su2double* Sensitivity; /* Vector holding the derivative of target functional with respect to the coordinates at this node*/
    su2double* Solution_Direct;
    su2double* DualTime_Derivative;
    su2double* DualTime_Derivative_n;

public:
    /*!
     * \brief Constructor of the class.
     */
    CDiscAdjVariable(void);

    /*!
     * \brief Destructor of the class.
     */
    ~CDiscAdjVariable(void);

    /*!
     * \overload
     * \param[in] val_solution - Pointer to the adjoint value (initialization value).
     * \param[in] val_ndim - Number of dimensions of the problem.
     * \param[in] val_nvar - Number of variables of the problem.
     * \param[in] config - Definition of the particular problem.
     */
    CDiscAdjVariable(su2double *val_solution, unsigned short val_ndim, unsigned short val_nvar, CConfig *config);

    /*!
     * \brief Set the sensitivity at the node
     * \param[in] iDim - spacial component
     * \param[in] val - value of the Sensitivity
     */
    void SetSensitivity(unsigned short iDim, su2double val);

    /*!
     * \brief Get the Sensitivity at the node
     * \param[in] iDim - spacial component
     * \return value of the Sensitivity
     */
    su2double GetSensitivity(unsigned short iDim);

    void SetDual_Time_Derivative(unsigned short iVar, su2double der);

    void SetDual_Time_Derivative_n(unsigned short iVar, su2double der);

    su2double GetDual_Time_Derivative(unsigned short iVar);

    su2double GetDual_Time_Derivative_n(unsigned short iVar);

    void SetSolution_Direct(su2double *sol);

    su2double* GetSolution_Direct();
};


#include "variable_structure.inl"<|MERGE_RESOLUTION|>--- conflicted
+++ resolved
@@ -2637,13 +2637,8 @@
  * \class CEulerVariable
  * \brief Main class for defining the variables of the compressible Euler solver.
  * \ingroup Euler_Equations
-<<<<<<< HEAD
  * \author F. Palacios, T. Economon
- * \version 4.2.0 "Cardinal"
-=======
- * \author F. Palacios
  * \version 4.3.0 "Cardinal"
->>>>>>> 154fed46
  */
 class CEulerVariable : public CVariable {
 protected:
@@ -3053,21 +3048,12 @@
 	void SetWindGustDer(su2double* val_WindGust);
 };
 
-<<<<<<< HEAD
 /*!
  * \class CIncEulerVariable
  * \brief Main class for defining the variables of the incompressible Euler solver.
  * \ingroup Euler_Equations
  * \author F. Palacios, T. Economon, T. Albring
- * \version 4.2.0 "Cardinal"
-=======
-/*! 
- * \class CNSVariable
- * \brief Main class for defining the variables of the Navier-Stokes' solver.
- * \ingroup Navier_Stokes_Equations
- * \author F. Palacios
  * \version 4.3.0 "Cardinal"
->>>>>>> 154fed46
  */
 class CIncEulerVariable : public CVariable {
 protected:
@@ -3321,7 +3307,7 @@
  * \brief Main class for defining the variables of the compressible Navier-Stokes solver.
  * \ingroup Navier_Stokes_Equations
  * \author F. Palacios, T. Economon
- * \version 4.2.0 "Cardinal"
+ * \version 4.3.0 "Cardinal"
  */
 class CNSVariable : public CEulerVariable {
 private:
@@ -3484,7 +3470,7 @@
  * \brief Main class for defining the variables of the incompressible Navier-Stokes solver.
  * \ingroup Navier_Stokes_Equations
  * \author F. Palacios, T. Economon, T. Albring
- * \version 4.2.0 "Cardinal"
+ * \version 4.3.0 "Cardinal"
  */
 class CIncNSVariable : public CIncEulerVariable {
 private:
@@ -3840,13 +3826,8 @@
  * \class CAdjEulerVariable
  * \brief Main class for defining the variables of the adjoint Euler solver.
  * \ingroup Euler_Equations
-<<<<<<< HEAD
  * \author F. Palacios, T. Economon
- * \version 4.2.0 "Cardinal"
-=======
- * \author F. Palacios
  * \version 4.3.0 "Cardinal"
->>>>>>> 154fed46
  */
 class CAdjEulerVariable : public CVariable {
 protected:
@@ -3955,7 +3936,7 @@
  * \brief Main class for defining the variables of the adjoint incompressible Euler solver.
  * \ingroup Euler_Equations
  * \author F. Palacios, T. Economon, T. Albring
- * \version 4.2.0 "Cardinal"
+ * \version 4.3.0 "Cardinal"
  */
 class CAdjIncEulerVariable : public CVariable {
 protected:
@@ -4136,7 +4117,7 @@
  * \brief Main class for defining the variables of the adjoint incompressible Navier-Stokes solver.
  * \ingroup Navier_Stokes_Equations
  * \author F. Palacios, T. Economon, T. Albring
- * \version 4.2.0 "Cardinal"
+ * \version 4.3.0 "Cardinal"
  */
 class CAdjIncNSVariable : public CAdjIncEulerVariable {
 private:
@@ -4254,47 +4235,6 @@
 };
 
 /*! 
-<<<<<<< HEAD
-=======
- * \class CAdjLevelSetVariable
- * \brief Main class for defining the variables of the Level Set.
- * \ingroup LevelSet_Model
- * \author F. Palacios
- * \version 4.3.0 "Cardinal"
- */
-class CAdjLevelSetVariable : public CVariable {
-public:
-	/*!
-	 * \brief Constructor of the class. 
-	 */	
-	CAdjLevelSetVariable(void);
-
-	/*!
-	 * \overload
-	 * \param[in] val_nDim - Number of dimensions of the problem.
-	 * \param[in] val_nvar - Number of variables of the problem.
-	 * \param[in] config - Definition of the particular problem.
-	 */
-	CAdjLevelSetVariable(unsigned short val_nDim, unsigned short val_nvar, CConfig *config);
-
-	/*!
-	 * \overload
-	 * \param[in] val_levelset - Level set variable value (initialization value).
-	 * \param[in] val_nDim - Number of dimensions of the problem.
-	 * \param[in] val_nvar - Number of variables of the problem.
-	 * \param[in] config - Definition of the particular problem.	 
-	 */	
-	CAdjLevelSetVariable(su2double val_levelset, unsigned short val_nDim, unsigned short val_nvar, CConfig *config);
-
-	/*!
-	 * \brief Destructor of the class.
-	 */
-	virtual ~CAdjLevelSetVariable(void);
-
-};
-
-/*! 
->>>>>>> 154fed46
  * \class CTemplateVariable
  * \brief Main class for defining the variables of the potential solver.
  * \ingroup Potential_Flow_Equation
