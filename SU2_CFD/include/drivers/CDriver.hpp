/*!
 * \file CDriver.hpp
 * \brief Headers of the main subroutines for driving single or multi-zone problems.
 *        The subroutines and functions are in the <i>driver_structure.cpp</i> file.
 * \author T. Economon, H. Kline, R. Sanchez
 * \version 7.5.1 "Blackbird"
 *
 * SU2 Project Website: https://su2code.github.io
 *
 * The SU2 Project is maintained by the SU2 Foundation
 * (http://su2foundation.org)
 *
 * Copyright 2012-2023, SU2 Contributors (cf. AUTHORS.md)
 *
 * SU2 is free software; you can redistribute it and/or
 * modify it under the terms of the GNU Lesser General Public
 * License as published by the Free Software Foundation; either
 * version 2.1 of the License, or (at your option) any later version.
 *
 * SU2 is distributed in the hope that it will be useful,
 * but WITHOUT ANY WARRANTY; without even the implied warranty of
 * MERCHANTABILITY or FITNESS FOR A PARTICULAR PURPOSE. See the GNU
 * Lesser General Public License for more details.
 *
 * You should have received a copy of the GNU Lesser General Public
 * License along with SU2. If not, see <http://www.gnu.org/licenses/>.
 */

#pragma once

#include "../../../Common/include/geometry/CGeometry.hpp"
#include "../../../Common/include/parallelization/mpi_structure.hpp"
#include "../integration/CIntegration.hpp"
#include "../interfaces/CInterface.hpp"
#include "../solvers/CSolver.hpp"
#include "CDriverBase.hpp"

using namespace std;

class COutputLegacy;
class CInterpolator;
class CIteration;
class COutput;

/*!
 * \class CDriver
 * \ingroup Drivers
 * \brief Parent class for driving an iteration of a single or multi-zone problem.
 * \author T. Economon
 */

class CDriver : public CDriverBase {
 protected:
  char runtime_file_name[MAX_STRING_SIZE];
  su2double
      UsedTimeOutput; /*!< \brief Elapsed time between Start and Stop point of the timer for tracking output phase.*/

  su2double BandwidthSum =
      0.0;                    /*!< \brief Aggregate value of the bandwidth for writing restarts (to be average later).*/
  unsigned long IterCount,    /*!< \brief Iteration count stored for performance benchmarking.*/
      OutputCount;            /*!< \brief Output count stored for performance benchmarking.*/
  unsigned long DOFsPerPoint; /*!< \brief Number of unknowns at each vertex, i.e., number of equations solved. */
  su2double Mpoints; /*!< \brief Total number of grid points in millions in the calculation (including ghost points).*/
  su2double
      MpointsDomain; /*!< \brief Total number of grid points in millions in the calculation (excluding ghost points).*/
  su2double MDOFs;   /*!< \brief Total number of DOFs in millions in the calculation (including ghost points).*/
  su2double MDOFsDomain; /*!< \brief Total number of DOFs in millions in the calculation (excluding ghost points).*/

  ofstream** ConvHist_file; /*!< \brief Convergence history file.*/
  ofstream FSIHist_file;    /*!< \brief FSI convergence history file.*/

  bool StopCalc,   /*!< \brief Stop computation flag.*/
      mixingplane, /*!< \brief mixing-plane simulation flag.*/
      fsi,         /*!< \brief FSI simulation flag.*/
      fem_solver;  /*!< \brief FEM fluid solver simulation flag. */

  CFreeFormDefBox*** FFDBox;            /*!< \brief FFD FFDBoxes of the problem. */

  CIteration*** iteration_container;      /*!< \brief Container vector with all the iteration methods. */
  CIntegration**** integration_container; /*!< \brief Container vector with all the integration methods. */
  vector<vector<unique_ptr<CInterpolator>>>
      interpolator_container; /*!< \brief Definition of the interpolation method between non-matching discretizations of
                                 the interface. */
  CInterface*** interface_container; /*!< \brief Definition of the interface of information and physics. */
  bool dry_run;                      /*!< \brief Flag if SU2_CFD was started as dry-run via "SU2_CFD -d <config>.cfg" */

 public:
  /*!
   * \brief Constructor of the class.
   * \param[in] confFile - Configuration file name.
   * \param[in] val_nZone - Total number of zones.
   * \param[in] MPICommunicator - MPI communicator for SU2.
   * \param[in] dummy_geo - Dummy geometric definition of the problem.
   */
  CDriver(char* confFile, unsigned short val_nZone, SU2_Comm MPICommunicator, bool dummy_geo);

  /*!
   * \brief Destructor of the class.
   */
  ~CDriver(void) override;

  /*!
   * \brief A virtual member.
   */
  void Run() override{};

 protected:
  /*!
   * \brief Initialize containers. 
   */
  void SetContainersNull();

  /*!
   * \brief Read in the config and mesh files.
   * \param[in] config - Definition of the particular problem.
   * \param[in] driver_config - Definition of the driver configuration.
   */
  void InputPreprocessing(CConfig**& config, CConfig*& driver_config);

  /*!
   * \brief Construction of the edge-based data structure and the multi-grid structure.
   * \param[in] config - Definition of the particular problem.
   * \param[in] geometry - Geometrical definition of the problem.
   * \param[in] dummy - Definition of the dummy driver.
   */
  void GeometricalPreprocessing(CConfig* config, CGeometry**& geometry, bool dummy);

  /*!
   * \brief Do the geometrical preprocessing for the DG FEM solver.
   * \param[in] config - Definition of the particular problem.
   * \param[in] geometry - Geometrical definition of the problem.
   */
  void Geometrical_Preprocessing_DGFEM(CConfig* config, CGeometry**& geometry);

  /*!
   * \brief Geometrical_Preprocessing_FVM
   * \param[in] config - Definition of the particular problem.
   * \param[in] geometry - Geometrical definition of the problem.
   */
  void Geometrical_Preprocessing_FVM(CConfig* config, CGeometry**& geometry);

  /*!
   * \brief Definition of the physics iteration class or within a single zone.
   * \param[in] config - Definition of the particular problem.
   * \param[in] iteration - Pointer to the iteration container to be instantiated.
   */
  void IterationPreprocessing(CConfig* config, CIteration*& iteration) const;

  /*!
   * \brief Definition and allocation of all solution classes.
   * \param[in] config - Definition of the particular problem.
   * \param[in] geometry - Geometrical definition of the problem.
   * \param[in] solver - Container vector with all the solutions.
   */
  void SolverPreprocessing(CConfig* config, CGeometry** geometry, CSolver***& solver);

  /*!
   * \brief Restart of the solvers from the restart files.
   * \param[in] solver - Container vector with all the solutions.
   * \param[in] geometry - Geometrical definition of the problem.
   * \param[in] config - Definition of the particular problem.
   * \param[in] update_geo - Boolean to indicate if geometry should be updated.
   */
  void SolverRestart(CSolver*** solver, CGeometry** geometry, CConfig* config, bool update_geo);

  /*!
   * \brief Definition and allocation of all solution classes.
   * \param[in] solver - Container vector with all the solutions.
   * \param[in] geometry - Geometrical definition of the problem.
   * \param[in] config - Definition of the particular problem.
   * \param[in] val_iInst - Current solver instance.
   */
  void SolverPostprocessing(CSolver**** solver, CGeometry** geometry, CConfig* config, unsigned short val_iInst);

  /*!
   * \brief Definition and allocation of all integration classes.
   * \param[in] config - Definition of the particular problem.
   * \param[in] solver - Container vector with all the solutions.
   * \param[in] integration - Container vector with all the integration methods.
   */
  void IntegrationPreprocessing(CConfig* config, CSolver** solver, CIntegration**& integration) const;

  /*!
   * \brief Definition and allocation of all integration classes.
   * \param[in] integration - Container vector with all the integration methods.
   * \param[in] geometry - Geometrical definition of the problem.
   * \param[in] config - Definition of the particular problem.
   * \param[in] val_iInst - Current solver instance.
   */
  void IntegrationPostprocessing(CIntegration*** integration, CGeometry** geometry, CConfig* config,
                                  unsigned short val_iInst);

  /*!
   * \brief Definition and allocation of all interface classes.
   * \param[in] config - Definition of the particular problem.
   * \param[in] solver - Container vector with all the solutions.
   * \param[in] geometry - Geometrical definition of the problem.
   * \param[in] interface_types - Type of coupling between the distinct (physical) zones.
   * \param[in] interface - Class defining the physical transfer of information.
   * \param[in] interpolation -  Object defining the interpolation.
   */
  void InterfacePreprocessing(CConfig** config, CSolver***** solver, CGeometry**** geometry,
                               unsigned short** interface_types, CInterface*** interface,
                               vector<vector<unique_ptr<CInterpolator>>>& interpolation);

  /*!
   * \brief Definition and allocation of all solver classes.
   * \param[in] config - Definition of the particular problem.
   * \param[in] geometry - Geometrical definition of the problem.
   * \param[in] solver - Container vector with all the solutions.
   * \param[in] numerics - Description of the numerical method (the way in which the equations are solved).
   */
  void NumericsPreprocessing(CConfig* config, CGeometry** geometry, CSolver*** solver, CNumerics****& numerics) const;

  /*!
   * \brief Helper to instantiate turbulence numerics specialized for different flow solvers.
   */
  template <class FlowIndices>
  void InstantiateTurbulentNumerics(unsigned short nVar_Turb, int offset, const CConfig* config,
                                    const CSolver* turb_solver, CNumerics****& numerics) const;

  /*!
   * \brief Helper to instantiate transition numerics specialized for different flow solvers.
   */
  template <class FlowIndices>
  void InstantiateTransitionNumerics(unsigned short nVar_Trans, int offset, const CConfig* config,
                                     const CSolver* trans_solver, CNumerics****& numerics) const;
  /*!
   * \brief Helper to instantiate species transport numerics specialized for different flow solvers.
   */
  template <class FlowIndices>
  void InstantiateSpeciesNumerics(unsigned short nVar_Species, int offset, const CConfig* config,
                                  const CSolver* species_solver, CNumerics****& numerics) const;

  /*!
   * \brief Definition and allocation of all solver classes.
   * \param[in] numerics - Description of the numerical method (the way in which the equations are solved).
   * \param[in] solver - Container vector with all the solutions.
   * \param[in] geometry - Geometrical definition of the problem.
   * \param[in] config - Definition of the particular problem.
   * \param[in] val_iInst - Current solver instance.
   */
  void NumericsPostprocessing(CNumerics***** numerics, CSolver*** solver, CGeometry** geometry, CConfig* config,
                               unsigned short val_iInst);

  /*!
   * \brief GridMovement_Preprocessing
   * \param[in] config - Definition of the particular problem.
   * \param[in] geometry - Geometrical definition of the problem.
   * \param[in] solver - Container vector with all the solutions.
   * \param[in] iteration - Container vector with all the iteration methods.
   * \param[in] grid_movement - Volume grid movement classes of the problem.
   * \param[in] surface_movement - Surface movement classes of the problem.
   */
  void DynamicMeshPreprocessing(CConfig* config, CGeometry** geometry, CSolver*** solver, CIteration* iteration,
                                 CVolumetricMovement*& grid_movement, CSurfaceMovement*& surface_movement) const;

  /*!
   * \brief Initialize Python interface functionalities. When using multigrid,
   * it is important to call this after modifying custom boundary values.
   * \param[in] config - Definition of the particular problem.
   * \param[in] geometry - Geometrical definition of the problem.
   * \param[in] solver - Container vector with all the solutions.
   */
  void PythonInterfacePreprocessing(CConfig** config, CGeometry**** geometry, CSolver***** solver);

  /*!
   * \brief Preprocess the output container.
   * \param[in] config - Definition of the particular problem.
   * \param[in] driver_config - Definition of the driver configuration.
   * \param[in] output_container - Container vector with all the outputs.
   * \param[in] driver_output - Definition of the driver output.
   */
  void OutputPreprocessing(CConfig** config, CConfig* driver_config, COutput**& output_container,
                            COutput*& driver_output);

  /*!
   * \brief Initiate value for static mesh movement such as the gridVel for the ROTATING frame.
   * \param[in] config - Definition of the particular problem.
   * \param[in] geometry - Geometrical definition of the problem.
   */
  void StaticMeshPreprocessing(const CConfig* config, CGeometry** geometry);

  /*!
   * \brief Initiate value for static mesh movement such as the gridVel for the ROTATING frame.
   * \param[in] config - Definition of the particular problem.
   * \param[in] geometry - Geometrical definition of the problem.
   * \param[in] solver - Container vector with all the solutions.
   * \param[in] interface - Class defining the physical transfer of information.
   */
  void TurbomachineryPreprocessing(CConfig** config, CGeometry**** geometry, CSolver***** solver,
                                    CInterface*** interface);

  /*!
   * \brief A virtual member.
   * \param[in] donorZone - zone in which the displacements will be predicted.
   * \param[in] targetZone - zone which receives the predicted displacements.
   */
  virtual void PredictDisplacements(unsigned short donorZone, unsigned short targetZone) {}

  /*!
   * \brief A virtual member.
   * \param[in] donorZone - zone in which the tractions will be predicted.
   * \param[in] targetZone - zone which receives the predicted traction.
   */
  virtual void PredictTractions(unsigned short donorZone, unsigned short targetZone) {}

  /*!
   * \brief A virtual member.
   * \param[in] donorZone - zone in which the displacements will be transferred.
   * \param[in] targetZone - zone which receives the tractions transferred.
   */
  virtual void TransferDisplacements(unsigned short donorZone, unsigned short targetZone) {}

  /*!
   * \brief A virtual member.
   * \param[in] donorZone - zone from which the tractions will be transferred.
   * \param[in] targetZone - zone which receives the tractions transferred.
   */
  virtual void TransferTractions(unsigned short donorZone, unsigned short targetZone) {}

  /*!
   * \brief A virtual member.
   * \param[in] donorZone - origin of the information.
   * \param[in] targetZone - destination of the information.
   * \param[in] iOuterIter - Fluid-Structure Interaction subiteration.
   */
  virtual void RelaxationDisplacements(unsigned short donorZone, unsigned short targetZone, unsigned long iOuterIter) {}

  /*!
   * \brief A virtual member.
   * \param[in] donorZone - origin of the information.
   * \param[in] targetZone - destination of the information.
   * \param[in] iOuterIter - Fluid-Structure Interaction subiteration.
   */
  virtual void RelaxationTractions(unsigned short donorZone, unsigned short targetZone, unsigned long iOuterIter) {}

  /*!
   * \brief A virtual member to run a Block Gauss-Seidel iteration in multi-zone problems.
   */
  virtual void RunGaussSeidel() {}

  /*!
   * \brief A virtual member to run a Block-Jacobi iteration in multi-zone problems.
   */
  virtual void RunJacobi() {}

  /*!
   * \brief A virtual member.
   */
  void Update() override {}

  /*!
   * \brief Print out the direct residuals.
   * \param[in] kind_recording - Type of recording (full list in ENUM_RECORDING, option_structure.hpp)
   */
  void PrintDirectResidual(RECORDING kind_recording);

  /*!
   * \brief Set the solution of all solvers (adjoint or primal) in a zone.
   * \param[in] iZone - Index of the zone.
   * \param[in] adjoint - True to consider adjoint solvers instead of primal.
   * \param[in] solution - Solution object with interface (iPoint,iVar).
   * \tparam Old - If true set "old solutions" instead.
   */
  template <class Container, bool Old = false>
  void SetAllSolutions(unsigned short iZone, bool adjoint, const Container& solution) {
    const auto nPoint = geometry_container[iZone][INST_0][MESH_0]->GetnPoint();
    for (auto iSol = 0u, offset = 0u; iSol < MAX_SOLS; ++iSol) {
      auto solver = solver_container[iZone][INST_0][MESH_0][iSol];
      if (!(solver && (solver->GetAdjoint() == adjoint))) continue;
      for (auto iPoint = 0ul; iPoint < nPoint; ++iPoint)
        for (auto iVar = 0ul; iVar < solver->GetnVar(); ++iVar)
          if (!Old) {
            solver->GetNodes()->SetSolution(iPoint, iVar, solution(iPoint, offset + iVar));
          } else {
            solver->GetNodes()->SetSolution_Old(iPoint, iVar, solution(iPoint, offset + iVar));
          }
      offset += solver->GetnVar();
    }
  }

  /*!
   * \brief Set the "old solution" of all solvers (adjoint or primal) in a zone.
   */
  template <class Container>
  void SetAllSolutionsOld(unsigned short iZone, bool adjoint, const Container& solution) {
    SetAllSolutions<Container, true>(iZone, adjoint, solution);
  }

  /*!
   * \brief Get the solution of all solvers (adjoint or primal) in a zone.
   * \param[in] iZone - Index of the zone.
   * \param[in] adjoint - True to consider adjoint solvers instead of primal.
   * \param[out] solution - Solution object with interface (iPoint,iVar).
   */
  template <class Container>
  void GetAllSolutions(unsigned short iZone, bool adjoint, Container& solution) const {
    const auto nPoint = geometry_container[iZone][INST_0][MESH_0]->GetnPoint();
    for (auto iSol = 0u, offset = 0u; iSol < MAX_SOLS; ++iSol) {
      auto solver = solver_container[iZone][INST_0][MESH_0][iSol];
      if (!(solver && (solver->GetAdjoint() == adjoint))) continue;
      const auto& sol = solver->GetNodes()->GetSolution();
      for (auto iPoint = 0ul; iPoint < nPoint; ++iPoint)
        for (auto iVar = 0ul; iVar < solver->GetnVar(); ++iVar)
          solution(iPoint, offset + iVar) = SU2_TYPE::GetValue(sol(iPoint, iVar));
      offset += solver->GetnVar();
    }
  }

 public:
  /*!
   * \brief Launch the computation for all zones and all physics.
   */
  virtual void StartSolver() {}

  /*!
   * \brief Deallocation routine
   */
  void Finalize() override;

  /*!
   * \brief A virtual member.
   */
  virtual void ResetConvergence();

  /*!
   * \brief Perform some pre-processing before an iteration of the physics.
   */
  virtual void Preprocess(unsigned long TimeIter) {}

  /*!
   * \brief Monitor the computation.
   */
  virtual bool Monitor(unsigned long TimeIter) { return false; }

  /*!
   * \brief Output the solution in solution file.
   */
  virtual void Output(unsigned long TimeIter) {}

  /*!
   * \brief Perform a dynamic mesh deformation, including grid velocity computation and update of the multi-grid
   * structure.
   */
  virtual void DynamicMeshUpdate(unsigned long TimeIter) {}

  /*!
   * \brief Perform a dynamic mesh deformation, including grid velocity computation and update of the multi-grid
   * structure.
   */
  virtual void DynamicMeshUpdate(unsigned short val_iZone, unsigned long TimeIter) {}

  /*!
   * \brief Perform a mesh deformation as initial condition.
   */
  virtual void SetInitialMesh() {}

/// \addtogroup PySU2
/// \{

  /*!
   * \brief Process the boundary conditions and update the multi-grid structure.
   */
  void BoundaryConditionsUpdate();

  /*!
<<<<<<< HEAD
   * \brief Get the total drag.
   * \return Total drag.
   */
  passivedouble GetDrag() const;

  /*!
   * \brief Get the total lift.
   * \return Total lift.
   */
  passivedouble GetLift() const;

  /*!
   * \brief Get the total x moment.
   * \return Total x moment.
   */
  passivedouble GetMx() const;

  /*!
   * \brief Get the total y moment.
   * \return Total y moment.
   */
  passivedouble GetMy() const;

  /*!
   * \brief Get the total z moment.
   * \return Total z moment.
   */
  passivedouble GetMz() const;

  /*!
   * \brief Get the total drag coefficient.
   * \return Total drag coefficient.
   */
  passivedouble GetDragCoeff() const;

  /*!
   * \brief Get the total lift coefficient.
   * \return Total lift coefficient.
   */
  passivedouble GetLiftCoeff() const;

  /*!
   * \brief Get the number of external iterations.
   * \return Number of external iterations.
=======
   * \brief Get the number of time iterations.
   * \return Number of time iterations.
>>>>>>> 527f42bc
   */
  unsigned long GetNumberTimeIter() const;

  /*!
   * \brief Get the current time iteration.
   * \return Current time iteration.
   */
  unsigned long GetTimeIter() const;

  /*!
   * \brief Get the unsteady time step.
   * \return Unsteady time step.
   */
  passivedouble GetUnsteadyTimeStep() const;

  /*!
   * \brief Get the name of the output file for the surface.
   * \return File name for the surface output.
   */
  string GetSurfaceFileName() const;

  /*!
   * \brief Preprocess the inlets via file input for all solvers.
   * \param[in] solver_container - Container vector with all the solutions.
   * \param[in] geometry - Geometrical definition of the problem.
   * \param[in] config - Definition of the particular problem.
   */
  void InletPreprocessing(CSolver*** solver, CGeometry** geometry, CConfig* config) const;

  /*!
   * \brief Set the position of the heat source.
   * \param[in] alpha - Angle of rotation respect to Z axis.
   * \param[in] pos_x - Position X.
   * \param[in] pos_y - Position Y.
   * \param[in] pos_z - Position Z.
   */
  void SetHeatSourcePosition(passivedouble alpha, passivedouble pos_x, passivedouble pos_y, passivedouble pos_z);

  /*!
   * \brief Set the direction of the inlet.
   * \param[in] iMarker - Marker index.
   * \param[in] alpha - Angle (Zpos).
   */
  void SetInletAngle(unsigned short iMarker, passivedouble alpha);

/// \}

  /*!
   * \brief Sum the number of primal or adjoint variables for all solvers in a given zone.
   * \param[in] iZone - Index of the zone.
   * \param[in] adjoint - True to consider adjoint solvers instead of primal.
   * \return Total number of solution variables.
   */
  unsigned short GetTotalNumberOfVariables(unsigned short iZone, bool adjoint) const {
    unsigned short nVar = 0;
    for (auto iSol = 0u; iSol < MAX_SOLS; iSol++) {
      auto solver = solver_container[iZone][INST_0][MESH_0][iSol];
      if (solver && (solver->GetAdjoint() == adjoint)) nVar += solver->GetnVar();
    }
    return nVar;
  }
};

/*!
 * \class CFluidDriver
 * \ingroup Drivers
 * \brief Class for driving an iteration of the physics within multiple zones.
 * \author T. Economon, G. Gori
 */
class CFluidDriver : public CDriver {
 protected:
  unsigned long Max_Iter;

 protected:
  /*!
   * \brief Constructor of the class.
   * \param[in] confFile - Configuration file name.
   * \param[in] val_nZone - Total number of zones.
   * \param[in] MPICommunicator - MPI communicator for SU2.
   */
  CFluidDriver(char* confFile, unsigned short val_nZone, SU2_Comm MPICommunicator);

 public:
  /*!
   * \brief Destructor of the class.
   */
  ~CFluidDriver(void) override;

  /*!
   * \brief Launch the computation for all zones and all physics.
   */
  void StartSolver() override;

  /*!
   * \brief Run a single iteration of the physics within multiple zones.
   */
  void Run() override;

  /*!
   * \brief Update the dual-time solution within multiple zones.
   */
  void Update() override;

  /*!
   * \brief Output the solution in solution file.
   */
  void Output(unsigned long InnerIter) override;

  /*!
   * \brief Monitor the computation.
   */
  bool Monitor(unsigned long ExtIter) override;

  /*!
   * \brief Perform some pre-processing before an iteration of the physics.
   */
  void Preprocess(unsigned long Iter) override;

  /*!
   * \brief Perform a dynamic mesh deformation, included grid velocity computation and the update of the multi-grid
   * structure (multiple zone).
   */
  void DynamicMeshUpdate(unsigned long TimeIter) override;

  /*!
   * \brief Transfer data among different zones (multiple zone).
   */
  void TransferData(unsigned short donorZone, unsigned short targetZone);
};

/*!
 * \class CTurbomachineryDriver
 * \ingroup Drivers
 * \brief Class for driving an iteration for turbomachinery flow analysis.
 * \author S. Vitale
 */
class CTurbomachineryDriver : public CFluidDriver {
 private:
  COutputLegacy* output_legacy;

 public:
  /*!
   * \brief Constructor of the class.
   * \param[in] confFile - Configuration file name.
   * \param[in] val_nZone - Total number of zones.
   * \param[in] MPICommunicator - MPI communicator for SU2.
   */
  CTurbomachineryDriver(char* confFile, unsigned short val_nZone, SU2_Comm MPICommunicator);

  /*!
   * \brief Destructor of the class.
   */
  ~CTurbomachineryDriver(void) override;

  /*!
   * \brief Run a single iteration of the physics within multiple zones.
   */

  void Run() override;

  /*!
   * \brief Set Mixing Plane interface within multiple zones.
   */
  void SetMixingPlane(unsigned short iZone);

  /*!
   * \brief Set Mixing Plane interface within multiple zones.
   */
  void SetTurboPerformance(unsigned short targetZone);

  /*!
   * \brief Monitor the computation.
   */
  bool Monitor(unsigned long TimeIter) override;
};

/*!
 * \class CHBDriver
 * \ingroup Drivers
 * \brief Class for driving an iteration of Harmonic Balance (HB) method problem using multiple time zones.
 * \author T. Economon
 */
class CHBDriver : public CFluidDriver {
 private:
  COutputLegacy* output_legacy;
  unsigned short nInstHB;
  su2double** D; /*!< \brief Harmonic Balance operator. */

 public:
  /*!
   * \brief Constructor of the class.
   * \param[in] confFile - Configuration file name.
   * \param[in] val_nZone - Total number of zones.
   * \param[in] MPICommunicator - MPI communicator for SU2.
   */
  CHBDriver(char* confFile, unsigned short val_nZone, SU2_Comm MPICommunicator);

  /*!
   * \brief Destructor of the class.
   */
  ~CHBDriver(void) override;

  /*!
   * \brief Run a single iteration of a Harmonic Balance problem.
   */
  void Run() override;

  /*!
   * \brief Computation and storage of the Harmonic Balance method source terms.
   * \author T. Economon, K. Naik
   * \param[in] iZone - Current zone number.
   */
  void SetHarmonicBalance(unsigned short iZone);

  /*!
   * \brief Precondition Harmonic Balance source term for stability
   * \author J. Howison
   */
  void StabilizeHarmonicBalance();

  /*!
   * \brief Computation of the Harmonic Balance operator matrix for harmonic balance.
   * \author A. Rubino, S. Nimmagadda
   */
  void ComputeHB_Operator();

  /*!
   * \brief Update the solution for the Harmonic Balance.
   */
  void Update() override;

  /*!
   * \brief Reset the convergence flag (set to false) of the solver for the Harmonic Balance.
   */
  void ResetConvergence() override;
};<|MERGE_RESOLUTION|>--- conflicted
+++ resolved
@@ -465,55 +465,8 @@
   void BoundaryConditionsUpdate();
 
   /*!
-<<<<<<< HEAD
-   * \brief Get the total drag.
-   * \return Total drag.
-   */
-  passivedouble GetDrag() const;
-
-  /*!
-   * \brief Get the total lift.
-   * \return Total lift.
-   */
-  passivedouble GetLift() const;
-
-  /*!
-   * \brief Get the total x moment.
-   * \return Total x moment.
-   */
-  passivedouble GetMx() const;
-
-  /*!
-   * \brief Get the total y moment.
-   * \return Total y moment.
-   */
-  passivedouble GetMy() const;
-
-  /*!
-   * \brief Get the total z moment.
-   * \return Total z moment.
-   */
-  passivedouble GetMz() const;
-
-  /*!
-   * \brief Get the total drag coefficient.
-   * \return Total drag coefficient.
-   */
-  passivedouble GetDragCoeff() const;
-
-  /*!
-   * \brief Get the total lift coefficient.
-   * \return Total lift coefficient.
-   */
-  passivedouble GetLiftCoeff() const;
-
-  /*!
-   * \brief Get the number of external iterations.
-   * \return Number of external iterations.
-=======
    * \brief Get the number of time iterations.
    * \return Number of time iterations.
->>>>>>> 527f42bc
    */
   unsigned long GetNumberTimeIter() const;
 
