--- conflicted
+++ resolved
@@ -2,13 +2,8 @@
  * \file CDiscAdjSinglezoneDriver.hpp
  * \brief Headers of the main subroutines for driving single or multi-zone problems.
  *        The subroutines and functions are in the <i>driver_structure.cpp</i> file.
-<<<<<<< HEAD
  * \author T. Economon, H. Kline, R. Sanchez, H. Patel, A. Gastaldi
- * \version 8.0.0 "Harrier"
-=======
- * \author T. Economon, H. Kline, R. Sanchez
  * \version 8.0.1 "Harrier"
->>>>>>> 49ea2c9e
  *
  * SU2 Project Website: https://su2code.github.io
  *
@@ -52,7 +47,7 @@
 #else
     using Scalar = su2mixedfloat;
 #endif
-    
+
   unsigned long nAdjoint_Iter;                  /*!< \brief The number of adjoint iterations that are run on the fixed-point solver.*/
   RECORDING RecordingState;                     /*!< \brief The kind of recording the tape currently holds.*/
   RECORDING MainVariables;                      /*!< \brief The kind of recording linked to the main variables of the problem.*/
