--- conflicted
+++ resolved
@@ -46,33 +46,6 @@
  */
 class CFluidModel {
  protected:
-<<<<<<< HEAD
-  su2double StaticEnergy{0.0}; /*!< \brief Internal Energy. */
-  su2double Entropy{0.0};      /*!< \brief Entropy. */
-  su2double Density{0.0};      /*!< \brief Density. */
-  su2double Pressure{0.0};     /*!< \brief Pressure. */
-  su2double SoundSpeed2{0.0};  /*!< \brief SpeedSound. */
-  su2double Temperature{0.0};  /*!< \brief Temperature. */
-  su2double dPdrho_e{0.0};     /*!< \brief DpDd_e. */
-  su2double dPde_rho{0.0};     /*!< \brief DpDe_d. */
-  su2double dTdrho_e{0.0};     /*!< \brief DTDd_e. */
-  su2double dTde_rho{0.0};     /*!< \brief DTDe_d. */
-  su2double dhdrho_P{0.0};     /*!< \brief DhDrho_p. */
-  su2double dhdP_rho{0.0};     /*!< \brief DhDp_rho. */
-  su2double dsdrho_P{0.0};     /*!< \brief DsDrho_p. */
-  su2double dsdP_rho{0.0};     /*!< \brief DsDp_rho. */
-  su2double Cp{0.0};           /*!< \brief Specific Heat Capacity at constant pressure. */
-  su2double Cv{0.0};           /*!< \brief Specific Heat Capacity at constant volume. */
-  su2double Gamma{0.0};        /*!< \brief Ratio of Specific Heats. */
-  su2double Mu{0.0};           /*!< \brief Laminar viscosity. */
-  su2double Mu_Turb{0.0};      /*!< \brief Eddy viscosity provided by a turbulence model. */
-  su2double dmudrho_T{0.0};    /*!< \brief Partial derivative of viscosity w.r.t. density. */
-  su2double dmudT_rho{0.0};    /*!< \brief Partial derivative of viscosity w.r.t. temperature. */
-  su2double Kt{0.0};           /*!< \brief Thermal conductivity. */
-  su2double dktdrho_T{0.0};    /*!< \brief Partial derivative of conductivity w.r.t. density. */
-  su2double dktdT_rho{0.0};    /*!< \brief Partial derivative of conductivity w.r.t. temperature. */
-  su2double mass_diffusivity{0.0};   /*!< \brief Mass Diffusivity */
-=======
   su2double StaticEnergy{0.0};     /*!< \brief Internal Energy. */
   su2double Entropy{0.0};          /*!< \brief Entropy. */
   su2double Density{0.0};          /*!< \brief Density. */
@@ -89,6 +62,7 @@
   su2double dsdP_rho{0.0};         /*!< \brief DsDp_rho. */
   su2double Cp{0.0};               /*!< \brief Specific Heat Capacity at constant pressure. */
   su2double Cv{0.0};               /*!< \brief Specific Heat Capacity at constant volume. */
+  su2double Gamma{0.0};        /*!< \brief Ratio of Specific Heats. */
   su2double Mu{0.0};               /*!< \brief Laminar viscosity. */
   su2double Mu_Turb{0.0};          /*!< \brief Eddy viscosity provided by a turbulence model. */
   su2double dmudrho_T{0.0};        /*!< \brief Partial derivative of viscosity w.r.t. density. */
@@ -97,7 +71,6 @@
   su2double dktdrho_T{0.0};        /*!< \brief Partial derivative of conductivity w.r.t. density. */
   su2double dktdT_rho{0.0};        /*!< \brief Partial derivative of conductivity w.r.t. temperature. */
   su2double mass_diffusivity{0.0}; /*!< \brief Mass Diffusivity */
->>>>>>> c0324a45
 
   unique_ptr<CViscosityModel> LaminarViscosity;       /*!< \brief Laminar Viscosity Model */
   unique_ptr<CConductivityModel> ThermalConductivity; /*!< \brief Thermal Conductivity Model */
