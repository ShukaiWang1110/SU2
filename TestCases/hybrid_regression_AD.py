--- conflicted
+++ resolved
@@ -200,12 +200,8 @@
     discadj_trans_stator.cfg_file  = "transonic_stator.cfg"
     discadj_trans_stator.test_iter = 79
     discadj_trans_stator.test_vals         = [79, 0.770065, 0.383137, 0.472153, -0.996484, 2.153296, -4.444301]
-<<<<<<< HEAD
-    discadj_trans_stator.test_vals_aarch64 = [79, 0.770065, 0.383137, 0.472153, -0.996484, 2.153296, -4.444301]
+    discadj_trans_stator.test_vals_aarch64 = [79, 0.769987, 0.383135, 0.472391, -0.996504, 2.153296, -4.444301]
     discadj_trans_stator.enabled_with_tsan = False
-=======
-    discadj_trans_stator.test_vals_aarch64 = [79, 0.769987, 0.383135, 0.472391, -0.996504, 2.153296, -4.444301]
->>>>>>> db21a332
     test_list.append(discadj_trans_stator)
 
     ###################################
