#!/usr/bin/env python

## \file hybrid_regression.py
#  \brief Python script for automated regression testing of SU2 examples
#  \author A. Aranake, A. Campos, T. Economon, T. Lukaczyk, S. Padron
#  \version 7.5.1 "Blackbird"
#
# SU2 Project Website: https://su2code.github.io
#
# The SU2 Project is maintained by the SU2 Foundation
# (http://su2foundation.org)
#
# Copyright 2012-2023, SU2 Contributors (cf. AUTHORS.md)
#
# SU2 is free software; you can redistribute it and/or
# modify it under the terms of the GNU Lesser General Public
# License as published by the Free Software Foundation; either
# version 2.1 of the License, or (at your option) any later version.
#
# SU2 is distributed in the hope that it will be useful,
# but WITHOUT ANY WARRANTY; without even the implied warranty of
# MERCHANTABILITY or FITNESS FOR A PARTICULAR PURPOSE. See the GNU
# Lesser General Public License for more details.
#
# You should have received a copy of the GNU Lesser General Public
# License along with SU2. If not, see <http://www.gnu.org/licenses/>.

# make print(*args) function available in PY2.6+, does'nt work on PY < 2.6
from __future__ import print_function

import sys
from TestCase import TestCase
from TestCase import parse_args

def main():
    '''This program runs SU2 and ensures that the output matches specified values.
       This will be used to do checks when code is pushed to github
       to make sure nothing is broken. '''

    args = parse_args('Hybrid Regression Tests')

    test_list = []
    file_diff_list = []

    ##########################
    ### Compressible Euler ###
    ##########################

    # Channel
    channel           = TestCase('channel')
    channel.cfg_dir   = "euler/channel"
    channel.cfg_file  = "inv_channel_RK.cfg"
    channel.test_iter = 20
    channel.test_vals = [-2.667328, 2.797437, 0.018714, 0.006906]
    test_list.append(channel)

    # NACA0012
    naca0012           = TestCase('naca0012')
    naca0012.cfg_dir   = "euler/naca0012"
    naca0012.cfg_file  = "inv_NACA0012_Roe.cfg"
    naca0012.test_iter = 20
    naca0012.test_vals = [-4.023999, -3.515034, 0.339426, 0.022217]
    test_list.append(naca0012)

    # Supersonic wedge
    wedge           = TestCase('wedge')
    wedge.cfg_dir   = "euler/wedge"
    wedge.cfg_file  = "inv_wedge_HLLC.cfg"
    wedge.test_iter = 20
    wedge.test_vals = [-0.942862, 4.784581, -0.208106, 0.036665]
    test_list.append(wedge)

    # ONERA M6 Wing
    oneram6           = TestCase('oneram6')
    oneram6.cfg_dir   = "euler/oneram6"
    oneram6.cfg_file  = "inv_ONERAM6.cfg"
    oneram6.test_iter = 10
    oneram6.test_vals = [0.281703, 0.011821]
    test_list.append(oneram6)

    # Fixed CL NACA0012
    fixedCL_naca0012           = TestCase('fixedcl_naca0012')
    fixedCL_naca0012.cfg_dir   = "fixed_cl/naca0012"
    fixedCL_naca0012.cfg_file  = "inv_NACA0012.cfg"
    fixedCL_naca0012.test_iter = 10
    fixedCL_naca0012.test_vals = [-7.374806, -1.872330, 0.300000, 0.019471]
    test_list.append(fixedCL_naca0012)

    # HYPERSONIC FLOW PAST BLUNT BODY
    bluntbody           = TestCase('bluntbody')
    bluntbody.cfg_dir   = "euler/bluntbody"
    bluntbody.cfg_file  = "blunt.cfg"
    bluntbody.test_iter = 20
    bluntbody.test_vals = [0.540010, 6.916656, 0.000027, 1.869004]
    test_list.append(bluntbody)

    ##########################
    ###  Compressible N-S  ###
    ##########################

    # Laminar flat plate
    flatplate           = TestCase('flatplate')
    flatplate.cfg_dir   = "navierstokes/flatplate"
    flatplate.cfg_file  = "lam_flatplate.cfg"
    flatplate.test_iter = 100
    flatplate.test_vals         = [-9.154123, -3.663185, 0.001112, 0.036277, 2.361500, -2.325300, -2.278800, -2.278800]
    flatplate.test_vals_aarch64 = [-9.154130, -3.663197, 0.001112, 0.036277, 2.361500, -2.325300, -2.278800, -2.278800]
    test_list.append(flatplate)

    # Laminar cylinder (steady)
    cylinder           = TestCase('cylinder')
    cylinder.cfg_dir   = "navierstokes/cylinder"
    cylinder.cfg_file  = "lam_cylinder.cfg"
    cylinder.test_iter = 25
    cylinder.test_vals         = [-6.765429, -1.297425, 0.019571, 0.310233, 0.123270]
    cylinder.test_vals_aarch64 = [-6.765429, -1.297425, 0.019571, 0.310231, 0.123270]
    test_list.append(cylinder)

    # Laminar cylinder (low Mach correction)
    cylinder_lowmach           = TestCase('cylinder_lowmach')
    cylinder_lowmach.cfg_dir   = "navierstokes/cylinder"
    cylinder_lowmach.cfg_file  = "cylinder_lowmach.cfg"
    cylinder_lowmach.test_iter = 25
    cylinder_lowmach.test_vals         = [-6.850130, -1.388096, -0.056036, 108.140809, 0.007988]
    cylinder_lowmach.test_vals_aarch64 = [-6.850130, -1.388096, -0.056036, 108.140813, 0.007988]
    test_list.append(cylinder_lowmach)

    # 2D Poiseuille flow (body force driven with periodic inlet / outlet)
    poiseuille           = TestCase('poiseuille')
    poiseuille.cfg_dir   = "navierstokes/poiseuille"
    poiseuille.cfg_file  = "lam_poiseuille.cfg"
    poiseuille.test_iter = 10
    poiseuille.test_vals         = [-5.048283, 0.650813, 0.008713, 13.677671, -2.054800]
    poiseuille.test_vals_aarch64 = [-5.048282, 0.650814, 0.008713, 13.677691, -2.054800]
    test_list.append(poiseuille)

    # 2D Poiseuille flow (inlet profile file)
    poiseuille_profile           = TestCase('poiseuille_profile')
    poiseuille_profile.cfg_dir   = "navierstokes/poiseuille"
    poiseuille_profile.cfg_file  = "profile_poiseuille.cfg"
    poiseuille_profile.test_iter = 10
    poiseuille_profile.test_vals         = [-12.494728, -7.712546, -0.000000, 2.085796]
    poiseuille_profile.test_vals_aarch64 = [-12.494717, -7.711274, -0.000000, 2.085796]
    test_list.append(poiseuille_profile)

    # 2D Rotational Periodic
    periodic2d           = TestCase('periodic2d')
    periodic2d.cfg_dir   = "navierstokes/periodic2D"
    periodic2d.cfg_file  = "config.cfg"
    periodic2d.test_iter = 1400
    periodic2d.test_vals         = [-10.818509, -8.363386, -8.287481, -5.334812, -1.087925, -2945.200000]
    periodic2d.test_vals_aarch64 = [-10.818510, -8.363388, -8.287480, -5.334814, -1.087922, -2945.2]
    test_list.append(periodic2d)

    ##########################
    ### Compressible RANS  ###
    ##########################

    # RAE2822 SA
    rae2822_sa           = TestCase('rae2822_sa')
    rae2822_sa.cfg_dir   = "rans/rae2822"
    rae2822_sa.cfg_file  = "turb_SA_RAE2822.cfg"
    rae2822_sa.test_iter = 20
    rae2822_sa.test_vals = [-2.020123, -5.269324, 0.807147, 0.060499, -80602.000000]
    test_list.append(rae2822_sa)

    # RAE2822 SST
    rae2822_sst           = TestCase('rae2822_sst')
    rae2822_sst.cfg_dir   = "rans/rae2822"
    rae2822_sst.cfg_file  = "turb_SST_RAE2822.cfg"
    rae2822_sst.test_iter = 20
    rae2822_sst.test_vals = [-0.510363, 4.872736, 0.815617, 0.060920, -73391.000000]
    test_list.append(rae2822_sst)

    # RAE2822 SST_SUST
    rae2822_sst_sust           = TestCase('rae2822_sst_sust')
    rae2822_sst_sust.cfg_dir   = "rans/rae2822"
    rae2822_sst_sust.cfg_file  = "turb_SST_SUST_RAE2822.cfg"
    rae2822_sst_sust.test_iter = 20
    rae2822_sst_sust.test_vals = [-2.535141, 4.872736, 0.815617, 0.060920]
    test_list.append(rae2822_sst_sust)

    # Flat plate
    turb_flatplate           = TestCase('turb_flatplate')
    turb_flatplate.cfg_dir   = "rans/flatplate"
    turb_flatplate.cfg_file  = "turb_SA_flatplate.cfg"
    turb_flatplate.test_iter = 20
    turb_flatplate.test_vals = [-4.157358, -6.736289, -0.176258, 0.057431]
    test_list.append(turb_flatplate)

    # ONERA M6 Wing
    turb_oneram6           = TestCase('turb_oneram6')
    turb_oneram6.cfg_dir   = "rans/oneram6"
    turb_oneram6.cfg_file  = "turb_ONERAM6.cfg"
    turb_oneram6.test_iter = 10
    turb_oneram6.test_vals = [-2.388836, -6.689426, 0.230320, 0.157640, -32539.000000]
    test_list.append(turb_oneram6)

    # NACA0012 (SA, FUN3D finest grid results: CL=1.0983, CD=0.01242)
    turb_naca0012_sa           = TestCase('turb_naca0012_sa')
    turb_naca0012_sa.cfg_dir   = "rans/naca0012"
    turb_naca0012_sa.cfg_file  = "turb_NACA0012_sa.cfg"
    turb_naca0012_sa.test_iter = 5
    turb_naca0012_sa.test_vals         = [-10.451625, -13.859808, 1.057622, 0.022916, 20.000000, -1.358306, 20.000000, -2.512316, -44.540000]
    turb_naca0012_sa.test_vals_aarch64 = [-10.451625, -13.859809, 1.057622, 0.022916, 20.000000, -1.358307, 20.000000, -2.512316, -44.540000]
    test_list.append(turb_naca0012_sa)

    # NACA0012 (SST, FUN3D finest grid results: CL=1.0840, CD=0.01253)
    turb_naca0012_sst           = TestCase('turb_naca0012_sst')
    turb_naca0012_sst.cfg_dir   = "rans/naca0012"
    turb_naca0012_sst.cfg_file  = "turb_NACA0012_sst.cfg"
    turb_naca0012_sst.test_iter = 10
    turb_naca0012_sst.test_vals         = [-12.216989, -14.439370, -7.108639, 1.050109, 0.019148, -1.483537, -38.510000]
    test_list.append(turb_naca0012_sst)

    # NACA0012 (SST_SUST, FUN3D finest grid results: CL=1.0840, CD=0.01253)
    turb_naca0012_sst_sust           = TestCase('turb_naca0012_sst_sust')
    turb_naca0012_sst_sust.cfg_dir   = "rans/naca0012"
    turb_naca0012_sst_sust.cfg_file  = "turb_NACA0012_sst_sust.cfg"
    turb_naca0012_sst_sust.test_iter = 10
    turb_naca0012_sst_sust.test_vals         = [-12.148204, -14.755890, -6.342986, 1.001189, 0.019384, -1.432333]
    test_list.append(turb_naca0012_sst_sust)

    # NACA0012 (SST, fixed values for turbulence quantities)
    turb_naca0012_sst_fixedvalues           = TestCase('turb_naca0012_sst_fixedvalues')
    turb_naca0012_sst_fixedvalues.cfg_dir   = "rans/naca0012"
    turb_naca0012_sst_fixedvalues.cfg_file  = "turb_NACA0012_sst_fixedvalues.cfg"
    turb_naca0012_sst_fixedvalues.test_iter = 10
    turb_naca0012_sst_fixedvalues.test_vals         = [-5.192598, -10.042489, -1.617721, 1.022073, 0.040198, -2.381138]
    turb_naca0012_sst_fixedvalues.test_vals_aarch64 = [-5.192599, -10.042490, -1.617720, 1.022073, 0.040198, -2.381138]
    test_list.append(turb_naca0012_sst_fixedvalues)

    # NACA0012 (SST, explicit Euler for flow and turbulence equations)
    turb_naca0012_sst_expliciteuler           = TestCase('turb_naca0012_sst_expliciteuler')
    turb_naca0012_sst_expliciteuler.cfg_dir   = "rans/naca0012"
    turb_naca0012_sst_expliciteuler.cfg_file  = "turb_NACA0012_sst_expliciteuler.cfg"
    turb_naca0012_sst_expliciteuler.test_iter = 10
    turb_naca0012_sst_expliciteuler.test_vals = [-3.532289, -3.157766, 3.364024, 1.122901, 0.500798, -float("inf")]
    test_list.append(turb_naca0012_sst_expliciteuler)

    # PROPELLER
    propeller           = TestCase('propeller')
    propeller.cfg_dir   = "rans/propeller"
    propeller.cfg_file  = "propeller.cfg"
    propeller.test_iter = 10
    propeller.test_vals = [-3.389575, -8.409251, 0.000048, 0.056329]
    test_list.append(propeller)

    #######################################
    ### Axisymmetric Compressible RANS  ###
    #######################################

    # Axisymmetric air nozzle (transonic)
    axi_rans_air_nozzle_restart           = TestCase('axi_rans_air_nozzle_restart')
    axi_rans_air_nozzle_restart.cfg_dir   = "axisymmetric_rans/air_nozzle"
    axi_rans_air_nozzle_restart.cfg_file  = "air_nozzle_restart.cfg"
    axi_rans_air_nozzle_restart.test_iter = 10
    axi_rans_air_nozzle_restart.test_vals         = [-12.060634, -6.992273, -8.808757, -4.097753, -2019.800000]
    test_list.append(axi_rans_air_nozzle_restart)

    #################################
    ## Compressible RANS Restart  ###
    #################################

    # NACA0012 SST Multigrid restart
    turb_naca0012_sst_restart_mg           = TestCase('turb_naca0012_sst_restart_mg')
    turb_naca0012_sst_restart_mg.cfg_dir   = "rans/naca0012"
    turb_naca0012_sst_restart_mg.cfg_file  = "turb_NACA0012_sst_multigrid_restart.cfg"
    turb_naca0012_sst_restart_mg.test_iter = 20
    turb_naca0012_sst_restart_mg.ntest_vals = 5
    turb_naca0012_sst_restart_mg.test_vals = [-7.644702, -7.433663, -1.918163, -0.000003, 0.079111]
    test_list.append(turb_naca0012_sst_restart_mg)

    #############################
    ### Compressibele RANS UQ ###
    #############################

    # NACA0012 1c
    turb_naca0012_1c           = TestCase('turb_naca0012_1c')
    turb_naca0012_1c.cfg_dir   = "rans_uq/naca0012"
    turb_naca0012_1c.cfg_file  = "turb_NACA0012_uq_1c.cfg"
    turb_naca0012_1c.test_iter = 10
    turb_naca0012_1c.test_vals         = [-4.980878, 1.138865, 0.247731, -0.117335]
    turb_naca0012_1c.test_vals_aarch64 = [-4.981105, 1.138873, 0.248013, -0.117248]
    test_list.append(turb_naca0012_1c)

    # NACA0012 2c
    turb_naca0012_2c           = TestCase('turb_naca0012_2c')
    turb_naca0012_2c.cfg_dir   = "rans_uq/naca0012"
    turb_naca0012_2c.cfg_file  = "turb_NACA0012_uq_2c.cfg"
    turb_naca0012_2c.test_iter = 10
    turb_naca0012_2c.test_vals         = [-5.483313, 0.968731, 0.215420, -0.124767]
    turb_naca0012_2c.test_vals_aarch64 = [-5.483345, 0.968720, 0.214914, -0.124932]
    test_list.append(turb_naca0012_2c)

    # NACA0012 3c
    turb_naca0012_3c           = TestCase('turb_naca0012_3c')
    turb_naca0012_3c.cfg_dir   = "rans_uq/naca0012"
    turb_naca0012_3c.cfg_file  = "turb_NACA0012_uq_3c.cfg"
    turb_naca0012_3c.test_iter = 10
    turb_naca0012_3c.test_vals         = [-5.584300, 0.931293, 0.207446, -0.125692]
    turb_naca0012_3c.test_vals_aarch64 = [-5.584300, 0.931293, 0.207447, -0.125691]
    test_list.append(turb_naca0012_3c)

    # NACA0012 p1c1
    turb_naca0012_p1c1           = TestCase('turb_naca0012_p1c1')
    turb_naca0012_p1c1.cfg_dir   = "rans_uq/naca0012"
    turb_naca0012_p1c1.cfg_file  = "turb_NACA0012_uq_p1c1.cfg"
    turb_naca0012_p1c1.test_iter = 10
    turb_naca0012_p1c1.test_vals         = [-5.132363, 1.075634, 0.337251, -0.082829]
    turb_naca0012_p1c1.test_vals_aarch64 = [-5.132358, 1.075658, 0.337268, -0.082827]
    test_list.append(turb_naca0012_p1c1)

    # NACA0012 p1c2
    turb_naca0012_p1c2           = TestCase('turb_naca0012_p1c2')
    turb_naca0012_p1c2.cfg_dir   = "rans_uq/naca0012"
    turb_naca0012_p1c2.cfg_file  = "turb_NACA0012_uq_p1c2.cfg"
    turb_naca0012_p1c2.test_iter = 10
    turb_naca0012_p1c2.test_vals         = [-5.554392, 0.943703, 0.229483, -0.121058]
    turb_naca0012_p1c2.test_vals_aarch64 = [-5.554425, 0.943683, 0.229293, -0.121125]
    test_list.append(turb_naca0012_p1c2)

    ######################################
    ### Harmonic Balance               ###
    ######################################

    # Description of the regression test
    harmonic_balance           = TestCase('harmonic_balance')
    harmonic_balance.cfg_dir   = "harmonic_balance"
    harmonic_balance.cfg_file  = "HB.cfg"
    harmonic_balance.test_iter = 25
    harmonic_balance.test_vals = [-1.589740, 0.790168, 0.937052, 3.922578]
    test_list.append(harmonic_balance)

    # Turbulent pitching NACA 64a010 airfoil
    hb_rans_preconditioning           = TestCase('hb_rans_preconditioning')
    hb_rans_preconditioning.cfg_dir   = "harmonic_balance/hb_rans_preconditioning"
    hb_rans_preconditioning.cfg_file  = "davis.cfg"
    hb_rans_preconditioning.test_iter = 25
    hb_rans_preconditioning.test_vals = [-1.902111, 0.484080, 0.601469, 3.608991, -5.949373]
    test_list.append(hb_rans_preconditioning)

    #############################
    ### Incompressible Euler  ###
    #############################

    # NACA0012 Hydrofoil
    inc_euler_naca0012           = TestCase('inc_euler_naca0012')
    inc_euler_naca0012.cfg_dir   = "incomp_euler/naca0012"
    inc_euler_naca0012.cfg_file  = "incomp_NACA0012.cfg"
    inc_euler_naca0012.test_iter = 20
    inc_euler_naca0012.test_vals = [-4.858287, -3.810487, 0.491850, 0.007002]
    test_list.append(inc_euler_naca0012)

    # C-D nozzle with pressure inlet and mass flow outlet
    inc_nozzle           = TestCase('inc_nozzle')
    inc_nozzle.cfg_dir   = "incomp_euler/nozzle"
    inc_nozzle.cfg_file  = "inv_nozzle.cfg"
    inc_nozzle.test_iter = 20
    inc_nozzle.test_vals         = [-5.971249, -4.910844, -0.000196, 0.121635]
    inc_nozzle.test_vals_aarch64 = [-5.971248, -4.910844, -0.000196, 0.121635]
    test_list.append(inc_nozzle)

    #############################
    ### Incompressible N-S    ###
    #############################

    # Laminar cylinder
    inc_lam_cylinder          = TestCase('inc_lam_cylinder')
    inc_lam_cylinder.cfg_dir   = "incomp_navierstokes/cylinder"
    inc_lam_cylinder.cfg_file  = "incomp_cylinder.cfg"
    inc_lam_cylinder.test_iter = 10
    inc_lam_cylinder.test_vals = [-4.004277, -3.227956, 0.003851, 7.626583]
    test_list.append(inc_lam_cylinder)

    # Buoyancy-driven cavity
    inc_buoyancy          = TestCase('inc_buoyancy')
    inc_buoyancy.cfg_dir   = "incomp_navierstokes/buoyancy_cavity"
    inc_buoyancy.cfg_file  = "lam_buoyancy_cavity.cfg"
    inc_buoyancy.test_iter = 20
    inc_buoyancy.test_vals = [-4.432484, 0.507522, 0.000000, 0.000000]
    test_list.append(inc_buoyancy)

    # Laminar heated cylinder with polynomial fluid model
    inc_poly_cylinder          = TestCase('inc_poly_cylinder')
    inc_poly_cylinder.cfg_dir   = "incomp_navierstokes/cylinder"
    inc_poly_cylinder.cfg_file  = "poly_cylinder.cfg"
    inc_poly_cylinder.test_iter = 20
    inc_poly_cylinder.test_vals         = [-7.851512, -2.093420, 0.029974, 1.921595, -175.300000]
    inc_poly_cylinder.test_vals_aarch64 = [-7.851510, -2.093419, 0.029974, 1.921595, -175.300000]
    test_list.append(inc_poly_cylinder)

    # X-coarse laminar bend as a mixed element CGNS test
    inc_lam_bend          = TestCase('inc_lam_bend')
    inc_lam_bend.cfg_dir   = "incomp_navierstokes/bend"
    inc_lam_bend.cfg_file  = "lam_bend.cfg"
    inc_lam_bend.test_iter = 10
    inc_lam_bend.test_vals         = [-3.437996, -3.086189, -0.015600, 1.142212]
    inc_lam_bend.test_vals_aarch64 = [-3.437996, -3.086188, -0.015600, 1.142213]
    test_list.append(inc_lam_bend)

    ############################
    ### Incompressible RANS  ###
    ############################

    # NACA0012, SA
    inc_turb_naca0012           = TestCase('inc_turb_naca0012')
    inc_turb_naca0012.cfg_dir   = "incomp_rans/naca0012"
    inc_turb_naca0012.cfg_file  = "naca0012.cfg"
    inc_turb_naca0012.test_iter = 20
    inc_turb_naca0012.test_vals = [-4.788405, -11.039465, 0.000008, 0.309490]
    test_list.append(inc_turb_naca0012)

    # NACA0012, SST_SUST
    inc_turb_naca0012_sst_sust           = TestCase('inc_turb_naca0012_sst_sust')
    inc_turb_naca0012_sst_sust.cfg_dir   = "incomp_rans/naca0012"
    inc_turb_naca0012_sst_sust.cfg_file  = "naca0012_SST_SUST.cfg"
    inc_turb_naca0012_sst_sust.test_iter = 20
    inc_turb_naca0012_sst_sust.test_vals = [-7.270637, 0.018416, 0.000004, 0.307678]
    test_list.append(inc_turb_naca0012_sst_sust)

    # Weakly coupled heat equation
    inc_weakly_coupled = TestCase('inc_weakly_coupled')
    inc_weakly_coupled.cfg_dir = "disc_adj_heat"
    inc_weakly_coupled.cfg_file = "primal.cfg"
    inc_weakly_coupled.test_iter = 10
    inc_weakly_coupled.test_vals = [-16.498562, -15.335587, -15.570565, -12.867787, -18.185331, -13.071436, 5.545800]
    test_list.append(inc_weakly_coupled)

    ######################################
    ### Moving Wall                    ###
    ######################################

    # Lid-driven cavity
    cavity           = TestCase('cavity')
    cavity.cfg_dir   = "moving_wall/cavity"
    cavity.cfg_file  = "lam_cavity.cfg"
    cavity.test_iter = 25
    cavity.test_vals = [-5.627934, -0.164469, 0.052000, 2.547063]
    test_list.append(cavity)

    # Spinning cylinder
    spinning_cylinder           = TestCase('spinning_cylinder')
    spinning_cylinder.cfg_dir   = "moving_wall/spinning_cylinder"
    spinning_cylinder.cfg_file  = "spinning_cylinder.cfg"
    spinning_cylinder.test_iter = 25
    spinning_cylinder.test_vals         = [-8.001291, -2.607959, 1.501321, 1.488559]
    spinning_cylinder.test_vals_aarch64 = [-8.001291, -2.607959, 1.501321, 1.488559]
    test_list.append(spinning_cylinder)

    ######################################
    ### Unsteady                       ###
    ######################################

    # Square cylinder
    square_cylinder           = TestCase('square_cylinder')
    square_cylinder.cfg_dir   = "unsteady/square_cylinder"
    square_cylinder.cfg_file  = "turb_square.cfg"
    square_cylinder.test_iter = 3
    square_cylinder.test_vals = [-2.557949, -1.173575, 0.058030, 1.399794, 2.220402, 1.399748, 2.218603, -0.453270]
    square_cylinder.test_vals_aarch64 = [-2.557902, -1.173574, 0.058050, 1.399794, 2.220402, 1.399748, 2.218604, -0.453270]
    square_cylinder.unsteady  = True
    test_list.append(square_cylinder)

    # Gust
    sine_gust           = TestCase('sine_gust')
    sine_gust.cfg_dir   = "gust"
    sine_gust.cfg_file  = "inv_gust_NACA0012.cfg"
    sine_gust.test_iter = 5
    sine_gust.test_vals = [-1.977520, 3.481804, -0.012402, -0.007454]
    sine_gust.unsteady  = True
    test_list.append(sine_gust)

    # Cosine gust in z-direction
    cosine_gust           = TestCase('cosine_gust_zdir')
    cosine_gust.cfg_dir   = "gust"
    cosine_gust.cfg_file  = "cosine_gust_zdir.cfg"
    cosine_gust.test_iter = 79
    cosine_gust.test_vals = [-2.418813, 0.004650, -0.001878, -0.000637, -0.000271]
    cosine_gust.unsteady  = True
    cosine_gust.enabled_with_tsan = False
    test_list.append(cosine_gust)

    # Gust with mesh deformation
    gust_mesh_defo           = TestCase('gust_with_mesh_deformation')
    gust_mesh_defo.cfg_dir   = "gust"
    gust_mesh_defo.cfg_file  = "gust_with_mesh_deformation.cfg"
    gust_mesh_defo.test_iter = 6
    gust_mesh_defo.test_vals = [-1.844778, 0.000846, -0.000408]
    gust_mesh_defo.unsteady  = True
    gust_mesh_defo.enabled_with_tsan = False
    test_list.append(gust_mesh_defo)

    # Aeroelastic
    aeroelastic           = TestCase('aeroelastic')
    aeroelastic.cfg_dir   = "aeroelastic"
    aeroelastic.cfg_file  = "aeroelastic_NACA64A010.cfg"
    aeroelastic.test_iter = 2
    aeroelastic.test_vals         = [0.074432, 0.033108, -0.001650, -0.000127]
    aeroelastic.test_vals_aarch64 = [0.074836, 0.033102, -0.001650, -0.000127]
    aeroelastic.unsteady  = True
    aeroelastic.enabled_on_cpu_arch = ["x86_64"] # Requires AVX-capable architecture
    aeroelastic.enabled_with_tsan = False
    test_list.append(aeroelastic)

    # Delayed Detached Eddy Simulation
    ddes_flatplate        = TestCase('ddes_flatplate')
    ddes_flatplate.cfg_dir   = "ddes/flatplate"
    ddes_flatplate.cfg_file  = "ddes_flatplate.cfg"
    ddes_flatplate.test_iter = 10
    ddes_flatplate.test_vals = [-2.714757, -5.882779, -0.215005, 0.023783, -618.130000]
    ddes_flatplate.unsteady  = True
    test_list.append(ddes_flatplate)

    # unsteady pitching NACA0015, SA
    unst_inc_turb_naca0015_sa           = TestCase('unst_inc_turb_naca0015_sa')
    unst_inc_turb_naca0015_sa.cfg_dir   = "unsteady/pitching_naca0015_rans_inc"
    unst_inc_turb_naca0015_sa.cfg_file  = "config_incomp_turb_sa.cfg"
    unst_inc_turb_naca0015_sa.test_iter = 1
    unst_inc_turb_naca0015_sa.test_vals = [-3.008629, -6.888963, 1.435186, 0.433529]
    unst_inc_turb_naca0015_sa.unsteady  = True
    test_list.append(unst_inc_turb_naca0015_sa)

    # unsteady pitching NACA0012, Euler, Deforming
    unst_deforming_naca0012           = TestCase('unst_deforming_naca0012')
    unst_deforming_naca0012.cfg_dir   = "disc_adj_euler/naca0012_pitching_def"
    unst_deforming_naca0012.cfg_file  = "inv_NACA0012_pitching_deform.cfg"
    unst_deforming_naca0012.test_iter = 5
    unst_deforming_naca0012.test_vals = [-3.665126, -3.793497, -3.716496, -3.148290]
    unst_deforming_naca0012.unsteady  = True
    unst_deforming_naca0012.enabled_with_tsan = False
    test_list.append(unst_deforming_naca0012)

    ######################################
    ### NICFD                          ###
    ######################################

    # Rarefaction shock wave edge_VW
    edge_VW           = TestCase('edge_VW')
    edge_VW.cfg_dir   = "nicf/edge"
    edge_VW.cfg_file  = "edge_VW.cfg"
    edge_VW.test_iter = 100
    edge_VW.test_vals = [-5.040246, 1.124521, -0.000009, 0.000000]
    test_list.append(edge_VW)

    # Rarefaction shock wave edge_PPR
    edge_PPR           = TestCase('edge_PPR')
    edge_PPR.cfg_dir   = "nicf/edge"
    edge_PPR.cfg_file  = "edge_PPR.cfg"
    edge_PPR.test_iter = 100
    edge_PPR.test_vals         = [-5.401604, 0.738202, -0.000035, 0.000000]
    edge_PPR.test_vals_aarch64 = [-5.401642, 0.738164, -0.000035, 0.000000]
    test_list.append(edge_PPR)

    ######################################
    ### Turbomachinery                 ###
    ######################################

	# Jones APU Turbocharger restart
    Jones_tc_restart           = TestCase('jones_turbocharger_restart')
    Jones_tc_restart.cfg_dir   = "turbomachinery/APU_turbocharger"
    Jones_tc_restart.cfg_file  = "Jones_restart.cfg"
    Jones_tc_restart.test_iter = 5
<<<<<<< HEAD
    Jones_tc_restart.test_vals = [-6.987181, -3.096835, -14.857733, -9.109735, -11.787852, -6.266208, 73266, 73266]
=======
    Jones_tc_restart.test_vals = [-6.604542, -2.792279, -14.328530, -8.769313, -11.371439, -5.845633, 73273.000000, 73273.000000]
>>>>>>> efe8a67a
    test_list.append(Jones_tc_restart)

    # 2D axial stage
    axial_stage2D           = TestCase('axial_stage2D')
    axial_stage2D.cfg_dir   = "turbomachinery/axial_stage_2D"
    axial_stage2D.cfg_file  = "Axial_stage2D.cfg"
    axial_stage2D.test_iter = 20
<<<<<<< HEAD
    axial_stage2D.test_vals         = [1.047801, 1.661487, -2.916144, 2.586026, -2.486555, 3.050786, 106380, 106380]
    axial_stage2D.test_vals_aarch64 = [1.047801, 1.661487, -2.916144, 2.586026, -2.486555, 3.050786, 106380, 106380]
=======
    axial_stage2D.test_vals         = [0.974788, 1.534326, -2.897693, 2.599374, -2.418314, 3.087291, 106380.000000, 106380.000000]
>>>>>>> efe8a67a
    test_list.append(axial_stage2D)

    # 2D transonic stator restart
    transonic_stator_restart           = TestCase('transonic_stator_restart')
    transonic_stator_restart.cfg_dir   = "turbomachinery/transonic_stator_2D"
    transonic_stator_restart.cfg_file  = "transonic_stator_restart.cfg"
    transonic_stator_restart.test_iter = 20
<<<<<<< HEAD
    transonic_stator_restart.test_vals         = [-7.543335, -6.834312, -6.673129, -1.579553, -6.796362, -0.743829, -471650]
    transonic_stator_restart.test_vals_aarch64 = [-7.543335, -6.834312, -6.673129, -1.579553, -6.796362, -0.743829, -471650]
=======
    transonic_stator_restart.test_vals         = [-5.346503, -3.510597, -3.156830, 0.752511, -3.834382, 1.816610, -471690]
>>>>>>> efe8a67a
    test_list.append(transonic_stator_restart)

    ######################################
    ### Sliding Mesh                   ###
    ######################################

    # Uniform flow
    uniform_flow         = TestCase('uniform_flow')
    uniform_flow.cfg_dir   = "sliding_interface/uniform_flow"
    uniform_flow.cfg_file  = "uniform_NN.cfg"
    uniform_flow.test_iter = 5
    uniform_flow.test_vals = [5.000000, 0.000000, -0.188748, -10.631533]
    uniform_flow.unsteady  = True
    uniform_flow.multizone = True
    test_list.append(uniform_flow)

    # Channel_2D
    channel_2D           = TestCase('channel_2D')
    channel_2D.cfg_dir   = "sliding_interface/channel_2D"
    channel_2D.cfg_file  = "channel_2D_WA.cfg"
    channel_2D.test_iter = 2
    channel_2D.test_vals = [2.000000, 0.000000, 0.397975, 0.352765, 0.405420]
    channel_2D.unsteady  = True
    channel_2D.multizone = True
    test_list.append(channel_2D)

    # Channel_3D
    channel_3D           = TestCase('channel_3D')
    channel_3D.cfg_dir   = "sliding_interface/channel_3D"
    channel_3D.cfg_file  = "channel_3D_WA.cfg"
    channel_3D.test_iter = 2
    channel_3D.test_vals         = [2.000000, 0.000000, 0.620170, 0.505179, 0.415317]
    channel_3D.test_vals_aarch64 = [2.000000, 0.000000, 0.620189, 0.505311, 0.415246]
    channel_3D.unsteady  = True
    channel_3D.multizone = True
    channel_3D.enabled_with_tsan = False
    test_list.append(channel_3D)

    # Pipe
    pipe           = TestCase('pipe')
    pipe.cfg_dir   = "sliding_interface/pipe"
    pipe.cfg_file  = "pipe_NN.cfg"
    pipe.test_iter = 2
    pipe.test_vals = [0.150024, 0.491949, 0.677759, 0.963991, 1.006947]
    pipe.unsteady  = True
    pipe.multizone = True
    test_list.append(pipe)

    # Rotating cylinders
    rotating_cylinders           = TestCase('rotating_cylinders')
    rotating_cylinders.cfg_dir   = "sliding_interface/rotating_cylinders"
    rotating_cylinders.cfg_file  = "rot_cylinders_WA.cfg"
    rotating_cylinders.test_iter = 3
    rotating_cylinders.test_vals = [3.000000, 0.000000, 0.777568, 1.134807, 1.224137]
    rotating_cylinders.unsteady  = True
    rotating_cylinders.multizone  = True
    test_list.append(rotating_cylinders)

    # Supersonic vortex shedding
    supersonic_vortex_shedding           = TestCase('supersonic_vortex_shedding')
    supersonic_vortex_shedding.cfg_dir   = "sliding_interface/supersonic_vortex_shedding"
    supersonic_vortex_shedding.cfg_file  = "sup_vor_shed_WA.cfg"
    supersonic_vortex_shedding.test_iter = 5
    supersonic_vortex_shedding.test_vals = [5.000000, 0.000000, 1.214344, 1.663912]
    supersonic_vortex_shedding.unsteady  = True
    supersonic_vortex_shedding.multizone  = True
    test_list.append(supersonic_vortex_shedding)

    # Bars_SST_2D
    bars_SST_2D           = TestCase('bars_SST_2D')
    bars_SST_2D.cfg_dir   = "sliding_interface/bars_SST_2D"
    bars_SST_2D.cfg_file  = "bars.cfg"
    bars_SST_2D.test_iter = 13
    bars_SST_2D.test_vals = [13.000000, -0.773513, -1.700012]
    bars_SST_2D.multizone = True
    test_list.append(bars_SST_2D)

    # Sliding mesh with incompressible flows (steady)
    slinc_steady           = TestCase('slinc_steady')
    slinc_steady.cfg_dir   = "sliding_interface/incompressible_steady"
    slinc_steady.cfg_file  = "config.cfg"
    slinc_steady.test_iter = 19
    slinc_steady.test_vals         = [19.000000, -1.799803, -2.128200]
    slinc_steady.test_vals_aarch64 = [19.000000, -1.799803, -2.128199]
    slinc_steady.multizone = True
    test_list.append(slinc_steady)

    ##########################
    ### FEA - FSI          ###
    ##########################

    # Static beam, 3d
    statbeam3d           = TestCase('statbeam3d')
    statbeam3d.cfg_dir   = "fea_fsi/StatBeam_3d"
    statbeam3d.cfg_file  = "configBeam_3d.cfg"
    statbeam3d.test_iter = 0
    statbeam3d.test_vals         = [-2.378370, -1.585252, -2.028505, 64359.000000]
    statbeam3d.test_vals_aarch64 = [-2.382650, -1.561882, -2.045083, 64433.000000]
    test_list.append(statbeam3d)

    # Dynamic beam, 2d
    dynbeam2d           = TestCase('dynbeam2d')
    dynbeam2d.cfg_dir   = "fea_fsi/DynBeam_2d"
    dynbeam2d.cfg_file  = "configBeam_2d.cfg"
    dynbeam2d.test_iter = 6
    dynbeam2d.test_vals = [-3.240016, 2.895057, -0.353147, 66127.000000]
    dynbeam2d.unsteady  = True
    test_list.append(dynbeam2d)

    # FSI, 2d
    fsi2d           = TestCase('fsi2d')
    fsi2d.cfg_dir   = "fea_fsi/WallChannel_2d"
    fsi2d.cfg_file  = "configFSI.cfg"
    fsi2d.test_iter = 4
    fsi2d.test_vals = [4.000000, 0.000000, -3.743227, -4.133479]
    fsi2d.multizone= True
    fsi2d.unsteady = True
    fsi2d.enabled_with_tsan = False
    test_list.append(fsi2d)

    # FSI, Static, 2D, new mesh solver
    stat_fsi           = TestCase('stat_fsi')
    stat_fsi.cfg_dir   = "fea_fsi/stat_fsi"
    stat_fsi.cfg_file  = "config.cfg"
    stat_fsi.test_iter = 7
    stat_fsi.test_vals         = [-5.397954, -5.719688, 0.000000, 10.000000]
    stat_fsi.test_vals_aarch64 = [-5.423016, -5.753459, 0.000000, 10.000000]
    stat_fsi.multizone = True
    test_list.append(stat_fsi)

    # FSI, Dynamic, 2D, new mesh solver
    dyn_fsi           = TestCase('dyn_fsi')
    dyn_fsi.cfg_dir   = "fea_fsi/dyn_fsi"
    dyn_fsi.cfg_file  = "config.cfg"
    dyn_fsi.test_iter = 4
    dyn_fsi.test_vals         = [-4.355806, -4.060582, 0.000000, 103.000000]
    dyn_fsi.test_vals_aarch64 = [-4.355806, -4.060582, 0.000000, 103.000000]
    dyn_fsi.multizone = True
    dyn_fsi.unsteady  = True
    test_list.append(dyn_fsi)

    # FSI, Static, 2D, new mesh solver, restart
    stat_fsi_restart           = TestCase('stat_fsi_restart')
    stat_fsi_restart.cfg_dir   = "fea_fsi/stat_fsi"
    stat_fsi_restart.cfg_file  = "config_restart.cfg"
    stat_fsi_restart.test_iter = 1
    stat_fsi_restart.test_vals         = [-3.474078, -4.242240, 0.000000, 36.000000]
    stat_fsi_restart.test_vals_aarch64 = [-3.474081, -4.242372, 0.000000, 37.000000]
    stat_fsi_restart.multizone = True
    test_list.append(stat_fsi_restart)

    ##############################################
    ### Method of Manufactured Solutions (MMS) ###
    ##############################################

    # FVM, compressible, laminar N-S
    mms_fvm_ns           = TestCase('mms_fvm_ns')
    mms_fvm_ns.cfg_dir   = "mms/fvm_navierstokes"
    mms_fvm_ns.cfg_file  = "lam_mms_roe.cfg"
    mms_fvm_ns.test_iter = 20
    mms_fvm_ns.test_vals = [-2.851428, 2.192348, 0.000000, 0.000000]
    test_list.append(mms_fvm_ns)

    # FVM, incompressible, euler
    mms_fvm_inc_euler           = TestCase('mms_fvm_inc_euler')
    mms_fvm_inc_euler.cfg_dir   = "mms/fvm_incomp_euler"
    mms_fvm_inc_euler.cfg_file  = "inv_mms_jst.cfg"
    mms_fvm_inc_euler.test_iter = 20
    mms_fvm_inc_euler.test_vals         = [-9.128033, -9.441406, 0.000000, 0.000000]
    mms_fvm_inc_euler.test_vals_aarch64 = [-9.128034, -9.441406, 0.000000, 0.000000]
    test_list.append(mms_fvm_inc_euler)

    # FVM, incompressible, laminar N-S
    mms_fvm_inc_ns           = TestCase('mms_fvm_inc_ns')
    mms_fvm_inc_ns.cfg_dir   = "mms/fvm_incomp_navierstokes"
    mms_fvm_inc_ns.cfg_file  = "lam_mms_fds.cfg"
    mms_fvm_inc_ns.test_iter = 20
    mms_fvm_inc_ns.test_vals = [-7.414944, -7.631546, 0.000000, 0.000000]
    test_list.append(mms_fvm_inc_ns)

    ##########################
    ###   Python wrapper   ###
    ##########################

    # NACA0012
    pywrapper_translating_naca0012 = TestCase('pywrapper_translating_naca0012')
    pywrapper_translating_naca0012.cfg_dir = "py_wrapper/translating_NACA0012"
    pywrapper_translating_naca0012.cfg_file = "config.cfg"
    pywrapper_translating_naca0012.command = TestCase.Command(exec = "python", param = "run_su2.py")
    pywrapper_translating_naca0012.timeout = 60
    pywrapper_translating_naca0012.reference_file = "forces_0.csv.ref"
    pywrapper_translating_naca0012.reference_file_aarch64 = "forces_0_aarch64.csv.ref"
    pywrapper_translating_naca0012.test_file = "forces_0.csv"
    pywrapper_translating_naca0012.enabled_on_cpu_arch = ["x86_64"]
    pywrapper_translating_naca0012.enabled_with_tsan = False
    file_diff_list.append(pywrapper_translating_naca0012)

    # NACA0012 with updated moving frame
    pywrapper_updated_moving_frame_naca0012 = TestCase('pywrapper_updated_moving_frame_naca0012')
    pywrapper_updated_moving_frame_naca0012.cfg_dir = "py_wrapper/updated_moving_frame_NACA12"
    pywrapper_updated_moving_frame_naca0012.cfg_file = "config.cfg"
    pywrapper_updated_moving_frame_naca0012.command = TestCase.Command(exec = "python", param = "run_su2.py")
    pywrapper_updated_moving_frame_naca0012.timeout = 60
    pywrapper_updated_moving_frame_naca0012.reference_file = "forces_0.csv.ref"
    pywrapper_updated_moving_frame_naca0012.reference_file_aarch64 = "forces_0_aarch64.csv.ref"
    pywrapper_updated_moving_frame_naca0012.test_file = "forces_0.csv"
    pywrapper_updated_moving_frame_naca0012.enabled_on_cpu_arch = ["x86_64"]
    pywrapper_updated_moving_frame_naca0012.enabled_with_tsan = False
    file_diff_list.append(pywrapper_updated_moving_frame_naca0012)

    ######################################
    ### RUN TESTS                      ###
    ######################################

    for test in test_list:
        test.command = TestCase.Command(exec = "SU2_CFD", param = "-t 2")
        test.timeout = 600
        test.tol = 1e-4
    #end

    pass_list = [ test.run_test(args.tsan) for test in test_list ]
    pass_list += [ test.run_filediff(args.tsan) for test in file_diff_list ]

    # Tests summary
    print('==================================================================')
    print('Summary of the hybrid parallel tests')
    print('python version:', sys.version)
    for i, test in enumerate(test_list+file_diff_list):
        if (pass_list[i]):
            print('  passed - %s'%test.tag)
        else:
            print('* FAILED - %s'%test.tag)

    if all(pass_list):
        sys.exit(0)
    else:
        sys.exit(1)
    # done

if __name__ == '__main__':
    main()<|MERGE_RESOLUTION|>--- conflicted
+++ resolved
@@ -561,11 +561,7 @@
     Jones_tc_restart.cfg_dir   = "turbomachinery/APU_turbocharger"
     Jones_tc_restart.cfg_file  = "Jones_restart.cfg"
     Jones_tc_restart.test_iter = 5
-<<<<<<< HEAD
     Jones_tc_restart.test_vals = [-6.987181, -3.096835, -14.857733, -9.109735, -11.787852, -6.266208, 73266, 73266]
-=======
-    Jones_tc_restart.test_vals = [-6.604542, -2.792279, -14.328530, -8.769313, -11.371439, -5.845633, 73273.000000, 73273.000000]
->>>>>>> efe8a67a
     test_list.append(Jones_tc_restart)
 
     # 2D axial stage
@@ -573,12 +569,8 @@
     axial_stage2D.cfg_dir   = "turbomachinery/axial_stage_2D"
     axial_stage2D.cfg_file  = "Axial_stage2D.cfg"
     axial_stage2D.test_iter = 20
-<<<<<<< HEAD
     axial_stage2D.test_vals         = [1.047801, 1.661487, -2.916144, 2.586026, -2.486555, 3.050786, 106380, 106380]
     axial_stage2D.test_vals_aarch64 = [1.047801, 1.661487, -2.916144, 2.586026, -2.486555, 3.050786, 106380, 106380]
-=======
-    axial_stage2D.test_vals         = [0.974788, 1.534326, -2.897693, 2.599374, -2.418314, 3.087291, 106380.000000, 106380.000000]
->>>>>>> efe8a67a
     test_list.append(axial_stage2D)
 
     # 2D transonic stator restart
@@ -586,12 +578,8 @@
     transonic_stator_restart.cfg_dir   = "turbomachinery/transonic_stator_2D"
     transonic_stator_restart.cfg_file  = "transonic_stator_restart.cfg"
     transonic_stator_restart.test_iter = 20
-<<<<<<< HEAD
     transonic_stator_restart.test_vals         = [-7.543335, -6.834312, -6.673129, -1.579553, -6.796362, -0.743829, -471650]
     transonic_stator_restart.test_vals_aarch64 = [-7.543335, -6.834312, -6.673129, -1.579553, -6.796362, -0.743829, -471650]
-=======
-    transonic_stator_restart.test_vals         = [-5.346503, -3.510597, -3.156830, 0.752511, -3.834382, 1.816610, -471690]
->>>>>>> efe8a67a
     test_list.append(transonic_stator_restart)
 
     ######################################
