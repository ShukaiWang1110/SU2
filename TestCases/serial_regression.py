--- conflicted
+++ resolved
@@ -81,11 +81,7 @@
     visc_cone.cfg_dir   = "nonequilibrium/axi_visccone"
     visc_cone.cfg_file  = "axi_visccone.cfg"
     visc_cone.test_iter = 10
-<<<<<<< HEAD
-    visc_cone.test_vals = [-5.171780, -5.696543, -20.699788, -20.666621, -20.666621, -1.563859, -2.065967, 2.203926, -2.590465]                                                                                                                             # new
-=======
-    visc_cone.test_vals = [-5.201033, -5.724805, -20.545008, -20.618742, -20.502301, -1.918879, -2.261076, 1.257763, -3.190647]
->>>>>>> b140a4d8
+    visc_cone.test_vals = [-5.171780, -5.696543, -20.699788, -20.666621, -20.666621, -1.563859, -2.065967, 2.203926, -2.590465]                                                                                                                             
     visc_cone.su2_exec  = "SU2_CFD"
     visc_cone.timeout   = 1600
     visc_cone.new_output = True
