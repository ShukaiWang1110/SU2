--- conflicted
+++ resolved
@@ -279,16 +279,7 @@
 % --------------------------- CONVERGENCE PARAMETERS --------------------------%
 %
 % Number of total iterations
-<<<<<<< HEAD
-ITER= 2001
-% Convergence criteria (CAUCHY, RESIDUAL)
-%
-CONV_CRITERIA= RESIDUAL
-%
-%
-=======
 ITER= 201
->>>>>>> 350fee94
 %
 % Min value of the residual (log10 of the residual)
 CONV_RESIDUAL_MINVAL= -16
